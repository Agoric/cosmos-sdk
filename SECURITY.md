--- conflicted
+++ resolved
@@ -15,15 +15,9 @@
 | last release (tagged) |
 | main branch           |
 
-<<<<<<< HEAD
-The following is a list of examples of the kinds of bugs we're most interested
-in for the Cosmos SDK. See [here](https://github.com/tendermint/tendermint/blob/master/SECURITY.md) for vulnerabilities we are interested
-in for Tendermint and other lower-level libraries (eg. [IAVL](https://github.com/cosmos/iavl)).
-=======
 The latest **release tag** of this repository is supported for security updates
 as well as the **main** branch. Security vulnerabilities should be reported if
 the vulnerability can be reproduced on either one of those.
->>>>>>> 787ee698
 
 ## Reporting a Vulnerability
 
