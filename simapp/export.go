--- conflicted
+++ resolved
@@ -3,17 +3,17 @@
 import (
 	"encoding/json"
 	"fmt"
-
-	cmtproto "github.com/cometbft/cometbft/api/cometbft/types/v1"
-
-	"cosmossdk.io/collections"
+	"log"
+
+	cmtproto "github.com/cometbft/cometbft/proto/tendermint/types"
+
 	storetypes "cosmossdk.io/store/types"
-	slashingtypes "cosmossdk.io/x/slashing/types"
-	"cosmossdk.io/x/staking"
-	stakingtypes "cosmossdk.io/x/staking/types"
 
 	servertypes "github.com/cosmos/cosmos-sdk/server/types"
 	sdk "github.com/cosmos/cosmos-sdk/types"
+	slashingtypes "github.com/cosmos/cosmos-sdk/x/slashing/types"
+	"github.com/cosmos/cosmos-sdk/x/staking"
+	stakingtypes "github.com/cosmos/cosmos-sdk/x/staking/types"
 )
 
 // ExportAppStateAndValidators exports the state of the application for a genesis
@@ -30,7 +30,7 @@
 		app.prepForZeroHeightGenesis(ctx, jailAllowedAddrs)
 	}
 
-	genState, err := app.ModuleManager.ExportGenesisForModules(ctx, modulesToExport)
+	genState, err := app.ModuleManager.ExportGenesisForModules(ctx, app.appCodec, modulesToExport)
 	if err != nil {
 		return servertypes.ExportedApp{}, err
 	}
@@ -41,7 +41,6 @@
 	}
 
 	validators, err := staking.WriteValidators(ctx, app.StakingKeeper)
-
 	return servertypes.ExportedApp{
 		AppState:        appState,
 		Validators:      validators,
@@ -50,7 +49,7 @@
 	}, err
 }
 
-// prepForZeroHeightGenesis prepares for fresh start at zero height
+// prepare for fresh start at zero height
 // NOTE zero height genesis is a temporary feature which will be deprecated
 //
 //	in favor of export at a block height
@@ -65,21 +64,20 @@
 	allowedAddrsMap := make(map[string]bool)
 
 	for _, addr := range jailAllowedAddrs {
-		_, err := app.InterfaceRegistry().SigningContext().ValidatorAddressCodec().StringToBytes(addr)
-		if err != nil {
-			panic(err)
+		_, err := sdk.ValAddressFromBech32(addr)
+		if err != nil {
+			log.Fatal(err)
 		}
 		allowedAddrsMap[addr] = true
 	}
 
+	/* Just to be safe, assert the invariants on current state. */
+	app.CrisisKeeper.AssertInvariants(ctx)
+
 	/* Handle fee distribution state. */
 
 	// withdraw all validator commission
-<<<<<<< HEAD
-	err := app.StakingKeeper.IterateValidators(ctx, func(_ int64, val sdk.ValidatorI) (stop bool) {
-=======
 	err := app.StakingKeeper.IterateValidators(ctx, func(_ int64, val stakingtypes.ValidatorI) (stop bool) {
->>>>>>> 751e5ecb
 		valBz, err := app.StakingKeeper.ValidatorAddressCodec().StringToBytes(val.GetOperator())
 		if err != nil {
 			panic(err)
@@ -98,52 +96,34 @@
 	}
 
 	for _, delegation := range dels {
-		valAddr, err := app.InterfaceRegistry().SigningContext().ValidatorAddressCodec().StringToBytes(delegation.ValidatorAddress)
-		if err != nil {
-			panic(err)
-		}
-
-		delAddr, err := app.InterfaceRegistry().SigningContext().AddressCodec().StringToBytes(delegation.DelegatorAddress)
-		if err != nil {
-			panic(err)
-		}
+		valAddr, err := sdk.ValAddressFromBech32(delegation.ValidatorAddress)
+		if err != nil {
+			panic(err)
+		}
+
+		delAddr := sdk.MustAccAddressFromBech32(delegation.DelegatorAddress)
 
 		_, _ = app.DistrKeeper.WithdrawDelegationRewards(ctx, delAddr, valAddr)
 	}
 
 	// clear validator slash events
-	err = app.DistrKeeper.ValidatorSlashEvents.Clear(ctx, nil)
-	if err != nil {
-		panic(err)
-	}
+	app.DistrKeeper.DeleteAllValidatorSlashEvents(ctx)
 
 	// clear validator historical rewards
-	err = app.DistrKeeper.ValidatorHistoricalRewards.Clear(ctx, nil)
-	if err != nil {
-		panic(err)
-	}
+	app.DistrKeeper.DeleteAllValidatorHistoricalRewards(ctx)
 
 	// set context height to zero
 	height := ctx.BlockHeight()
 	ctx = ctx.WithBlockHeight(0)
 
 	// reinitialize all validators
-<<<<<<< HEAD
-	err = app.StakingKeeper.IterateValidators(ctx, func(_ int64, val sdk.ValidatorI) (stop bool) {
-=======
 	err = app.StakingKeeper.IterateValidators(ctx, func(_ int64, val stakingtypes.ValidatorI) (stop bool) {
->>>>>>> 751e5ecb
 		valBz, err := app.StakingKeeper.ValidatorAddressCodec().StringToBytes(val.GetOperator())
 		if err != nil {
 			panic(err)
 		}
-<<<<<<< HEAD
-		// donate any unwithdrawn outstanding reward tokens to the community pool
-		rewards, err := app.DistrKeeper.GetValidatorOutstandingRewardsCoins(ctx, valBz)
-=======
 		// donate any unwithdrawn outstanding reward fraction tokens to the community pool
 		scraps, err := app.DistrKeeper.GetValidatorOutstandingRewardsCoins(ctx, valBz)
->>>>>>> 751e5ecb
 		if err != nil {
 			panic(err)
 		}
@@ -151,7 +131,7 @@
 		if err != nil {
 			panic(err)
 		}
-		feePool.DecimalPool = feePool.DecimalPool.Add(rewards...) // distribution will allocate this to the protocolpool eventually
+		feePool.CommunityPool = feePool.CommunityPool.Add(scraps...)
 		if err := app.DistrKeeper.FeePool.Set(ctx, feePool); err != nil {
 			panic(err)
 		}
@@ -161,20 +141,14 @@
 		}
 		return false
 	})
-	if err != nil {
-		panic(err)
-	}
 
 	// reinitialize all delegations
 	for _, del := range dels {
-		valAddr, err := app.InterfaceRegistry().SigningContext().ValidatorAddressCodec().StringToBytes(del.ValidatorAddress)
-		if err != nil {
-			panic(err)
-		}
-		delAddr, err := app.InterfaceRegistry().SigningContext().AddressCodec().StringToBytes(del.DelegatorAddress)
-		if err != nil {
-			panic(err)
-		}
+		valAddr, err := sdk.ValAddressFromBech32(del.ValidatorAddress)
+		if err != nil {
+			panic(err)
+		}
+		delAddr := sdk.MustAccAddressFromBech32(del.DelegatorAddress)
 
 		if err := app.DistrKeeper.Hooks().BeforeDelegationCreated(ctx, delAddr, valAddr); err != nil {
 			// never called as BeforeDelegationCreated always returns nil
@@ -193,16 +167,13 @@
 	/* Handle staking state. */
 
 	// iterate through redelegations, reset creation height
-	err = app.StakingKeeper.IterateRedelegations(ctx, func(_ int64, red stakingtypes.Redelegation) (stop bool) {
+	app.StakingKeeper.IterateRedelegations(ctx, func(_ int64, red stakingtypes.Redelegation) (stop bool) {
 		for i := range red.Entries {
 			red.Entries[i].CreationHeight = 0
 		}
 		err = app.StakingKeeper.SetRedelegation(ctx, red)
 		if err != nil {
 			panic(err)
-<<<<<<< HEAD
-		}
-=======
 		}
 		return false
 	})
@@ -216,31 +187,9 @@
 		if err != nil {
 			panic(err)
 		}
->>>>>>> 751e5ecb
-		return false
-	})
-	if err != nil {
-		panic(err)
-	}
-
-	// iterate through unbonding delegations, reset creation height
-	err = app.StakingKeeper.UnbondingDelegations.Walk(
-		ctx,
-		nil,
-		func(_ collections.Pair[[]byte, []byte], ubd stakingtypes.UnbondingDelegation) (stop bool, err error) {
-			for i := range ubd.Entries {
-				ubd.Entries[i].CreationHeight = 0
-			}
-			err = app.StakingKeeper.SetUnbondingDelegation(ctx, ubd)
-			if err != nil {
-				return true, err
-			}
-			return false, err
-		},
-	)
-	if err != nil {
-		panic(err)
-	}
+		return false
+	})
+
 	// Iterate through validators by power descending, reset bond heights, and
 	// update bond intra-tx counters.
 	store := ctx.KVStore(app.GetKey(stakingtypes.StoreKey))
@@ -254,19 +203,12 @@
 			panic("expected validator, not found")
 		}
 
-		valAddr, err := app.StakingKeeper.ValidatorAddressCodec().BytesToString(addr)
-		if err != nil {
-			panic(err)
-		}
-
 		validator.UnbondingHeight = 0
-		if applyAllowedAddrs && !allowedAddrsMap[valAddr] {
+		if applyAllowedAddrs && !allowedAddrsMap[addr.String()] {
 			validator.Jailed = true
 		}
 
-		if err = app.StakingKeeper.SetValidator(ctx, validator); err != nil {
-			panic(err)
-		}
+		app.StakingKeeper.SetValidator(ctx, validator)
 		counter++
 	}
 
@@ -277,21 +219,18 @@
 
 	_, err = app.StakingKeeper.ApplyAndReturnValidatorSetUpdates(ctx)
 	if err != nil {
-		panic(err)
+		log.Fatal(err)
 	}
 
 	/* Handle slashing state. */
 
 	// reset start height on signing infos
-	err = app.SlashingKeeper.ValidatorSigningInfo.Walk(ctx, nil, func(addr sdk.ConsAddress, info slashingtypes.ValidatorSigningInfo) (stop bool, err error) {
-		info.StartHeight = 0
-		err = app.SlashingKeeper.ValidatorSigningInfo.Set(ctx, addr, info)
-		if err != nil {
-			return true, err
-		}
-		return false, nil
-	})
-	if err != nil {
-		panic(err)
-	}
+	app.SlashingKeeper.IterateValidatorSigningInfos(
+		ctx,
+		func(addr sdk.ConsAddress, info slashingtypes.ValidatorSigningInfo) (stop bool) {
+			info.StartHeight = 0
+			app.SlashingKeeper.SetValidatorSigningInfo(ctx, addr, info)
+			return false
+		},
+	)
 }