//go:build app_v1

package simapp

import (
	"encoding/json"
	"fmt"
	"io"
	"maps"
	"os"
	"path/filepath"

	abci "github.com/cometbft/cometbft/api/cometbft/abci/v1"
	cmtcrypto "github.com/cometbft/cometbft/crypto"
	cmted25519 "github.com/cometbft/cometbft/crypto/ed25519"
	"github.com/cosmos/gogoproto/proto"
	"github.com/spf13/cast"

	autocliv1 "cosmossdk.io/api/cosmos/autocli/v1"
	reflectionv1 "cosmossdk.io/api/cosmos/reflection/v1"
	"cosmossdk.io/client/v2/autocli"
	clienthelpers "cosmossdk.io/client/v2/helpers"
	coreaddress "cosmossdk.io/core/address"
	corestore "cosmossdk.io/core/store"
	"cosmossdk.io/log"
	storetypes "cosmossdk.io/store/types"
	"cosmossdk.io/x/accounts"
	"cosmossdk.io/x/accounts/accountstd"
	baseaccount "cosmossdk.io/x/accounts/defaults/base"
	lockup "cosmossdk.io/x/accounts/defaults/lockup"
	"cosmossdk.io/x/accounts/testing/account_abstraction"
	"cosmossdk.io/x/accounts/testing/counter"
	"cosmossdk.io/x/authz"
	authzkeeper "cosmossdk.io/x/authz/keeper"
	authzmodule "cosmossdk.io/x/authz/module"
	"cosmossdk.io/x/bank"
	bankkeeper "cosmossdk.io/x/bank/keeper"
	banktypes "cosmossdk.io/x/bank/types"
	"cosmossdk.io/x/circuit"
	circuitkeeper "cosmossdk.io/x/circuit/keeper"
	circuittypes "cosmossdk.io/x/circuit/types"
	"cosmossdk.io/x/consensus"
	consensusparamkeeper "cosmossdk.io/x/consensus/keeper"
	consensustypes "cosmossdk.io/x/consensus/types"
	distr "cosmossdk.io/x/distribution"
	distrkeeper "cosmossdk.io/x/distribution/keeper"
	distrtypes "cosmossdk.io/x/distribution/types"
	"cosmossdk.io/x/epochs"
	epochskeeper "cosmossdk.io/x/epochs/keeper"
	epochstypes "cosmossdk.io/x/epochs/types"
	"cosmossdk.io/x/evidence"
	evidencekeeper "cosmossdk.io/x/evidence/keeper"
	evidencetypes "cosmossdk.io/x/evidence/types"
	"cosmossdk.io/x/feegrant"
	feegrantkeeper "cosmossdk.io/x/feegrant/keeper"
	feegrantmodule "cosmossdk.io/x/feegrant/module"
	"cosmossdk.io/x/gov"
	govkeeper "cosmossdk.io/x/gov/keeper"
	govtypes "cosmossdk.io/x/gov/types"
	govv1 "cosmossdk.io/x/gov/types/v1"
	govv1beta1 "cosmossdk.io/x/gov/types/v1beta1"
	"cosmossdk.io/x/group"
	groupkeeper "cosmossdk.io/x/group/keeper"
	groupmodule "cosmossdk.io/x/group/module"
	"cosmossdk.io/x/mint"
	mintkeeper "cosmossdk.io/x/mint/keeper"
	minttypes "cosmossdk.io/x/mint/types"
	"cosmossdk.io/x/nft"
	nftkeeper "cosmossdk.io/x/nft/keeper"
	nftmodule "cosmossdk.io/x/nft/module"
	"cosmossdk.io/x/protocolpool"
	poolkeeper "cosmossdk.io/x/protocolpool/keeper"
	pooltypes "cosmossdk.io/x/protocolpool/types"
	"cosmossdk.io/x/slashing"
	slashingkeeper "cosmossdk.io/x/slashing/keeper"
	slashingtypes "cosmossdk.io/x/slashing/types"
	"cosmossdk.io/x/staking"
	stakingkeeper "cosmossdk.io/x/staking/keeper"
	stakingtypes "cosmossdk.io/x/staking/types"
	"cosmossdk.io/x/tx/signing"
	"cosmossdk.io/x/upgrade"
	upgradekeeper "cosmossdk.io/x/upgrade/keeper"
	upgradetypes "cosmossdk.io/x/upgrade/types"

	"github.com/cosmos/cosmos-sdk/baseapp"
	"github.com/cosmos/cosmos-sdk/client"
<<<<<<< HEAD
	nodeservice "github.com/cosmos/cosmos-sdk/client/grpc/node"
	"github.com/cosmos/cosmos-sdk/client/grpc/tmservice"
=======
	"github.com/cosmos/cosmos-sdk/client/flags"
	"github.com/cosmos/cosmos-sdk/client/grpc/cmtservice"
	nodeservice "github.com/cosmos/cosmos-sdk/client/grpc/node"
>>>>>>> 787ee698
	"github.com/cosmos/cosmos-sdk/codec"
	"github.com/cosmos/cosmos-sdk/codec/address"
	"github.com/cosmos/cosmos-sdk/codec/types"
<<<<<<< HEAD
	"github.com/cosmos/cosmos-sdk/server/api"
	"github.com/cosmos/cosmos-sdk/server/config"
	servertypes "github.com/cosmos/cosmos-sdk/server/types"
	simappparams "github.com/cosmos/cosmos-sdk/simapp/params"
	"github.com/cosmos/cosmos-sdk/store/streaming"
	storetypes "github.com/cosmos/cosmos-sdk/store/types"
	"github.com/cosmos/cosmos-sdk/testutil/testdata"
=======
	"github.com/cosmos/cosmos-sdk/runtime"
	runtimeservices "github.com/cosmos/cosmos-sdk/runtime/services"
	"github.com/cosmos/cosmos-sdk/server"
	"github.com/cosmos/cosmos-sdk/server/api"
	"github.com/cosmos/cosmos-sdk/server/config"
	servertypes "github.com/cosmos/cosmos-sdk/server/types"
	"github.com/cosmos/cosmos-sdk/std"
	testdata_pulsar "github.com/cosmos/cosmos-sdk/testutil/testdata/testpb"
>>>>>>> 787ee698
	sdk "github.com/cosmos/cosmos-sdk/types"
	"github.com/cosmos/cosmos-sdk/types/module"
	"github.com/cosmos/cosmos-sdk/types/msgservice"
	sigtypes "github.com/cosmos/cosmos-sdk/types/tx/signing"
	"github.com/cosmos/cosmos-sdk/version"
	"github.com/cosmos/cosmos-sdk/x/auth"
	"github.com/cosmos/cosmos-sdk/x/auth/ante"
	"github.com/cosmos/cosmos-sdk/x/auth/ante/unorderedtx"
	authcodec "github.com/cosmos/cosmos-sdk/x/auth/codec"
	authkeeper "github.com/cosmos/cosmos-sdk/x/auth/keeper"
	"github.com/cosmos/cosmos-sdk/x/auth/posthandler"
	authsims "github.com/cosmos/cosmos-sdk/x/auth/simulation"
	authtx "github.com/cosmos/cosmos-sdk/x/auth/tx"
	txmodule "github.com/cosmos/cosmos-sdk/x/auth/tx/config"
	authtypes "github.com/cosmos/cosmos-sdk/x/auth/types"
	"github.com/cosmos/cosmos-sdk/x/auth/vesting"
	vestingtypes "github.com/cosmos/cosmos-sdk/x/auth/vesting/types"
	"github.com/cosmos/cosmos-sdk/x/genutil"
	genutiltypes "github.com/cosmos/cosmos-sdk/x/genutil/types"
)

const appName = "SimApp"

var (
	// DefaultNodeHome default home directories for the application daemon
	DefaultNodeHome string

	// module account permissions
	maccPerms = map[string][]string{
		authtypes.FeeCollectorName:         nil,
		distrtypes.ModuleName:              nil,
		pooltypes.ModuleName:               nil,
		pooltypes.StreamAccount:            nil,
		pooltypes.ProtocolPoolDistrAccount: nil,
		minttypes.ModuleName:               {authtypes.Minter},
		stakingtypes.BondedPoolName:        {authtypes.Burner, authtypes.Staking},
		stakingtypes.NotBondedPoolName:     {authtypes.Burner, authtypes.Staking},
		govtypes.ModuleName:                {authtypes.Burner},
		nft.ModuleName:                     nil,
	}
)

var (
	_ runtime.AppI            = (*SimApp)(nil)
	_ servertypes.Application = (*SimApp)(nil)
)

// SimApp extends an ABCI application, but with most of its parameters exported.
// They are exported for convenience in creating helper functions, as object
// capabilities aren't needed for testing.
type SimApp struct {
	*baseapp.BaseApp
	logger            log.Logger
	legacyAmino       *codec.LegacyAmino
	appCodec          codec.Codec
	txConfig          client.TxConfig
	interfaceRegistry types.InterfaceRegistry

	// keys to access the substores
	keys map[string]*storetypes.KVStoreKey

	// keepers
	AccountsKeeper        accounts.Keeper
	AuthKeeper            authkeeper.AccountKeeper
	BankKeeper            bankkeeper.BaseKeeper
	StakingKeeper         *stakingkeeper.Keeper
	SlashingKeeper        slashingkeeper.Keeper
	MintKeeper            *mintkeeper.Keeper
	DistrKeeper           distrkeeper.Keeper
	GovKeeper             govkeeper.Keeper
	UpgradeKeeper         *upgradekeeper.Keeper
	AuthzKeeper           authzkeeper.Keeper
	EvidenceKeeper        evidencekeeper.Keeper
	FeeGrantKeeper        feegrantkeeper.Keeper
	GroupKeeper           groupkeeper.Keeper
	NFTKeeper             nftkeeper.Keeper
	ConsensusParamsKeeper consensusparamkeeper.Keeper
	CircuitKeeper         circuitkeeper.Keeper
	PoolKeeper            poolkeeper.Keeper
	EpochsKeeper          *epochskeeper.Keeper

	// managers
	ModuleManager      *module.Manager
	UnorderedTxManager *unorderedtx.Manager
	sm                 *module.SimulationManager

	// module configurator
	configurator module.Configurator //nolint:staticcheck // SA1019: Configurator is deprecated but still used in runtime v1.
}

func init() {
	var err error
	DefaultNodeHome, err = clienthelpers.GetNodeHomeDirectory(".simapp")
	if err != nil {
		panic(err)
	}
}

// NewSimApp returns a reference to an initialized SimApp.
func NewSimApp(
	logger log.Logger,
	db corestore.KVStoreWithBatch,
	traceStore io.Writer,
	loadLatest bool,
	appOpts servertypes.AppOptions,
	baseAppOptions ...func(*baseapp.BaseApp),
) *SimApp {
	interfaceRegistry, _ := types.NewInterfaceRegistryWithOptions(types.InterfaceRegistryOptions{
		ProtoFiles: proto.HybridResolver,
		SigningOptions: signing.Options{
			AddressCodec:          address.NewBech32Codec(sdk.GetConfig().GetBech32AccountAddrPrefix()),
			ValidatorAddressCodec: address.NewBech32Codec(sdk.GetConfig().GetBech32ValidatorAddrPrefix()),
		},
	})
	appCodec := codec.NewProtoCodec(interfaceRegistry)
	legacyAmino := codec.NewLegacyAmino()
	signingCtx := interfaceRegistry.SigningContext()
	txConfig := authtx.NewTxConfig(appCodec, signingCtx.AddressCodec(), signingCtx.ValidatorAddressCodec(), authtx.DefaultSignModes)

	govModuleAddr, err := signingCtx.AddressCodec().BytesToString(authtypes.NewModuleAddress(govtypes.ModuleName))
	if err != nil {
		panic(err)
	}

	if err := signingCtx.Validate(); err != nil {
		panic(err)
	}

	std.RegisterLegacyAminoCodec(legacyAmino)
	std.RegisterInterfaces(interfaceRegistry)

	// Below we could construct and set an application specific mempool and
	// ABCI 1.0 PrepareProposal and ProcessProposal handlers. These defaults are
	// already set in the SDK's BaseApp, this shows an example of how to override
	// them.
	//
	// Example:
	//
	// bApp := baseapp.NewBaseApp(...)
	// nonceMempool := mempool.NewSenderNonceMempool()
	// abciPropHandler := NewDefaultProposalHandler(nonceMempool, bApp)
	//
	// bApp.SetMempool(nonceMempool)
	// bApp.SetPrepareProposal(abciPropHandler.PrepareProposalHandler())
	// bApp.SetProcessProposal(abciPropHandler.ProcessProposalHandler())
	//
	// Alternatively, you can construct BaseApp options, append those to
	// baseAppOptions and pass them to NewBaseApp.
	//
	// Example:
	//
	// prepareOpt = func(app *baseapp.BaseApp) {
	// 	abciPropHandler := baseapp.NewDefaultProposalHandler(nonceMempool, app)
	// 	app.SetPrepareProposal(abciPropHandler.PrepareProposalHandler())
	// }
	// baseAppOptions = append(baseAppOptions, prepareOpt)

	// create and set dummy vote extension handler
	voteExtOp := func(bApp *baseapp.BaseApp) {
		voteExtHandler := NewVoteExtensionHandler()
		voteExtHandler.SetHandlers(bApp)
	}
	baseAppOptions = append(baseAppOptions, voteExtOp, baseapp.SetOptimisticExecution(),
		baseapp.SetIncludeNestedMsgsGas([]sdk.Msg{&govv1.MsgSubmitProposal{}}))

	bApp := baseapp.NewBaseApp(appName, logger, db, txConfig.TxDecoder(), baseAppOptions...)
	bApp.SetCommitMultiStoreTracer(traceStore)
	bApp.SetVersion(version.Version)
	bApp.SetInterfaceRegistry(interfaceRegistry)
	bApp.SetTxEncoder(txConfig.TxEncoder())

	keys := storetypes.NewKVStoreKeys(
		authtypes.StoreKey, banktypes.StoreKey, stakingtypes.StoreKey,
		minttypes.StoreKey, distrtypes.StoreKey, slashingtypes.StoreKey,
		govtypes.StoreKey, consensustypes.StoreKey, upgradetypes.StoreKey, feegrant.StoreKey,
		evidencetypes.StoreKey, circuittypes.StoreKey,
		authzkeeper.StoreKey, nftkeeper.StoreKey, group.StoreKey, pooltypes.StoreKey,
		accounts.StoreKey, epochstypes.StoreKey,
	)

<<<<<<< HEAD
	// load state streaming if enabled
	if _, _, err := streaming.LoadStreamingServices(bApp, appOpts, appCodec, keys); err != nil {
		fmt.Printf("failed to load state streaming: %s", err)
		os.Exit(1)
=======
	// register streaming services
	if err := bApp.RegisterStreamingServices(appOpts, keys); err != nil {
		panic(err)
>>>>>>> 787ee698
	}

	app := &SimApp{
		BaseApp:           bApp,
		logger:            logger,
		legacyAmino:       legacyAmino,
		appCodec:          appCodec,
		txConfig:          txConfig,
		interfaceRegistry: interfaceRegistry,
		keys:              keys,
	}
	cometService := runtime.NewContextAwareCometInfoService()

	// set the BaseApp's parameter store
	app.ConsensusParamsKeeper = consensusparamkeeper.NewKeeper(appCodec, runtime.NewEnvironment(runtime.NewKVStoreService(keys[consensustypes.StoreKey]), logger.With(log.ModuleKey, "x/consensus")), govModuleAddr)
	bApp.SetParamStore(app.ConsensusParamsKeeper.ParamsStore)

	// set the version modifier
	bApp.SetVersionModifier(consensus.ProvideAppVersionModifier(app.ConsensusParamsKeeper))

	// add keepers
	accountsKeeper, err := accounts.NewKeeper(
		appCodec,
		runtime.NewEnvironment(runtime.NewKVStoreService(keys[accounts.StoreKey]), logger.With(log.ModuleKey, "x/accounts"), runtime.EnvWithMsgRouterService(app.MsgServiceRouter()), runtime.EnvWithQueryRouterService(app.GRPCQueryRouter())),
		signingCtx.AddressCodec(),
		appCodec.InterfaceRegistry(),
		// TESTING: do not add
		accountstd.AddAccount("counter", counter.NewAccount),
		accountstd.AddAccount("aa_minimal", account_abstraction.NewMinimalAbstractedAccount),
		// Lockup account
		accountstd.AddAccount(lockup.CONTINUOUS_LOCKING_ACCOUNT, lockup.NewContinuousLockingAccount),
		accountstd.AddAccount(lockup.PERIODIC_LOCKING_ACCOUNT, lockup.NewPeriodicLockingAccount),
		accountstd.AddAccount(lockup.DELAYED_LOCKING_ACCOUNT, lockup.NewDelayedLockingAccount),
		accountstd.AddAccount(lockup.PERMANENT_LOCKING_ACCOUNT, lockup.NewPermanentLockingAccount),
		// PRODUCTION: add
		baseaccount.NewAccount("base", txConfig.SignModeHandler(), baseaccount.WithSecp256K1PubKey()),
	)
	if err != nil {
		panic(err)
	}
	app.AccountsKeeper = accountsKeeper

	app.AuthKeeper = authkeeper.NewAccountKeeper(runtime.NewEnvironment(runtime.NewKVStoreService(keys[authtypes.StoreKey]), logger.With(log.ModuleKey, "x/auth")), appCodec, authtypes.ProtoBaseAccount, accountsKeeper, maccPerms, signingCtx.AddressCodec(), sdk.Bech32MainPrefix, govModuleAddr)

	blockedAddrs, err := BlockedAddresses(signingCtx.AddressCodec())
	if err != nil {
		panic(err)
	}
	app.BankKeeper = bankkeeper.NewBaseKeeper(
		runtime.NewEnvironment(runtime.NewKVStoreService(keys[banktypes.StoreKey]), logger.With(log.ModuleKey, "x/bank")),
		appCodec,
		app.AuthKeeper,
		blockedAddrs,
		govModuleAddr,
	)
<<<<<<< HEAD
	distrKeeper := distrkeeper.NewKeeper(
		appCodec, keys[distrtypes.StoreKey], app.GetSubspace(distrtypes.ModuleName), app.AccountKeeper, app.BankKeeper,
		&stakingKeeper, authtypes.FeeCollectorName,
=======

	// optional: enable sign mode textual by overwriting the default tx config (after setting the bank keeper)
	enabledSignModes := append(authtx.DefaultSignModes, sigtypes.SignMode_SIGN_MODE_TEXTUAL)
	txConfigOpts := authtx.ConfigOptions{
		EnabledSignModes:           enabledSignModes,
		TextualCoinMetadataQueryFn: txmodule.NewBankKeeperCoinMetadataQueryFn(app.BankKeeper),
		SigningOptions: &signing.Options{
			AddressCodec:          signingCtx.AddressCodec(),
			ValidatorAddressCodec: signingCtx.ValidatorAddressCodec(),
		},
	}
	txConfig, err = authtx.NewTxConfigWithOptions(
		appCodec,
		txConfigOpts,
>>>>>>> 787ee698
	)
	if err != nil {
		panic(err)
	}
	app.txConfig = txConfig

	app.StakingKeeper = stakingkeeper.NewKeeper(
		appCodec,
		runtime.NewEnvironment(
			runtime.NewKVStoreService(keys[stakingtypes.StoreKey]),
			logger.With(log.ModuleKey, "x/staking"),
			runtime.EnvWithMsgRouterService(app.MsgServiceRouter()),
			runtime.EnvWithQueryRouterService(app.GRPCQueryRouter())),
		app.AuthKeeper,
		app.BankKeeper,
		app.ConsensusParamsKeeper,
		govModuleAddr,
		signingCtx.ValidatorAddressCodec(),
		authcodec.NewBech32Codec(sdk.Bech32PrefixConsAddr),
		cometService,
	)

	app.MintKeeper = mintkeeper.NewKeeper(appCodec, runtime.NewEnvironment(runtime.NewKVStoreService(keys[minttypes.StoreKey]), logger.With(log.ModuleKey, "x/mint")), app.AuthKeeper, app.BankKeeper, authtypes.FeeCollectorName, govModuleAddr)
	if err := app.MintKeeper.SetMintFn(mintkeeper.DefaultMintFn(minttypes.DefaultInflationCalculationFn, app.StakingKeeper, app.MintKeeper)); err != nil {
		panic(err)
	}

	app.PoolKeeper = poolkeeper.NewKeeper(appCodec, runtime.NewEnvironment(runtime.NewKVStoreService(keys[pooltypes.StoreKey]), logger.With(log.ModuleKey, "x/protocolpool")), app.AuthKeeper, app.BankKeeper, app.StakingKeeper, govModuleAddr)

	app.DistrKeeper = distrkeeper.NewKeeper(appCodec, runtime.NewEnvironment(runtime.NewKVStoreService(keys[distrtypes.StoreKey]), logger.With(log.ModuleKey, "x/distribution")), app.AuthKeeper, app.BankKeeper, app.StakingKeeper, cometService, authtypes.FeeCollectorName, govModuleAddr)

	app.SlashingKeeper = slashingkeeper.NewKeeper(runtime.NewEnvironment(runtime.NewKVStoreService(keys[slashingtypes.StoreKey]), logger.With(log.ModuleKey, "x/slashing")),
		appCodec, legacyAmino, app.StakingKeeper, govModuleAddr,
	)

	app.FeeGrantKeeper = feegrantkeeper.NewKeeper(runtime.NewEnvironment(runtime.NewKVStoreService(keys[feegrant.StoreKey]), logger.With(log.ModuleKey, "x/feegrant")), appCodec, app.AuthKeeper)

	// register the staking hooks
	// NOTE: stakingKeeper above is passed by reference, so that it will contain these hooks
<<<<<<< HEAD
	app.StakingKeeper = *stakingKeeper.SetHooks(
		stakingtypes.NewMultiStakingHooks(distrKeeper.Hooks(), app.SlashingKeeper.Hooks()),
=======
	app.StakingKeeper.SetHooks(
		stakingtypes.NewMultiStakingHooks(app.DistrKeeper.Hooks(), app.SlashingKeeper.Hooks()),
>>>>>>> 787ee698
	)
	app.DistrKeeper = *distrKeeper.AddHooks(vestingtypes.NewDistributionHooks(app.AccountKeeper, app.BankKeeper, app.StakingKeeper))

	app.CircuitKeeper = circuitkeeper.NewKeeper(runtime.NewEnvironment(runtime.NewKVStoreService(keys[circuittypes.StoreKey]), logger.With(log.ModuleKey, "x/circuit")), appCodec, govModuleAddr, app.AuthKeeper.AddressCodec())
	app.BaseApp.SetCircuitBreaker(&app.CircuitKeeper)

	app.AuthzKeeper = authzkeeper.NewKeeper(runtime.NewEnvironment(runtime.NewKVStoreService(keys[authzkeeper.StoreKey]), logger.With(log.ModuleKey, "x/authz"), runtime.EnvWithMsgRouterService(app.MsgServiceRouter()), runtime.EnvWithQueryRouterService(app.GRPCQueryRouter())), appCodec, app.AuthKeeper)

	groupConfig := group.DefaultConfig()
	/*
		Example of group params:
		config.MaxExecutionPeriod = "1209600s" 	// example execution period in seconds
		config.MaxMetadataLen = 1000 			// example metadata length in bytes
		config.MaxProposalTitleLen = 255 		// example max title length in characters
		config.MaxProposalSummaryLen = 10200 	// example max summary length in characters
	*/
	app.GroupKeeper = groupkeeper.NewKeeper(runtime.NewEnvironment(runtime.NewKVStoreService(keys[group.StoreKey]), logger.With(log.ModuleKey, "x/group"), runtime.EnvWithMsgRouterService(app.MsgServiceRouter()), runtime.EnvWithQueryRouterService(app.GRPCQueryRouter())), appCodec, app.AuthKeeper, groupConfig)

<<<<<<< HEAD
	// set the governance module account as the authority for conducting upgrades
	app.UpgradeKeeper = upgradekeeper.NewKeeper(skipUpgradeHeights, keys[upgradetypes.StoreKey], appCodec, homePath, app.BaseApp, authtypes.NewModuleAddress(govtypes.ModuleName).String())
=======
	// get skipUpgradeHeights from the app options
	skipUpgradeHeights := map[int64]bool{}
	for _, h := range cast.ToIntSlice(appOpts.Get(server.FlagUnsafeSkipUpgrades)) {
		skipUpgradeHeights[int64(h)] = true
	}
	homePath := cast.ToString(appOpts.Get(flags.FlagHome))
	// set the governance module account as the authority for conducting upgrades
	app.UpgradeKeeper = upgradekeeper.NewKeeper(runtime.NewEnvironment(runtime.NewKVStoreService(keys[upgradetypes.StoreKey]), logger.With(log.ModuleKey, "x/upgrade"), runtime.EnvWithMsgRouterService(app.MsgServiceRouter()), runtime.EnvWithQueryRouterService(app.GRPCQueryRouter())), skipUpgradeHeights, appCodec, homePath, app.BaseApp, govModuleAddr, app.ConsensusParamsKeeper)
>>>>>>> 787ee698

	// Register the proposal types
	// Deprecated: Avoid adding new handlers, instead use the new proposal flow
	// by granting the governance module the right to execute the message.
<<<<<<< HEAD
	// See: https://github.com/cosmos/cosmos-sdk/blob/release/v0.46.x/x/gov/spec/01_concepts.md#proposal-messages
=======
	// See: https://docs.cosmos.network/main/modules/gov#proposal-messages
>>>>>>> 787ee698
	govRouter := govv1beta1.NewRouter()
	govConfig := govkeeper.DefaultConfig()
	/*
		Example of setting gov params:
		govConfig.MaxMetadataLen = 10000
	*/
	govKeeper := govkeeper.NewKeeper(appCodec, runtime.NewEnvironment(runtime.NewKVStoreService(keys[govtypes.StoreKey]), logger.With(log.ModuleKey, "x/gov"), runtime.EnvWithMsgRouterService(app.MsgServiceRouter()), runtime.EnvWithQueryRouterService(app.GRPCQueryRouter())), app.AuthKeeper, app.BankKeeper, app.StakingKeeper, app.PoolKeeper, govConfig, govModuleAddr)

	// Set legacy router for backwards compatibility with gov v1beta1
	govKeeper.SetLegacyRouter(govRouter)

	app.GovKeeper = *govKeeper.SetHooks(
		govtypes.NewMultiGovHooks(
		// register the governance hooks
		),
	)

	app.NFTKeeper = nftkeeper.NewKeeper(runtime.NewEnvironment(runtime.NewKVStoreService(keys[nftkeeper.StoreKey]), logger.With(log.ModuleKey, "x/nft")), appCodec, app.AuthKeeper, app.BankKeeper)

	// create evidence keeper with router
	evidenceKeeper := evidencekeeper.NewKeeper(
		appCodec,
		runtime.NewEnvironment(runtime.NewKVStoreService(keys[evidencetypes.StoreKey]), logger.With(log.ModuleKey, "x/evidence"), runtime.EnvWithMsgRouterService(app.MsgServiceRouter()), runtime.EnvWithQueryRouterService(app.GRPCQueryRouter())),
		app.StakingKeeper,
		app.SlashingKeeper,
		app.ConsensusParamsKeeper,
		app.AuthKeeper.AddressCodec(),
		app.StakingKeeper.ConsensusAddressCodec(),
	)
	// If evidence needs to be handled for the app, set routes in router here and seal
	app.EvidenceKeeper = *evidenceKeeper

	app.EpochsKeeper = epochskeeper.NewKeeper(
		runtime.NewEnvironment(runtime.NewKVStoreService(keys[epochstypes.StoreKey]), logger.With(log.ModuleKey, "x/epochs")),
		appCodec,
	)

	app.EpochsKeeper.SetHooks(
		epochstypes.NewMultiEpochHooks(
		// insert epoch hooks receivers here
		),
	)

	/****  Module Options ****/

	// NOTE: Any module instantiated in the module manager that is later modified
	// must be passed by reference here.
<<<<<<< HEAD
	app.mm = module.NewManager(
		genutil.NewAppModule(
			app.AccountKeeper, app.StakingKeeper, app.BaseApp.DeliverTx,
			encodingConfig.TxConfig,
		),
		auth.NewAppModule(appCodec, app.AccountKeeper, authsims.RandomGenesisAccounts),
		vesting.NewAppModule(app.AccountKeeper, app.BankKeeper, app.StakingKeeper),
		bank.NewAppModule(appCodec, app.BankKeeper, app.AccountKeeper),
		capability.NewAppModule(appCodec, *app.CapabilityKeeper),
		crisis.NewAppModule(&app.CrisisKeeper, skipGenesisInvariants),
		feegrantmodule.NewAppModule(appCodec, app.AccountKeeper, app.BankKeeper, app.FeeGrantKeeper, app.interfaceRegistry),
		gov.NewAppModule(appCodec, app.GovKeeper, app.AccountKeeper, app.BankKeeper),
		mint.NewAppModule(appCodec, app.MintKeeper, app.AccountKeeper, nil),
		slashing.NewAppModule(appCodec, app.SlashingKeeper, app.AccountKeeper, app.BankKeeper, app.StakingKeeper),
		distr.NewAppModule(appCodec, app.DistrKeeper, app.AccountKeeper, app.BankKeeper, app.StakingKeeper),
		staking.NewAppModule(appCodec, app.StakingKeeper, app.AccountKeeper, app.BankKeeper),
=======
	app.ModuleManager = module.NewManager(
		genutil.NewAppModule(appCodec, app.AuthKeeper, app.StakingKeeper, app, txConfig, genutiltypes.DefaultMessageValidator),
		accounts.NewAppModule(appCodec, app.AccountsKeeper),
		auth.NewAppModule(appCodec, app.AuthKeeper, app.AccountsKeeper, authsims.RandomGenesisAccounts, nil),
		vesting.NewAppModule(app.AuthKeeper, app.BankKeeper),
		bank.NewAppModule(appCodec, app.BankKeeper, app.AuthKeeper),
		feegrantmodule.NewAppModule(appCodec, app.FeeGrantKeeper, app.interfaceRegistry),
		gov.NewAppModule(appCodec, &app.GovKeeper, app.AuthKeeper, app.BankKeeper, app.PoolKeeper),
		mint.NewAppModule(appCodec, app.MintKeeper, app.AuthKeeper),
		slashing.NewAppModule(appCodec, app.SlashingKeeper, app.AuthKeeper, app.BankKeeper, app.StakingKeeper, app.interfaceRegistry, cometService),
		distr.NewAppModule(appCodec, app.DistrKeeper, app.StakingKeeper),
		staking.NewAppModule(appCodec, app.StakingKeeper),
>>>>>>> 787ee698
		upgrade.NewAppModule(app.UpgradeKeeper),
		evidence.NewAppModule(appCodec, app.EvidenceKeeper, cometService),
		authzmodule.NewAppModule(appCodec, app.AuthzKeeper, app.interfaceRegistry),
		groupmodule.NewAppModule(appCodec, app.GroupKeeper, app.AuthKeeper, app.BankKeeper, app.interfaceRegistry),
		nftmodule.NewAppModule(appCodec, app.NFTKeeper, app.AuthKeeper, app.BankKeeper, app.interfaceRegistry),
		consensus.NewAppModule(appCodec, app.ConsensusParamsKeeper),
		circuit.NewAppModule(appCodec, app.CircuitKeeper),
		protocolpool.NewAppModule(appCodec, app.PoolKeeper, app.AuthKeeper, app.BankKeeper),
		epochs.NewAppModule(appCodec, app.EpochsKeeper),
	)

	app.ModuleManager.RegisterLegacyAminoCodec(legacyAmino)
	app.ModuleManager.RegisterInterfaces(interfaceRegistry)

	// NOTE: upgrade module is required to be prioritized
	app.ModuleManager.SetOrderPreBlockers(
		upgradetypes.ModuleName,
	)
	// During begin block slashing happens after distr.BeginBlocker so that
	// there is nothing left over in the validator fee pool, so as to keep the
	// CanWithdrawInvariant invariant.
	// NOTE: staking module is required if HistoricalEntries param > 0
	app.ModuleManager.SetOrderBeginBlockers(
		minttypes.ModuleName,
		distrtypes.ModuleName,
		pooltypes.ModuleName,
		slashingtypes.ModuleName,
		evidencetypes.ModuleName,
		stakingtypes.ModuleName,
		genutiltypes.ModuleName,
		authz.ModuleName,
		epochstypes.ModuleName,
	)
	app.ModuleManager.SetOrderEndBlockers(
		govtypes.ModuleName,
		stakingtypes.ModuleName,
		genutiltypes.ModuleName,
		feegrant.ModuleName,
		group.ModuleName,
		pooltypes.ModuleName,
	)

	// NOTE: The genutils module must occur after staking so that pools are
	// properly initialized with tokens from genesis accounts.
	// NOTE: The genutils module must also occur after auth so that it can access the params from auth.
	genesisModuleOrder := []string{
		consensustypes.ModuleName,
		accounts.ModuleName,
		authtypes.ModuleName,
		banktypes.ModuleName,
		distrtypes.ModuleName,
		stakingtypes.ModuleName,
		slashingtypes.ModuleName,
		govtypes.ModuleName,
		minttypes.ModuleName,
		genutiltypes.ModuleName,
		evidencetypes.ModuleName,
		authz.ModuleName,
		feegrant.ModuleName,
		nft.ModuleName,
		group.ModuleName,
		upgradetypes.ModuleName,
		vestingtypes.ModuleName,
		circuittypes.ModuleName,
		pooltypes.ModuleName,
		epochstypes.ModuleName,
	}
	app.ModuleManager.SetOrderInitGenesis(genesisModuleOrder...)
	app.ModuleManager.SetOrderExportGenesis(genesisModuleOrder...)

	// Uncomment if you want to set a custom migration order here.
	// app.ModuleManager.SetOrderMigrations(custom order)

	app.configurator = module.NewConfigurator(app.appCodec, app.MsgServiceRouter(), app.GRPCQueryRouter())
	err = app.ModuleManager.RegisterServices(app.configurator)
	if err != nil {
		panic(err)
	}

	// RegisterUpgradeHandlers is used for registering any on-chain upgrades.
	// Make sure it's called after `app.ModuleManager` and `app.configurator` are set.
	app.RegisterUpgradeHandlers()

	autocliv1.RegisterQueryServer(app.GRPCQueryRouter(), runtimeservices.NewAutoCLIQueryService(app.ModuleManager.Modules))

	reflectionSvc, err := runtimeservices.NewReflectionService()
	if err != nil {
		panic(err)
	}
	reflectionv1.RegisterReflectionServiceServer(app.GRPCQueryRouter(), reflectionSvc)

	// RegisterUpgradeHandlers is used for registering any on-chain upgrades.
	// Make sure it's called after `app.mm` and `app.configurator` are set.
	app.RegisterUpgradeHandlers()

	// add test gRPC service for testing gRPC queries in isolation
	testdata.RegisterQueryServer(app.GRPCQueryRouter(), testdata.QueryImpl{})

	// create the simulation manager and define the order of the modules for deterministic simulations
	//
	// NOTE: this is not required apps that don't use the simulator for fuzz testing
	// transactions
	overrideModules := map[string]module.AppModuleSimulation{
<<<<<<< HEAD
		authtypes.ModuleName: auth.NewAppModule(app.appCodec, app.AccountKeeper, authsims.RandomGenesisAccounts),
	}
	app.sm = module.NewSimulationManagerFromAppModules(app.mm.Modules, overrideModules)
=======
		authtypes.ModuleName: auth.NewAppModule(app.appCodec, app.AuthKeeper, app.AccountsKeeper, authsims.RandomGenesisAccounts, nil),
	}
	app.sm = module.NewSimulationManagerFromAppModules(app.ModuleManager.Modules, overrideModules)

	// create, start, and load the unordered tx manager
	utxDataDir := filepath.Join(homePath, "data")
	app.UnorderedTxManager = unorderedtx.NewManager(utxDataDir)
	app.UnorderedTxManager.Start()

	if err := app.UnorderedTxManager.OnInit(); err != nil {
		panic(fmt.Errorf("failed to initialize unordered tx manager: %w", err))
	}

	// register custom snapshot extensions (if any)
	if manager := app.SnapshotManager(); manager != nil {
		err := manager.RegisterExtensions(
			unorderedtx.NewSnapshotter(app.UnorderedTxManager),
		)
		if err != nil {
			panic(fmt.Errorf("failed to register snapshot extension: %w", err))
		}
	}
>>>>>>> 787ee698

	app.sm.RegisterStoreDecoders()

	// initialize stores
	app.MountKVStores(keys)

	// initialize BaseApp
	app.SetInitChainer(app.InitChainer)
	app.SetPreBlocker(app.PreBlocker)
	app.SetBeginBlocker(app.BeginBlocker)
	app.SetEndBlocker(app.EndBlocker)
<<<<<<< HEAD
	app.setAnteHandler(encodingConfig.TxConfig)
=======
	app.setAnteHandler(txConfig)

>>>>>>> 787ee698
	// In v0.46, the SDK introduces _postHandlers_. PostHandlers are like
	// antehandlers, but are run _after_ the `runMsgs` execution. They are also
	// defined as a chain, and have the same signature as antehandlers.
	//
	// In baseapp, postHandlers are run in the same store branch as `runMsgs`,
	// meaning that both `runMsgs` and `postHandler` state will be committed if
	// both are successful, and both will be reverted if any of the two fails.
	//
<<<<<<< HEAD
	// The SDK exposes a default empty postHandlers chain.
=======
	// The SDK exposes a default postHandlers chain
>>>>>>> 787ee698
	//
	// Please note that changing any of the anteHandler or postHandler chain is
	// likely to be a state-machine breaking change, which needs a coordinated
	// upgrade.
	app.setPostHandler()

	// At startup, after all modules have been registered, check that all prot
	// annotations are correct.
	protoFiles, err := proto.MergedRegistry()
	if err != nil {
		panic(err)
	}
	err = msgservice.ValidateProtoAnnotations(protoFiles)
	if err != nil {
		// Once we switch to using protoreflect-based antehandlers, we might
		// want to panic here instead of logging a warning.
		fmt.Fprintln(os.Stderr, err.Error())
	}

	if loadLatest {
		if err := app.LoadLatestVersion(); err != nil {
			panic(fmt.Errorf("error loading last version: %w", err))
		}
	}

	return app
}

func (app *SimApp) setAnteHandler(txConfig client.TxConfig) {
<<<<<<< HEAD
	anteHandler, err := ante.NewAnteHandler(
		ante.HandlerOptions{
			AccountKeeper:   app.AccountKeeper,
			BankKeeper:      app.BankKeeper,
			SignModeHandler: txConfig.SignModeHandler(),
			FeegrantKeeper:  app.FeeGrantKeeper,
			SigGasConsumer:  ante.DefaultSigVerificationGasConsumer,
=======
	anteHandler, err := NewAnteHandler(
		HandlerOptions{
			ante.HandlerOptions{
				Environment:              runtime.NewEnvironment(nil, app.logger, runtime.EnvWithMsgRouterService(app.MsgServiceRouter()), runtime.EnvWithQueryRouterService(app.GRPCQueryRouter())), // nil is set as the kvstoreservice to avoid module access
				AccountAbstractionKeeper: app.AccountsKeeper,
				AccountKeeper:            app.AuthKeeper,
				BankKeeper:               app.BankKeeper,
				ConsensusKeeper:          app.ConsensusParamsKeeper,
				SignModeHandler:          txConfig.SignModeHandler(),
				FeegrantKeeper:           app.FeeGrantKeeper,
				SigGasConsumer:           ante.DefaultSigVerificationGasConsumer,
				UnorderedTxManager:       app.UnorderedTxManager,
			},
			&app.CircuitKeeper,
>>>>>>> 787ee698
		},
	)
	if err != nil {
		panic(err)
	}

	// Set the AnteHandler for the app
	app.SetAnteHandler(anteHandler)
}

func (app *SimApp) setPostHandler() {
	postHandler, err := posthandler.NewPostHandler(
		posthandler.HandlerOptions{},
	)
	if err != nil {
		panic(err)
	}

	app.SetPostHandler(postHandler)
}

// Close closes all necessary application resources.
// It implements servertypes.Application.
func (app *SimApp) Close() error {
	if err := app.BaseApp.Close(); err != nil {
		return err
	}

	return app.UnorderedTxManager.Close()
}

// Name returns the name of the App
func (app *SimApp) Name() string { return app.BaseApp.Name() }

// PreBlocker application updates every pre block
func (app *SimApp) PreBlocker(ctx sdk.Context, _ *abci.FinalizeBlockRequest) error {
	app.UnorderedTxManager.OnNewBlock(ctx.BlockTime())
	return app.ModuleManager.PreBlock(ctx)
}

// BeginBlocker application updates every begin block
func (app *SimApp) BeginBlocker(ctx sdk.Context) (sdk.BeginBlock, error) {
	return app.ModuleManager.BeginBlock(ctx)
}

// EndBlocker application updates every end block
func (app *SimApp) EndBlocker(ctx sdk.Context) (sdk.EndBlock, error) {
	return app.ModuleManager.EndBlock(ctx)
}

func (a *SimApp) Configurator() module.Configurator { //nolint:staticcheck // SA1019: Configurator is deprecated but still used in runtime v1.
	return a.configurator
}

// InitChainer application update at chain initialization
func (app *SimApp) InitChainer(ctx sdk.Context, req *abci.InitChainRequest) (*abci.InitChainResponse, error) {
	var genesisState GenesisState
	err := json.Unmarshal(req.AppStateBytes, &genesisState)
	if err != nil {
		return nil, err
	}
	err = app.UpgradeKeeper.SetModuleVersionMap(ctx, app.ModuleManager.GetVersionMap())
	if err != nil {
		return nil, err
	}
	return app.ModuleManager.InitGenesis(ctx, genesisState)
}

// LoadHeight loads a particular height
func (app *SimApp) LoadHeight(height int64) error {
	return app.LoadVersion(height)
}

// LegacyAmino returns SimApp's amino codec.
//
// NOTE: This is solely to be used for testing purposes as it may be desirable
// for modules to register their own custom testing types.
func (app *SimApp) LegacyAmino() *codec.LegacyAmino {
	return app.legacyAmino
}

// AppCodec returns SimApp's app codec.
//
// NOTE: This is solely to be used for testing purposes as it may be desirable
// for modules to register their own custom testing types.
func (app *SimApp) AppCodec() codec.Codec {
	return app.appCodec
}

// InterfaceRegistry returns SimApp's InterfaceRegistry
func (app *SimApp) InterfaceRegistry() types.InterfaceRegistry {
	return app.interfaceRegistry
}

// TxConfig returns SimApp's TxConfig
func (app *SimApp) TxConfig() client.TxConfig {
	return app.txConfig
}

// AutoCliOpts returns the autocli options for the app.
func (app *SimApp) AutoCliOpts() autocli.AppOptions {
	return autocli.AppOptions{
		Modules:       app.ModuleManager.Modules,
		ModuleOptions: runtimeservices.ExtractAutoCLIOptions(app.ModuleManager.Modules),
	}
}

// DefaultGenesis returns a default genesis from the registered AppModule's.
func (a *SimApp) DefaultGenesis() map[string]json.RawMessage {
	return a.ModuleManager.DefaultGenesis()
}

// GetKey returns the KVStoreKey for the provided store key.
//
// NOTE: This is solely to be used for testing purposes.
func (app *SimApp) GetKey(storeKey string) *storetypes.KVStoreKey {
	return app.keys[storeKey]
}

// GetStoreKeys returns all the stored store keys.
func (app *SimApp) GetStoreKeys() []storetypes.StoreKey {
	keys := make([]storetypes.StoreKey, 0, len(app.keys))
	for _, key := range app.keys {
		keys = append(keys, key)
	}

	return keys
}

// SimulationManager implements the SimulationApp interface
func (app *SimApp) SimulationManager() *module.SimulationManager {
	return app.sm
}

// RegisterAPIRoutes registers all application module routes with the provided
// API server.
func (app *SimApp) RegisterAPIRoutes(apiSvr *api.Server, apiConfig config.APIConfig) {
	clientCtx := apiSvr.ClientCtx
	// Register new tx routes from grpc-gateway.
	authtx.RegisterGRPCGatewayRoutes(clientCtx, apiSvr.GRPCGatewayRouter)

<<<<<<< HEAD
	// Register new tendermint queries routes from grpc-gateway.
	tmservice.RegisterGRPCGatewayRoutes(clientCtx, apiSvr.GRPCGatewayRouter)
=======
	// Register new CometBFT queries routes from grpc-gateway.
	cmtservice.RegisterGRPCGatewayRoutes(clientCtx, apiSvr.GRPCGatewayRouter)

	// Register node gRPC service for grpc-gateway.
	nodeservice.RegisterGRPCGatewayRoutes(clientCtx, apiSvr.GRPCGatewayRouter)
>>>>>>> 787ee698

	// Register node gRPC service for grpc-gateway.
	nodeservice.RegisterGRPCGatewayRoutes(clientCtx, apiSvr.GRPCGatewayRouter)

	// Register grpc-gateway routes for all modules.
	app.ModuleManager.RegisterGRPCGatewayRoutes(clientCtx, apiSvr.GRPCGatewayRouter)

	// register swagger API from root so that other applications can override easily
	if err := server.RegisterSwaggerAPI(apiSvr.ClientCtx, apiSvr.Router, apiConfig.Swagger); err != nil {
		panic(err)
	}
}

// RegisterTxService implements the Application.RegisterTxService method.
func (app *SimApp) RegisterTxService(clientCtx client.Context) {
	authtx.RegisterTxService(app.BaseApp.GRPCQueryRouter(), clientCtx, app.BaseApp.Simulate, app.interfaceRegistry)
}

// RegisterTendermintService implements the Application.RegisterTendermintService method.
func (app *SimApp) RegisterTendermintService(clientCtx client.Context) {
	cmtApp := server.NewCometABCIWrapper(app)
	cmtservice.RegisterTendermintService(
		clientCtx,
		app.BaseApp.GRPCQueryRouter(),
		app.interfaceRegistry,
		cmtApp.Query,
	)
}

<<<<<<< HEAD
func (app *SimApp) RegisterNodeService(clientCtx client.Context) {
	nodeservice.RegisterNodeService(clientCtx, app.GRPCQueryRouter())
}

// RegisterSwaggerAPI registers swagger route with API Server
func RegisterSwaggerAPI(_ client.Context, rtr *mux.Router) {
	statikFS, err := fs.New()
	if err != nil {
		panic(err)
	}
=======
func (app *SimApp) RegisterNodeService(clientCtx client.Context, cfg config.Config) {
	nodeservice.RegisterNodeService(clientCtx, app.GRPCQueryRouter(), cfg)
}
>>>>>>> 787ee698

// ValidatorKeyProvider returns a function that generates a validator key
// Supported key types are those supported by Comet: ed25519, secp256k1, bls12-381
func (app *SimApp) ValidatorKeyProvider() runtime.KeyGenF {
	return func() (cmtcrypto.PrivKey, error) {
		return cmted25519.GenPrivKey(), nil
	}
}

// GetMaccPerms returns a copy of the module account permissions
//
// NOTE: This is solely to be used for testing purposes.
func GetMaccPerms() map[string][]string {
	return maps.Clone(maccPerms)
}

// BlockedAddresses returns all the app's blocked account addresses.
func BlockedAddresses(ac coreaddress.Codec) (map[string]bool, error) {
	modAccAddrs := make(map[string]bool)
	for acc := range GetMaccPerms() {
		addr, err := ac.BytesToString(authtypes.NewModuleAddress(acc))
		if err != nil {
			return nil, err
		}
		modAccAddrs[addr] = true
	}

	// allow the following addresses to receive funds
	addr, err := ac.BytesToString(authtypes.NewModuleAddress(govtypes.ModuleName))
	if err != nil {
		return nil, err
	}
	delete(modAccAddrs, addr)

	return modAccAddrs, nil
}<|MERGE_RESOLUTION|>--- conflicted
+++ resolved
@@ -84,26 +84,12 @@
 
 	"github.com/cosmos/cosmos-sdk/baseapp"
 	"github.com/cosmos/cosmos-sdk/client"
-<<<<<<< HEAD
-	nodeservice "github.com/cosmos/cosmos-sdk/client/grpc/node"
-	"github.com/cosmos/cosmos-sdk/client/grpc/tmservice"
-=======
 	"github.com/cosmos/cosmos-sdk/client/flags"
 	"github.com/cosmos/cosmos-sdk/client/grpc/cmtservice"
 	nodeservice "github.com/cosmos/cosmos-sdk/client/grpc/node"
->>>>>>> 787ee698
 	"github.com/cosmos/cosmos-sdk/codec"
 	"github.com/cosmos/cosmos-sdk/codec/address"
 	"github.com/cosmos/cosmos-sdk/codec/types"
-<<<<<<< HEAD
-	"github.com/cosmos/cosmos-sdk/server/api"
-	"github.com/cosmos/cosmos-sdk/server/config"
-	servertypes "github.com/cosmos/cosmos-sdk/server/types"
-	simappparams "github.com/cosmos/cosmos-sdk/simapp/params"
-	"github.com/cosmos/cosmos-sdk/store/streaming"
-	storetypes "github.com/cosmos/cosmos-sdk/store/types"
-	"github.com/cosmos/cosmos-sdk/testutil/testdata"
-=======
 	"github.com/cosmos/cosmos-sdk/runtime"
 	runtimeservices "github.com/cosmos/cosmos-sdk/runtime/services"
 	"github.com/cosmos/cosmos-sdk/server"
@@ -112,7 +98,6 @@
 	servertypes "github.com/cosmos/cosmos-sdk/server/types"
 	"github.com/cosmos/cosmos-sdk/std"
 	testdata_pulsar "github.com/cosmos/cosmos-sdk/testutil/testdata/testpb"
->>>>>>> 787ee698
 	sdk "github.com/cosmos/cosmos-sdk/types"
 	"github.com/cosmos/cosmos-sdk/types/module"
 	"github.com/cosmos/cosmos-sdk/types/msgservice"
@@ -293,16 +278,9 @@
 		accounts.StoreKey, epochstypes.StoreKey,
 	)
 
-<<<<<<< HEAD
-	// load state streaming if enabled
-	if _, _, err := streaming.LoadStreamingServices(bApp, appOpts, appCodec, keys); err != nil {
-		fmt.Printf("failed to load state streaming: %s", err)
-		os.Exit(1)
-=======
 	// register streaming services
 	if err := bApp.RegisterStreamingServices(appOpts, keys); err != nil {
 		panic(err)
->>>>>>> 787ee698
 	}
 
 	app := &SimApp{
@@ -358,11 +336,6 @@
 		blockedAddrs,
 		govModuleAddr,
 	)
-<<<<<<< HEAD
-	distrKeeper := distrkeeper.NewKeeper(
-		appCodec, keys[distrtypes.StoreKey], app.GetSubspace(distrtypes.ModuleName), app.AccountKeeper, app.BankKeeper,
-		&stakingKeeper, authtypes.FeeCollectorName,
-=======
 
 	// optional: enable sign mode textual by overwriting the default tx config (after setting the bank keeper)
 	enabledSignModes := append(authtx.DefaultSignModes, sigtypes.SignMode_SIGN_MODE_TEXTUAL)
@@ -377,7 +350,6 @@
 	txConfig, err = authtx.NewTxConfigWithOptions(
 		appCodec,
 		txConfigOpts,
->>>>>>> 787ee698
 	)
 	if err != nil {
 		panic(err)
@@ -417,13 +389,8 @@
 
 	// register the staking hooks
 	// NOTE: stakingKeeper above is passed by reference, so that it will contain these hooks
-<<<<<<< HEAD
-	app.StakingKeeper = *stakingKeeper.SetHooks(
-		stakingtypes.NewMultiStakingHooks(distrKeeper.Hooks(), app.SlashingKeeper.Hooks()),
-=======
 	app.StakingKeeper.SetHooks(
 		stakingtypes.NewMultiStakingHooks(app.DistrKeeper.Hooks(), app.SlashingKeeper.Hooks()),
->>>>>>> 787ee698
 	)
 	app.DistrKeeper = *distrKeeper.AddHooks(vestingtypes.NewDistributionHooks(app.AccountKeeper, app.BankKeeper, app.StakingKeeper))
 
@@ -442,10 +409,6 @@
 	*/
 	app.GroupKeeper = groupkeeper.NewKeeper(runtime.NewEnvironment(runtime.NewKVStoreService(keys[group.StoreKey]), logger.With(log.ModuleKey, "x/group"), runtime.EnvWithMsgRouterService(app.MsgServiceRouter()), runtime.EnvWithQueryRouterService(app.GRPCQueryRouter())), appCodec, app.AuthKeeper, groupConfig)
 
-<<<<<<< HEAD
-	// set the governance module account as the authority for conducting upgrades
-	app.UpgradeKeeper = upgradekeeper.NewKeeper(skipUpgradeHeights, keys[upgradetypes.StoreKey], appCodec, homePath, app.BaseApp, authtypes.NewModuleAddress(govtypes.ModuleName).String())
-=======
 	// get skipUpgradeHeights from the app options
 	skipUpgradeHeights := map[int64]bool{}
 	for _, h := range cast.ToIntSlice(appOpts.Get(server.FlagUnsafeSkipUpgrades)) {
@@ -454,16 +417,11 @@
 	homePath := cast.ToString(appOpts.Get(flags.FlagHome))
 	// set the governance module account as the authority for conducting upgrades
 	app.UpgradeKeeper = upgradekeeper.NewKeeper(runtime.NewEnvironment(runtime.NewKVStoreService(keys[upgradetypes.StoreKey]), logger.With(log.ModuleKey, "x/upgrade"), runtime.EnvWithMsgRouterService(app.MsgServiceRouter()), runtime.EnvWithQueryRouterService(app.GRPCQueryRouter())), skipUpgradeHeights, appCodec, homePath, app.BaseApp, govModuleAddr, app.ConsensusParamsKeeper)
->>>>>>> 787ee698
 
 	// Register the proposal types
 	// Deprecated: Avoid adding new handlers, instead use the new proposal flow
 	// by granting the governance module the right to execute the message.
-<<<<<<< HEAD
-	// See: https://github.com/cosmos/cosmos-sdk/blob/release/v0.46.x/x/gov/spec/01_concepts.md#proposal-messages
-=======
 	// See: https://docs.cosmos.network/main/modules/gov#proposal-messages
->>>>>>> 787ee698
 	govRouter := govv1beta1.NewRouter()
 	govConfig := govkeeper.DefaultConfig()
 	/*
@@ -511,24 +469,6 @@
 
 	// NOTE: Any module instantiated in the module manager that is later modified
 	// must be passed by reference here.
-<<<<<<< HEAD
-	app.mm = module.NewManager(
-		genutil.NewAppModule(
-			app.AccountKeeper, app.StakingKeeper, app.BaseApp.DeliverTx,
-			encodingConfig.TxConfig,
-		),
-		auth.NewAppModule(appCodec, app.AccountKeeper, authsims.RandomGenesisAccounts),
-		vesting.NewAppModule(app.AccountKeeper, app.BankKeeper, app.StakingKeeper),
-		bank.NewAppModule(appCodec, app.BankKeeper, app.AccountKeeper),
-		capability.NewAppModule(appCodec, *app.CapabilityKeeper),
-		crisis.NewAppModule(&app.CrisisKeeper, skipGenesisInvariants),
-		feegrantmodule.NewAppModule(appCodec, app.AccountKeeper, app.BankKeeper, app.FeeGrantKeeper, app.interfaceRegistry),
-		gov.NewAppModule(appCodec, app.GovKeeper, app.AccountKeeper, app.BankKeeper),
-		mint.NewAppModule(appCodec, app.MintKeeper, app.AccountKeeper, nil),
-		slashing.NewAppModule(appCodec, app.SlashingKeeper, app.AccountKeeper, app.BankKeeper, app.StakingKeeper),
-		distr.NewAppModule(appCodec, app.DistrKeeper, app.AccountKeeper, app.BankKeeper, app.StakingKeeper),
-		staking.NewAppModule(appCodec, app.StakingKeeper, app.AccountKeeper, app.BankKeeper),
-=======
 	app.ModuleManager = module.NewManager(
 		genutil.NewAppModule(appCodec, app.AuthKeeper, app.StakingKeeper, app, txConfig, genutiltypes.DefaultMessageValidator),
 		accounts.NewAppModule(appCodec, app.AccountsKeeper),
@@ -541,7 +481,6 @@
 		slashing.NewAppModule(appCodec, app.SlashingKeeper, app.AuthKeeper, app.BankKeeper, app.StakingKeeper, app.interfaceRegistry, cometService),
 		distr.NewAppModule(appCodec, app.DistrKeeper, app.StakingKeeper),
 		staking.NewAppModule(appCodec, app.StakingKeeper),
->>>>>>> 787ee698
 		upgrade.NewAppModule(app.UpgradeKeeper),
 		evidence.NewAppModule(appCodec, app.EvidenceKeeper, cometService),
 		authzmodule.NewAppModule(appCodec, app.AuthzKeeper, app.interfaceRegistry),
@@ -645,11 +584,6 @@
 	// NOTE: this is not required apps that don't use the simulator for fuzz testing
 	// transactions
 	overrideModules := map[string]module.AppModuleSimulation{
-<<<<<<< HEAD
-		authtypes.ModuleName: auth.NewAppModule(app.appCodec, app.AccountKeeper, authsims.RandomGenesisAccounts),
-	}
-	app.sm = module.NewSimulationManagerFromAppModules(app.mm.Modules, overrideModules)
-=======
 		authtypes.ModuleName: auth.NewAppModule(app.appCodec, app.AuthKeeper, app.AccountsKeeper, authsims.RandomGenesisAccounts, nil),
 	}
 	app.sm = module.NewSimulationManagerFromAppModules(app.ModuleManager.Modules, overrideModules)
@@ -672,7 +606,6 @@
 			panic(fmt.Errorf("failed to register snapshot extension: %w", err))
 		}
 	}
->>>>>>> 787ee698
 
 	app.sm.RegisterStoreDecoders()
 
@@ -684,12 +617,8 @@
 	app.SetPreBlocker(app.PreBlocker)
 	app.SetBeginBlocker(app.BeginBlocker)
 	app.SetEndBlocker(app.EndBlocker)
-<<<<<<< HEAD
-	app.setAnteHandler(encodingConfig.TxConfig)
-=======
 	app.setAnteHandler(txConfig)
 
->>>>>>> 787ee698
 	// In v0.46, the SDK introduces _postHandlers_. PostHandlers are like
 	// antehandlers, but are run _after_ the `runMsgs` execution. They are also
 	// defined as a chain, and have the same signature as antehandlers.
@@ -698,11 +627,7 @@
 	// meaning that both `runMsgs` and `postHandler` state will be committed if
 	// both are successful, and both will be reverted if any of the two fails.
 	//
-<<<<<<< HEAD
-	// The SDK exposes a default empty postHandlers chain.
-=======
 	// The SDK exposes a default postHandlers chain
->>>>>>> 787ee698
 	//
 	// Please note that changing any of the anteHandler or postHandler chain is
 	// likely to be a state-machine breaking change, which needs a coordinated
@@ -732,15 +657,6 @@
 }
 
 func (app *SimApp) setAnteHandler(txConfig client.TxConfig) {
-<<<<<<< HEAD
-	anteHandler, err := ante.NewAnteHandler(
-		ante.HandlerOptions{
-			AccountKeeper:   app.AccountKeeper,
-			BankKeeper:      app.BankKeeper,
-			SignModeHandler: txConfig.SignModeHandler(),
-			FeegrantKeeper:  app.FeeGrantKeeper,
-			SigGasConsumer:  ante.DefaultSigVerificationGasConsumer,
-=======
 	anteHandler, err := NewAnteHandler(
 		HandlerOptions{
 			ante.HandlerOptions{
@@ -755,7 +671,6 @@
 				UnorderedTxManager:       app.UnorderedTxManager,
 			},
 			&app.CircuitKeeper,
->>>>>>> 787ee698
 		},
 	)
 	if err != nil {
@@ -897,16 +812,11 @@
 	// Register new tx routes from grpc-gateway.
 	authtx.RegisterGRPCGatewayRoutes(clientCtx, apiSvr.GRPCGatewayRouter)
 
-<<<<<<< HEAD
-	// Register new tendermint queries routes from grpc-gateway.
-	tmservice.RegisterGRPCGatewayRoutes(clientCtx, apiSvr.GRPCGatewayRouter)
-=======
 	// Register new CometBFT queries routes from grpc-gateway.
 	cmtservice.RegisterGRPCGatewayRoutes(clientCtx, apiSvr.GRPCGatewayRouter)
 
 	// Register node gRPC service for grpc-gateway.
 	nodeservice.RegisterGRPCGatewayRoutes(clientCtx, apiSvr.GRPCGatewayRouter)
->>>>>>> 787ee698
 
 	// Register node gRPC service for grpc-gateway.
 	nodeservice.RegisterGRPCGatewayRoutes(clientCtx, apiSvr.GRPCGatewayRouter)
@@ -936,22 +846,9 @@
 	)
 }
 
-<<<<<<< HEAD
-func (app *SimApp) RegisterNodeService(clientCtx client.Context) {
-	nodeservice.RegisterNodeService(clientCtx, app.GRPCQueryRouter())
-}
-
-// RegisterSwaggerAPI registers swagger route with API Server
-func RegisterSwaggerAPI(_ client.Context, rtr *mux.Router) {
-	statikFS, err := fs.New()
-	if err != nil {
-		panic(err)
-	}
-=======
 func (app *SimApp) RegisterNodeService(clientCtx client.Context, cfg config.Config) {
 	nodeservice.RegisterNodeService(clientCtx, app.GRPCQueryRouter(), cfg)
 }
->>>>>>> 787ee698
 
 // ValidatorKeyProvider returns a function that generates a validator key
 // Supported key types are those supported by Comet: ed25519, secp256k1, bls12-381
