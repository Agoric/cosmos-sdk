package simapp

import (
	"testing"

	"github.com/stretchr/testify/require"

	"github.com/tendermint/tendermint/crypto/ed25519"
	cmn "github.com/tendermint/tendermint/libs/common"

	"github.com/cosmos/cosmos-sdk/codec"

	"github.com/cosmos/cosmos-sdk/x/auth"
	"github.com/cosmos/cosmos-sdk/x/distribution"
	distr "github.com/cosmos/cosmos-sdk/x/distribution"
	"github.com/cosmos/cosmos-sdk/x/gov"
	"github.com/cosmos/cosmos-sdk/x/mint"
	"github.com/cosmos/cosmos-sdk/x/slashing"
	"github.com/cosmos/cosmos-sdk/x/staking"
	"github.com/cosmos/cosmos-sdk/x/supply"

	sdk "github.com/cosmos/cosmos-sdk/types"
)

var (
	delPk1    = ed25519.GenPrivKey().PubKey()
	delAddr1  = sdk.AccAddress(delPk1.Address())
	valAddr1  = sdk.ValAddress(delPk1.Address())
	consAddr1 = sdk.ConsAddress(delPk1.Address().Bytes())
)

func makeTestCodec() (cdc *codec.Codec) {
	cdc = codec.New()
	sdk.RegisterCodec(cdc)
	codec.RegisterCrypto(cdc)
	auth.RegisterCodec(cdc)
	distr.RegisterCodec(cdc)
	gov.RegisterCodec(cdc)
	staking.RegisterCodec(cdc)
	supply.RegisterCodec(cdc)
	return
}

func TestGetSimulationLog(t *testing.T) {
	cdc := makeTestCodec()

	tests := []struct {
		store   string
		kvPairs []cmn.KVPair
	}{
		{
			auth.StoreKey,
			[]cmn.KVPair{{Key: auth.AddressStoreKey(delAddr1), Value: cdc.MustMarshalBinaryBare(auth.BaseAccount{})}},
		},
		{
			mint.StoreKey,
			[]cmn.KVPair{{Key: mint.MinterKey, Value: cdc.MustMarshalBinaryLengthPrefixed(mint.Minter{})}},
		},
		{
			staking.StoreKey,
			[]cmn.KVPair{{Key: staking.LastValidatorPowerKey, Value: valAddr1.Bytes()}},
		},
		{
			gov.StoreKey,
			[]cmn.KVPair{{Key: gov.VoteKey(1, delAddr1), Value: cdc.MustMarshalBinaryLengthPrefixed(gov.Vote{})}},
		},
		{
			distribution.StoreKey,
			[]cmn.KVPair{{Key: distr.ProposerKey, Value: consAddr1.Bytes()}},
		},
		{
			slashing.StoreKey,
			[]cmn.KVPair{{Key: slashing.GetValidatorMissedBlockBitArrayKey(consAddr1, 6), Value: cdc.MustMarshalBinaryLengthPrefixed(true)}},
		},
		{
			supply.StoreKey,
			[]cmn.KVPair{{Key: supply.SupplyKey, Value: cdc.MustMarshalBinaryLengthPrefixed(supply.NewSupply(sdk.Coins{}))}},
		},
		{
			"Empty",
			[]cmn.KVPair{{}},
		},
		{
			"OtherStore",
			[]cmn.KVPair{{Key: []byte("key"), Value: []byte("value")}},
		},
	}

	for _, tt := range tests {
		t.Run(tt.store, func(t *testing.T) {
<<<<<<< HEAD
			require.NotPanics(t, func() { GetSimulationLog(tt.store, make(sdk.StoreDecoderRegistry), cdc, tt.kvPairs, tt.kvPairs) }, tt.store)
=======
			require.NotPanics(t, func() { GetSimulationLog(tt.store, cdc, cdc, tt.kvPairs) }, tt.store)
		})
	}
}

func TestDecodeAccountStore(t *testing.T) {
	cdc := makeTestCodec()
	acc := auth.NewBaseAccountWithAddress(delAddr1)
	globalAccNumber := uint64(10)

	kvPairs := cmn.KVPairs{
		cmn.KVPair{Key: auth.AddressStoreKey(delAddr1), Value: cdc.MustMarshalBinaryBare(acc)},
		cmn.KVPair{Key: auth.GlobalAccountNumberKey, Value: cdc.MustMarshalBinaryLengthPrefixed(globalAccNumber)},
		cmn.KVPair{Key: []byte{0x99}, Value: []byte{0x99}},
	}
	tests := []struct {
		name        string
		expectedLog string
	}{
		{"Minter", fmt.Sprintf("%v\n%v", acc, acc)},
		{"GlobalAccNumber", fmt.Sprintf("GlobalAccNumberA: %d\nGlobalAccNumberB: %d", globalAccNumber, globalAccNumber)},
		{"other", ""},
	}

	for i, tt := range tests {
		t.Run(tt.name, func(t *testing.T) {
			switch i {
			case len(tests) - 1:
				require.Panics(t, func() { DecodeAccountStore(cdc, cdc, kvPairs[i], kvPairs[i]) }, tt.name)
			default:
				require.Equal(t, tt.expectedLog, DecodeAccountStore(cdc, cdc, kvPairs[i], kvPairs[i]), tt.name)
			}
		})
	}
}

func TestDecodeMintStore(t *testing.T) {
	cdc := makeTestCodec()
	minter := mint.NewMinter(sdk.OneDec(), sdk.NewDec(15))

	kvPairs := cmn.KVPairs{
		cmn.KVPair{Key: mint.MinterKey, Value: cdc.MustMarshalBinaryLengthPrefixed(minter)},
		cmn.KVPair{Key: []byte{0x99}, Value: []byte{0x99}},
	}
	tests := []struct {
		name        string
		expectedLog string
	}{
		{"Minter", fmt.Sprintf("%v\n%v", minter, minter)},
		{"other", ""},
	}

	for i, tt := range tests {
		t.Run(tt.name, func(t *testing.T) {
			switch i {
			case len(tests) - 1:
				require.Panics(t, func() { DecodeMintStore(cdc, cdc, kvPairs[i], kvPairs[i]) }, tt.name)
			default:
				require.Equal(t, tt.expectedLog, DecodeMintStore(cdc, cdc, kvPairs[i], kvPairs[i]), tt.name)
			}
		})
	}
}

func TestDecodeDistributionStore(t *testing.T) {
	cdc := makeTestCodec()

	decCoins := sdk.DecCoins{sdk.NewDecCoinFromDec(sdk.DefaultBondDenom, sdk.OneDec())}
	feePool := distr.InitialFeePool()
	feePool.CommunityPool = decCoins
	info := distr.NewDelegatorStartingInfo(2, sdk.OneDec(), 200)
	outstanding := distr.ValidatorOutstandingRewards{decCoins[0]}
	commission := distr.ValidatorAccumulatedCommission{decCoins[0]}
	historicalRewards := distr.NewValidatorHistoricalRewards(decCoins, 100)
	currentRewards := distr.NewValidatorCurrentRewards(decCoins, 5)
	slashEvent := distr.NewValidatorSlashEvent(10, sdk.OneDec())

	kvPairs := cmn.KVPairs{
		cmn.KVPair{Key: distr.FeePoolKey, Value: cdc.MustMarshalBinaryLengthPrefixed(feePool)},
		cmn.KVPair{Key: distr.ProposerKey, Value: consAddr1.Bytes()},
		cmn.KVPair{Key: distr.GetValidatorOutstandingRewardsKey(valAddr1), Value: cdc.MustMarshalBinaryLengthPrefixed(outstanding)},
		cmn.KVPair{Key: distr.GetDelegatorWithdrawAddrKey(delAddr1), Value: delAddr1.Bytes()},
		cmn.KVPair{Key: distr.GetDelegatorStartingInfoKey(valAddr1, delAddr1), Value: cdc.MustMarshalBinaryLengthPrefixed(info)},
		cmn.KVPair{Key: distr.GetValidatorHistoricalRewardsKey(valAddr1, 100), Value: cdc.MustMarshalBinaryLengthPrefixed(historicalRewards)},
		cmn.KVPair{Key: distr.GetValidatorCurrentRewardsKey(valAddr1), Value: cdc.MustMarshalBinaryLengthPrefixed(currentRewards)},
		cmn.KVPair{Key: distr.GetValidatorAccumulatedCommissionKey(valAddr1), Value: cdc.MustMarshalBinaryLengthPrefixed(commission)},
		cmn.KVPair{Key: distr.GetValidatorSlashEventKeyPrefix(valAddr1, 13), Value: cdc.MustMarshalBinaryLengthPrefixed(slashEvent)},
		cmn.KVPair{Key: []byte{0x99}, Value: []byte{0x99}},
	}

	tests := []struct {
		name        string
		expectedLog string
	}{
		{"FeePool", fmt.Sprintf("%v\n%v", feePool, feePool)},
		{"Proposer", fmt.Sprintf("%v\n%v", consAddr1, consAddr1)},
		{"ValidatorOutstandingRewards", fmt.Sprintf("%v\n%v", outstanding, outstanding)},
		{"DelegatorWithdrawAddr", fmt.Sprintf("%v\n%v", delAddr1, delAddr1)},
		{"DelegatorStartingInfo", fmt.Sprintf("%v\n%v", info, info)},
		{"ValidatorHistoricalRewards", fmt.Sprintf("%v\n%v", historicalRewards, historicalRewards)},
		{"ValidatorCurrentRewards", fmt.Sprintf("%v\n%v", currentRewards, currentRewards)},
		{"ValidatorAccumulatedCommission", fmt.Sprintf("%v\n%v", commission, commission)},
		{"ValidatorSlashEvent", fmt.Sprintf("%v\n%v", slashEvent, slashEvent)},
		{"other", ""},
	}
	for i, tt := range tests {
		t.Run(tt.name, func(t *testing.T) {
			switch i {
			case len(tests) - 1:
				require.Panics(t, func() { DecodeDistributionStore(cdc, cdc, kvPairs[i], kvPairs[i]) }, tt.name)
			default:
				require.Equal(t, tt.expectedLog, DecodeDistributionStore(cdc, cdc, kvPairs[i], kvPairs[i]), tt.name)
			}
		})
	}
}

func TestDecodeStakingStore(t *testing.T) {
	cdc := makeTestCodec()

	bondTime := time.Now().UTC()

	val := staking.NewValidator(valAddr1, delPk1, staking.NewDescription("test", "test", "test", "test", "test"))
	del := staking.NewDelegation(delAddr1, valAddr1, sdk.OneDec())
	ubd := staking.NewUnbondingDelegation(delAddr1, valAddr1, 15, bondTime, sdk.OneInt())
	red := staking.NewRedelegation(delAddr1, valAddr1, valAddr1, 12, bondTime, sdk.OneInt(), sdk.OneDec())

	kvPairs := cmn.KVPairs{
		cmn.KVPair{Key: staking.LastTotalPowerKey, Value: cdc.MustMarshalBinaryLengthPrefixed(sdk.OneInt())},
		cmn.KVPair{Key: staking.GetValidatorKey(valAddr1), Value: cdc.MustMarshalBinaryLengthPrefixed(val)},
		cmn.KVPair{Key: staking.LastValidatorPowerKey, Value: valAddr1.Bytes()},
		cmn.KVPair{Key: staking.GetDelegationKey(delAddr1, valAddr1), Value: cdc.MustMarshalBinaryLengthPrefixed(del)},
		cmn.KVPair{Key: staking.GetUBDKey(delAddr1, valAddr1), Value: cdc.MustMarshalBinaryLengthPrefixed(ubd)},
		cmn.KVPair{Key: staking.GetREDKey(delAddr1, valAddr1, valAddr1), Value: cdc.MustMarshalBinaryLengthPrefixed(red)},
		cmn.KVPair{Key: []byte{0x99}, Value: []byte{0x99}},
	}

	tests := []struct {
		name        string
		expectedLog string
	}{
		{"LastTotalPower", fmt.Sprintf("%v\n%v", sdk.OneInt(), sdk.OneInt())},
		{"Validator", fmt.Sprintf("%v\n%v", val, val)},
		{"LastValidatorPower/ValidatorsByConsAddr/ValidatorsByPowerIndex", fmt.Sprintf("%v\n%v", valAddr1, valAddr1)},
		{"Delegation", fmt.Sprintf("%v\n%v", del, del)},
		{"UnbondingDelegation", fmt.Sprintf("%v\n%v", ubd, ubd)},
		{"Redelegation", fmt.Sprintf("%v\n%v", red, red)},
		{"other", ""},
	}
	for i, tt := range tests {
		t.Run(tt.name, func(t *testing.T) {
			switch i {
			case len(tests) - 1:
				require.Panics(t, func() { DecodeStakingStore(cdc, cdc, kvPairs[i], kvPairs[i]) }, tt.name)
			default:
				require.Equal(t, tt.expectedLog, DecodeStakingStore(cdc, cdc, kvPairs[i], kvPairs[i]), tt.name)
			}
		})
	}
}

func TestDecodeSlashingStore(t *testing.T) {
	cdc := makeTestCodec()

	info := slashing.NewValidatorSigningInfo(consAddr1, 0, 1, time.Now().UTC(), false, 0)
	bechPK := sdk.MustBech32ifyAccPub(delPk1)
	missed := true

	kvPairs := cmn.KVPairs{
		cmn.KVPair{Key: slashing.GetValidatorSigningInfoKey(consAddr1), Value: cdc.MustMarshalBinaryLengthPrefixed(info)},
		cmn.KVPair{Key: slashing.GetValidatorMissedBlockBitArrayKey(consAddr1, 6), Value: cdc.MustMarshalBinaryLengthPrefixed(missed)},
		cmn.KVPair{Key: slashing.GetAddrPubkeyRelationKey(delAddr1), Value: cdc.MustMarshalBinaryLengthPrefixed(delPk1)},
		cmn.KVPair{Key: []byte{0x99}, Value: []byte{0x99}},
	}

	tests := []struct {
		name        string
		expectedLog string
	}{
		{"ValidatorSigningInfo", fmt.Sprintf("%v\n%v", info, info)},
		{"ValidatorMissedBlockBitArray", fmt.Sprintf("missedA: %v\nmissedB: %v", missed, missed)},
		{"AddrPubkeyRelation", fmt.Sprintf("PubKeyA: %s\nPubKeyB: %s", bechPK, bechPK)},
		{"other", ""},
	}
	for i, tt := range tests {
		t.Run(tt.name, func(t *testing.T) {
			switch i {
			case len(tests) - 1:
				require.Panics(t, func() { DecodeSlashingStore(cdc, cdc, kvPairs[i], kvPairs[i]) }, tt.name)
			default:
				require.Equal(t, tt.expectedLog, DecodeSlashingStore(cdc, cdc, kvPairs[i], kvPairs[i]), tt.name)
			}
		})
	}
}

func TestDecodeGovStore(t *testing.T) {
	cdc := makeTestCodec()

	endTime := time.Now().UTC()

	content := gov.ContentFromProposalType("test", "test", gov.ProposalTypeText)
	proposal := gov.NewProposal(content, 1, endTime, endTime.Add(24*time.Hour))
	proposalIDBz := make([]byte, 8)
	binary.LittleEndian.PutUint64(proposalIDBz, 1)
	deposit := gov.NewDeposit(1, delAddr1, sdk.NewCoins(sdk.NewCoin(sdk.DefaultBondDenom, sdk.OneInt())))
	vote := gov.NewVote(1, delAddr1, gov.OptionYes)

	kvPairs := cmn.KVPairs{
		cmn.KVPair{Key: gov.ProposalKey(1), Value: cdc.MustMarshalBinaryLengthPrefixed(proposal)},
		cmn.KVPair{Key: gov.InactiveProposalQueueKey(1, endTime), Value: proposalIDBz},
		cmn.KVPair{Key: gov.DepositKey(1, delAddr1), Value: cdc.MustMarshalBinaryLengthPrefixed(deposit)},
		cmn.KVPair{Key: gov.VoteKey(1, delAddr1), Value: cdc.MustMarshalBinaryLengthPrefixed(vote)},
		cmn.KVPair{Key: []byte{0x99}, Value: []byte{0x99}},
	}

	tests := []struct {
		name        string
		expectedLog string
	}{
		{"proposals", fmt.Sprintf("%v\n%v", proposal, proposal)},
		{"proposal IDs", "proposalIDA: 1\nProposalIDB: 1"},
		{"deposits", fmt.Sprintf("%v\n%v", deposit, deposit)},
		{"votes", fmt.Sprintf("%v\n%v", vote, vote)},
		{"other", ""},
	}

	for i, tt := range tests {
		t.Run(tt.name, func(t *testing.T) {
			switch i {
			case len(tests) - 1:
				require.Panics(t, func() { DecodeGovStore(cdc, cdc, kvPairs[i], kvPairs[i]) }, tt.name)
			default:
				require.Equal(t, tt.expectedLog, DecodeGovStore(cdc, cdc, kvPairs[i], kvPairs[i]), tt.name)
			}
		})
	}
}

func TestDecodeSupplyStore(t *testing.T) {
	cdc := makeTestCodec()

	totalSupply := supply.NewSupply(sdk.NewCoins(sdk.NewInt64Coin(sdk.DefaultBondDenom, 1000)))

	kvPairs := cmn.KVPairs{
		cmn.KVPair{Key: supply.SupplyKey, Value: cdc.MustMarshalBinaryLengthPrefixed(totalSupply)},
		cmn.KVPair{Key: []byte{0x99}, Value: []byte{0x99}},
	}

	tests := []struct {
		name        string
		expectedLog string
	}{
		{"Supply", fmt.Sprintf("%v\n%v", totalSupply, totalSupply)},
		{"other", ""},
	}

	for i, tt := range tests {
		t.Run(tt.name, func(t *testing.T) {
			switch i {
			case len(tests) - 1:
				require.Panics(t, func() { DecodeSupplyStore(cdc, cdc, kvPairs[i], kvPairs[i]) }, tt.name)
			default:
				require.Equal(t, tt.expectedLog, DecodeSupplyStore(cdc, cdc, kvPairs[i], kvPairs[i]), tt.name)
			}
>>>>>>> 0f4b9383
		})
	}
}<|MERGE_RESOLUTION|>--- conflicted
+++ resolved
@@ -1,6 +1,7 @@
 package simapp
 
 import (
+	"fmt"
 	"testing"
 
 	"github.com/stretchr/testify/require"
@@ -11,13 +12,6 @@
 	"github.com/cosmos/cosmos-sdk/codec"
 
 	"github.com/cosmos/cosmos-sdk/x/auth"
-	"github.com/cosmos/cosmos-sdk/x/distribution"
-	distr "github.com/cosmos/cosmos-sdk/x/distribution"
-	"github.com/cosmos/cosmos-sdk/x/gov"
-	"github.com/cosmos/cosmos-sdk/x/mint"
-	"github.com/cosmos/cosmos-sdk/x/slashing"
-	"github.com/cosmos/cosmos-sdk/x/staking"
-	"github.com/cosmos/cosmos-sdk/x/supply"
 
 	sdk "github.com/cosmos/cosmos-sdk/types"
 )
@@ -34,329 +28,40 @@
 	sdk.RegisterCodec(cdc)
 	codec.RegisterCrypto(cdc)
 	auth.RegisterCodec(cdc)
-	distr.RegisterCodec(cdc)
-	gov.RegisterCodec(cdc)
-	staking.RegisterCodec(cdc)
-	supply.RegisterCodec(cdc)
 	return
 }
 
 func TestGetSimulationLog(t *testing.T) {
 	cdc := makeTestCodec()
 
+	decoders := make(sdk.StoreDecoderRegistry)
+	decoders[auth.StoreKey] = func(cdc *codec.Codec, kvAs, kvBs cmn.KVPair) string { return "10" }
+
 	tests := []struct {
-		store   string
-		kvPairs []cmn.KVPair
+		store       string
+		kvPairs     []cmn.KVPair
+		expectedLog string
 	}{
-		{
-			auth.StoreKey,
-			[]cmn.KVPair{{Key: auth.AddressStoreKey(delAddr1), Value: cdc.MustMarshalBinaryBare(auth.BaseAccount{})}},
-		},
-		{
-			mint.StoreKey,
-			[]cmn.KVPair{{Key: mint.MinterKey, Value: cdc.MustMarshalBinaryLengthPrefixed(mint.Minter{})}},
-		},
-		{
-			staking.StoreKey,
-			[]cmn.KVPair{{Key: staking.LastValidatorPowerKey, Value: valAddr1.Bytes()}},
-		},
-		{
-			gov.StoreKey,
-			[]cmn.KVPair{{Key: gov.VoteKey(1, delAddr1), Value: cdc.MustMarshalBinaryLengthPrefixed(gov.Vote{})}},
-		},
-		{
-			distribution.StoreKey,
-			[]cmn.KVPair{{Key: distr.ProposerKey, Value: consAddr1.Bytes()}},
-		},
-		{
-			slashing.StoreKey,
-			[]cmn.KVPair{{Key: slashing.GetValidatorMissedBlockBitArrayKey(consAddr1, 6), Value: cdc.MustMarshalBinaryLengthPrefixed(true)}},
-		},
-		{
-			supply.StoreKey,
-			[]cmn.KVPair{{Key: supply.SupplyKey, Value: cdc.MustMarshalBinaryLengthPrefixed(supply.NewSupply(sdk.Coins{}))}},
-		},
 		{
 			"Empty",
 			[]cmn.KVPair{{}},
+			"",
+		},
+		{
+			auth.StoreKey,
+			[]cmn.KVPair{{Key: auth.GlobalAccountNumberKey, Value: cdc.MustMarshalBinaryLengthPrefixed(uint64(10))}},
+			"10",
 		},
 		{
 			"OtherStore",
 			[]cmn.KVPair{{Key: []byte("key"), Value: []byte("value")}},
+			fmt.Sprintf("store A %X => %X\nstore B %X => %X\n", []byte("key"), []byte("value"), []byte("key"), []byte("value")),
 		},
 	}
 
 	for _, tt := range tests {
 		t.Run(tt.store, func(t *testing.T) {
-<<<<<<< HEAD
-			require.NotPanics(t, func() { GetSimulationLog(tt.store, make(sdk.StoreDecoderRegistry), cdc, tt.kvPairs, tt.kvPairs) }, tt.store)
-=======
-			require.NotPanics(t, func() { GetSimulationLog(tt.store, cdc, cdc, tt.kvPairs) }, tt.store)
-		})
-	}
-}
-
-func TestDecodeAccountStore(t *testing.T) {
-	cdc := makeTestCodec()
-	acc := auth.NewBaseAccountWithAddress(delAddr1)
-	globalAccNumber := uint64(10)
-
-	kvPairs := cmn.KVPairs{
-		cmn.KVPair{Key: auth.AddressStoreKey(delAddr1), Value: cdc.MustMarshalBinaryBare(acc)},
-		cmn.KVPair{Key: auth.GlobalAccountNumberKey, Value: cdc.MustMarshalBinaryLengthPrefixed(globalAccNumber)},
-		cmn.KVPair{Key: []byte{0x99}, Value: []byte{0x99}},
-	}
-	tests := []struct {
-		name        string
-		expectedLog string
-	}{
-		{"Minter", fmt.Sprintf("%v\n%v", acc, acc)},
-		{"GlobalAccNumber", fmt.Sprintf("GlobalAccNumberA: %d\nGlobalAccNumberB: %d", globalAccNumber, globalAccNumber)},
-		{"other", ""},
-	}
-
-	for i, tt := range tests {
-		t.Run(tt.name, func(t *testing.T) {
-			switch i {
-			case len(tests) - 1:
-				require.Panics(t, func() { DecodeAccountStore(cdc, cdc, kvPairs[i], kvPairs[i]) }, tt.name)
-			default:
-				require.Equal(t, tt.expectedLog, DecodeAccountStore(cdc, cdc, kvPairs[i], kvPairs[i]), tt.name)
-			}
-		})
-	}
-}
-
-func TestDecodeMintStore(t *testing.T) {
-	cdc := makeTestCodec()
-	minter := mint.NewMinter(sdk.OneDec(), sdk.NewDec(15))
-
-	kvPairs := cmn.KVPairs{
-		cmn.KVPair{Key: mint.MinterKey, Value: cdc.MustMarshalBinaryLengthPrefixed(minter)},
-		cmn.KVPair{Key: []byte{0x99}, Value: []byte{0x99}},
-	}
-	tests := []struct {
-		name        string
-		expectedLog string
-	}{
-		{"Minter", fmt.Sprintf("%v\n%v", minter, minter)},
-		{"other", ""},
-	}
-
-	for i, tt := range tests {
-		t.Run(tt.name, func(t *testing.T) {
-			switch i {
-			case len(tests) - 1:
-				require.Panics(t, func() { DecodeMintStore(cdc, cdc, kvPairs[i], kvPairs[i]) }, tt.name)
-			default:
-				require.Equal(t, tt.expectedLog, DecodeMintStore(cdc, cdc, kvPairs[i], kvPairs[i]), tt.name)
-			}
-		})
-	}
-}
-
-func TestDecodeDistributionStore(t *testing.T) {
-	cdc := makeTestCodec()
-
-	decCoins := sdk.DecCoins{sdk.NewDecCoinFromDec(sdk.DefaultBondDenom, sdk.OneDec())}
-	feePool := distr.InitialFeePool()
-	feePool.CommunityPool = decCoins
-	info := distr.NewDelegatorStartingInfo(2, sdk.OneDec(), 200)
-	outstanding := distr.ValidatorOutstandingRewards{decCoins[0]}
-	commission := distr.ValidatorAccumulatedCommission{decCoins[0]}
-	historicalRewards := distr.NewValidatorHistoricalRewards(decCoins, 100)
-	currentRewards := distr.NewValidatorCurrentRewards(decCoins, 5)
-	slashEvent := distr.NewValidatorSlashEvent(10, sdk.OneDec())
-
-	kvPairs := cmn.KVPairs{
-		cmn.KVPair{Key: distr.FeePoolKey, Value: cdc.MustMarshalBinaryLengthPrefixed(feePool)},
-		cmn.KVPair{Key: distr.ProposerKey, Value: consAddr1.Bytes()},
-		cmn.KVPair{Key: distr.GetValidatorOutstandingRewardsKey(valAddr1), Value: cdc.MustMarshalBinaryLengthPrefixed(outstanding)},
-		cmn.KVPair{Key: distr.GetDelegatorWithdrawAddrKey(delAddr1), Value: delAddr1.Bytes()},
-		cmn.KVPair{Key: distr.GetDelegatorStartingInfoKey(valAddr1, delAddr1), Value: cdc.MustMarshalBinaryLengthPrefixed(info)},
-		cmn.KVPair{Key: distr.GetValidatorHistoricalRewardsKey(valAddr1, 100), Value: cdc.MustMarshalBinaryLengthPrefixed(historicalRewards)},
-		cmn.KVPair{Key: distr.GetValidatorCurrentRewardsKey(valAddr1), Value: cdc.MustMarshalBinaryLengthPrefixed(currentRewards)},
-		cmn.KVPair{Key: distr.GetValidatorAccumulatedCommissionKey(valAddr1), Value: cdc.MustMarshalBinaryLengthPrefixed(commission)},
-		cmn.KVPair{Key: distr.GetValidatorSlashEventKeyPrefix(valAddr1, 13), Value: cdc.MustMarshalBinaryLengthPrefixed(slashEvent)},
-		cmn.KVPair{Key: []byte{0x99}, Value: []byte{0x99}},
-	}
-
-	tests := []struct {
-		name        string
-		expectedLog string
-	}{
-		{"FeePool", fmt.Sprintf("%v\n%v", feePool, feePool)},
-		{"Proposer", fmt.Sprintf("%v\n%v", consAddr1, consAddr1)},
-		{"ValidatorOutstandingRewards", fmt.Sprintf("%v\n%v", outstanding, outstanding)},
-		{"DelegatorWithdrawAddr", fmt.Sprintf("%v\n%v", delAddr1, delAddr1)},
-		{"DelegatorStartingInfo", fmt.Sprintf("%v\n%v", info, info)},
-		{"ValidatorHistoricalRewards", fmt.Sprintf("%v\n%v", historicalRewards, historicalRewards)},
-		{"ValidatorCurrentRewards", fmt.Sprintf("%v\n%v", currentRewards, currentRewards)},
-		{"ValidatorAccumulatedCommission", fmt.Sprintf("%v\n%v", commission, commission)},
-		{"ValidatorSlashEvent", fmt.Sprintf("%v\n%v", slashEvent, slashEvent)},
-		{"other", ""},
-	}
-	for i, tt := range tests {
-		t.Run(tt.name, func(t *testing.T) {
-			switch i {
-			case len(tests) - 1:
-				require.Panics(t, func() { DecodeDistributionStore(cdc, cdc, kvPairs[i], kvPairs[i]) }, tt.name)
-			default:
-				require.Equal(t, tt.expectedLog, DecodeDistributionStore(cdc, cdc, kvPairs[i], kvPairs[i]), tt.name)
-			}
-		})
-	}
-}
-
-func TestDecodeStakingStore(t *testing.T) {
-	cdc := makeTestCodec()
-
-	bondTime := time.Now().UTC()
-
-	val := staking.NewValidator(valAddr1, delPk1, staking.NewDescription("test", "test", "test", "test", "test"))
-	del := staking.NewDelegation(delAddr1, valAddr1, sdk.OneDec())
-	ubd := staking.NewUnbondingDelegation(delAddr1, valAddr1, 15, bondTime, sdk.OneInt())
-	red := staking.NewRedelegation(delAddr1, valAddr1, valAddr1, 12, bondTime, sdk.OneInt(), sdk.OneDec())
-
-	kvPairs := cmn.KVPairs{
-		cmn.KVPair{Key: staking.LastTotalPowerKey, Value: cdc.MustMarshalBinaryLengthPrefixed(sdk.OneInt())},
-		cmn.KVPair{Key: staking.GetValidatorKey(valAddr1), Value: cdc.MustMarshalBinaryLengthPrefixed(val)},
-		cmn.KVPair{Key: staking.LastValidatorPowerKey, Value: valAddr1.Bytes()},
-		cmn.KVPair{Key: staking.GetDelegationKey(delAddr1, valAddr1), Value: cdc.MustMarshalBinaryLengthPrefixed(del)},
-		cmn.KVPair{Key: staking.GetUBDKey(delAddr1, valAddr1), Value: cdc.MustMarshalBinaryLengthPrefixed(ubd)},
-		cmn.KVPair{Key: staking.GetREDKey(delAddr1, valAddr1, valAddr1), Value: cdc.MustMarshalBinaryLengthPrefixed(red)},
-		cmn.KVPair{Key: []byte{0x99}, Value: []byte{0x99}},
-	}
-
-	tests := []struct {
-		name        string
-		expectedLog string
-	}{
-		{"LastTotalPower", fmt.Sprintf("%v\n%v", sdk.OneInt(), sdk.OneInt())},
-		{"Validator", fmt.Sprintf("%v\n%v", val, val)},
-		{"LastValidatorPower/ValidatorsByConsAddr/ValidatorsByPowerIndex", fmt.Sprintf("%v\n%v", valAddr1, valAddr1)},
-		{"Delegation", fmt.Sprintf("%v\n%v", del, del)},
-		{"UnbondingDelegation", fmt.Sprintf("%v\n%v", ubd, ubd)},
-		{"Redelegation", fmt.Sprintf("%v\n%v", red, red)},
-		{"other", ""},
-	}
-	for i, tt := range tests {
-		t.Run(tt.name, func(t *testing.T) {
-			switch i {
-			case len(tests) - 1:
-				require.Panics(t, func() { DecodeStakingStore(cdc, cdc, kvPairs[i], kvPairs[i]) }, tt.name)
-			default:
-				require.Equal(t, tt.expectedLog, DecodeStakingStore(cdc, cdc, kvPairs[i], kvPairs[i]), tt.name)
-			}
-		})
-	}
-}
-
-func TestDecodeSlashingStore(t *testing.T) {
-	cdc := makeTestCodec()
-
-	info := slashing.NewValidatorSigningInfo(consAddr1, 0, 1, time.Now().UTC(), false, 0)
-	bechPK := sdk.MustBech32ifyAccPub(delPk1)
-	missed := true
-
-	kvPairs := cmn.KVPairs{
-		cmn.KVPair{Key: slashing.GetValidatorSigningInfoKey(consAddr1), Value: cdc.MustMarshalBinaryLengthPrefixed(info)},
-		cmn.KVPair{Key: slashing.GetValidatorMissedBlockBitArrayKey(consAddr1, 6), Value: cdc.MustMarshalBinaryLengthPrefixed(missed)},
-		cmn.KVPair{Key: slashing.GetAddrPubkeyRelationKey(delAddr1), Value: cdc.MustMarshalBinaryLengthPrefixed(delPk1)},
-		cmn.KVPair{Key: []byte{0x99}, Value: []byte{0x99}},
-	}
-
-	tests := []struct {
-		name        string
-		expectedLog string
-	}{
-		{"ValidatorSigningInfo", fmt.Sprintf("%v\n%v", info, info)},
-		{"ValidatorMissedBlockBitArray", fmt.Sprintf("missedA: %v\nmissedB: %v", missed, missed)},
-		{"AddrPubkeyRelation", fmt.Sprintf("PubKeyA: %s\nPubKeyB: %s", bechPK, bechPK)},
-		{"other", ""},
-	}
-	for i, tt := range tests {
-		t.Run(tt.name, func(t *testing.T) {
-			switch i {
-			case len(tests) - 1:
-				require.Panics(t, func() { DecodeSlashingStore(cdc, cdc, kvPairs[i], kvPairs[i]) }, tt.name)
-			default:
-				require.Equal(t, tt.expectedLog, DecodeSlashingStore(cdc, cdc, kvPairs[i], kvPairs[i]), tt.name)
-			}
-		})
-	}
-}
-
-func TestDecodeGovStore(t *testing.T) {
-	cdc := makeTestCodec()
-
-	endTime := time.Now().UTC()
-
-	content := gov.ContentFromProposalType("test", "test", gov.ProposalTypeText)
-	proposal := gov.NewProposal(content, 1, endTime, endTime.Add(24*time.Hour))
-	proposalIDBz := make([]byte, 8)
-	binary.LittleEndian.PutUint64(proposalIDBz, 1)
-	deposit := gov.NewDeposit(1, delAddr1, sdk.NewCoins(sdk.NewCoin(sdk.DefaultBondDenom, sdk.OneInt())))
-	vote := gov.NewVote(1, delAddr1, gov.OptionYes)
-
-	kvPairs := cmn.KVPairs{
-		cmn.KVPair{Key: gov.ProposalKey(1), Value: cdc.MustMarshalBinaryLengthPrefixed(proposal)},
-		cmn.KVPair{Key: gov.InactiveProposalQueueKey(1, endTime), Value: proposalIDBz},
-		cmn.KVPair{Key: gov.DepositKey(1, delAddr1), Value: cdc.MustMarshalBinaryLengthPrefixed(deposit)},
-		cmn.KVPair{Key: gov.VoteKey(1, delAddr1), Value: cdc.MustMarshalBinaryLengthPrefixed(vote)},
-		cmn.KVPair{Key: []byte{0x99}, Value: []byte{0x99}},
-	}
-
-	tests := []struct {
-		name        string
-		expectedLog string
-	}{
-		{"proposals", fmt.Sprintf("%v\n%v", proposal, proposal)},
-		{"proposal IDs", "proposalIDA: 1\nProposalIDB: 1"},
-		{"deposits", fmt.Sprintf("%v\n%v", deposit, deposit)},
-		{"votes", fmt.Sprintf("%v\n%v", vote, vote)},
-		{"other", ""},
-	}
-
-	for i, tt := range tests {
-		t.Run(tt.name, func(t *testing.T) {
-			switch i {
-			case len(tests) - 1:
-				require.Panics(t, func() { DecodeGovStore(cdc, cdc, kvPairs[i], kvPairs[i]) }, tt.name)
-			default:
-				require.Equal(t, tt.expectedLog, DecodeGovStore(cdc, cdc, kvPairs[i], kvPairs[i]), tt.name)
-			}
-		})
-	}
-}
-
-func TestDecodeSupplyStore(t *testing.T) {
-	cdc := makeTestCodec()
-
-	totalSupply := supply.NewSupply(sdk.NewCoins(sdk.NewInt64Coin(sdk.DefaultBondDenom, 1000)))
-
-	kvPairs := cmn.KVPairs{
-		cmn.KVPair{Key: supply.SupplyKey, Value: cdc.MustMarshalBinaryLengthPrefixed(totalSupply)},
-		cmn.KVPair{Key: []byte{0x99}, Value: []byte{0x99}},
-	}
-
-	tests := []struct {
-		name        string
-		expectedLog string
-	}{
-		{"Supply", fmt.Sprintf("%v\n%v", totalSupply, totalSupply)},
-		{"other", ""},
-	}
-
-	for i, tt := range tests {
-		t.Run(tt.name, func(t *testing.T) {
-			switch i {
-			case len(tests) - 1:
-				require.Panics(t, func() { DecodeSupplyStore(cdc, cdc, kvPairs[i], kvPairs[i]) }, tt.name)
-			default:
-				require.Equal(t, tt.expectedLog, DecodeSupplyStore(cdc, cdc, kvPairs[i], kvPairs[i]), tt.name)
-			}
->>>>>>> 0f4b9383
+			require.Equal(t, tt.expectedLog, GetSimulationLog(tt.store, decoders, cdc, tt.kvPairs, tt.kvPairs), tt.store)
 		})
 	}
 }