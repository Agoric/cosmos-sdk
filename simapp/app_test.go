--- conflicted
+++ resolved
@@ -5,41 +5,12 @@
 	"fmt"
 	"testing"
 
-<<<<<<< HEAD
-	abci "github.com/cometbft/cometbft/api/cometbft/abci/v1"
-	cmtproto "github.com/cometbft/cometbft/api/cometbft/types/v1"
-	"github.com/cosmos/gogoproto/proto"
-	"github.com/golang/mock/gomock"
-	"github.com/stretchr/testify/require"
-	"google.golang.org/grpc"
-
-	"cosmossdk.io/core/appmodule"
-	coretesting "cosmossdk.io/core/testing"
-	"cosmossdk.io/log"
-	"cosmossdk.io/x/accounts"
-	authzmodule "cosmossdk.io/x/authz/module"
-	"cosmossdk.io/x/bank"
-	banktypes "cosmossdk.io/x/bank/types"
-	bankv2 "cosmossdk.io/x/bank/v2"
-	"cosmossdk.io/x/distribution"
-	"cosmossdk.io/x/epochs"
-	"cosmossdk.io/x/evidence"
-	feegrantmodule "cosmossdk.io/x/feegrant/module"
-	"cosmossdk.io/x/gov"
-	group "cosmossdk.io/x/group/module"
-	"cosmossdk.io/x/mint"
-	"cosmossdk.io/x/protocolpool"
-	"cosmossdk.io/x/slashing"
-	"cosmossdk.io/x/staking"
-	"cosmossdk.io/x/upgrade"
-=======
 	abci "github.com/cometbft/cometbft/abci/types"
 	cmtproto "github.com/cometbft/cometbft/proto/tendermint/types"
 	dbm "github.com/cosmos/cosmos-db"
 	"github.com/cosmos/gogoproto/proto"
 	"github.com/golang/mock/gomock"
 	"github.com/stretchr/testify/require"
->>>>>>> 751e5ecb
 
 	"cosmossdk.io/core/address"
 	"cosmossdk.io/core/appmodule"
@@ -59,11 +30,22 @@
 	"github.com/cosmos/cosmos-sdk/types/msgservice"
 	"github.com/cosmos/cosmos-sdk/x/auth"
 	"github.com/cosmos/cosmos-sdk/x/auth/vesting"
+	authzmodule "github.com/cosmos/cosmos-sdk/x/authz/module"
+	"github.com/cosmos/cosmos-sdk/x/bank"
+	banktypes "github.com/cosmos/cosmos-sdk/x/bank/types"
+	"github.com/cosmos/cosmos-sdk/x/crisis"
+	"github.com/cosmos/cosmos-sdk/x/distribution"
 	"github.com/cosmos/cosmos-sdk/x/genutil"
+	"github.com/cosmos/cosmos-sdk/x/gov"
+	group "github.com/cosmos/cosmos-sdk/x/group/module"
+	"github.com/cosmos/cosmos-sdk/x/mint"
+	"github.com/cosmos/cosmos-sdk/x/params"
+	"github.com/cosmos/cosmos-sdk/x/slashing"
+	"github.com/cosmos/cosmos-sdk/x/staking"
 )
 
 func TestSimAppExportAndBlockedAddrs(t *testing.T) {
-	db := coretesting.NewMemDB()
+	db := dbm.NewMemDB()
 	logger := log.NewTestLogger(t)
 	app := NewSimappWithCustomOptions(t, false, SetupOptions{
 		Logger:  logger.With("instance", "first"),
@@ -71,20 +53,13 @@
 		AppOpts: simtestutil.NewAppOptionsWithFlagHome(t.TempDir()),
 	})
 
-<<<<<<< HEAD
-	// BlockedAddresses returns a map of addresses in app v1 and a map of modules names in app di.
-	blockedAddrs, err := BlockedAddresses(app.interfaceRegistry.SigningContext().AddressCodec())
-	require.NoError(t, err)
-	for acc := range blockedAddrs {
-=======
 	// BlockedAddresses returns a map of addresses in app v1 and a map of modules name in app di.
 	for acc := range BlockedAddresses() {
->>>>>>> 751e5ecb
 		var addr sdk.AccAddress
-		if modAddr, err := app.InterfaceRegistry().SigningContext().AddressCodec().StringToBytes(acc); err == nil {
+		if modAddr, err := sdk.AccAddressFromBech32(acc); err == nil {
 			addr = modAddr
 		} else {
-			addr = app.AuthKeeper.GetModuleAddress(acc)
+			addr = app.AccountKeeper.GetModuleAddress(acc)
 		}
 
 		require.True(
@@ -95,7 +70,7 @@
 	}
 
 	// finalize block so we have CheckTx state set
-	_, err = app.FinalizeBlock(&abci.FinalizeBlockRequest{
+	_, err := app.FinalizeBlock(&abci.RequestFinalizeBlock{
 		Height: 1,
 	})
 	require.NoError(t, err)
@@ -110,7 +85,7 @@
 }
 
 func TestRunMigrations(t *testing.T) {
-	db := coretesting.NewMemDB()
+	db := dbm.NewMemDB()
 	logger := log.NewTestLogger(t)
 	app := NewSimApp(logger.With("instance", "simapp"), db, nil, true, simtestutil.NewAppOptionsWithFlagHome(t.TempDir()))
 
@@ -135,9 +110,7 @@
 			mod.RegisterServices(configurator)
 		}
 
-		if mod, ok := mod.(interface {
-			RegisterServices(grpc.ServiceRegistrar) error
-		}); ok {
+		if mod, ok := mod.(appmodule.HasServices); ok {
 			err := mod.RegisterServices(configurator)
 			require.NoError(t, err)
 		}
@@ -146,10 +119,8 @@
 	}
 
 	// Initialize the chain
-	_, err := app.InitChain(&abci.InitChainRequest{})
-	require.NoError(t, err)
-	_, err = app.Commit()
-	require.NoError(t, err)
+	app.InitChain(&abci.RequestInitChain{})
+	app.Commit()
 
 	testCases := []struct {
 		name         string
@@ -223,10 +194,8 @@
 			// their latest ConsensusVersion.
 			_, err = app.ModuleManager.RunMigrations(
 				app.NewContextLegacy(true, cmtproto.Header{Height: app.LastBlockHeight()}), configurator,
-				appmodule.VersionMap{
-					"accounts":     accounts.AppModule{}.ConsensusVersion(),
+				module.VersionMap{
 					"bank":         1,
-					"bankv2":       bankv2.AppModule{}.ConsensusVersion(),
 					"auth":         auth.AppModule{}.ConsensusVersion(),
 					"authz":        authzmodule.AppModule{}.ConsensusVersion(),
 					"staking":      staking.AppModule{}.ConsensusVersion(),
@@ -235,13 +204,13 @@
 					"slashing":     slashing.AppModule{}.ConsensusVersion(),
 					"gov":          gov.AppModule{}.ConsensusVersion(),
 					"group":        group.AppModule{}.ConsensusVersion(),
+					"params":       params.AppModule{}.ConsensusVersion(),
 					"upgrade":      upgrade.AppModule{}.ConsensusVersion(),
 					"vesting":      vesting.AppModule{}.ConsensusVersion(),
 					"feegrant":     feegrantmodule.AppModule{}.ConsensusVersion(),
 					"evidence":     evidence.AppModule{}.ConsensusVersion(),
+					"crisis":       crisis.AppModule{}.ConsensusVersion(),
 					"genutil":      genutil.AppModule{}.ConsensusVersion(),
-					"protocolpool": protocolpool.AppModule{}.ConsensusVersion(),
-					"epochs":       epochs.AppModule{}.ConsensusVersion(),
 				},
 			)
 			if tc.expRunErr {
@@ -256,7 +225,7 @@
 }
 
 func TestInitGenesisOnMigration(t *testing.T) {
-	db := coretesting.NewMemDB()
+	db := dbm.NewMemDB()
 	app := NewSimApp(log.NewTestLogger(t), db, nil, true, simtestutil.NewAppOptionsWithFlagHome(t.TempDir()))
 	ctx := app.NewContextLegacy(true, cmtproto.Header{Height: app.LastBlockHeight()})
 
@@ -266,13 +235,8 @@
 	t.Cleanup(mockCtrl.Finish)
 	mockModule := mock.NewMockAppModuleWithAllExtensions(mockCtrl)
 	mockDefaultGenesis := json.RawMessage(`{"key": "value"}`)
-<<<<<<< HEAD
-	mockModule.EXPECT().DefaultGenesis().Times(1).Return(mockDefaultGenesis)
-	mockModule.EXPECT().InitGenesis(gomock.Eq(ctx), gomock.Eq(mockDefaultGenesis)).Times(1)
-=======
 	mockModule.EXPECT().DefaultGenesis(gomock.Eq(app.appCodec)).Times(1).Return(mockDefaultGenesis)
 	mockModule.EXPECT().InitGenesis(gomock.Eq(ctx), gomock.Eq(app.appCodec), gomock.Eq(mockDefaultGenesis)).Times(1)
->>>>>>> 751e5ecb
 	mockModule.EXPECT().ConsensusVersion().Times(1).Return(uint64(0))
 
 	app.ModuleManager.Modules["mock"] = mockModule
@@ -280,7 +244,7 @@
 	// Run migrations only for "mock" module. We exclude it from
 	// the VersionMap to simulate upgrading with a new module.
 	_, err := app.ModuleManager.RunMigrations(ctx, app.Configurator(),
-		appmodule.VersionMap{
+		module.VersionMap{
 			"bank":         bank.AppModule{}.ConsensusVersion(),
 			"auth":         auth.AppModule{}.ConsensusVersion(),
 			"authz":        authzmodule.AppModule{}.ConsensusVersion(),
@@ -289,10 +253,12 @@
 			"distribution": distribution.AppModule{}.ConsensusVersion(),
 			"slashing":     slashing.AppModule{}.ConsensusVersion(),
 			"gov":          gov.AppModule{}.ConsensusVersion(),
+			"params":       params.AppModule{}.ConsensusVersion(),
 			"upgrade":      upgrade.AppModule{}.ConsensusVersion(),
 			"vesting":      vesting.AppModule{}.ConsensusVersion(),
 			"feegrant":     feegrantmodule.AppModule{}.ConsensusVersion(),
 			"evidence":     evidence.AppModule{}.ConsensusVersion(),
+			"crisis":       crisis.AppModule{}.ConsensusVersion(),
 			"genutil":      genutil.AppModule{}.ConsensusVersion(),
 		},
 	)
@@ -300,7 +266,7 @@
 }
 
 func TestUpgradeStateOnGenesis(t *testing.T) {
-	db := coretesting.NewMemDB()
+	db := dbm.NewMemDB()
 	app := NewSimappWithCustomOptions(t, false, SetupOptions{
 		Logger:  log.NewTestLogger(t),
 		DB:      db,
@@ -312,10 +278,12 @@
 	vm, err := app.UpgradeKeeper.GetModuleVersionMap(ctx)
 	require.NoError(t, err)
 	for v, i := range app.ModuleManager.Modules {
-		if i, ok := i.(appmodule.HasConsensusVersion); ok {
+		if i, ok := i.(module.HasConsensusVersion); ok {
 			require.Equal(t, vm[v], i.ConsensusVersion())
 		}
 	}
+
+	require.NotNil(t, app.UpgradeKeeper.GetVersionSetter())
 }
 
 // TestMergedRegistry tests that fetching the gogo/protov2 merged registry
