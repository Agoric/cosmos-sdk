--- conflicted
+++ resolved
@@ -23,12 +23,6 @@
 const UpgradeName = "v050-to-v051"
 
 func (app SimApp) RegisterUpgradeHandlers() {
-<<<<<<< HEAD
-	app.UpgradeKeeper.SetUpgradeHandler(UpgradeName,
-		func(ctx sdk.Context, plan upgradetypes.Plan, fromVM module.VersionMap) (module.VersionMap, error) {
-			return app.mm.RunMigrations(ctx, app.configurator, fromVM)
-		})
-=======
 	app.UpgradeKeeper.SetUpgradeHandler(
 		UpgradeName,
 		func(ctx context.Context, _ upgradetypes.Plan, fromVM appmodule.VersionMap) (appmodule.VersionMap, error) {
@@ -41,7 +35,6 @@
 			return app.ModuleManager.RunMigrations(ctx, app.Configurator(), fromVM)
 		},
 	)
->>>>>>> 787ee698
 
 	upgradeInfo, err := app.UpgradeKeeper.ReadUpgradeInfoFromDisk()
 	if err != nil {
