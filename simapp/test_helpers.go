--- conflicted
+++ resolved
@@ -1,27 +1,14 @@
 package simapp
 
 import (
-<<<<<<< HEAD
-	"bytes"
-	"encoding/hex"
-	"encoding/json"
-	"fmt"
-	"math/rand"
-	"strconv"
-=======
 	"encoding/json"
 	"fmt"
 	"os"
->>>>>>> 787ee698
 	"testing"
 
-<<<<<<< HEAD
-	"cosmossdk.io/math"
-=======
 	abci "github.com/cometbft/cometbft/api/cometbft/abci/v1"
 	cmtjson "github.com/cometbft/cometbft/libs/json"
 	cmttypes "github.com/cometbft/cometbft/types"
->>>>>>> 787ee698
 	"github.com/stretchr/testify/require"
 
 	corestore "cosmossdk.io/core/store"
@@ -46,28 +33,6 @@
 	authtypes "github.com/cosmos/cosmos-sdk/x/auth/types"
 )
 
-<<<<<<< HEAD
-// DefaultConsensusParams defines the default Tendermint consensus params used in
-// SimApp testing.
-var DefaultConsensusParams = &abci.ConsensusParams{
-	Block: &abci.BlockParams{
-		MaxBytes: 200000,
-		MaxGas:   2000000,
-	},
-	Evidence: &tmproto.EvidenceParams{
-		MaxAgeNumBlocks: 302400,
-		MaxAgeDuration:  504 * time.Hour, // 3 weeks is the max duration
-		MaxBytes:        10000,
-	},
-	Validator: &tmproto.ValidatorParams{
-		PubKeyTypes: []string{
-			tmtypes.ABCIPubKeyTypeEd25519,
-		},
-	},
-}
-
-=======
->>>>>>> 787ee698
 // SetupOptions defines arguments that are passed into `Simapp` constructor.
 type SetupOptions struct {
 	Logger  log.Logger
@@ -190,22 +155,7 @@
 		Height:             app.LastBlockHeight() + 1,
 		Hash:               app.LastCommitID().Hash,
 		NextValidatorsHash: valSet.Hash(),
-<<<<<<< HEAD
-	}})
-
-	return app
-}
-
-// SetupWithGenesisAccounts initializes a new SimApp with the provided genesis
-// accounts and possible balances.
-func SetupWithGenesisAccounts(t *testing.T, genAccs []authtypes.GenesisAccount, balances ...banktypes.Balance) *SimApp {
-	t.Helper()
-
-	privVal := mock.NewPV()
-	pubKey, err := privVal.GetPubKey()
-=======
 	})
->>>>>>> 787ee698
 	require.NoError(t, err)
 
 	return app
@@ -243,65 +193,6 @@
 	return genesisState
 }
 
-<<<<<<< HEAD
-type GenerateAccountStrategy func(int) []sdk.AccAddress
-
-// createRandomAccounts is a strategy used by addTestAddrs() in order to generated addresses in random order.
-func createRandomAccounts(accNum int) []sdk.AccAddress {
-	testAddrs := make([]sdk.AccAddress, accNum)
-	for i := 0; i < accNum; i++ {
-		pk := ed25519.GenPrivKey().PubKey()
-		testAddrs[i] = sdk.AccAddress(pk.Address())
-	}
-
-	return testAddrs
-}
-
-// createIncrementalAccounts is a strategy used by addTestAddrs() in order to generated addresses in ascending order.
-func createIncrementalAccounts(accNum int) []sdk.AccAddress {
-	var addresses []sdk.AccAddress
-	var buffer bytes.Buffer
-
-	// start at 100 so we can make up to 999 test addresses with valid test addresses
-	for i := 100; i < (accNum + 100); i++ {
-		numString := strconv.Itoa(i)
-		buffer.WriteString("A58856F0FD53BF058B4909A21AEC019107BA6") // base address string
-
-		buffer.WriteString(numString) // adding on final two digits to make addresses unique
-		res, _ := sdk.AccAddressFromHexUnsafe(buffer.String())
-		bech := res.String()
-		addr, _ := TestAddr(buffer.String(), bech)
-
-		addresses = append(addresses, addr)
-		buffer.Reset()
-	}
-
-	return addresses
-}
-
-// AddTestAddrsFromPubKeys adds the addresses into the SimApp providing only the public keys.
-func AddTestAddrsFromPubKeys(app *SimApp, ctx sdk.Context, pubKeys []cryptotypes.PubKey, accAmt math.Int) {
-	initCoins := sdk.NewCoins(sdk.NewCoin(app.StakingKeeper.BondDenom(ctx), accAmt))
-
-	for _, pk := range pubKeys {
-		initAccountWithCoins(app, ctx, sdk.AccAddress(pk.Address()), initCoins)
-	}
-}
-
-// AddTestAddrs constructs and returns accNum amount of accounts with an
-// initial balance of accAmt in random order
-func AddTestAddrs(app *SimApp, ctx sdk.Context, accNum int, accAmt math.Int) []sdk.AccAddress {
-	return addTestAddrs(app, ctx, accNum, accAmt, createRandomAccounts)
-}
-
-// AddTestAddrsIncremental constructs and returns accNum amount of accounts with an
-// initial balance of accAmt in random order
-func AddTestAddrsIncremental(app *SimApp, ctx sdk.Context, accNum int, accAmt math.Int) []sdk.AccAddress {
-	return addTestAddrs(app, ctx, accNum, accAmt, createIncrementalAccounts)
-}
-
-func addTestAddrs(app *SimApp, ctx sdk.Context, accNum int, accAmt math.Int, strategy GenerateAccountStrategy) []sdk.AccAddress {
-=======
 // AddTestAddrsIncremental constructs and returns accNum amount of accounts with an
 // initial balance of accAmt in random order
 func AddTestAddrsIncremental(app *SimApp, ctx sdk.Context, accNum int, accAmt sdkmath.Int) []sdk.AccAddress {
@@ -309,7 +200,6 @@
 }
 
 func addTestAddrs(app *SimApp, ctx sdk.Context, accNum int, accAmt sdkmath.Int, strategy simtestutil.GenerateAccountStrategy) []sdk.AccAddress {
->>>>>>> 787ee698
 	testAddrs := strategy(accNum)
 	bondDenom, err := app.StakingKeeper.BondDenom(ctx)
 	if err != nil {
@@ -341,104 +231,12 @@
 func NewTestNetworkFixture() network.TestFixture {
 	dir, err := os.MkdirTemp("", "simapp")
 	if err != nil {
-<<<<<<< HEAD
-		return nil, err
-	}
-	bechexpected := res.String()
-	if bech != bechexpected {
-		return nil, fmt.Errorf("bech encoding doesn't match reference")
-	}
-
-	bechres, err := sdk.AccAddressFromBech32(bech)
-	if err != nil {
-		return nil, err
-	}
-	if !bytes.Equal(bechres, res) {
-		return nil, err
-	}
-
-	return res, nil
-}
-
-// CheckBalance checks the balance of an account.
-func CheckBalance(t *testing.T, app *SimApp, addr sdk.AccAddress, balances sdk.Coins) {
-	ctxCheck := app.BaseApp.NewContext(true, tmproto.Header{})
-	require.True(t, balances.IsEqual(app.BankKeeper.GetAllBalances(ctxCheck, addr)))
-}
-
-// SignCheckDeliver checks a generated signed transaction and simulates a
-// block commitment with the given transaction. A test assertion is made using
-// the parameter 'expPass' against the result. A corresponding result is
-// returned.
-func SignCheckDeliver(
-	t *testing.T, txCfg client.TxConfig, app *bam.BaseApp, header tmproto.Header, msgs []sdk.Msg,
-	chainID string, accNums, accSeqs []uint64, expSimPass, expPass bool, priv ...cryptotypes.PrivKey,
-) (sdk.GasInfo, *sdk.Result, error) {
-	tx, err := helpers.GenSignedMockTx(
-		rand.New(rand.NewSource(time.Now().UnixNano())),
-		txCfg,
-		msgs,
-		sdk.Coins{sdk.NewInt64Coin(sdk.DefaultBondDenom, 0)},
-		helpers.DefaultGenTxGas,
-		chainID,
-		accNums,
-		accSeqs,
-		priv...,
-	)
-	require.NoError(t, err)
-	txBytes, err := txCfg.TxEncoder()(tx)
-	require.Nil(t, err)
-
-	// Must simulate now as CheckTx doesn't run Msgs anymore
-	_, res, err := app.Simulate(txBytes)
-
-	if expSimPass {
-		require.NoError(t, err)
-		require.NotNil(t, res)
-	} else {
-		require.Error(t, err)
-		require.Nil(t, res)
-=======
 		panic(fmt.Sprintf("failed creating temporary directory: %v", err))
->>>>>>> 787ee698
 	}
 	defer os.RemoveAll(dir)
 
 	app := NewSimApp(log.NewNopLogger(), coretesting.NewMemDB(), nil, true, simtestutil.NewAppOptionsWithFlagHome(dir))
 
-<<<<<<< HEAD
-	if expPass {
-		require.NoError(t, err)
-		require.NotNil(t, res)
-	} else {
-		require.Error(t, err)
-		require.Nil(t, res)
-	}
-
-	app.EndBlock(abci.RequestEndBlock{})
-	app.Commit()
-
-	return gInfo, res, err
-}
-
-// GenSequenceOfTxs generates a set of signed transactions of messages, such
-// that they differ only by having the sequence numbers incremented between
-// every transaction.
-func GenSequenceOfTxs(txGen client.TxConfig, msgs []sdk.Msg, accNums []uint64, initSeqNums []uint64, numToGenerate int, priv ...cryptotypes.PrivKey) ([]sdk.Tx, error) {
-	txs := make([]sdk.Tx, numToGenerate)
-	var err error
-	for i := 0; i < numToGenerate; i++ {
-		txs[i], err = helpers.GenSignedMockTx(
-			rand.New(rand.NewSource(time.Now().UnixNano())),
-			txGen,
-			msgs,
-			sdk.Coins{sdk.NewInt64Coin(sdk.DefaultBondDenom, 0)},
-			helpers.DefaultGenTxGas,
-			"",
-			accNums,
-			initSeqNums,
-			priv...,
-=======
 	appCtr := func(val network.ValidatorI) servertypes.Application {
 		return NewSimApp(
 			val.GetLogger(), coretesting.NewMemDB(), nil, true,
@@ -446,7 +244,6 @@
 			bam.SetPruning(pruningtypes.NewPruningOptionsFromString(val.GetAppConfig().Pruning)),
 			bam.SetMinGasPrices(val.GetAppConfig().MinGasPrices),
 			bam.SetChainID(val.GetViper().GetString(flags.FlagChainID)),
->>>>>>> 787ee698
 		)
 	}
 
