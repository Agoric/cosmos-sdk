--- conflicted
+++ resolved
@@ -1,23 +1,18 @@
-<<<<<<< HEAD
-FROM golang:1.23-alpine AS build
-=======
 FROM golang:1.21-alpine AS build
->>>>>>> 751e5ecb
 
 RUN apk add build-base git linux-headers libc-dev
 RUN go install github.com/go-delve/delve/cmd/dlv@latest
 
 WORKDIR /work
 COPY go.mod go.sum /work/
+COPY errors/go.mod errors/go.sum /work/errors/
 COPY math/go.mod math/go.sum /work/math/
 COPY api/go.mod api/go.sum /work/api/
 COPY core/go.mod core/go.sum /work/core/
-<<<<<<< HEAD
-=======
 COPY depinject/go.mod depinject/go.sum /work/depinject/
->>>>>>> 751e5ecb
 COPY collections/go.mod collections/go.sum /work/collections/
 COPY store/go.mod store/go.sum /work/store/
+COPY log/go.mod log/go.sum /work/log/
 COPY x/tx/go.mod x/tx/go.sum /work/x/tx/
 RUN go mod download
 
