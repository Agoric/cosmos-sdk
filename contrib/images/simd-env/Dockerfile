FROM golang:1.18-alpine AS build
RUN apk add build-base git linux-headers
WORKDIR /work
COPY go.mod go.sum /work/
<<<<<<< HEAD
RUN mkdir -p /work/ics23/go
=======
>>>>>>> 47f46643
COPY ./ics23/go/go.mod /work/ics23/go/go.mod

RUN go mod download
COPY ./ /work
RUN LEDGER_ENABLED=false make clean build

FROM alpine:3.14 AS run
RUN apk add bash curl jq
COPY contrib/images/simd-env/wrapper.sh /usr/bin/wrapper.sh

VOLUME /simd
COPY --from=build /work/build/simd /simd/
WORKDIR /simd

EXPOSE 26656 26657
ENTRYPOINT ["/usr/bin/wrapper.sh"]
CMD ["start", "--log_format", "plain"]
STOPSIGNAL SIGTERM<|MERGE_RESOLUTION|>--- conflicted
+++ resolved
@@ -2,10 +2,7 @@
 RUN apk add build-base git linux-headers
 WORKDIR /work
 COPY go.mod go.sum /work/
-<<<<<<< HEAD
 RUN mkdir -p /work/ics23/go
-=======
->>>>>>> 47f46643
 COPY ./ics23/go/go.mod /work/ics23/go/go.mod
 
 RUN go mod download
