package ledger

import (
	"errors"
	"fmt"
	"math/big"
	"os"

<<<<<<< HEAD
	"github.com/btcsuite/btcd/btcec/v2"
	"github.com/btcsuite/btcd/btcec/v2/ecdsa"
=======
	secp "github.com/decred/dcrd/dcrec/secp256k1/v4"
	"github.com/decred/dcrd/dcrec/secp256k1/v4/ecdsa"
	"gitlab.com/yawning/secp256k1-voi/secec"
>>>>>>> 787ee698

	"github.com/cosmos/cosmos-sdk/crypto/hd"
	"github.com/cosmos/cosmos-sdk/crypto/keys/secp256k1"
	"github.com/cosmos/cosmos-sdk/crypto/types"
)

// options stores the Ledger Options that can be used to customize Ledger usage
var options Options

type (
	// discoverLedgerFn defines a Ledger discovery function that returns a
	// connected device or an error upon failure. Its allows a method to avoid CGO
	// dependencies when Ledger support is potentially not enabled.
	discoverLedgerFn func() (SECP256K1, error)

	// createPubkeyFn supports returning different public key types that implement
	// types.PubKey
	createPubkeyFn func([]byte) types.PubKey

	// SECP256K1 reflects an interface a Ledger API must implement for SECP256K1
	SECP256K1 interface {
		Close() error
		// GetPublicKeySECP256K1 returns an uncompressed pubkey
		GetPublicKeySECP256K1([]uint32) ([]byte, error)
		// GetAddressPubKeySECP256K1 returns a compressed pubkey and bech32 address (requires user confirmation)
		GetAddressPubKeySECP256K1([]uint32, string) ([]byte, string, error)
		// SignSECP256K1 signs a message (requires user confirmation)
		// The last byte denotes the SIGN_MODE to be used by Ledger: 0 for
		// LEGACY_AMINO_JSON, 1 for TEXTUAL. It corresponds to the P2 value
		// in https://github.com/cosmos/ledger-cosmos/blob/main/docs/APDUSPEC.md
		SignSECP256K1([]uint32, []byte, byte) ([]byte, error)
	}

	// Options hosts customization options to account for differences in Ledger
	// signing and usage across chains.
	Options struct {
		discoverLedger    discoverLedgerFn
		createPubkey      createPubkeyFn
		appName           string
		skipDERConversion bool
	}

	// PrivKeyLedgerSecp256k1 implements PrivKey, calling the ledger nano we
	// cache the PubKey from the first call to use it later.
	PrivKeyLedgerSecp256k1 struct {
		// CachedPubKey should be private, but we want to encode it via
		// go-amino so we can view the address later, even without having the
		// ledger attached.
		CachedPubKey types.PubKey
		Path         hd.BIP44Params
	}
)

// Initialize the default options values for the Cosmos Ledger
func initOptionsDefault() {
	options.createPubkey = func(key []byte) types.PubKey {
		return &secp256k1.PubKey{Key: key}
	}
	options.appName = "Cosmos"
	options.skipDERConversion = false
}

// SetDiscoverLedger set the discoverLedger function to use a different Ledger derivation
func SetDiscoverLedger(fn discoverLedgerFn) {
	options.discoverLedger = fn
}

// SetCreatePubkey set the createPubkey function to use a different public key
func SetCreatePubkey(fn createPubkeyFn) {
	options.createPubkey = fn
}

// SetAppName set the Ledger app name to use a different app name
func SetAppName(appName string) {
	options.appName = appName
}

// SetSkipDERConversion set the DER Conversion requirement to true (false by default)
func SetSkipDERConversion() {
	options.skipDERConversion = true
}

// NewPrivKeySecp256k1Unsafe will generate a new key and store the public key for later use.
//
// This function is marked as unsafe as it will retrieve a pubkey without user verification.
// It can only be used to verify a pubkey but never to create new accounts/keys. In that case,
// please refer to NewPrivKeySecp256k1
func NewPrivKeySecp256k1Unsafe(path hd.BIP44Params) (types.LedgerPrivKeyAminoJSON, error) {
	device, err := getDevice()
	if err != nil {
		return nil, err
	}
	defer warnIfErrors(device.Close)

	pubKey, err := getPubKeyUnsafe(device, path)
	if err != nil {
		return nil, err
	}

	return PrivKeyLedgerSecp256k1{pubKey, path}, nil
}

// NewPrivKeySecp256k1 will generate a new key and store the public key for later use.
// The request will require user confirmation and will show account and index in the device
func NewPrivKeySecp256k1(path hd.BIP44Params, hrp string) (types.LedgerPrivKey, string, error) {
	device, err := getDevice()
	if err != nil {
		return nil, "", fmt.Errorf("failed to retrieve device: %w", err)
	}
	defer warnIfErrors(device.Close)

	pubKey, addr, err := getPubKeyAddrSafe(device, path, hrp)
	if err != nil {
		return nil, "", fmt.Errorf("failed to recover pubkey: %w", err)
	}

	return PrivKeyLedgerSecp256k1{pubKey, path}, addr, nil
}

// PubKey returns the cached public key.
func (pkl PrivKeyLedgerSecp256k1) PubKey() types.PubKey {
	return pkl.CachedPubKey
}

// Sign returns a secp256k1 signature for the corresponding message using
// SIGN_MODE_TEXTUAL.
func (pkl PrivKeyLedgerSecp256k1) Sign(message []byte) ([]byte, error) {
	device, err := getDevice()
	if err != nil {
		return nil, err
	}
	defer warnIfErrors(device.Close)

	return sign(device, pkl, message, 1)
}

// SignLedgerAminoJSON returns a secp256k1 signature for the corresponding message using
// SIGN_MODE_LEGACY_AMINO_JSON.
func (pkl PrivKeyLedgerSecp256k1) SignLedgerAminoJSON(message []byte) ([]byte, error) {
	device, err := getDevice()
	if err != nil {
		return nil, err
	}
	defer warnIfErrors(device.Close)

	return sign(device, pkl, message, 0)
}

// ShowAddress triggers a ledger device to show the corresponding address.
func ShowAddress(path hd.BIP44Params, expectedPubKey types.PubKey, accountAddressPrefix string) error {
	device, err := getDevice()
	if err != nil {
		return err
	}
	defer warnIfErrors(device.Close)

	pubKey, err := getPubKeyUnsafe(device, path)
	if err != nil {
		return err
	}

	if !pubKey.Equals(expectedPubKey) {
		return errors.New("the key's pubkey does not match with the one retrieved from Ledger. Check that the HD path and device are the correct ones")
	}

	pubKey2, _, err := getPubKeyAddrSafe(device, path, accountAddressPrefix)
	if err != nil {
		return err
	}

	if !pubKey2.Equals(expectedPubKey) {
		return errors.New("the key's pubkey does not match with the one retrieved from Ledger. Check that the HD path and device are the correct ones")
	}

	return nil
}

// ValidateKey allows us to verify the sanity of a public key after loading it
// from disk.
func (pkl PrivKeyLedgerSecp256k1) ValidateKey() error {
	device, err := getDevice()
	if err != nil {
		return err
	}
	defer warnIfErrors(device.Close)

	return validateKey(device, pkl)
}

// AssertIsPrivKeyInner implements the PrivKey interface. It performs a no-op.
func (pkl *PrivKeyLedgerSecp256k1) AssertIsPrivKeyInner() {}

// Bytes implements the PrivKey interface. It stores the cached public key so
// we can verify the same key when we reconnect to a ledger.
func (pkl PrivKeyLedgerSecp256k1) Bytes() []byte {
	return cdc.MustMarshal(pkl)
}

// Equals implements the PrivKey interface. It makes sure two private keys
// refer to the same public key.
func (pkl PrivKeyLedgerSecp256k1) Equals(other types.LedgerPrivKey) bool {
	if otherKey, ok := other.(PrivKeyLedgerSecp256k1); ok {
		return pkl.CachedPubKey.Equals(otherKey.CachedPubKey)
	}
	return false
}

func (pkl PrivKeyLedgerSecp256k1) Type() string { return "PrivKeyLedgerSecp256k1" }

// warnIfErrors wraps a function and writes a warning to stderr. This is required
// to avoid ignoring errors when defer is used. Using defer may result in linter warnings.
func warnIfErrors(f func() error) {
	if err := f(); err != nil {
		_, _ = fmt.Fprint(os.Stderr, "received error when closing ledger connection", err)
	}
}

func convertDERtoBER(signatureDER []byte) ([]byte, error) {
	sigDER, err := ecdsa.ParseDERSignature(signatureDER)
	if err != nil {
		return nil, err
	}

	sigStr := sigDER.Serialize()
	// The format of a DER encoded signature is as follows:
	// 0x30 <total length> 0x02 <length of R> <R> 0x02 <length of S> <S>
	r, s := new(big.Int), new(big.Int)
	r.SetBytes(sigStr[4 : 4+sigStr[3]])
	s.SetBytes(sigStr[4+sigStr[3]+2:])

<<<<<<< HEAD
	sModNScalar := new(btcec.ModNScalar)
	sModNScalar.SetByteSlice(s.Bytes())
	// based on https://github.com/tendermint/btcd/blob/ec996c5/btcec/signature.go#L33-L50
	if sModNScalar.IsOverHalfOrder() {
		s = new(big.Int).Sub(btcec.S256().N, s)
=======
	sModNScalar := new(secp.ModNScalar)
	sModNScalar.SetByteSlice(s.Bytes())
	// based on https://github.com/tendermint/btcd/blob/ec996c5/btcec/signature.go#L33-L50
	if sModNScalar.IsOverHalfOrder() {
		s = new(big.Int).Sub(secp.S256().N, s)
>>>>>>> 787ee698
	}

	sigBytes := make([]byte, 64)
	// 0 pad the byte arrays from the left if they aren't big enough.
	copy(sigBytes[32-len(r.Bytes()):32], r.Bytes())
	copy(sigBytes[64-len(s.Bytes()):64], s.Bytes())

	return sigBytes, nil
}

func getDevice() (SECP256K1, error) {
	if options.discoverLedger == nil {
		return nil, errors.New("no Ledger discovery function defined")
	}

	device, err := options.discoverLedger()
	if err != nil {
		return nil, fmt.Errorf("ledger nano S: %w", err)
	}

	return device, nil
}

func validateKey(device SECP256K1, pkl PrivKeyLedgerSecp256k1) error {
	pub, err := getPubKeyUnsafe(device, pkl.Path)
	if err != nil {
		return err
	}

	// verify this matches cached address
	if !pub.Equals(pkl.CachedPubKey) {
		return errors.New("cached key does not match retrieved key")
	}

	return nil
}

// Sign calls the ledger and stores the PubKey for future use.
//
// Communication is checked on NewPrivKeyLedger and PrivKeyFromBytes, returning
// an error, so this should only trigger if the private key is held in memory
// for a while before use.
//
// Last byte P2 is 0 for LEGACY_AMINO_JSON, and 1 for TEXTUAL.
func sign(device SECP256K1, pkl PrivKeyLedgerSecp256k1, msg []byte, p2 byte) ([]byte, error) {
	err := validateKey(device, pkl)
	if err != nil {
		return nil, err
	}

	sig, err := device.SignSECP256K1(pkl.Path.DerivationPath(), msg, p2)
	if err != nil {
		return nil, err
	}

	if options.skipDERConversion {
		return sig, nil
	}

	return convertDERtoBER(sig)
}

// getPubKeyUnsafe reads the pubkey from a ledger device
//
// This function is marked as unsafe as it will retrieve a pubkey without user verification
// It can only be used to verify a pubkey but never to create new accounts/keys. In that case,
// please refer to getPubKeyAddrSafe
//
// since this involves IO, it may return an error, which is not exposed
// in the PubKey interface, so this function allows better error handling
func getPubKeyUnsafe(device SECP256K1, path hd.BIP44Params) (types.PubKey, error) {
	publicKey, err := device.GetPublicKeySECP256K1(path.DerivationPath())
	if err != nil {
		return nil, fmt.Errorf("please open the %v app on the Ledger device - error: %w", options.appName, err)
	}

	// re-serialize in the 33-byte compressed format
<<<<<<< HEAD
	cmp, err := btcec.ParsePubKey(publicKey)
=======
	cmp, err := secec.NewPublicKey(publicKey)
>>>>>>> 787ee698
	if err != nil {
		return nil, fmt.Errorf("error parsing public key: %w", err)
	}

	compressedPublicKey := make([]byte, secp256k1.PubKeySize)
	copy(compressedPublicKey, cmp.CompressedBytes())

	return options.createPubkey(compressedPublicKey), nil
}

// getPubKeyAddr reads the pubkey and the address from a ledger device.
// This function is marked as Safe as it will require user confirmation and
// account and index will be shown in the device.
//
// Since this involves IO, it may return an error, which is not exposed
// in the PubKey interface, so this function allows better error handling.
func getPubKeyAddrSafe(device SECP256K1, path hd.BIP44Params, hrp string) (types.PubKey, string, error) {
	publicKey, addr, err := device.GetAddressPubKeySECP256K1(path.DerivationPath(), hrp)
	if err != nil {
		return nil, "", fmt.Errorf("%w: address rejected for path %s", err, path)
	}

	// re-serialize in the 33-byte compressed format
<<<<<<< HEAD
	cmp, err := btcec.ParsePubKey(publicKey)
=======
	cmp, err := secec.NewPublicKey(publicKey)
>>>>>>> 787ee698
	if err != nil {
		return nil, "", fmt.Errorf("error parsing public key: %w", err)
	}

	compressedPublicKey := make([]byte, secp256k1.PubKeySize)
	copy(compressedPublicKey, cmp.CompressedBytes())

	return options.createPubkey(compressedPublicKey), addr, nil
}<|MERGE_RESOLUTION|>--- conflicted
+++ resolved
@@ -6,14 +6,9 @@
 	"math/big"
 	"os"
 
-<<<<<<< HEAD
-	"github.com/btcsuite/btcd/btcec/v2"
-	"github.com/btcsuite/btcd/btcec/v2/ecdsa"
-=======
 	secp "github.com/decred/dcrd/dcrec/secp256k1/v4"
 	"github.com/decred/dcrd/dcrec/secp256k1/v4/ecdsa"
 	"gitlab.com/yawning/secp256k1-voi/secec"
->>>>>>> 787ee698
 
 	"github.com/cosmos/cosmos-sdk/crypto/hd"
 	"github.com/cosmos/cosmos-sdk/crypto/keys/secp256k1"
@@ -244,19 +239,11 @@
 	r.SetBytes(sigStr[4 : 4+sigStr[3]])
 	s.SetBytes(sigStr[4+sigStr[3]+2:])
 
-<<<<<<< HEAD
-	sModNScalar := new(btcec.ModNScalar)
-	sModNScalar.SetByteSlice(s.Bytes())
-	// based on https://github.com/tendermint/btcd/blob/ec996c5/btcec/signature.go#L33-L50
-	if sModNScalar.IsOverHalfOrder() {
-		s = new(big.Int).Sub(btcec.S256().N, s)
-=======
 	sModNScalar := new(secp.ModNScalar)
 	sModNScalar.SetByteSlice(s.Bytes())
 	// based on https://github.com/tendermint/btcd/blob/ec996c5/btcec/signature.go#L33-L50
 	if sModNScalar.IsOverHalfOrder() {
 		s = new(big.Int).Sub(secp.S256().N, s)
->>>>>>> 787ee698
 	}
 
 	sigBytes := make([]byte, 64)
@@ -334,11 +321,7 @@
 	}
 
 	// re-serialize in the 33-byte compressed format
-<<<<<<< HEAD
-	cmp, err := btcec.ParsePubKey(publicKey)
-=======
 	cmp, err := secec.NewPublicKey(publicKey)
->>>>>>> 787ee698
 	if err != nil {
 		return nil, fmt.Errorf("error parsing public key: %w", err)
 	}
@@ -362,11 +345,7 @@
 	}
 
 	// re-serialize in the 33-byte compressed format
-<<<<<<< HEAD
-	cmp, err := btcec.ParsePubKey(publicKey)
-=======
 	cmp, err := secec.NewPublicKey(publicKey)
->>>>>>> 787ee698
 	if err != nil {
 		return nil, "", fmt.Errorf("error parsing public key: %w", err)
 	}
