//go:build ledger && test_ledger_mock
// +build ledger,test_ledger_mock

package ledger

import (
	"errors"
	"fmt"

<<<<<<< HEAD
	"github.com/btcsuite/btcd/btcec/v2"
	"github.com/btcsuite/btcd/btcec/v2/ecdsa"
	"github.com/cosmos/go-bip39"
	"github.com/tendermint/tendermint/crypto"
=======
	"github.com/cometbft/cometbft/crypto"
	"github.com/cosmos/go-bip39"
	secp "github.com/decred/dcrd/dcrec/secp256k1/v4"
	"github.com/decred/dcrd/dcrec/secp256k1/v4/ecdsa"
>>>>>>> 787ee698

	codectestutil "github.com/cosmos/cosmos-sdk/codec/testutil"
	"github.com/cosmos/cosmos-sdk/crypto/hd"
	csecp256k1 "github.com/cosmos/cosmos-sdk/crypto/keys/secp256k1"
	"github.com/cosmos/cosmos-sdk/testutil/testdata"
)

// If ledger support (build tag) has been enabled, which implies a CGO dependency,
// set the discoverLedger function which is responsible for loading the Ledger
// device at runtime or returning an error.
func init() {
	options.discoverLedger = func() (SECP256K1, error) {
		return LedgerSECP256K1Mock{}, nil
	}

	initOptionsDefault()
}

type LedgerSECP256K1Mock struct{}

func (mock LedgerSECP256K1Mock) Close() error {
	return nil
}

// GetPublicKeySECP256K1 mocks a ledger device
// as per the original API, it returns an uncompressed key
func (mock LedgerSECP256K1Mock) GetPublicKeySECP256K1(derivationPath []uint32) ([]byte, error) {
	if derivationPath[0] != 44 {
		return nil, errors.New("invalid derivation path")
<<<<<<< HEAD
	}

	if derivationPath[1] != sdk.GetConfig().GetCoinType() {
		return nil, errors.New("invalid derivation path")
=======
>>>>>>> 787ee698
	}

	seed, err := bip39.NewSeedWithErrorChecking(testdata.TestMnemonic, "")
	if err != nil {
		return nil, err
	}

	path := hd.NewParams(derivationPath[0], derivationPath[1], derivationPath[2], derivationPath[3] != 0, derivationPath[4])
	masterPriv, ch := hd.ComputeMastersFromSeed(seed)
	derivedPriv, err := hd.DerivePrivateKeyForPath(masterPriv, ch, path.String())
	if err != nil {
		return nil, err
	}

<<<<<<< HEAD
	_, pubkeyObject := btcec.PrivKeyFromBytes(derivedPriv)
=======
	pubkeyObject := secp.PrivKeyFromBytes(derivedPriv).PubKey()
>>>>>>> 787ee698

	return pubkeyObject.SerializeUncompressed(), nil
}

// GetAddressPubKeySECP256K1 mocks a ledger device
// as per the original API, it returns a compressed key and a bech32 address
func (mock LedgerSECP256K1Mock) GetAddressPubKeySECP256K1(derivationPath []uint32, hrp string) ([]byte, string, error) {
	pk, err := mock.GetPublicKeySECP256K1(derivationPath)
	if err != nil {
		return nil, "", err
	}

	// re-serialize in the 33-byte compressed format
<<<<<<< HEAD
	cmp, err := btcec.ParsePubKey(pk)
=======
	cmp, err := secp.ParsePubKey(pk)
>>>>>>> 787ee698
	if err != nil {
		return nil, "", fmt.Errorf("error parsing public key: %w", err)
	}

	compressedPublicKey := make([]byte, csecp256k1.PubKeySize)
	copy(compressedPublicKey, cmp.SerializeCompressed())

	// Generate the bech32 addr using existing cmtcrypto/etc.
	pub := &csecp256k1.PubKey{Key: compressedPublicKey}
	addr, err := codectestutil.CodecOptions{}.GetAddressCodec().BytesToString(pub.Address())
	if err != nil {
		return nil, "", err
	}

	return pk, addr, err
}

func (mock LedgerSECP256K1Mock) SignSECP256K1(derivationPath []uint32, message []byte, p2 byte) ([]byte, error) {
	path := hd.NewParams(derivationPath[0], derivationPath[1], derivationPath[2], derivationPath[3] != 0, derivationPath[4])
	seed, err := bip39.NewSeedWithErrorChecking(testdata.TestMnemonic, "")
	if err != nil {
		return nil, err
	}

	masterPriv, ch := hd.ComputeMastersFromSeed(seed)
	derivedPriv, err := hd.DerivePrivateKeyForPath(masterPriv, ch, path.String())
	if err != nil {
		return nil, err
	}

<<<<<<< HEAD
	priv, _ := btcec.PrivKeyFromBytes(derivedPriv)
=======
	priv := secp.PrivKeyFromBytes(derivedPriv)
>>>>>>> 787ee698
	sig := ecdsa.Sign(priv, crypto.Sha256(message))

	return sig.Serialize(), nil
}

// ShowAddressSECP256K1 shows the address for the corresponding bip32 derivation path
func (mock LedgerSECP256K1Mock) ShowAddressSECP256K1(bip32Path []uint32, hrp string) error {
	fmt.Printf("Request to show address for %v at %v", hrp, bip32Path)
	return nil
}<|MERGE_RESOLUTION|>--- conflicted
+++ resolved
@@ -7,17 +7,10 @@
 	"errors"
 	"fmt"
 
-<<<<<<< HEAD
-	"github.com/btcsuite/btcd/btcec/v2"
-	"github.com/btcsuite/btcd/btcec/v2/ecdsa"
-	"github.com/cosmos/go-bip39"
-	"github.com/tendermint/tendermint/crypto"
-=======
 	"github.com/cometbft/cometbft/crypto"
 	"github.com/cosmos/go-bip39"
 	secp "github.com/decred/dcrd/dcrec/secp256k1/v4"
 	"github.com/decred/dcrd/dcrec/secp256k1/v4/ecdsa"
->>>>>>> 787ee698
 
 	codectestutil "github.com/cosmos/cosmos-sdk/codec/testutil"
 	"github.com/cosmos/cosmos-sdk/crypto/hd"
@@ -47,13 +40,6 @@
 func (mock LedgerSECP256K1Mock) GetPublicKeySECP256K1(derivationPath []uint32) ([]byte, error) {
 	if derivationPath[0] != 44 {
 		return nil, errors.New("invalid derivation path")
-<<<<<<< HEAD
-	}
-
-	if derivationPath[1] != sdk.GetConfig().GetCoinType() {
-		return nil, errors.New("invalid derivation path")
-=======
->>>>>>> 787ee698
 	}
 
 	seed, err := bip39.NewSeedWithErrorChecking(testdata.TestMnemonic, "")
@@ -68,11 +54,7 @@
 		return nil, err
 	}
 
-<<<<<<< HEAD
-	_, pubkeyObject := btcec.PrivKeyFromBytes(derivedPriv)
-=======
 	pubkeyObject := secp.PrivKeyFromBytes(derivedPriv).PubKey()
->>>>>>> 787ee698
 
 	return pubkeyObject.SerializeUncompressed(), nil
 }
@@ -86,11 +68,7 @@
 	}
 
 	// re-serialize in the 33-byte compressed format
-<<<<<<< HEAD
-	cmp, err := btcec.ParsePubKey(pk)
-=======
 	cmp, err := secp.ParsePubKey(pk)
->>>>>>> 787ee698
 	if err != nil {
 		return nil, "", fmt.Errorf("error parsing public key: %w", err)
 	}
@@ -121,11 +99,7 @@
 		return nil, err
 	}
 
-<<<<<<< HEAD
-	priv, _ := btcec.PrivKeyFromBytes(derivedPriv)
-=======
 	priv := secp.PrivKeyFromBytes(derivedPriv)
->>>>>>> 787ee698
 	sig := ecdsa.Sign(priv, crypto.Sha256(message))
 
 	return sig.Serialize(), nil
