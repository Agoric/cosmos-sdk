--- conflicted
+++ resolved
@@ -12,15 +12,10 @@
 	"strings"
 
 	"github.com/99designs/keyring"
-<<<<<<< HEAD
-	"github.com/pkg/errors"
-	tmcrypto "github.com/tendermint/tendermint/crypto"
-=======
 	"github.com/cosmos/go-bip39"
 	"golang.org/x/crypto/bcrypt"
 
 	errorsmod "cosmossdk.io/errors"
->>>>>>> 787ee698
 
 	"github.com/cosmos/cosmos-sdk/client/input"
 	"github.com/cosmos/cosmos-sdk/codec"
@@ -787,12 +782,7 @@
 				continue
 			}
 
-<<<<<<< HEAD
-			// nolint:gosec // ignore gosec G306: Expect WriteFile permissions to be 0600 or less
-			if err := os.WriteFile(dir+"/keyhash", passwordHash, 0o555); err != nil {
-=======
 			if err := os.WriteFile(keyhashFilePath, passwordHash, 0o600); err != nil {
->>>>>>> 787ee698
 				return "", err
 			}
 
@@ -918,10 +908,6 @@
 	}
 
 	sort.Strings(keys)
-<<<<<<< HEAD
-
-=======
->>>>>>> 787ee698
 	var recs []*Record
 	for _, key := range keys {
 		// The keyring items only with `.info` consists the key info.
