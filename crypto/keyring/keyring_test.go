--- conflicted
+++ resolved
@@ -4,15 +4,10 @@
 	"encoding/hex"
 	"errors"
 	"fmt"
-<<<<<<< HEAD
-	"os"
-	"path/filepath"
-=======
 	"io"
 	"os"
 	"path/filepath"
 	"strconv"
->>>>>>> 787ee698
 	"strings"
 	"testing"
 
@@ -101,31 +96,6 @@
 
 func TestNewMnemonic(t *testing.T) {
 	cdc := getCodec()
-<<<<<<< HEAD
-	tempDir := t.TempDir()
-	kb, err := New("keybasename", "test", tempDir, nil, cdc)
-	require.NoError(t, err)
-	require.NotNil(t, cdc)
-
-	algo := hd.Secp256k1
-	n1, n2, n3 := "personal", "business", "other"
-
-	// Check empty state
-	records, err := kb.List()
-	require.NoError(t, err)
-	require.Empty(t, records)
-
-	_, _, err = kb.NewMnemonic(n1, English, sdk.FullFundraiserPath, DefaultBIP39Passphrase, notSupportedAlgo{})
-	require.Error(t, err, "ed25519 keys are currently not supported by keybase")
-
-	// create some keys
-	_, err = kb.Key(n1)
-	require.Error(t, err)
-	// save localKey with "n1`"
-	k, _, err := kb.NewMnemonic(n1, English, sdk.FullFundraiserPath, DefaultBIP39Passphrase, algo)
-	require.NoError(t, err)
-	require.Equal(t, n1, k.Name)
-=======
 	tests := []struct {
 		name          string
 		backend       string
@@ -187,7 +157,6 @@
 		})
 	}
 }
->>>>>>> 787ee698
 
 func TestKeyringDirectory(t *testing.T) {
 	dir := t.TempDir()
@@ -345,19 +314,6 @@
 	}
 }
 
-<<<<<<< HEAD
-	// create some random directory inside the keyring directory to check migrate ignores
-	// all files other than *.info
-	newPath := filepath.Join(tempDir, "random")
-	require.NoError(t, os.Mkdir(newPath, 0o755))
-	items, err := os.ReadDir(tempDir)
-	require.GreaterOrEqual(t, len(items), 2)
-	keyS, err = kb.List()
-	require.NoError(t, err)
-
-	// addr cache gets nuked - and test skip flag
-	require.NoError(t, kb.Delete(n2))
-=======
 func TestOfflineKey(t *testing.T) {
 	cdc := getCodec()
 	tests := []struct {
@@ -403,7 +359,6 @@
 			require.Empty(t, keys)
 		})
 	}
->>>>>>> 787ee698
 }
 
 func TestSignVerifyKeyRing(t *testing.T) {
@@ -1115,54 +1070,7 @@
 	require.Error(t, err)
 }
 
-<<<<<<< HEAD
-func TestInMemoryWithKeyring(t *testing.T) {
-	priv := cryptotypes.PrivKey(secp256k1.GenPrivKey())
-	pub := priv.PubKey()
-
-	cdc := getCodec()
-	_, err := NewLocalRecord("test record", priv, pub)
-
-	multi := multisig.NewLegacyAminoPubKey(
-		1, []cryptotypes.PubKey{
-			pub,
-		},
-	)
-
-	appName := "test-app"
-
-	legacyMultiInfo, err := NewLegacyMultiInfo(appName, multi)
-	require.NoError(t, err)
-	serializedLegacyMultiInfo := MarshalInfo(legacyMultiInfo)
-
-	kb := NewInMemoryWithKeyring(keyring.NewArrayKeyring([]keyring.Item{
-		{
-			Key:         appName + ".info",
-			Data:        serializedLegacyMultiInfo,
-			Description: "test description",
-		},
-	}), cdc)
-
-	t.Run("key exists", func(t *testing.T) {
-		_, err := kb.Key(appName)
-		require.NoError(t, err)
-	})
-
-	t.Run("key deleted", func(t *testing.T) {
-		err := kb.Delete(appName)
-		require.NoError(t, err)
-
-		t.Run("key is gone", func(t *testing.T) {
-			_, err := kb.Key(appName)
-			require.Error(t, err)
-		})
-	})
-}
-
-func TestInMemoryCreateMultisig(t *testing.T) {
-=======
 func TestNewAccount(t *testing.T) {
->>>>>>> 787ee698
 	cdc := getCodec()
 
 	tests := []struct {
