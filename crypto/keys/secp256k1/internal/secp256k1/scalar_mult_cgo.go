// Copyright 2015 Jeffrey Wilcke, Felix Lange, Gustav Simonsson. All rights reserved.
// Use of this source code is governed by a BSD-style license that can be found in
// the LICENSE file.

//go:build !gofuzz && cgo
// +build !gofuzz,cgo

<<<<<<< HEAD
// nolint
=======
// nolint // this nolint lets us use this file in its original and unmodified form.
>>>>>>> 787ee698
package secp256k1

/*

#include "libsecp256k1/include/secp256k1.h"

extern int secp256k1_ext_scalar_mul(const secp256k1_context* ctx, const unsigned char *point, const unsigned char *scalar);

*/
import "C"

import (
	"math/big"
	"unsafe"
)

func (BitCurve *BitCurve) ScalarMult(Bx, By *big.Int, scalar []byte) (*big.Int, *big.Int) {
	// Ensure scalar is exactly 32 bytes. We pad always, even if
	// scalar is 32 bytes long, to avoid a timing side channel.
	if len(scalar) > 32 {
		panic("can't handle scalars > 256 bits")
	}
	// NOTE: potential timing issue
	padded := make([]byte, 32)
	copy(padded[32-len(scalar):], scalar)
	scalar = padded

	// Do the multiplication in C, updating point.
	point := make([]byte, 64)
	readBits(Bx, point[:32])
	readBits(By, point[32:])

	pointPtr := (*C.uchar)(unsafe.Pointer(&point[0]))
	scalarPtr := (*C.uchar)(unsafe.Pointer(&scalar[0]))
	res := C.secp256k1_ext_scalar_mul(context, pointPtr, scalarPtr)

	// Unpack the result and clear temporaries.
	x := new(big.Int).SetBytes(point[:32])
	y := new(big.Int).SetBytes(point[32:])
	for i := range point {
		point[i] = 0
	}
	for i := range padded {
		scalar[i] = 0
	}
	if res != 1 {
		return nil, nil
	}
	return x, y
}<|MERGE_RESOLUTION|>--- conflicted
+++ resolved
@@ -5,11 +5,7 @@
 //go:build !gofuzz && cgo
 // +build !gofuzz,cgo
 
-<<<<<<< HEAD
-// nolint
-=======
 // nolint // this nolint lets us use this file in its original and unmodified form.
->>>>>>> 787ee698
 package secp256k1
 
 /*
