//go:build !libsecp256k1_sdk
// +build !libsecp256k1_sdk

package secp256k1

import (
	"testing"

<<<<<<< HEAD
	secp256k1 "github.com/btcsuite/btcd/btcec/v2"
=======
	secp256k1_dcrd "github.com/decred/dcrd/dcrec/secp256k1/v4"
>>>>>>> 787ee698
	"github.com/stretchr/testify/require"
)

// Ensure that signature verification works, and that
// non-canonical signatures fail.
// Note: run with CGO_ENABLED=0 or go test -tags !cgo.
func TestSignatureVerificationAndRejectUpperS(t *testing.T) {
	msg := []byte("We have lingered long enough on the shores of the cosmic ocean.")
	for i := 0; i < 500; i++ {
		priv := GenPrivKey()
		sigStr, err := priv.Sign(msg)
		require.NoError(t, err)
<<<<<<< HEAD
		var r secp256k1.ModNScalar
		r.SetByteSlice(sigStr[:32])
		var s secp256k1.ModNScalar
=======
		var r secp256k1_dcrd.ModNScalar
		r.SetByteSlice(sigStr[:32])
		var s secp256k1_dcrd.ModNScalar
>>>>>>> 787ee698
		s.SetByteSlice(sigStr[32:64])
		require.False(t, s.IsOverHalfOrder())

		pub := priv.PubKey()
		require.True(t, pub.VerifySignature(msg, sigStr))

		// malleate:
<<<<<<< HEAD
		var S256 secp256k1.ModNScalar
		S256.SetByteSlice(secp256k1.S256().N.Bytes())
=======
		var S256 secp256k1_dcrd.ModNScalar
		S256.SetByteSlice(secp256k1_dcrd.S256().N.Bytes())
>>>>>>> 787ee698
		s.Negate().Add(&S256)
		require.True(t, s.IsOverHalfOrder())

		rBytes := r.Bytes()
		sBytes := s.Bytes()
		malSigStr := make([]byte, 64)
		copy(malSigStr[32-len(rBytes):32], rBytes[:])
		copy(malSigStr[64-len(sBytes):64], sBytes[:])
		require.False(t, pub.VerifySignature(msg, malSigStr),
			"VerifyBytes incorrect with malleated & invalid S. sig=%v, key=%v",
			malSigStr,
			priv,
		)
	}
}

func TestConstantTimePubKeyGeneration(t *testing.T) {
	for i := 0; i < 500; i++ {
		pk := GenPrivKey().PubKey()
		require.NotNil(t, pk)
	}
}

// Legacy generation code
func TestNonConstantTimePubKeyGeneration(t *testing.T) {
	for i := 0; i < 500; i++ {
		privKey := GenPrivKey()
		nonConstantTimePk := secp256k1_dcrd.PrivKeyFromBytes(privKey.Key).PubKey().SerializeCompressed() // Legacy functionality from pubkey
		pk := &PubKey{Key: nonConstantTimePk}
		require.NotNil(t, pk)
	}
}<|MERGE_RESOLUTION|>--- conflicted
+++ resolved
@@ -6,11 +6,7 @@
 import (
 	"testing"
 
-<<<<<<< HEAD
-	secp256k1 "github.com/btcsuite/btcd/btcec/v2"
-=======
 	secp256k1_dcrd "github.com/decred/dcrd/dcrec/secp256k1/v4"
->>>>>>> 787ee698
 	"github.com/stretchr/testify/require"
 )
 
@@ -23,15 +19,9 @@
 		priv := GenPrivKey()
 		sigStr, err := priv.Sign(msg)
 		require.NoError(t, err)
-<<<<<<< HEAD
-		var r secp256k1.ModNScalar
-		r.SetByteSlice(sigStr[:32])
-		var s secp256k1.ModNScalar
-=======
 		var r secp256k1_dcrd.ModNScalar
 		r.SetByteSlice(sigStr[:32])
 		var s secp256k1_dcrd.ModNScalar
->>>>>>> 787ee698
 		s.SetByteSlice(sigStr[32:64])
 		require.False(t, s.IsOverHalfOrder())
 
@@ -39,13 +29,8 @@
 		require.True(t, pub.VerifySignature(msg, sigStr))
 
 		// malleate:
-<<<<<<< HEAD
-		var S256 secp256k1.ModNScalar
-		S256.SetByteSlice(secp256k1.S256().N.Bytes())
-=======
 		var S256 secp256k1_dcrd.ModNScalar
 		S256.SetByteSlice(secp256k1_dcrd.S256().N.Bytes())
->>>>>>> 787ee698
 		s.Negate().Add(&S256)
 		require.True(t, s.IsOverHalfOrder())
 
