package multisig

import (
	"github.com/cosmos/cosmos-sdk/codec"
	bls12_381 "github.com/cosmos/cosmos-sdk/crypto/keys/bls12_381"
	"github.com/cosmos/cosmos-sdk/crypto/keys/ed25519"
	"github.com/cosmos/cosmos-sdk/crypto/keys/secp256k1"
	cryptotypes "github.com/cosmos/cosmos-sdk/crypto/types"
)

// TODO: Figure out API for others to either add their own pubkey types, or
// to make verify / marshal accept a AminoCdc.
const (
	// PubKeyAminoRoute defines the amino route for a multisig threshold public key
	PubKeyAminoRoute = "tendermint/PubKeyMultisigThreshold"
)

<<<<<<< HEAD
// nolint
// Deprecated: Amino is being deprecated in the SDK. But even if you need to
=======
// AminoCdc is being deprecated in the SDK. But even if you need to
>>>>>>> 787ee698
// use Amino for some reason, please use `codec/legacy.Cdc` instead.
var AminoCdc = codec.NewLegacyAmino()

func init() {
	AminoCdc.RegisterInterface((*cryptotypes.PubKey)(nil), nil)
	AminoCdc.RegisterConcrete(ed25519.PubKey{},
		ed25519.PubKeyName)
	AminoCdc.RegisterConcrete(&secp256k1.PubKey{},
		secp256k1.PubKeyName)
	AminoCdc.RegisterConcrete(&bls12_381.PubKey{},
		bls12_381.PubKeyName)
	AminoCdc.RegisterConcrete(&LegacyAminoPubKey{},
		PubKeyAminoRoute)
}<|MERGE_RESOLUTION|>--- conflicted
+++ resolved
@@ -15,12 +15,7 @@
 	PubKeyAminoRoute = "tendermint/PubKeyMultisigThreshold"
 )
 
-<<<<<<< HEAD
-// nolint
-// Deprecated: Amino is being deprecated in the SDK. But even if you need to
-=======
 // AminoCdc is being deprecated in the SDK. But even if you need to
->>>>>>> 787ee698
 // use Amino for some reason, please use `codec/legacy.Cdc` instead.
 var AminoCdc = codec.NewLegacyAmino()
 
