---
project_name: cosmos-sdk

release:
  github:
    owner: cosmos
    name: cosmos-sdk

builds:
  - skip: true

archives:
  - format: tar.gz
    wrap_in_directory: true
    format_overrides:
      - goos: windows
        format: zip
    name_template: "{{ .Binary }}-{{ .Version }}-{{ .Os }}-{{ .Arch }}{{ if .Arm }}v{{ .Arm }}{{ end }}"
    files:
      - LICENSE
      - README.md

snapshot:
  name_template: SNAPSHOT-{{ .Commit }}

changelog:
<<<<<<< HEAD
  skip: false
=======
  disable: false
>>>>>>> 787ee698
<|MERGE_RESOLUTION|>--- conflicted
+++ resolved
@@ -24,8 +24,4 @@
   name_template: SNAPSHOT-{{ .Commit }}
 
 changelog:
-<<<<<<< HEAD
-  skip: false
-=======
-  disable: false
->>>>>>> 787ee698
+  disable: false