--- conflicted
+++ resolved
@@ -1,13 +1,6 @@
 run:
   tests: true
   timeout: 15m
-<<<<<<< HEAD
-  allow-parallel-runners: true
-  build-tags:
-    - e2e
-    - ledger
-    - test_ledger_mock
-=======
   sort-results: true
   allow-parallel-runners: true
   exclude-dir: testutil/testdata
@@ -18,16 +11,13 @@
     - ".*\\.pb\\.go$"
     - ".*\\.pb\\.gw\\.go$"
     - ".*\\.pulsar\\.go$"
->>>>>>> 751e5ecb
 
 linters:
   disable-all: true
   enable:
+    - depguard
     - dogsled
-    - errcheck
-    - errorlint
-    - copyloopvar
-    - gci
+    - exportloopref
     - goconst
     - gocritic
     - gci
@@ -39,56 +29,33 @@
     - misspell
     - nakedret
     - nolintlint
+    - staticcheck
     - revive
-    - staticcheck
     - stylecheck
-    - thelper
     - typecheck
     - unconvert
     - unused
 
 issues:
-  exclude-dirs:
-    - testutil/testdata
-  exclude-files:
-    - server/grpc/gogoreflection/fix_registration.go
-    - "fix_registration.go"
-    - ".*\\.pb\\.go$"
-    - ".*\\.pb\\.gw\\.go$"
-    - ".*\\.pulsar\\.go$"
-    - crypto/keys/secp256k1/internal/*
-    - types/coin_regex.go
   exclude-rules:
-    - text: "ST1003:" # We are fine with our current naming
+    - text: "Use of weak random number generator"
+      linters:
+        - gosec
+    - text: "ST1003:"
       linters:
         - stylecheck
     # FIXME: Disabled until golangci-lint updates stylecheck with this fix:
     # https://github.com/dominikh/go-tools/issues/389
-    - text: "ST1016:" # Ok with inconsistent receiver names
+    - text: "ST1016:"
       linters:
         - stylecheck
-    - path: "migrations" # migraitions always use deprecated code
+    - path: "migrations"
       text: "SA1019:"
       linters:
         - staticcheck
     - text: "SA1019: codec.NewAminoCodec is deprecated" # TODO remove once migration path is set out
       linters:
         - staticcheck
-    - text: "SA1019: legacybech32.MustMarshalPubKey" # TODO remove once ready to remove from the sdk
-      linters:
-        - staticcheck
-    - text: "SA1019: legacybech32.MarshalPubKey" # TODO remove once ready to remove from the sdk
-      linters:
-        - staticcheck
-    - text: "SA1019: legacybech32.UnmarshalPubKey" # TODO remove once ready to remove from the sdk
-      linters:
-        - staticcheck
-    - text: "SA1019: params.SendEnabled is deprecated" # TODO remove once ready to remove from the sdk
-      linters:
-        - staticcheck
-    - text: "G115: integer overflow conversion" # We are doing this everywhere.
-      linters:
-        - gosec
     - text: "leading space"
       linters:
         - nolintlint
@@ -103,35 +70,57 @@
       - default # Default section: contains all imports that could not be matched to another section type.
       - prefix(cosmossdk.io)
       - prefix(github.com/cosmos/cosmos-sdk)
-<<<<<<< HEAD
-  revive:
-    rules:
-      - name: redefines-builtin-id
-        disabled: true
-=======
->>>>>>> 751e5ecb
 
   gosec:
+    # To select a subset of rules to run.
     # Available rules: https://github.com/securego/gosec#available-rules
-    excludes:
-      - G101 # Potential hardcoded credentials
-      - G107 # Potential HTTP request made with variable url
-      - G404 # Use of weak random number generator (math/rand instead of crypto/rand)
-    exclude-generated: true
-    confidence: medium
+    # Default: [] - means include all rules
+    includes:
+      #  - G101 # Look for hard coded credentials
+      - G102 # Bind to all interfaces
+      - G103 # Audit the use of unsafe block
+      - G104 # Audit errors not checked
+      - G106 # Audit the use of ssh.InsecureIgnoreHostKey
+      - G107 # Url provided to HTTP request as taint input
+      - G108 # Profiling endpoint automatically exposed on /debug/pprof
+      - G109 # Potential Integer overflow made by strconv.Atoi result conversion to int16/32
+      - G110 # Potential DoS vulnerability via decompression bomb
+      - G111 # Potential directory traversal
+      - G112 # Potential slowloris attack
+      - G113 # Usage of Rat.SetString in math/big with an overflow (CVE-2022-23772)
+      - G114 # Use of net/http serve function that has no support for setting timeouts
+      - G201 # SQL query construction using format string
+      - G202 # SQL query construction using string concatenation
+      - G203 # Use of unescaped data in HTML templates
+      - G204 # Audit use of command execution
+      - G301 # Poor file permissions used when creating a directory
+      - G302 # Poor file permissions used with chmod
+      - G303 # Creating tempfile using a predictable path
+      - G304 # File path provided as taint input
+      - G305 # File traversal when extracting zip/tar archive
+      - G306 # Poor file permissions used when writing to a new file
+      - G307 # Deferring a method which returns an error
+      - G401 # Detect the usage of DES, RC4, MD5 or SHA1
+      - G402 # Look for bad TLS connection settings
+      - G403 # Ensure minimum RSA key length of 2048 bits
+      - G404 # Insecure random number source (rand)
+      - G501 # Import blocklist: crypto/md5
+      - G502 # Import blocklist: crypto/des
+      - G503 # Import blocklist: crypto/rc4
+      - G504 # Import blocklist: net/http/cgi
+      - G505 # Import blocklist: crypto/sha1
+      - G601 # Implicit memory aliasing of items from a range statement
   misspell:
     locale: US
   gofumpt:
     extra-rules: true
   dogsled:
     max-blank-identifiers: 6
-<<<<<<< HEAD
-=======
   maligned:
     suggest-new: true
->>>>>>> 751e5ecb
   nolintlint:
     allow-unused: false
+    allow-leading-space: true
     require-explanation: true
     require-specific: false
   gosimple:
