--- conflicted
+++ resolved
@@ -5,15 +5,20 @@
 	"reflect"
 	"testing"
 
-<<<<<<< HEAD
-=======
 	"github.com/regen-network/gocuke"
 	"github.com/stretchr/testify/assert"
->>>>>>> 751e5ecb
 	"github.com/stretchr/testify/require"
 
 	"cosmossdk.io/depinject"
 )
+
+func TestBindInterface(t *testing.T) {
+	gocuke.NewRunner(t, &bindingSuite{}).
+		Path("features/bindings.feature").
+		Step(`we try to resolve a "Duck" in global scope`, (*bindingSuite).WeTryToResolveADuckInGlobalScope).
+		Step(`module "(\w+)" wants a "Duck"`, (*bindingSuite).ModuleWantsADuck).
+		Run()
+}
 
 type Duck interface {
 	quack()
@@ -40,268 +45,115 @@
 	Ducks []DuckWrapper
 }
 
-func IsResolvedInGlobalScope(t *testing.T, pond Pond, typeName string) {
-	t.Helper()
+type bindingSuite struct {
+	gocuke.TestingT // this gets injected by gocuke
 
+	configs []depinject.Config
+	pond    *Pond
+	err     error
+}
+
+func (s bindingSuite) AnInterfaceDuck() {
+	// we don't need to do anything because this is defined at the type level
+}
+
+func (s bindingSuite) TwoImplementationsMallardAndCanvasback() {
+	// we don't need to do anything because this is defined at the type level
+}
+
+func ProvideMallard() Mallard       { return Mallard{} }
+func ProvideCanvasback() Canvasback { return Canvasback{} }
+func ProvideMarbled() Marbled       { return Marbled{} }
+
+func (s *bindingSuite) IsProvided(a string) {
+	switch a {
+	case "Mallard":
+		s.addConfig(depinject.Provide(ProvideMallard))
+	case "Canvasback":
+		s.addConfig(depinject.Provide(ProvideCanvasback))
+	case "Marbled":
+		s.addConfig(depinject.Provide(ProvideMarbled))
+	default:
+		s.Fatalf("unexpected duck type %s", a)
+	}
+}
+
+func (s *bindingSuite) addConfig(config depinject.Config) {
+	s.configs = append(s.configs, config)
+}
+
+func ProvideDuckWrapper(duck Duck) DuckWrapper {
+	return DuckWrapper{Module: "", Duck: duck}
+}
+
+func (s *bindingSuite) WeTryToResolveADuckInGlobalScope() {
+	s.addConfig(depinject.Provide(ProvideDuckWrapper))
+}
+
+func ResolvePond(ducks []DuckWrapper) Pond { return Pond{Ducks: ducks} }
+
+func (s *bindingSuite) resolvePond() *Pond {
+	if s.pond != nil {
+		return s.pond
+	}
+
+	s.addConfig(depinject.Provide(ResolvePond))
+	var pond Pond
+	s.err = depinject.Inject(depinject.Configs(s.configs...), &pond)
+	s.pond = &pond
+	return s.pond
+}
+
+func (s *bindingSuite) IsResolvedInGlobalScope(typeName string) {
+	pond := s.resolvePond()
 	found := false
 	for _, dw := range pond.Ducks {
 		if dw.Module == "" {
-			require.Contains(t, reflect.TypeOf(dw.Duck).Name(), typeName)
+			require.Contains(s, reflect.TypeOf(dw.Duck).Name(), typeName)
 			found = true
 		}
 	}
-
-	require.True(t, found)
+	assert.True(s, found)
 }
 
-func IsResolvedModuleScope(t *testing.T, pond Pond, module, duckType string) {
-	t.Helper()
-
-	moduleFound := false
-	for _, dw := range pond.Ducks {
-		if dw.Module == module {
-			require.Contains(t, reflect.TypeOf(dw.Duck).Name(), duckType)
-			moduleFound = true
-		}
-	}
-	require.True(t, moduleFound)
+func (s *bindingSuite) ThereIsAError(expectedErrorMsg string) {
+	s.resolvePond()
+	assert.ErrorContains(s, s.err, expectedErrorMsg)
 }
 
-func ProvideMallard() Mallard { return Mallard{} }
+func (s *bindingSuite) ThereIsNoError() {
+	s.resolvePond()
+	assert.NoError(s, s.err)
+}
 
-func ProvideCanvasback() Canvasback { return Canvasback{} }
+func fullTypeName(typeName string) string {
+	return fmt.Sprintf("cosmossdk.io/depinject_test/depinject_test.%s", typeName)
+}
 
-func ProvideMarbled() Marbled { return Marbled{} }
+func (s *bindingSuite) ThereIsAGlobalBindingForA(preferredType, interfaceType string) {
+	s.addConfig(depinject.BindInterface(fullTypeName(interfaceType), fullTypeName(preferredType)))
+}
 
-func ProvideDuckWrapper(duck Duck) DuckWrapper {
-	return DuckWrapper{Module: "", Duck: duck}
+func (s *bindingSuite) ThereIsABindingForAInModule(preferredType, interfaceType, moduleName string) {
+	s.addConfig(depinject.BindInterfaceInModule(moduleName, fullTypeName(interfaceType), fullTypeName(preferredType)))
 }
 
 func ProvideModuleDuck(duck Duck, key depinject.OwnModuleKey) DuckWrapper {
 	return DuckWrapper{Module: depinject.ModuleKey(key).Name(), Duck: duck}
 }
 
-func ResolvePond(ducks []DuckWrapper) Pond { return Pond{Ducks: ducks} }
-
-func fullTypeName(typeName string) string {
-	return fmt.Sprintf("cosmossdk.io/depinject_test/depinject_test.%s", typeName)
+func (s *bindingSuite) ModuleWantsADuck(module string) {
+	s.addConfig(depinject.ProvideInModule(module, ProvideModuleDuck))
 }
 
-func TestProvideNoBinding(t *testing.T) {
-	t.Parallel()
-
-	configs := depinject.Configs(
-		depinject.Provide(
-			ProvideMallard,
-			ProvideDuckWrapper,
-			ResolvePond,
-		),
-	)
-
-	var pond Pond
-	err := depinject.Inject(configs, &pond)
-	require.NoError(t, err)
-
-	IsResolvedInGlobalScope(t, pond, "Mallard")
-}
-
-func TestProvideNoBindingImplementationErrorAmbiguous(t *testing.T) {
-	t.Parallel()
-
-	configs := depinject.Configs(
-		depinject.Provide(
-			ProvideMallard,
-			ProvideCanvasback,
-			ProvideDuckWrapper,
-			ResolvePond,
-		),
-	)
-
-	var pond Pond
-	err := depinject.Inject(configs, &pond)
-	require.ErrorContains(t, err, "Multiple implementations found")
-}
-
-func TestBindInterface(t *testing.T) {
-	t.Parallel()
-
-	configs := depinject.Configs(
-		depinject.BindInterface(fullTypeName("Duck"), fullTypeName("Mallard")),
-		depinject.Provide(
-			ProvideMallard,
-			ProvideDuckWrapper,
-			ResolvePond,
-		),
-	)
-
-	var pond Pond
-	err := depinject.Inject(configs, &pond)
-	require.NoError(t, err)
-}
-
-func TestBindInterfaceBoundTypeNotProvided(t *testing.T) {
-	t.Parallel()
-
-	configs := depinject.Configs(
-		depinject.BindInterface(fullTypeName("Duck"), fullTypeName("Marbled")),
-		depinject.Provide(
-			ProvideMallard,
-			ProvideDuckWrapper,
-			ResolvePond,
-		),
-	)
-
-	var pond Pond
-	err := depinject.Inject(configs, &pond)
-	require.ErrorContains(t, err, "No type for explicit binding")
-}
-
-func TestBindInterfaceOverwriteImplicitTypeResolution(t *testing.T) {
-	t.Parallel()
-
-	configs := depinject.Configs(
-		depinject.BindInterface(fullTypeName("Duck"), fullTypeName("Marbled")), // overwrite Canvasback
-		depinject.Provide(
-			ProvideCanvasback,
-			ProvideDuckWrapper,
-			ResolvePond,
-		),
-	)
-
-	var pond Pond
-	err := depinject.Inject(configs, &pond)
-	require.ErrorContains(t, err, "No type for explicit binding")
-
-	// same in module scope
-	moduleName := "A"
-	configs = depinject.Configs(
-		depinject.BindInterfaceInModule(moduleName, fullTypeName("Duck"), fullTypeName("Marbled")), // overwrite Canvasback
-		depinject.Provide(
-			ProvideCanvasback,
-			ResolvePond,
-		),
-		depinject.ProvideInModule(moduleName, ProvideModuleDuck),
-	)
-
-	err = depinject.Inject(configs, &pond)
-	require.ErrorContains(t, err, "No type for explicit binding")
-}
-
-func TestBindingInterfaceGlobalScopeApplyToGlobalAndModuleScope(t *testing.T) {
-	t.Parallel()
-
-	configs := depinject.Configs(
-		depinject.BindInterface(fullTypeName("Duck"), fullTypeName("Mallard")), // order is important
-		depinject.Provide(
-			ProvideMallard,
-			ProvideCanvasback,
-			ProvideDuckWrapper,
-			ResolvePond,
-		),
-	)
-
-	var pond Pond
-	err := depinject.Inject(configs, &pond)
-	require.NoError(t, err)
-	IsResolvedInGlobalScope(t, pond, "Mallard")
-
-	// same in module scope
-	moduleName := "A"
-	configs = depinject.Configs(
-		depinject.BindInterface(fullTypeName("Duck"), fullTypeName("Mallard")),
-		depinject.Provide(
-			ProvideMallard,
-			ProvideCanvasback,
-			ResolvePond,
-		),
-		depinject.ProvideInModule(moduleName, ProvideModuleDuck),
-	)
-
-	err = depinject.Inject(configs, &pond)
-	require.NoError(t, err)
-	IsResolvedModuleScope(t, pond, moduleName, "Mallard")
-}
-
-func TestBindingInterfaceModuleScopeApplyOnlyModuleScope(t *testing.T) {
-	t.Parallel()
-
-	moduleName := "A"
-	configs := depinject.Configs(
-		depinject.BindInterfaceInModule(moduleName, fullTypeName("Duck"), fullTypeName("Canvasback")),
-		depinject.Provide(
-			ProvideMallard,
-			ProvideCanvasback,
-			ProvideDuckWrapper,
-			ResolvePond,
-		),
-	)
-
-	var pond Pond
-	err := depinject.Inject(configs, &pond)
-	require.ErrorContains(t, err, "Multiple implementations found")
-
-	configs = depinject.Configs(
-		depinject.BindInterfaceInModule(moduleName, fullTypeName("Duck"), fullTypeName("Canvasback")),
-		depinject.Provide(
-			ProvideMallard,
-			ProvideCanvasback,
-			ResolvePond,
-		),
-		depinject.ProvideInModule(moduleName, ProvideModuleDuck),
-	)
-
-	err = depinject.Inject(configs, &pond)
-	require.NoError(t, err)
-	IsResolvedModuleScope(t, pond, moduleName, "Canvasback")
-}
-
-func TestBindingInterfaceModuleScopeApplyCorrectModule(t *testing.T) {
-	t.Parallel()
-
-	moduleName := "A"
-	configs := depinject.Configs(
-		depinject.BindInterfaceInModule(moduleName, fullTypeName("Duck"), fullTypeName("Canvasback")),
-		depinject.Provide(
-			ProvideMallard,
-			ProvideCanvasback,
-			ProvideDuckWrapper,
-			ResolvePond,
-		),
-		depinject.ProvideInModule("B", ProvideModuleDuck),
-	)
-
-	var pond Pond
-	err := depinject.Inject(configs, &pond)
-	require.ErrorContains(t, err, "Multiple implementations found")
-}
-
-func TestBindingInterfaceTwoModuleScopedAndGlobalBinding(t *testing.T) {
-	t.Parallel()
-
-	moduleA, moduleB, moduleC := "A", "B", "C"
-
-	configs := depinject.Configs(
-		depinject.BindInterface(fullTypeName("Duck"), fullTypeName("Marbled")),
-		depinject.BindInterfaceInModule(moduleA, fullTypeName("Duck"), fullTypeName("Canvasback")),
-		depinject.BindInterfaceInModule(moduleB, fullTypeName("Duck"), fullTypeName("Mallard")),
-		depinject.Provide(
-			ProvideMallard,
-			ProvideCanvasback,
-			ProvideMarbled,
-			ProvideDuckWrapper,
-			ResolvePond,
-		),
-		depinject.ProvideInModule(moduleA, ProvideModuleDuck),
-		depinject.ProvideInModule(moduleB, ProvideModuleDuck),
-		depinject.ProvideInModule(moduleC, ProvideModuleDuck),
-	)
-
-	var pond Pond
-	err := depinject.Inject(configs, &pond)
-	require.NoError(t, err)
-
-	IsResolvedModuleScope(t, pond, moduleA, "Canvasback")
-	IsResolvedModuleScope(t, pond, moduleB, "Mallard")
-	IsResolvedModuleScope(t, pond, moduleC, "Marbled")
-	IsResolvedInGlobalScope(t, pond, "Marbled")
+func (s *bindingSuite) ModuleResolvesA(module, duckType string) {
+	pond := s.resolvePond()
+	moduleFound := false
+	for _, dw := range pond.Ducks {
+		if dw.Module == module {
+			assert.Contains(s, reflect.TypeOf(dw.Duck).Name(), duckType)
+			moduleFound = true
+		}
+	}
+	assert.True(s, moduleFound)
 }