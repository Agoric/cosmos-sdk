--- conflicted
+++ resolved
@@ -1,16 +1,19 @@
 #!/usr/bin/make -f
 
-include scripts/build/linting.mk
-include scripts/build/protobuf.mk
-include scripts/build/localnet.mk
-include scripts/build/simulations.mk
-include scripts/build/testing.mk
-include scripts/build/documentation.mk
-include scripts/build/build.mk
-
-<<<<<<< HEAD
-.DEFAULT_GOAL := help
-=======
+PACKAGES_NOSIMULATION=$(shell go list ./... | grep -v '/simulation')
+PACKAGES_SIMTEST=$(shell go list ./... | grep '/simulation')
+export VERSION := $(shell echo $(shell git describe --tags --always --match "v*") | sed 's/^v//')
+export CMTVERSION := $(shell go list -m github.com/cometbft/cometbft | sed 's:.* ::')
+export COMMIT := $(shell git log -1 --format='%H')
+LEDGER_ENABLED ?= true
+BINDIR ?= $(GOPATH)/bin
+BUILDDIR ?= $(CURDIR)/build
+SIMAPP = ./simapp
+MOCKS_DIR = $(CURDIR)/tests/mocks
+HTTPS_GIT := https://github.com/cosmos/cosmos-sdk.git
+DOCKER := $(shell which docker)
+PROJECT_NAME = $(shell git remote get-url origin | xargs basename -s .git)
+
 # process build tags
 build_tags = netgo
 ifeq ($(LEDGER_ENABLED),true)
@@ -158,15 +161,10 @@
 ###############################################################################
 ###                          Tools & Dependencies                           ###
 ###############################################################################
->>>>>>> 751e5ecb
-
-#? go.sum: Run go mod tidy and ensure dependencies have not been modified.
+
 go.sum: go.mod
 	echo "Ensure dependencies have not been modified ..." >&2
 	go mod verify
-<<<<<<< HEAD
-	go mod tidy
-=======
 	go mod tidy
 
 ###############################################################################
@@ -482,5 +480,4 @@
 # you can read more about the debug mode here: ./contrib/images/simd-dlv/README.md
 localnet-debug: localnet-stop localnet-build-dlv localnet-build-nodes
 
-.PHONY: localnet-start localnet-stop localnet-debug localnet-build-env localnet-build-dlv localnet-build-nodes
->>>>>>> 751e5ecb
+.PHONY: localnet-start localnet-stop localnet-debug localnet-build-env localnet-build-dlv localnet-build-nodes