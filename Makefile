--- conflicted
+++ resolved
@@ -1,162 +1,5 @@
 #!/usr/bin/make -f
 
-<<<<<<< HEAD
-PACKAGES_NOSIMULATION=$(shell go list ./... | grep -v '/simulation')
-PACKAGES_SIMTEST=$(shell go list ./... | grep '/simulation')
-export VERSION := $(shell echo $(shell git describe --always --match "v*") | sed 's/^v//')
-export TMVERSION := $(shell go list -m github.com/tendermint/tendermint | sed 's:.* ::')
-export COMMIT := $(shell git log -1 --format='%H')
-LEDGER_ENABLED ?= true
-BINDIR ?= $(GOPATH)/bin
-BUILDDIR ?= $(CURDIR)/build
-SIMAPP = ./simapp
-MOCKS_DIR = $(CURDIR)/tests/mocks
-PR_TARGET_REPO = https://github.com/agoric-labs/cosmos-sdk.git
-PR_TARGET_BRANCH = Agoric
-DOCKER := $(shell which docker)
-DOCKER_BUF := $(DOCKER) run --rm -v $(CURDIR):/workspace --workdir /workspace bufbuild/buf:1.0.0-rc8
-PROJECT_NAME = $(shell git remote get-url origin | xargs basename -s .git)
-DOCS_DOMAIN=docs.cosmos.network
-
-export GO111MODULE = on
-
-# process build tags
-
-build_tags = netgo
-ifeq ($(LEDGER_ENABLED),true)
-  ifeq ($(OS),Windows_NT)
-    GCCEXE = $(shell where gcc.exe 2> NUL)
-    ifeq ($(GCCEXE),)
-      $(error gcc.exe not installed for ledger support, please install or set LEDGER_ENABLED=false)
-    else
-      build_tags += ledger
-    endif
-  else
-    UNAME_S = $(shell uname -s)
-    ifeq ($(UNAME_S),OpenBSD)
-      $(warning OpenBSD detected, disabling ledger support (https://github.com/cosmos/cosmos-sdk/issues/1988))
-    else
-      GCC = $(shell command -v gcc 2> /dev/null)
-      ifeq ($(GCC),)
-        $(error gcc not installed for ledger support, please install or set LEDGER_ENABLED=false)
-      else
-        build_tags += ledger
-      endif
-    endif
-  endif
-endif
-
-ifeq (secp,$(findstring secp,$(COSMOS_BUILD_OPTIONS)))
-  build_tags += libsecp256k1_sdk
-endif
-
-whitespace :=
-whitespace += $(whitespace)
-comma := ,
-build_tags_comma_sep := $(subst $(whitespace),$(comma),$(build_tags))
-
-# process linker flags
-
-ldflags = -X github.com/cosmos/cosmos-sdk/version.Name=sim \
-		  -X github.com/cosmos/cosmos-sdk/version.AppName=simd \
-		  -X github.com/cosmos/cosmos-sdk/version.Version=$(VERSION) \
-		  -X github.com/cosmos/cosmos-sdk/version.Commit=$(COMMIT) \
-		  -X "github.com/cosmos/cosmos-sdk/version.BuildTags=$(build_tags_comma_sep)" \
-		  -X github.com/tendermint/tendermint/version.TMCoreSemVer=$(TMVERSION)
-
-# DB backend selection
-ifeq (cleveldb,$(findstring cleveldb,$(COSMOS_BUILD_OPTIONS)))
-  build_tags += gcc
-endif
-ifeq (badgerdb,$(findstring badgerdb,$(COSMOS_BUILD_OPTIONS)))
-  build_tags += badgerdb
-endif
-# handle rocksdb
-ifeq (rocksdb,$(findstring rocksdb,$(COSMOS_BUILD_OPTIONS)))
-  CGO_ENABLED=1
-  build_tags += rocksdb
-endif
-# handle boltdb
-ifeq (boltdb,$(findstring boltdb,$(COSMOS_BUILD_OPTIONS)))
-  build_tags += boltdb
-endif
-
-ifeq (,$(findstring nostrip,$(COSMOS_BUILD_OPTIONS)))
-  ldflags += -w -s
-endif
-ldflags += $(LDFLAGS)
-ldflags := $(strip $(ldflags))
-
-build_tags += $(BUILD_TAGS)
-build_tags := $(strip $(build_tags))
-
-BUILD_FLAGS := -tags "$(build_tags)" -ldflags '$(ldflags)'
-# check for nostrip option
-ifeq (,$(findstring nostrip,$(COSMOS_BUILD_OPTIONS)))
-  BUILD_FLAGS += -trimpath
-endif
-
-# Check for debug option
-ifeq (debug,$(findstring debug,$(COSMOS_BUILD_OPTIONS)))
-  BUILD_FLAGS += -gcflags "all=-N -l"
-endif
-
-all: tools build lint test
-
-# The below include contains the tools and runsim targets.
-include contrib/devtools/Makefile
-
-###############################################################################
-###                                  Build                                  ###
-###############################################################################
-
-BUILD_TARGETS := build install
-
-build: BUILD_ARGS=-o $(BUILDDIR)/
-build-linux:
-	GOOS=linux GOARCH=$(if $(findstring aarch64,$(shell uname -m)) || $(findstring arm64,$(shell uname -m)),arm64,amd64) LEDGER_ENABLED=false $(MAKE) build
-
-$(BUILD_TARGETS): go.sum $(BUILDDIR)/
-	go $@ -mod=readonly $(BUILD_FLAGS) $(BUILD_ARGS) ./...
-
-$(BUILDDIR)/:
-	mkdir -p $(BUILDDIR)/
-
-cosmovisor:
-	$(MAKE) -C cosmovisor cosmovisor
-
-.PHONY: build build-linux cosmovisor
-
-mockgen_cmd=go run github.com/golang/mock/mockgen
-
-mocks: $(MOCKS_DIR)
-	$(mockgen_cmd) -source=client/account_retriever.go -package mocks -destination tests/mocks/account_retriever.go
-	$(mockgen_cmd) -package mocks -destination tests/mocks/tendermint_tm_db_DB.go github.com/tendermint/tm-db DB
-	$(mockgen_cmd) -source db/types.go -package mocks -destination tests/mocks/db/types.go
-	$(mockgen_cmd) -source=types/module/module.go -package mocks -destination tests/mocks/types_module_module.go
-	$(mockgen_cmd) -source=types/invariant.go -package mocks -destination tests/mocks/types_invariant.go
-	$(mockgen_cmd) -source=types/router.go -package mocks -destination tests/mocks/types_router.go
-	$(mockgen_cmd) -package mocks -destination tests/mocks/grpc_server.go github.com/gogo/protobuf/grpc Server
-	$(mockgen_cmd) -package mocks -destination tests/mocks/tendermint_tendermint_libs_log_DB.go github.com/tendermint/tendermint/libs/log Logger
-	$(mockgen_cmd) -source=orm/model/ormtable/hooks.go -package ormmocks -destination orm/testing/ormmocks/hooks.go
-.PHONY: mocks
-
-$(MOCKS_DIR):
-	mkdir -p $(MOCKS_DIR)
-
-distclean: clean tools-clean
-clean:
-	rm -rf \
-    $(BUILDDIR)/ \
-    artifacts/ \
-    tmp-swagger-gen/
-
-.PHONY: distclean clean
-
-###############################################################################
-###                          Tools & Dependencies                           ###
-###############################################################################
-=======
 include scripts/build/linting.mk
 include scripts/build/protobuf.mk
 include scripts/build/localnet.mk
@@ -166,347 +9,9 @@
 include scripts/build/build.mk
 
 .DEFAULT_GOAL := help
->>>>>>> 787ee698
 
 #? go.sum: Run go mod tidy and ensure dependencies have not been modified.
 go.sum: go.mod
 	echo "Ensure dependencies have not been modified ..." >&2
 	go mod verify
-<<<<<<< HEAD
-	go mod tidy
-
-###############################################################################
-###                              Documentation                              ###
-###############################################################################
-
-update-swagger-docs: statik
-	$(BINDIR)/statik -src=client/docs/swagger-ui -dest=client/docs -f -m
-	@if [ -n "$(git status --porcelain)" ]; then \
-        echo "\033[91mSwagger docs are out of sync!!!\033[0m";\
-        exit 1;\
-    else \
-        echo "\033[92mSwagger docs are in sync\033[0m";\
-    fi
-.PHONY: update-swagger-docs
-
-godocs:
-	@echo "--> Wait a few seconds and visit http://localhost:6060/pkg/github.com/cosmos/cosmos-sdk/types"
-	godoc -http=:6060
-
-# This builds a docs site for each branch/tag in `./docs/versions`
-# and copies each site to a version prefixed path. The last entry inside
-# the `versions` file will be the default root index.html (and it should be main).
-build-docs:
-	@cd docs && \
-	while read -r branch path_prefix; do \
-		echo "building branch $${branch}" ; \
-		(git clean -fdx && git reset --hard && git checkout $${branch} && npm install && VUEPRESS_BASE="/$${path_prefix}/" npm run build) ; \
-		mkdir -p ~/output/$${path_prefix} ; \
-		cp -r .vuepress/dist/* ~/output/$${path_prefix}/ ; \
-		cp ~/output/$${path_prefix}/index.html ~/output ; \
-		cp ~/output/$${path_prefix}/404.html ~/output ; \
-	done < versions ;
-	@echo $(DOCS_DOMAIN) > ~/output/CNAME
-
-.PHONY: build-docs
-
-###############################################################################
-###                           Tests & Simulation                            ###
-###############################################################################
-
-test: test-unit
-test-all: test-unit test-ledger-mock test-race test-cover
-
-TEST_PACKAGES=./...
-TEST_TARGETS := test-unit test-unit-amino test-unit-proto test-ledger-mock test-race test-ledger test-race
-
-# Test runs-specific rules. To add a new test target, just add
-# a new rule, customise ARGS or TEST_PACKAGES ad libitum, and
-# append the new rule to the TEST_TARGETS list.
-test-unit: test_tags += cgo ledger test_ledger_mock norace
-test-unit-amino: test_tags += ledger test_ledger_mock test_amino norace
-test-ledger: test_tags += cgo ledger norace
-test-ledger-mock: test_tags += ledger test_ledger_mock norace
-test-race: test_tags += cgo ledger test_ledger_mock
-test-race: ARGS=-race
-test-race: TEST_PACKAGES=$(PACKAGES_NOSIMULATION)
-$(TEST_TARGETS): run-tests
-
-# check-* compiles and collects tests without running them
-# note: go test -c doesn't support multiple packages yet (https://github.com/golang/go/issues/15513)
-CHECK_TEST_TARGETS := check-test-unit check-test-unit-amino
-check-test-unit: test_tags += cgo ledger test_ledger_mock norace
-check-test-unit-amino: test_tags += ledger test_ledger_mock test_amino norace
-$(CHECK_TEST_TARGETS): EXTRA_ARGS=-run=none
-$(CHECK_TEST_TARGETS): run-tests
-
-ARGS += -tags "$(test_tags)"
-SUB_MODULES = $(shell find . -type f -name 'go.mod' -print0 | xargs -0 -n1 dirname | sort)
-CURRENT_DIR = $(shell pwd)
-run-tests:
-ifneq (,$(shell which tparse 2>/dev/null))
-	@echo "Starting unit tests"; \
-	for module in $(SUB_MODULES); do \
-		cd ${CURRENT_DIR}/$$module; \
-		echo "Running unit tests for module $$module"; \
-		go test -mod=readonly -json $(ARGS) $(TEST_PACKAGES) ./... | tparse; \
-    done
-else
-	@echo "Starting unit tests"; \
-	for module in $(SUB_MODULES); do \
-		cd ${CURRENT_DIR}/$$module; \
-		echo "Running unit tests for module $$module"; \
-		go test -mod=readonly $(ARGS) $(TEST_PACKAGES) ./... ; \
-	done
-endif
-
-.PHONY: run-tests test test-all $(TEST_TARGETS)
-
-test-sim-nondeterminism:
-	@echo "Running non-determinism test..."
-	@go test -mod=readonly $(SIMAPP) -run TestAppStateDeterminism -Enabled=true \
-		-NumBlocks=100 -BlockSize=200 -Commit=true -Period=0 -v -timeout 24h
-
-test-sim-custom-genesis-fast:
-	@echo "Running custom genesis simulation..."
-	@echo "By default, ${HOME}/.gaiad/config/genesis.json will be used."
-	@go test -mod=readonly $(SIMAPP) -run TestFullAppSimulation -Genesis=${HOME}/.gaiad/config/genesis.json \
-		-Enabled=true -NumBlocks=100 -BlockSize=200 -Commit=true -Seed=99 -Period=5 -v -timeout 24h
-
-test-sim-import-export: runsim
-	@echo "Running application import/export simulation. This may take several minutes..."
-	@$(BINDIR)/runsim -Jobs=4 -SimAppPkg=$(SIMAPP) -ExitOnFail 50 5 TestAppImportExport
-
-test-sim-after-import: runsim
-	@echo "Running application simulation-after-import. This may take several minutes..."
-	@$(BINDIR)/runsim -Jobs=4 -SimAppPkg=$(SIMAPP) -ExitOnFail 50 5 TestAppSimulationAfterImport
-
-test-sim-custom-genesis-multi-seed: runsim
-	@echo "Running multi-seed custom genesis simulation..."
-	@echo "By default, ${HOME}/.gaiad/config/genesis.json will be used."
-	@$(BINDIR)/runsim -Genesis=${HOME}/.gaiad/config/genesis.json -SimAppPkg=$(SIMAPP) -ExitOnFail 400 5 TestFullAppSimulation
-
-test-sim-multi-seed-long: runsim
-	@echo "Running long multi-seed application simulation. This may take awhile!"
-	@$(BINDIR)/runsim -Jobs=4 -SimAppPkg=$(SIMAPP) -ExitOnFail 500 50 TestFullAppSimulation
-
-test-sim-multi-seed-short: runsim
-	@echo "Running short multi-seed application simulation. This may take awhile!"
-	@$(BINDIR)/runsim -Jobs=4 -SimAppPkg=$(SIMAPP) -ExitOnFail 50 10 TestFullAppSimulation
-
-test-sim-benchmark-invariants:
-	@echo "Running simulation invariant benchmarks..."
-	@go test -mod=readonly $(SIMAPP) -benchmem -bench=BenchmarkInvariants -run=^$ \
-	-Enabled=true -NumBlocks=1000 -BlockSize=200 \
-	-Period=1 -Commit=true -Seed=57 -v -timeout 24h
-
-.PHONY: \
-test-sim-nondeterminism \
-test-sim-custom-genesis-fast \
-test-sim-import-export \
-test-sim-after-import \
-test-sim-custom-genesis-multi-seed \
-test-sim-multi-seed-short \
-test-sim-multi-seed-long \
-test-sim-benchmark-invariants
-
-SIM_NUM_BLOCKS ?= 500
-SIM_BLOCK_SIZE ?= 200
-SIM_COMMIT ?= true
-
-test-sim-benchmark:
-	@echo "Running application benchmark for numBlocks=$(SIM_NUM_BLOCKS), blockSize=$(SIM_BLOCK_SIZE). This may take awhile!"
-	@go test -mod=readonly -benchmem -run=^$$ $(SIMAPP) -bench ^BenchmarkFullAppSimulation$$  \
-		-Enabled=true -NumBlocks=$(SIM_NUM_BLOCKS) -BlockSize=$(SIM_BLOCK_SIZE) -Commit=$(SIM_COMMIT) -timeout 24h
-
-test-sim-profile:
-	@echo "Running application benchmark for numBlocks=$(SIM_NUM_BLOCKS), blockSize=$(SIM_BLOCK_SIZE). This may take awhile!"
-	@go test -mod=readonly -benchmem -run=^$$ $(SIMAPP) -bench ^BenchmarkFullAppSimulation$$ \
-		-Enabled=true -NumBlocks=$(SIM_NUM_BLOCKS) -BlockSize=$(SIM_BLOCK_SIZE) -Commit=$(SIM_COMMIT) -timeout 24h -cpuprofile cpu.out -memprofile mem.out
-
-.PHONY: test-sim-profile test-sim-benchmark
-
-test-cover:
-	@export VERSION=$(VERSION); bash -x contrib/test_cover.sh
-.PHONY: test-cover
-
-test-rosetta:
-	docker build -t rosetta-ci:latest -f contrib/rosetta/rosetta-ci/Dockerfile .
-	docker compose -f contrib/rosetta/docker-compose.yaml up --abort-on-container-exit --exit-code-from test_rosetta --build
-.PHONY: test-rosetta
-
-benchmark:
-	@go test -mod=readonly -bench=. $(PACKAGES_NOSIMULATION)
-.PHONY: benchmark
-
-###############################################################################
-###                                Linting                                  ###
-###############################################################################
-
-golangci_lint_cmd=golangci-lint
-golangci_version=v1.49.0
-
-lint:
-	@echo "--> Running linter"
-	@go install github.com/golangci/golangci-lint/cmd/golangci-lint@$(golangci_version)
-	@$(golangci_lint_cmd) run --timeout=10m
-
-lint-fix:
-	@echo "--> Running linter"
-	@go install github.com/golangci/golangci-lint/cmd/golangci-lint@$(golangci_version)
-	@$(golangci_lint_cmd) run --fix --out-format=tab --issues-exit-code=0
-
-.PHONY: lint lint-fix
-
-format:
-	@go install mvdan.cc/gofumpt@latest
-	@go install github.com/golangci/golangci-lint/cmd/golangci-lint@$(golangci_version)
-	find . -name '*.go' -type f -not -path "./vendor*" -not -path "*.git*" -not -path "./client/docs/statik/statik.go" -not -path "./tests/mocks/*" -not -name "*.pb.go" -not -name "*.pb.gw.go" -not -name "*.pulsar.go" -not -path "./crypto/keys/secp256k1/*" | xargs gofumpt -w -l
-	golangci-lint run --fix
-.PHONY: format
-
-###############################################################################
-###                                 Devdoc                                  ###
-###############################################################################
-
-DEVDOC_SAVE = docker commit `docker ps -a -n 1 -q` devdoc:local
-
-devdoc-init:
-	$(DOCKER) run -it -v "$(CURDIR):/go/src/github.com/cosmos/cosmos-sdk" -w "/go/src/github.com/cosmos/cosmos-sdk" tendermint/devdoc echo
-	# TODO make this safer
-	$(call DEVDOC_SAVE)
-
-devdoc:
-	$(DOCKER) run -it -v "$(CURDIR):/go/src/github.com/cosmos/cosmos-sdk" -w "/go/src/github.com/cosmos/cosmos-sdk" devdoc:local bash
-
-devdoc-save:
-	# TODO make this safer
-	$(call DEVDOC_SAVE)
-
-devdoc-clean:
-	docker rmi -f $$(docker images -f "dangling=true" -q)
-
-devdoc-update:
-	docker pull tendermint/devdoc
-
-.PHONY: devdoc devdoc-clean devdoc-init devdoc-save devdoc-update
-
-###############################################################################
-###                                Protobuf                                 ###
-###############################################################################
-
-protoVer=v0.7
-protoImageName=tendermintdev/sdk-proto-gen:$(protoVer)
-containerProtoGen=$(PROJECT_NAME)-proto-gen-$(protoVer)
-containerProtoGenAny=$(PROJECT_NAME)-proto-gen-any-$(protoVer)
-containerProtoGenSwagger=$(PROJECT_NAME)-proto-gen-swagger-$(protoVer)
-containerProtoFmt=$(PROJECT_NAME)-proto-fmt-$(protoVer)
-
-proto-all: proto-format proto-lint proto-gen
-
-proto-gen:
-	@echo "Generating Protobuf files"
-	@if docker ps -a --format '{{.Names}}' | grep -Eq "^${containerProtoGen}$$"; then docker start -a $(containerProtoGen); else docker run --name $(containerProtoGen) -v $(CURDIR):/workspace --workdir /workspace $(protoImageName) \
-		sh ./scripts/protocgen.sh; fi
-	@go mod tidy
-
-# This generates the SDK's custom wrapper for google.protobuf.Any. It should only be run manually when needed
-proto-gen-any:
-	@echo "Generating Protobuf Any"
-	@if docker ps -a --format '{{.Names}}' | grep -Eq "^${containerProtoGenAny}$$"; then docker start -a $(containerProtoGenAny); else docker run --name $(containerProtoGenAny) -v $(CURDIR):/workspace --workdir /workspace $(protoImageName) \
-		sh ./scripts/protocgen-any.sh; fi
-
-proto-swagger-gen:
-	@echo "Generating Protobuf Swagger"
-	@if docker ps -a --format '{{.Names}}' | grep -Eq "^${containerProtoGenSwagger}$$"; then docker start -a $(containerProtoGenSwagger); else docker run --name $(containerProtoGenSwagger) -v $(CURDIR):/workspace --workdir /workspace $(protoImageName) \
-		sh ./scripts/protoc-swagger-gen.sh; fi
-
-proto-format:
-	@echo "Formatting Protobuf files"
-	@if docker ps -a --format '{{.Names}}' | grep -Eq "^${containerProtoFmt}$$"; then docker start -a $(containerProtoFmt); else docker run --name $(containerProtoFmt) -v $(CURDIR):/workspace --workdir /workspace tendermintdev/docker-build-proto \
-		find ./ -not -path "./third_party/*" -name "*.proto" -exec clang-format -i {} \; ; fi
-
-proto-lint:
-	@$(DOCKER_BUF) lint --error-format=json
-
-proto-check-breaking:
-	@$(DOCKER_BUF) breaking --against $(PR_TARGET_REPO)#branch=$(PR_TARGET_BRANCH)
-
-TM_URL              = https://raw.githubusercontent.com/agoric-labs/cometbft/v0.34.30-alpha.agoric.1/proto/tendermint
-
-TM_CRYPTO_TYPES     = proto/tendermint/crypto
-TM_ABCI_TYPES       = proto/tendermint/abci
-TM_TYPES            = proto/tendermint/types
-TM_VERSION          = proto/tendermint/version
-TM_LIBS             = proto/tendermint/libs/bits
-TM_P2P              = proto/tendermint/p2p
-
-proto-update-deps:
-	@echo "Updating Protobuf dependencies"
-
-	@mkdir -p $(TM_ABCI_TYPES)
-	@curl -sSL $(TM_URL)/abci/types.proto > $(TM_ABCI_TYPES)/types.proto
-
-	@mkdir -p $(TM_VERSION)
-	@curl -sSL $(TM_URL)/version/types.proto > $(TM_VERSION)/types.proto
-
-	@mkdir -p $(TM_TYPES)
-	@curl -sSL $(TM_URL)/types/types.proto > $(TM_TYPES)/types.proto
-	@curl -sSL $(TM_URL)/types/evidence.proto > $(TM_TYPES)/evidence.proto
-	@curl -sSL $(TM_URL)/types/params.proto > $(TM_TYPES)/params.proto
-	@curl -sSL $(TM_URL)/types/validator.proto > $(TM_TYPES)/validator.proto
-	@curl -sSL $(TM_URL)/types/block.proto > $(TM_TYPES)/block.proto
-
-	@mkdir -p $(TM_CRYPTO_TYPES)
-	@curl -sSL $(TM_URL)/crypto/proof.proto > $(TM_CRYPTO_TYPES)/proof.proto
-	@curl -sSL $(TM_URL)/crypto/keys.proto > $(TM_CRYPTO_TYPES)/keys.proto
-
-	@mkdir -p $(TM_LIBS)
-	@curl -sSL $(TM_URL)/libs/bits/types.proto > $(TM_LIBS)/types.proto
-
-	@mkdir -p $(TM_P2P)
-	@curl -sSL $(TM_URL)/p2p/types.proto > $(TM_P2P)/types.proto
-
-.PHONY: proto-all proto-gen proto-gen-any proto-swagger-gen proto-format proto-lint proto-check-breaking proto-update-deps
-
-###############################################################################
-###                                Localnet                                 ###
-###############################################################################
-
-localnet-build-env:
-	$(MAKE) -C contrib/images simd-env
-localnet-build-dlv:
-	$(MAKE) -C contrib/images simd-dlv
-
-localnet-build-nodes:
-	$(DOCKER) run --rm -v $(CURDIR)/.testnets:/data cosmossdk/simd \
-			  testnet init-files --v 4 -o /data --starting-ip-address 192.168.10.2 --keyring-backend=test
-	docker compose up -d
-
-localnet-stop:
-	docker compose down
-
-# localnet-start will run a 4-node testnet locally. The nodes are
-# based off the docker images in: ./contrib/images/simd-env
-localnet-start: localnet-stop localnet-build-env localnet-build-nodes
-
-# localnet-debug will run a 4-node testnet locally in debug mode
-# you can read more about the debug mode here: ./contrib/images/simd-dlv/README.md
-localnet-debug: localnet-stop localnet-build-dlv localnet-build-nodes
-
-.PHONY: localnet-start localnet-stop localnet-debug localnet-build-env localnet-build-dlv localnet-build-nodes
-
-###############################################################################
-###                                rosetta                                  ###
-###############################################################################
-# builds rosetta test data dir
-rosetta-data:
-	-docker container rm data_dir_build
-	docker build -t rosetta-ci:latest -f contrib/rosetta/rosetta-ci/Dockerfile .
-	docker run --name data_dir_build -t rosetta-ci:latest sh /rosetta/data.sh
-	docker cp data_dir_build:/tmp/data.tar.gz "$(CURDIR)/contrib/rosetta/rosetta-ci/data.tar.gz"
-	docker container rm data_dir_build
-.PHONY: rosetta-data
-=======
-	go mod tidy
->>>>>>> 787ee698
+	go mod tidy