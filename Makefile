--- conflicted
+++ resolved
@@ -14,12 +14,6 @@
 PR_TARGET_BRANCH = Agoric
 DOCKER := $(shell which docker)
 PROJECT_NAME = $(shell git remote get-url origin | xargs basename -s .git)
-<<<<<<< HEAD
-=======
-DOCS_DOMAIN=docs.cosmos.network
-
-export GO111MODULE = on
->>>>>>> ea82623b
 
 # process build tags
 build_tags = netgo
@@ -62,19 +56,11 @@
 # process linker flags
 
 ldflags = -X github.com/cosmos/cosmos-sdk/version.Name=sim \
-<<<<<<< HEAD
 		-X github.com/cosmos/cosmos-sdk/version.AppName=simd \
 		-X github.com/cosmos/cosmos-sdk/version.Version=$(VERSION) \
 		-X github.com/cosmos/cosmos-sdk/version.Commit=$(COMMIT) \
 		-X "github.com/cosmos/cosmos-sdk/version.BuildTags=$(build_tags_comma_sep)" \
 		-X github.com/cometbft/cometbft/version.TMCoreSemVer=$(CMTVERSION)
-=======
-		  -X github.com/cosmos/cosmos-sdk/version.AppName=simd \
-		  -X github.com/cosmos/cosmos-sdk/version.Version=$(VERSION) \
-		  -X github.com/cosmos/cosmos-sdk/version.Commit=$(COMMIT) \
-		  -X "github.com/cosmos/cosmos-sdk/version.BuildTags=$(build_tags_comma_sep)" \
-		  -X github.com/tendermint/tendermint/version.TMCoreSemVer=$(TMVERSION)
->>>>>>> ea82623b
 
 # DB backend selection
 ifeq (cleveldb,$(findstring cleveldb,$(COSMOS_BUILD_OPTIONS)))
@@ -386,7 +372,6 @@
 ###                                Linting                                  ###
 ###############################################################################
 
-<<<<<<< HEAD
 golangci_version=v1.51.2
 
 lint-install:
@@ -405,56 +390,6 @@
 
 .PHONY: lint lint-fix
 
-=======
-golangci_lint_cmd=golangci-lint
-golangci_version=v1.49.0
-
-lint:
-	@echo "--> Running linter"
-	@go install github.com/golangci/golangci-lint/cmd/golangci-lint@$(golangci_version)
-	@$(golangci_lint_cmd) run --timeout=10m
-
-lint-fix:
-	@echo "--> Running linter"
-	@go install github.com/golangci/golangci-lint/cmd/golangci-lint@$(golangci_version)
-	@$(golangci_lint_cmd) run --fix --out-format=tab --issues-exit-code=0
-
-.PHONY: lint lint-fix
-
-format:
-	@go install mvdan.cc/gofumpt@latest
-	@go install github.com/golangci/golangci-lint/cmd/golangci-lint@$(golangci_version)
-	find . -name '*.go' -type f -not -path "./vendor*" -not -path "*.git*" -not -path "./client/docs/statik/statik.go" -not -path "./tests/mocks/*" -not -name "*.pb.go" -not -name "*.pb.gw.go" -not -name "*.pulsar.go" -not -path "./crypto/keys/secp256k1/*" | xargs gofumpt -w -l
-	golangci-lint run --fix
-.PHONY: format
-
-###############################################################################
-###                                 Devdoc                                  ###
-###############################################################################
-
-DEVDOC_SAVE = docker commit `docker ps -a -n 1 -q` devdoc:local
-
-devdoc-init:
-	$(DOCKER) run -it -v "$(CURDIR):/go/src/github.com/cosmos/cosmos-sdk" -w "/go/src/github.com/cosmos/cosmos-sdk" tendermint/devdoc echo
-	# TODO make this safer
-	$(call DEVDOC_SAVE)
-
-devdoc:
-	$(DOCKER) run -it -v "$(CURDIR):/go/src/github.com/cosmos/cosmos-sdk" -w "/go/src/github.com/cosmos/cosmos-sdk" devdoc:local bash
-
-devdoc-save:
-	# TODO make this safer
-	$(call DEVDOC_SAVE)
-
-devdoc-clean:
-	docker rmi -f $$(docker images -f "dangling=true" -q)
-
-devdoc-update:
-	docker pull tendermint/devdoc
-
-.PHONY: devdoc devdoc-clean devdoc-init devdoc-save devdoc-update
-
->>>>>>> ea82623b
 ###############################################################################
 ###                                Protobuf                                 ###
 ###############################################################################
@@ -467,38 +402,18 @@
 
 proto-gen:
 	@echo "Generating Protobuf files"
-<<<<<<< HEAD
 	@$(protoImage) sh ./scripts/protocgen.sh
-=======
-	@if docker ps -a --format '{{.Names}}' | grep -Eq "^${containerProtoGen}$$"; then docker start -a $(containerProtoGen); else docker run --name $(containerProtoGen) -v $(CURDIR):/workspace --workdir /workspace $(protoImageName) \
-		sh ./scripts/protocgen.sh; fi
-	@go mod tidy
-
-# This generates the SDK's custom wrapper for google.protobuf.Any. It should only be run manually when needed
-proto-gen-any:
-	@echo "Generating Protobuf Any"
-	@if docker ps -a --format '{{.Names}}' | grep -Eq "^${containerProtoGenAny}$$"; then docker start -a $(containerProtoGenAny); else docker run --name $(containerProtoGenAny) -v $(CURDIR):/workspace --workdir /workspace $(protoImageName) \
-		sh ./scripts/protocgen-any.sh; fi
->>>>>>> ea82623b
 
 proto-swagger-gen:
 	@echo "Generating Protobuf Swagger"
-	@$(protoImage) sh ./scripts/protoc-swagger-gen.sh
 
 proto-format:
-<<<<<<< HEAD
 	@$(protoImage) find ./ -name "*.proto" -exec clang-format -i {} \;
-=======
-	@echo "Formatting Protobuf files"
-	@if docker ps -a --format '{{.Names}}' | grep -Eq "^${containerProtoFmt}$$"; then docker start -a $(containerProtoFmt); else docker run --name $(containerProtoFmt) -v $(CURDIR):/workspace --workdir /workspace tendermintdev/docker-build-proto \
-		find ./ -not -path "./third_party/*" -name "*.proto" -exec clang-format -i {} \; ; fi
->>>>>>> ea82623b
 
 proto-lint:
 	@$(protoImage) buf lint --error-format=json
 
 proto-check-breaking:
-<<<<<<< HEAD
 	@$(protoImage) buf breaking --against $(HTTPS_GIT)#branch=main
 
 CMT_URL              = https://raw.githubusercontent.com/cometbft/cometbft/v0.38.0/proto/tendermint
@@ -509,29 +424,12 @@
 CMT_VERSION          = proto/tendermint/version
 CMT_LIBS             = proto/tendermint/libs/bits
 CMT_P2P              = proto/tendermint/p2p
-=======
-	@$(DOCKER_BUF) breaking --against $(PR_TARGET_REPO)#branch=$(PR_TARGET_BRANCH)
-
-TM_URL              = https://raw.githubusercontent.com/agoric-labs/cometbft/v0.34.30-alpha.agoric.1/proto/tendermint
-
-TM_CRYPTO_TYPES     = proto/tendermint/crypto
-TM_ABCI_TYPES       = proto/tendermint/abci
-TM_TYPES            = proto/tendermint/types
-TM_VERSION          = proto/tendermint/version
-TM_LIBS             = proto/tendermint/libs/bits
-TM_P2P              = proto/tendermint/p2p
->>>>>>> ea82623b
 
 proto-update-deps:
 	@echo "Updating Protobuf dependencies"
 
-<<<<<<< HEAD
 	@mkdir -p $(CMT_ABCI_TYPES)
 	@curl -sSL $(CMT_URL)/abci/types.proto > $(CMT_ABCI_TYPES)/types.proto
-=======
-	@mkdir -p $(TM_ABCI_TYPES)
-	@curl -sSL $(TM_URL)/abci/types.proto > $(TM_ABCI_TYPES)/types.proto
->>>>>>> ea82623b
 
 	@mkdir -p $(CMT_VERSION)
 	@curl -sSL $(CMT_URL)/version/types.proto > $(CMT_VERSION)/types.proto
@@ -553,13 +451,9 @@
 	@mkdir -p $(CMT_P2P)
 	@curl -sSL $(CMT_URL)/p2p/types.proto > $(CMT_P2P)/types.proto
 
-<<<<<<< HEAD
 	$(DOCKER) run --rm -v $(CURDIR)/proto:/workspace --workdir /workspace $(protoImageName) buf mod update
 
 .PHONY: proto-all proto-gen proto-swagger-gen proto-format proto-lint proto-check-breaking proto-update-deps
-=======
-.PHONY: proto-all proto-gen proto-gen-any proto-swagger-gen proto-format proto-lint proto-check-breaking proto-update-deps
->>>>>>> ea82623b
 
 ###############################################################################
 ###                                Localnet                                 ###
