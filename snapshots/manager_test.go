package snapshots_test

import (
	"errors"
	"io"
	"testing"

	"github.com/stretchr/testify/assert"
	"github.com/stretchr/testify/require"
	"github.com/tendermint/tendermint/libs/log"
	dbm "github.com/tendermint/tm-db"

	"github.com/cosmos/cosmos-sdk/snapshots"
	"github.com/cosmos/cosmos-sdk/snapshots/types"
	"github.com/cosmos/cosmos-sdk/testutil"
)

var opts = types.NewSnapshotOptions(1500, 2)

func TestManager_List(t *testing.T) {
	store := setupStore(t)
	snapshotter := &mockSnapshotter{}
	snapshotter.SetSnapshotInterval(opts.Interval)
	manager := snapshots.NewManager(store, opts, snapshotter, nil, log.NewNopLogger())
	require.Equal(t, opts.Interval, snapshotter.GetSnapshotInterval())

	mgrList, err := manager.List()
	require.NoError(t, err)
	storeList, err := store.List()
	require.NoError(t, err)

	require.NotEmpty(t, storeList)
	assert.Equal(t, storeList, mgrList)

	// list should not block or error on busy managers
	manager = setupBusyManager(t)
	list, err := manager.List()
	require.NoError(t, err)
	assert.Equal(t, []*types.Snapshot{}, list)
}

func TestManager_LoadChunk(t *testing.T) {
	store := setupStore(t)
	manager := snapshots.NewManager(store, opts, &mockSnapshotter{}, nil, log.NewNopLogger())

	// Existing chunk should return body
	chunk, err := manager.LoadChunk(2, 1, 1)
	require.NoError(t, err)
	assert.Equal(t, []byte{2, 1, 1}, chunk)

	// Missing chunk should return nil
	chunk, err = manager.LoadChunk(2, 1, 9)
	require.NoError(t, err)
	assert.Nil(t, chunk)

	// LoadChunk should not block or error on busy managers
	manager = setupBusyManager(t)
	chunk, err = manager.LoadChunk(2, 1, 0)
	require.NoError(t, err)
	assert.Nil(t, chunk)
}

func TestManager_Take(t *testing.T) {
	store := setupStore(t)
	items := [][]byte{
		{1, 2, 3},
		{4, 5, 6},
		{7, 8, 9},
	}
	snapshotter := &mockSnapshotter{
		items:         items,
		prunedHeights: make(map[int64]struct{}),
	}
<<<<<<< HEAD
	extSnapshotter := newExtSnapshotter(10)

	expectChunks := snapshotItems(items, extSnapshotter)
	manager := snapshots.NewManager(store, snapshotter)
	err := manager.RegisterExtensions(extSnapshotter)
	require.NoError(t, err)
=======
	expectChunks := snapshotItems(items)
	manager := snapshots.NewManager(store, opts, snapshotter, nil, log.NewNopLogger())
>>>>>>> 6e0ddf02

	// nil manager should return error
	_, err = (*snapshots.Manager)(nil).Create(1)
	require.Error(t, err)

	// creating a snapshot at a lower height than the latest should error
	_, err = manager.Create(3)
	require.Error(t, err)
	_, didPruneHeight := snapshotter.prunedHeights[3]
	require.True(t, didPruneHeight)

	// creating a snapshot at a higher height should be fine, and should return it
	snapshot, err := manager.Create(5)
	require.NoError(t, err)
	_, didPruneHeight = snapshotter.prunedHeights[5]
	require.True(t, didPruneHeight)

	assert.Equal(t, &types.Snapshot{
		Height: 5,
		Format: snapshotter.SnapshotFormat(),
		Chunks: 1,
		Hash:   []uint8{0xc5, 0xf7, 0xfe, 0xea, 0xd3, 0x4d, 0x3e, 0x87, 0xff, 0x41, 0xa2, 0x27, 0xfa, 0xcb, 0x38, 0x17, 0xa, 0x5, 0xeb, 0x27, 0x4e, 0x16, 0x5e, 0xf3, 0xb2, 0x8b, 0x47, 0xd1, 0xe6, 0x94, 0x7e, 0x8b},
		Metadata: types.Metadata{
			ChunkHashes: checksums(expectChunks),
		},
	}, snapshot)

	storeSnapshot, chunks, err := store.Load(snapshot.Height, snapshot.Format)
	require.NoError(t, err)
	assert.Equal(t, snapshot, storeSnapshot)
	assert.Equal(t, expectChunks, readChunks(chunks))

	// creating a snapshot while a different snapshot is being created should error
	manager = setupBusyManager(t)
	_, err = manager.Create(9)
	require.Error(t, err)
}

func TestManager_Prune(t *testing.T) {
	store := setupStore(t)
	snapshotter := &mockSnapshotter{}
	snapshotter.SetSnapshotInterval(opts.Interval)
	manager := snapshots.NewManager(store, opts, snapshotter, nil, log.NewNopLogger())

	pruned, err := manager.Prune(2)
	require.NoError(t, err)
	assert.EqualValues(t, 1, pruned)

	list, err := manager.List()
	require.NoError(t, err)
	assert.Len(t, list, 3)

	// Prune should error while a snapshot is being taken
	manager = setupBusyManager(t)
	_, err = manager.Prune(2)
	require.Error(t, err)
}

func TestManager_Restore(t *testing.T) {
	store := setupStore(t)
<<<<<<< HEAD
	target := &mockSnapshotter{}
	extSnapshotter := newExtSnapshotter(0)
	manager := snapshots.NewManager(store, target)
	err := manager.RegisterExtensions(extSnapshotter)
	require.NoError(t, err)
=======
	target := &mockSnapshotter{
		prunedHeights: make(map[int64]struct{}),
	}
	manager := snapshots.NewManager(store, opts, target, nil, log.NewNopLogger())
>>>>>>> 6e0ddf02

	expectItems := [][]byte{
		{1, 2, 3},
		{4, 5, 6},
		{7, 8, 9},
	}

	chunks := snapshotItems(expectItems, newExtSnapshotter(10))

	// Restore errors on invalid format
	err = manager.Restore(types.Snapshot{
		Height:   3,
		Format:   0,
		Hash:     []byte{1, 2, 3},
		Chunks:   uint32(len(chunks)),
		Metadata: types.Metadata{ChunkHashes: checksums(chunks)},
	})
	require.Error(t, err)
	require.ErrorIs(t, err, types.ErrUnknownFormat)

	// Restore errors on no chunks
	err = manager.Restore(types.Snapshot{Height: 3, Format: types.CurrentFormat, Hash: []byte{1, 2, 3}})
	require.Error(t, err)

	// Restore errors on chunk and chunkhashes mismatch
	err = manager.Restore(types.Snapshot{
		Height:   3,
		Format:   types.CurrentFormat,
		Hash:     []byte{1, 2, 3},
		Chunks:   4,
		Metadata: types.Metadata{ChunkHashes: checksums(chunks)},
	})
	require.Error(t, err)

	// Starting a restore works
	err = manager.Restore(types.Snapshot{
		Height:   3,
<<<<<<< HEAD
		Format:   2,
=======
		Format:   types.CurrentFormat,
>>>>>>> 6e0ddf02
		Hash:     []byte{1, 2, 3},
		Chunks:   1,
		Metadata: types.Metadata{ChunkHashes: checksums(chunks)},
	})
	require.NoError(t, err)

	// While the restore is in progress, any other operations fail
	_, err = manager.Create(4)
	require.Error(t, err)
	_, didPruneHeight := target.prunedHeights[4]
	require.True(t, didPruneHeight)

	_, err = manager.Prune(1)
	require.Error(t, err)

	// Feeding an invalid chunk should error due to invalid checksum, but not abort restoration.
	_, err = manager.RestoreChunk([]byte{9, 9, 9})
	require.Error(t, err)
	require.True(t, errors.Is(err, types.ErrChunkHashMismatch))

	// Feeding the chunks should work
	for i, chunk := range chunks {
		done, err := manager.RestoreChunk(chunk)
		require.NoError(t, err)
		if i == len(chunks)-1 {
			assert.True(t, done)
		} else {
			assert.False(t, done)
		}
	}

	assert.Equal(t, expectItems, target.items)
	assert.Equal(t, 10, len(extSnapshotter.state))

	// The snapshot is saved in local snapshot store
	snapshots, err := store.List()
	require.NoError(t, err)
	snapshot := snapshots[0]
	require.Equal(t, uint64(3), snapshot.Height)
	require.Equal(t, types.CurrentFormat, snapshot.Format)

	// Starting a new restore should fail now, because the target already has contents.
	err = manager.Restore(types.Snapshot{
		Height:   3,
		Format:   types.CurrentFormat,
		Hash:     []byte{1, 2, 3},
		Chunks:   3,
		Metadata: types.Metadata{ChunkHashes: checksums(chunks)},
	})
	require.Error(t, err)

	// But if we clear out the target we should be able to start a new restore. This time we'll
	// fail it with a checksum error. That error should stop the operation, so that we can do
	// a prune operation right after.
	target.items = nil
	err = manager.Restore(types.Snapshot{
		Height:   3,
<<<<<<< HEAD
		Format:   2,
=======
		Format:   types.CurrentFormat,
>>>>>>> 6e0ddf02
		Hash:     []byte{1, 2, 3},
		Chunks:   1,
		Metadata: types.Metadata{ChunkHashes: checksums(chunks)},
	})
	require.NoError(t, err)
}

<<<<<<< HEAD
const snapshotMaxItemSize = int(512e6) // Copied from github.com/cosmos/cosmos-sdk/snapshots

func TestManager_RestoreLargeItem(t *testing.T) {
	store := setupStore(t)
	target := &mockSnapshotter{}
	extSnapshotter := newExtSnapshotter(0)
	manager := snapshots.NewManager(store, target)
	err := manager.RegisterExtensions(extSnapshotter)
	require.NoError(t, err)

	largeItem := make([]byte, snapshotMaxItemSize)

	// The protobuf wrapper introduces extra bytes
	adjustedSize := 2*snapshotMaxItemSize - (&types.SnapshotItem{
		Item: &types.SnapshotItem_ExtensionPayload{
			ExtensionPayload: &types.SnapshotExtensionPayload{
				Payload: largeItem,
			},
		},
	}).Size()
	largeItem = largeItem[:adjustedSize]
	expectItems := [][]byte{largeItem}

	chunks := snapshotItems(expectItems, newExtSnapshotter(1))

	// Starting a restore works
	err = manager.Restore(types.Snapshot{
		Height:   3,
		Format:   2,
		Hash:     []byte{1, 2, 3},
		Chunks:   1,
		Metadata: types.Metadata{ChunkHashes: checksums(chunks)},
	})
	require.NoError(t, err)

	// Feeding the chunks should work
	for i, chunk := range chunks {
		done, err := manager.RestoreChunk(chunk)
		require.NoError(t, err)
		if i == len(chunks)-1 {
			assert.True(t, done)
		} else {
			assert.False(t, done)
		}
	}

	assert.Equal(t, expectItems, target.items)
	assert.Equal(t, 1, len(extSnapshotter.state))
}

func TestManager_CannotRestoreTooLargeItem(t *testing.T) {
	store := setupStore(t)
	target := &mockSnapshotter{}
	extSnapshotter := newExtSnapshotter(0)
	manager := snapshots.NewManager(store, target)
	err := manager.RegisterExtensions(extSnapshotter)
	require.NoError(t, err)

	// The protobuf wrapper introduces extra bytes
	largeItem := make([]byte, snapshotMaxItemSize)
	expectItems := [][]byte{largeItem}

	chunks := snapshotItems(expectItems, newExtSnapshotter(1))

	// Starting a restore works
	err = manager.Restore(types.Snapshot{
		Height:   3,
		Format:   2,
		Hash:     []byte{1, 2, 3},
		Chunks:   1,
		Metadata: types.Metadata{ChunkHashes: checksums(chunks)},
	})
	require.NoError(t, err)

	// Feeding the chunks fails
	for _, chunk := range chunks {
		_, err = manager.RestoreChunk(chunk)

		if err != nil {
			break
		}
	}
	require.Error(t, err)
	require.True(t, errors.Is(err, io.ErrShortBuffer))
=======
func TestManager_TakeError(t *testing.T) {
	snapshotter := &mockErrorSnapshotter{}
	store, err := snapshots.NewStore(dbm.NewMemDB(), testutil.GetTempDir(t))
	require.NoError(t, err)
	manager := snapshots.NewManager(store, opts, snapshotter, nil, log.NewNopLogger())

	_, err = manager.Create(1)
	require.Error(t, err)
>>>>>>> 6e0ddf02
}<|MERGE_RESOLUTION|>--- conflicted
+++ resolved
@@ -71,17 +71,12 @@
 		items:         items,
 		prunedHeights: make(map[int64]struct{}),
 	}
-<<<<<<< HEAD
 	extSnapshotter := newExtSnapshotter(10)
 
 	expectChunks := snapshotItems(items, extSnapshotter)
-	manager := snapshots.NewManager(store, snapshotter)
+	manager := snapshots.NewManager(store, opts, snapshotter, nil, log.NewNopLogger())
 	err := manager.RegisterExtensions(extSnapshotter)
 	require.NoError(t, err)
-=======
-	expectChunks := snapshotItems(items)
-	manager := snapshots.NewManager(store, opts, snapshotter, nil, log.NewNopLogger())
->>>>>>> 6e0ddf02
 
 	// nil manager should return error
 	_, err = (*snapshots.Manager)(nil).Create(1)
@@ -142,18 +137,13 @@
 
 func TestManager_Restore(t *testing.T) {
 	store := setupStore(t)
-<<<<<<< HEAD
-	target := &mockSnapshotter{}
-	extSnapshotter := newExtSnapshotter(0)
-	manager := snapshots.NewManager(store, target)
-	err := manager.RegisterExtensions(extSnapshotter)
-	require.NoError(t, err)
-=======
 	target := &mockSnapshotter{
 		prunedHeights: make(map[int64]struct{}),
 	}
+	extSnapshotter := newExtSnapshotter(0)
 	manager := snapshots.NewManager(store, opts, target, nil, log.NewNopLogger())
->>>>>>> 6e0ddf02
+	err := manager.RegisterExtensions(extSnapshotter)
+	require.NoError(t, err)
 
 	expectItems := [][]byte{
 		{1, 2, 3},
@@ -191,11 +181,7 @@
 	// Starting a restore works
 	err = manager.Restore(types.Snapshot{
 		Height:   3,
-<<<<<<< HEAD
-		Format:   2,
-=======
 		Format:   types.CurrentFormat,
->>>>>>> 6e0ddf02
 		Hash:     []byte{1, 2, 3},
 		Chunks:   1,
 		Metadata: types.Metadata{ChunkHashes: checksums(chunks)},
@@ -253,11 +239,7 @@
 	target.items = nil
 	err = manager.Restore(types.Snapshot{
 		Height:   3,
-<<<<<<< HEAD
-		Format:   2,
-=======
 		Format:   types.CurrentFormat,
->>>>>>> 6e0ddf02
 		Hash:     []byte{1, 2, 3},
 		Chunks:   1,
 		Metadata: types.Metadata{ChunkHashes: checksums(chunks)},
@@ -265,14 +247,13 @@
 	require.NoError(t, err)
 }
 
-<<<<<<< HEAD
 const snapshotMaxItemSize = int(512e6) // Copied from github.com/cosmos/cosmos-sdk/snapshots
 
 func TestManager_RestoreLargeItem(t *testing.T) {
 	store := setupStore(t)
 	target := &mockSnapshotter{}
 	extSnapshotter := newExtSnapshotter(0)
-	manager := snapshots.NewManager(store, target)
+	manager := snapshots.NewManager(store, opts, target, nil, log.NewNopLogger())
 	err := manager.RegisterExtensions(extSnapshotter)
 	require.NoError(t, err)
 
@@ -320,7 +301,7 @@
 	store := setupStore(t)
 	target := &mockSnapshotter{}
 	extSnapshotter := newExtSnapshotter(0)
-	manager := snapshots.NewManager(store, target)
+	manager := snapshots.NewManager(store, opts, target, nil, log.NewNopLogger())
 	err := manager.RegisterExtensions(extSnapshotter)
 	require.NoError(t, err)
 
@@ -350,7 +331,8 @@
 	}
 	require.Error(t, err)
 	require.True(t, errors.Is(err, io.ErrShortBuffer))
-=======
+}
+
 func TestManager_TakeError(t *testing.T) {
 	snapshotter := &mockErrorSnapshotter{}
 	store, err := snapshots.NewStore(dbm.NewMemDB(), testutil.GetTempDir(t))
@@ -359,5 +341,4 @@
 
 	_, err = manager.Create(1)
 	require.Error(t, err)
->>>>>>> 6e0ddf02
 }