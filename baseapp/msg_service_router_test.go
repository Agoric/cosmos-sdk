--- conflicted
+++ resolved
@@ -1,11 +1,7 @@
 package baseapp_test
 
 import (
-<<<<<<< HEAD
-	"os"
-=======
 	"context"
->>>>>>> 787ee698
 	"testing"
 
 	abci "github.com/cometbft/cometbft/api/cometbft/abci/v1"
@@ -39,13 +35,6 @@
 	require.NoError(t, err)
 	app := appBuilder.Build(coretesting.NewMemDB(), nil)
 
-<<<<<<< HEAD
-	// Create an encoding config that doesn't register testdata Msg services.
-	encCfg := simapp.MakeTestEncodingConfig()
-	app := baseapp.NewBaseApp("test", log.NewTMLogger(log.NewSyncWriter(os.Stdout)), db, encCfg.TxConfig.TxDecoder())
-	app.SetInterfaceRegistry(encCfg.InterfaceRegistry)
-=======
->>>>>>> 787ee698
 	require.Panics(t, func() {
 		testdata.RegisterMsgServer(
 			app.MsgServiceRouter(),
@@ -66,13 +55,6 @@
 
 func TestRegisterMsgServiceTwice(t *testing.T) {
 	// Setup baseapp.
-<<<<<<< HEAD
-	db := dbm.NewMemDB()
-	encCfg := simapp.MakeTestEncodingConfig()
-	app := baseapp.NewBaseApp("test", log.NewTMLogger(log.NewSyncWriter(os.Stdout)), db, encCfg.TxConfig.TxDecoder())
-	app.SetInterfaceRegistry(encCfg.InterfaceRegistry)
-	testdata.RegisterInterfaces(encCfg.InterfaceRegistry)
-=======
 	var (
 		appBuilder *runtime.AppBuilder
 		registry   codectypes.InterfaceRegistry
@@ -86,7 +68,6 @@
 	db := coretesting.NewMemDB()
 	app := appBuilder.Build(db, nil)
 	testdata.RegisterInterfaces(registry)
->>>>>>> 787ee698
 
 	// First time registering service shouldn't panic.
 	require.NotPanics(t, func() {
@@ -142,13 +123,6 @@
 
 func TestMsgService(t *testing.T) {
 	priv, _, _ := testdata.KeyTestPubAddr()
-<<<<<<< HEAD
-	encCfg := simapp.MakeTestEncodingConfig()
-	testdata.RegisterInterfaces(encCfg.InterfaceRegistry)
-	db := dbm.NewMemDB()
-	app := baseapp.NewBaseApp("test", log.NewTMLogger(log.NewSyncWriter(os.Stdout)), db, encCfg.TxConfig.TxDecoder())
-	app.SetInterfaceRegistry(encCfg.InterfaceRegistry)
-=======
 
 	var (
 		appBuilder        *runtime.AppBuilder
@@ -173,7 +147,6 @@
 	require.NoError(t, err)
 
 	testdata.RegisterInterfaces(interfaceRegistry)
->>>>>>> 787ee698
 	testdata.RegisterMsgServer(
 		app.MsgServiceRouter(),
 		testdata.MsgServerImpl{},
