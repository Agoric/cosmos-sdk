package baseapp

import (
<<<<<<< HEAD
	"errors"
	"fmt"
	"strings"

	"github.com/gogo/protobuf/proto"
	abci "github.com/tendermint/tendermint/abci/types"
	"github.com/tendermint/tendermint/crypto/tmhash"
	"github.com/tendermint/tendermint/libs/log"
	tmproto "github.com/tendermint/tendermint/proto/tendermint/types"
	dbm "github.com/tendermint/tm-db"

	codectypes "github.com/cosmos/cosmos-sdk/codec/types"
	"github.com/cosmos/cosmos-sdk/snapshots"
	"github.com/cosmos/cosmos-sdk/store"
	storetypes "github.com/cosmos/cosmos-sdk/store/types"
=======
	"context"
	"errors"
	"fmt"
	"maps"
	"math"
	"slices"
	"strconv"
	"sync"

	abci "github.com/cometbft/cometbft/api/cometbft/abci/v1"
	cmtproto "github.com/cometbft/cometbft/api/cometbft/types/v1"
	"github.com/cometbft/cometbft/crypto/tmhash"
	"github.com/cosmos/gogoproto/proto"
	"google.golang.org/protobuf/reflect/protoreflect"

	"cosmossdk.io/core/header"
	"cosmossdk.io/core/server"
	corestore "cosmossdk.io/core/store"
	errorsmod "cosmossdk.io/errors"
	"cosmossdk.io/log"
	"cosmossdk.io/store"
	storemetrics "cosmossdk.io/store/metrics"
	"cosmossdk.io/store/snapshots"
	storetypes "cosmossdk.io/store/types"

	"github.com/cosmos/cosmos-sdk/baseapp/oe"
	"github.com/cosmos/cosmos-sdk/codec"
	codectypes "github.com/cosmos/cosmos-sdk/codec/types"
	servertypes "github.com/cosmos/cosmos-sdk/server/types"
	"github.com/cosmos/cosmos-sdk/telemetry"
>>>>>>> 787ee698
	sdk "github.com/cosmos/cosmos-sdk/types"
	sdkerrors "github.com/cosmos/cosmos-sdk/types/errors"
	"github.com/cosmos/cosmos-sdk/types/mempool"
)

type (
	execMode uint8

	// StoreLoader defines a customizable function to control how we load the
	// CommitMultiStore from disk. This is useful for state migration, when
	// loading a datastore written with an older version of the software. In
	// particular, if a module changed the substore key name (or removed a substore)
	// between two versions of the software.
	StoreLoader func(ms storetypes.CommitMultiStore) error
)

<<<<<<< HEAD
// [AGORIC] Context keys for including TX hash and msg index.
const (
	TxHashContextKey   = sdk.ContextKey("tx-hash")
	TxMsgIdxContextKey = sdk.ContextKey("tx-msg-idx")
)

var _ abci.Application = (*BaseApp)(nil)

type (
	// Enum mode for app.runTx
	runTxMode uint8

	// StoreLoader defines a customizable function to control how we load the CommitMultiStore
	// from disk. This is useful for state migration, when loading a datastore written with
	// an older version of the software. In particular, if a module changed the substore key name
	// (or removed a substore) between two versions of the software.
	StoreLoader func(ms sdk.CommitMultiStore) error
=======
const (
	execModeCheck               execMode = iota // Check a transaction
	execModeReCheck                             // Recheck a (pending) transaction after a commit
	execModeSimulate                            // Simulate a transaction
	execModePrepareProposal                     // Prepare a block proposal
	execModeProcessProposal                     // Process a block proposal
	execModeVoteExtension                       // Extend or verify a pre-commit vote
	execModeVerifyVoteExtension                 // Verify a vote extension
	execModeFinalize                            // Finalize a block proposal
>>>>>>> 787ee698
)

var _ servertypes.ABCI = (*BaseApp)(nil)

// BaseApp reflects the ABCI application implementation.
type BaseApp struct {
	// initialized on creation
	mu                sync.Mutex // mu protects the fields below.
	logger            log.Logger
<<<<<<< HEAD
	name              string // application name from abci.Info
	interfaceRegistry codectypes.InterfaceRegistry
	txDecoder         sdk.TxDecoder // unmarshal []byte into sdk.Tx

	anteHandler sdk.AnteHandler // ante handler for fee and auth
	postHandler sdk.AnteHandler // post handler, optional, e.g. for tips
=======
	name              string                      // application name from abci.BlockInfo
	db                corestore.KVStoreWithBatch  // common DB backend
	cms               storetypes.CommitMultiStore // Main (uncached) state
	qms               storetypes.MultiStore       // Optional alternative multistore for querying only.
	storeLoader       StoreLoader                 // function to handle store loading, may be overridden with SetStoreLoader()
	grpcQueryRouter   *GRPCQueryRouter            // router for redirecting gRPC query calls
	msgServiceRouter  *MsgServiceRouter           // router for redirecting Msg service messages
	interfaceRegistry codectypes.InterfaceRegistry
	txDecoder         sdk.TxDecoder // unmarshal []byte into sdk.Tx
	txEncoder         sdk.TxEncoder // marshal sdk.Tx into []byte

	mempool     mempool.Mempool // application side mempool
	anteHandler sdk.AnteHandler // ante handler for fee and auth
	postHandler sdk.PostHandler // post handler, optional

	initChainer        sdk.InitChainer                // ABCI InitChain handler
	preBlocker         sdk.PreBlocker                 // logic to run before BeginBlocker
	beginBlocker       sdk.BeginBlocker               // (legacy ABCI) BeginBlock handler
	endBlocker         sdk.EndBlocker                 // (legacy ABCI) EndBlock handler
	processProposal    sdk.ProcessProposalHandler     // ABCI ProcessProposal handler
	prepareProposal    sdk.PrepareProposalHandler     // ABCI PrepareProposal handler
	extendVote         sdk.ExtendVoteHandler          // ABCI ExtendVote handler
	verifyVoteExt      sdk.VerifyVoteExtensionHandler // ABCI VerifyVoteExtension handler
	prepareCheckStater sdk.PrepareCheckStater         // logic to run during commit using the checkState
	precommiter        sdk.Precommiter                // logic to run during commit using the deliverState
	versionModifier    server.VersionModifier         // interface to get and set the app version

	addrPeerFilter sdk.PeerFilter // filter peers by address and port
	idPeerFilter   sdk.PeerFilter // filter peers by node ID
	fauxMerkleMode bool           // if true, IAVL MountStores uses MountStoresDB for simulation speed.
	sigverifyTx    bool           // in the simulation test, since the account does not have a private key, we have to ignore the tx sigverify.
>>>>>>> 787ee698

	appStore
	baseappVersions
	peerFilters
	snapshotData
	abciData
	moduleRouter

	// volatile states:
	//
<<<<<<< HEAD
	// checkState is set on InitChain and reset on Commit
	// deliverState is set on InitChain and BeginBlock and set to nil on Commit
	checkState   *state // for CheckTx
	deliverState *state // for DeliverTx
=======
	// - checkState is set on InitChain and reset on Commit
	// - finalizeBlockState is set on InitChain and FinalizeBlock and set to nil
	// on Commit.
	//
	// - checkState: Used for CheckTx, which is set based on the previous block's
	// state. This state is never committed.
	//
	// - prepareProposalState: Used for PrepareProposal, which is set based on the
	// previous block's state. This state is never committed. In case of multiple
	// consensus rounds, the state is always reset to the previous block's state.
	//
	// - processProposalState: Used for ProcessProposal, which is set based on the
	// previous block's state. This state is never committed. In case of multiple
	// consensus rounds, the state is always reset to the previous block's state.
	//
	// - finalizeBlockState: Used for FinalizeBlock, which is set based on the
	// previous block's state. This state is committed.
	checkState           *state
	prepareProposalState *state
	processProposalState *state
	finalizeBlockState   *state

	// An inter-block write-through cache provided to the context during the ABCI
	// FinalizeBlock call.
	interBlockCache storetypes.MultiStorePersistentCache
>>>>>>> 787ee698

	// paramStore is used to query for ABCI consensus parameters from an
	// application parameter store.
	paramStore ParamStore

	// queryGasLimit defines the maximum gas for queries; unbounded if 0.
	queryGasLimit uint64

	// The minimum gas prices a validator is willing to accept for processing a
	// transaction. This is mainly used for DoS and spam prevention.
	minGasPrices sdk.DecCoins

	// initialHeight is the initial height at which we start the BaseApp
	initialHeight int64

	// flag for sealing options and parameters to a BaseApp
	sealed bool

	// block height at which to halt the chain and gracefully shutdown
	haltHeight uint64

	// minimum block time (in Unix seconds) at which to halt the chain and gracefully shutdown
	haltTime uint64

	// minRetainBlocks defines the minimum block height offset from the current
	// block being committed, such that all blocks past this offset are pruned
	// from CometBFT. It is used as part of the process of determining the
	// ResponseCommit.RetainHeight value during ABCI Commit. A value of 0 indicates
	// that no blocks should be pruned.
	//
	// Note: CometBFT block pruning is dependent on this parameter in conjunction
	// with the unbonding (safety threshold) period, state pruning and state sync
	// snapshot parameters to determine the correct minimum value of
	// ResponseCommit.RetainHeight.
	minRetainBlocks uint64

<<<<<<< HEAD
=======
	// application's version string
	version string

>>>>>>> 787ee698
	// recovery handler for app.runTx method
	runTxRecoveryMiddleware recoveryMiddleware

	// trace set will return full stack traces for errors in ABCI Log field
	trace bool

	// indexEvents defines the set of events in the form {eventType}.{attributeKey},
	// which informs CometBFT what to index. If empty, all events will be indexed.
	indexEvents map[string]struct{}

	// streamingManager for managing instances and configuration of ABCIListener services
	streamingManager storetypes.StreamingManager

	chainID string

	cdc codec.Codec

	// optimisticExec contains the context required for Optimistic Execution,
	// including the goroutine handling.This is experimental and must be enabled
	// by developers.
	optimisticExec *oe.OptimisticExecution

	// includeNestedMsgsGas holds a set of message types for which gas costs for its nested messages are calculated.
	includeNestedMsgsGas map[string]struct{}
}

type appStore struct {
	db          dbm.DB               // common DB backend
	cms         sdk.CommitMultiStore // Main (uncached) state
	qms         sdk.MultiStore       // Optional alternative state provider for query service
	storeLoader StoreLoader          // function to handle store loading, may be overridden with SetStoreLoader()

	// an inter-block write-through cache provided to the context during deliverState
	interBlockCache sdk.MultiStorePersistentCache

	fauxMerkleMode bool // if true, IAVL MountStores uses MountStoresDB for simulation speed.
}

type moduleRouter struct {
	router           sdk.Router        // handle any kind of message
	queryRouter      sdk.QueryRouter   // router for redirecting query calls
	grpcQueryRouter  *GRPCQueryRouter  // router for redirecting gRPC query calls
	msgServiceRouter *MsgServiceRouter // router for redirecting Msg service messages
}

type abciData struct {
	initChainer  sdk.InitChainer  // initialize state with validators and state blob
	beginBlocker sdk.BeginBlocker // logic to run before any txs
	endBlocker   sdk.EndBlocker   // logic to run after all txs, and to determine valset changes

	// absent validators from begin block
	voteInfos []abci.VoteInfo
}

type baseappVersions struct {
	// application's version string
	version string

	// application's protocol version that increments on every upgrade
	// if BaseApp is passed to the upgrade keeper's NewKeeper method.
	appVersion uint64
}

// should really get handled in some db struct
// which then has a sub-item, persistence fields
type snapshotData struct {
	// manages snapshots, i.e. dumps of app state at certain intervals
	snapshotManager *snapshots.Manager
}

// NewBaseApp returns a reference to an initialized BaseApp. It accepts a
// variadic number of option functions, which act on the BaseApp to set
// configuration choices.
func NewBaseApp(
	name string, logger log.Logger, db corestore.KVStoreWithBatch, txDecoder sdk.TxDecoder, options ...func(*BaseApp),
) *BaseApp {
	app := &BaseApp{
<<<<<<< HEAD
		logger: logger,
		name:   name,
		appStore: appStore{
			db:             db,
			cms:            store.NewCommitMultiStore(db),
			storeLoader:    DefaultStoreLoader,
			fauxMerkleMode: false,
		},
		moduleRouter: moduleRouter{
			router:           NewRouter(),
			queryRouter:      NewQueryRouter(),
			grpcQueryRouter:  NewGRPCQueryRouter(),
			msgServiceRouter: NewMsgServiceRouter(),
		},
		txDecoder: txDecoder,
=======
		logger:           logger.With(log.ModuleKey, "baseapp"),
		name:             name,
		db:               db,
		cms:              store.NewCommitMultiStore(db, logger, storemetrics.NewNoOpMetrics()), // by default we use a no-op metric gather in store
		storeLoader:      DefaultStoreLoader,
		grpcQueryRouter:  NewGRPCQueryRouter(),
		msgServiceRouter: NewMsgServiceRouter(),
		txDecoder:        txDecoder,
		fauxMerkleMode:   false,
		sigverifyTx:      true,
		queryGasLimit:    math.MaxUint64,
>>>>>>> 787ee698
	}

	for _, option := range options {
		option(app)
	}

	if app.mempool == nil {
		app.SetMempool(mempool.NoOpMempool{})
	}

	abciProposalHandler := NewDefaultProposalHandler(app.mempool, app)

	if app.prepareProposal == nil {
		app.SetPrepareProposal(abciProposalHandler.PrepareProposalHandler())
	}
	if app.processProposal == nil {
		app.SetProcessProposal(abciProposalHandler.ProcessProposalHandler())
	}
	if app.extendVote == nil {
		app.SetExtendVoteHandler(NoOpExtendVote())
	}
	if app.verifyVoteExt == nil {
		app.SetVerifyVoteExtensionHandler(NoOpVerifyVoteExtensionHandler())
	}
	if app.interBlockCache != nil {
		app.cms.SetInterBlockCache(app.interBlockCache)
	}
	if app.includeNestedMsgsGas == nil {
		app.includeNestedMsgsGas = make(map[string]struct{})
	}
	app.runTxRecoveryMiddleware = newDefaultRecoveryMiddleware()

	// Initialize with an empty interface registry to avoid nil pointer dereference.
	// Unless SetInterfaceRegistry is called with an interface registry with proper address codecs baseapp will panic.
	app.cdc = codec.NewProtoCodec(codectypes.NewInterfaceRegistry())

	return app
}

// Name returns the name of the BaseApp.
func (app *BaseApp) Name() string {
	return app.name
}

// AppVersion returns the application's protocol version.
func (app *BaseApp) AppVersion(ctx context.Context) (uint64, error) {
	if app.versionModifier == nil {
		return 0, errors.New("app.versionModifier is nil")
	}

	return app.versionModifier.AppVersion(ctx)
}

// Version returns the application's version string.
func (app *BaseApp) Version() string {
	return app.version
}

// Logger returns the logger of the BaseApp.
func (app *BaseApp) Logger() log.Logger {
	return app.logger
}

// Trace returns the boolean value for logging error stack traces.
func (app *BaseApp) Trace() bool {
	return app.trace
}

// MsgServiceRouter returns the MsgServiceRouter of a BaseApp.
func (app *BaseApp) MsgServiceRouter() *MsgServiceRouter { return app.msgServiceRouter }

<<<<<<< HEAD
// SetMsgServiceRouter sets the MsgServiceRouter of a BaseApp.
func (app *BaseApp) SetMsgServiceRouter(msgServiceRouter *MsgServiceRouter) {
	app.msgServiceRouter = msgServiceRouter
}

// SetCircuitBreaker sets the circuit breaker for the BaseApp.
// The circuit breaker is checked on every message execution to verify if a transaction should be executed or not.
func (app *BaseApp) SetCircuitBreaker(cb CircuitBreaker) {
	if app.msgServiceRouter == nil {
		panic("cannot set circuit breaker with no msg service router set")
	}
	app.msgServiceRouter.SetCircuit(cb)
}
=======
// GRPCQueryRouter returns the GRPCQueryRouter of a BaseApp.
func (app *BaseApp) GRPCQueryRouter() *GRPCQueryRouter { return app.grpcQueryRouter }
>>>>>>> 787ee698

// MountStores mounts all IAVL or DB stores to the provided keys in the BaseApp
// multistore.
func (app *BaseApp) MountStores(keys ...storetypes.StoreKey) {
	for _, key := range keys {
		switch key.(type) {
		case *storetypes.KVStoreKey:
			if !app.fauxMerkleMode {
				app.MountStore(key, storetypes.StoreTypeIAVL)
			} else {
				// StoreTypeDB doesn't do anything upon commit, and it doesn't
				// retain history, but it's useful for faster simulation.
				app.MountStore(key, storetypes.StoreTypeDB)
			}

		case *storetypes.TransientStoreKey:
			app.MountStore(key, storetypes.StoreTypeTransient)

		case *storetypes.MemoryStoreKey:
			app.MountStore(key, storetypes.StoreTypeMemory)

		default:
			panic(fmt.Sprintf("Unrecognized store key type :%T", key))
		}
	}
}

// MountKVStores mounts all IAVL or DB stores to the provided keys in the
// BaseApp multistore.
func (app *BaseApp) MountKVStores(keys map[string]*storetypes.KVStoreKey) {
	for _, key := range keys {
		if !app.fauxMerkleMode {
			app.MountStore(key, storetypes.StoreTypeIAVL)
		} else {
			// StoreTypeDB doesn't do anything upon commit, and it doesn't
			// retain history, but it's useful for faster simulation.
			app.MountStore(key, storetypes.StoreTypeDB)
		}
	}
}

// MountTransientStores mounts all transient stores to the provided keys in
// the BaseApp multistore.
func (app *BaseApp) MountTransientStores(keys map[string]*storetypes.TransientStoreKey) {
	for _, key := range keys {
		app.MountStore(key, storetypes.StoreTypeTransient)
	}
}

// MountMemoryStores mounts all in-memory KVStores with the BaseApp's internal
// commit multi-store.
func (app *BaseApp) MountMemoryStores(keys map[string]*storetypes.MemoryStoreKey) {
	skeys := slices.Sorted(maps.Keys(keys))
	for _, key := range skeys {
		memKey := keys[key]
		app.MountStore(memKey, storetypes.StoreTypeMemory)
	}
}

// MountStore mounts a store to the provided key in the BaseApp multistore,
// using the default DB.
func (app *BaseApp) MountStore(key storetypes.StoreKey, typ storetypes.StoreType) {
	app.cms.MountStoreWithDB(key, typ, nil)
}

// LoadLatestVersion loads the latest application version. It will panic if
// called more than once on a running BaseApp.
func (app *BaseApp) LoadLatestVersion() error {
	err := app.storeLoader(app.cms)
	if err != nil {
		return fmt.Errorf("failed to load latest version: %w", err)
	}

	return app.Init()
}

// DefaultStoreLoader will be used by default and loads the latest version
func DefaultStoreLoader(ms storetypes.CommitMultiStore) error {
	return ms.LoadLatestVersion()
}

// CommitMultiStore returns the root multi-store.
// App constructor can use this to access the `cms`.
// UNSAFE: must not be used during the abci life cycle.
<<<<<<< HEAD
func (app *BaseApp) CommitMultiStore() sdk.CommitMultiStore {
=======
func (app *BaseApp) CommitMultiStore() storetypes.CommitMultiStore {
>>>>>>> 787ee698
	return app.cms
}

// SnapshotManager returns the snapshot manager.
// application use this to register extra extension snapshotters.
func (app *BaseApp) SnapshotManager() *snapshots.Manager {
	return app.snapshotManager
}

// LoadVersion loads the BaseApp application version. It will panic if called
// more than once on a running baseapp.
func (app *BaseApp) LoadVersion(version int64) error {
	app.logger.Info("NOTICE: this could take a long time to migrate IAVL store to fastnode if you enable Fast Node.\n")
	err := app.cms.LoadVersion(version)
	if err != nil {
		return fmt.Errorf("failed to load version %d: %w", version, err)
	}

	return app.Init()
}

// LastCommitID returns the last CommitID of the multistore.
func (app *BaseApp) LastCommitID() storetypes.CommitID {
	return app.cms.LastCommitID()
}

// LastBlockHeight returns the last committed block height.
func (app *BaseApp) LastBlockHeight() int64 {
	return app.cms.LastCommitID().Version
}

// ChainID returns the chainID of the app.
func (app *BaseApp) ChainID() string {
	return app.chainID
}

// AnteHandler returns the AnteHandler of the app.
func (app *BaseApp) AnteHandler() sdk.AnteHandler {
	return app.anteHandler
}

// Mempool returns the Mempool of the app.
func (app *BaseApp) Mempool() mempool.Mempool {
	return app.mempool
}

// Init initializes the app. It seals the app, preventing any
// further modifications. In addition, it validates the app against
// the earlier provided settings. Returns an error if validation fails.
// nil otherwise. Panics if the app is already sealed.
func (app *BaseApp) Init() error {
	if app.sealed {
		panic("cannot call initFromMainStore: baseapp already sealed")
	}

	if app.cms == nil {
		return errors.New("commit multi-store must not be nil")
	}

	emptyHeader := cmtproto.Header{ChainID: app.chainID}

	// needed for the export command which inits from store but never calls initchain
	app.setState(execModeCheck, emptyHeader)
	app.Seal()

<<<<<<< HEAD
	if app.cms == nil {
		return errors.New("commit multi-store must not be nil")
	}

=======
>>>>>>> 787ee698
	return app.cms.GetPruning().Validate()
}

func (app *BaseApp) setMinGasPrices(gasPrices sdk.DecCoins) {
	app.minGasPrices = gasPrices
}

func (app *BaseApp) setHaltHeight(haltHeight uint64) {
	app.haltHeight = haltHeight
}

func (app *BaseApp) setHaltTime(haltTime uint64) {
	app.haltTime = haltTime
}

func (app *BaseApp) setMinRetainBlocks(minRetainBlocks uint64) {
	app.minRetainBlocks = minRetainBlocks
}

func (app *BaseApp) setInterBlockCache(cache storetypes.MultiStorePersistentCache) {
	app.interBlockCache = cache
}

func (app *BaseApp) setTrace(trace bool) {
	app.trace = trace
}

func (app *BaseApp) setIndexEvents(ie []string) {
	app.indexEvents = make(map[string]struct{}, len(ie))

	for _, e := range ie {
		app.indexEvents[e] = struct{}{}
	}
}

// Seal seals a BaseApp. It prohibits any further modifications to a BaseApp.
func (app *BaseApp) Seal() { app.sealed = true }

// IsSealed returns true if the BaseApp is sealed and false otherwise.
func (app *BaseApp) IsSealed() bool { return app.sealed }

// setState sets the BaseApp's state for the corresponding mode with a branched
// multi-store (i.e. a CacheMultiStore) and a new Context with the same
// multi-store branch, and provided header.
func (app *BaseApp) setState(mode execMode, h cmtproto.Header) {
	ms := app.cms.CacheMultiStore()
<<<<<<< HEAD
	app.checkState = &state{
		ms:           ms,
		ctx:          sdk.NewContext(ms, header, true, app.logger).WithMinGasPrices(app.minGasPrices),
		eventHistory: []abci.Event{}, // [AGORIC]: start with an empty history.
	}
}

// setDeliverState sets the BaseApp's deliverState with a branched multi-store
// (i.e. a CacheMultiStore) and a new Context with the same multi-store branch,
// and provided header. It is set on InitChain and BeginBlock and set to nil on
// Commit.
func (app *BaseApp) setDeliverState(header tmproto.Header) {
	ms := app.cms.CacheMultiStore()
	app.deliverState = &state{
		ms:           ms,
		ctx:          sdk.NewContext(ms, header, false, app.logger),
		eventHistory: []abci.Event{}, // [AGORIC]: start with an empty history.
=======
	headerInfo := header.Info{
		Height:  h.Height,
		Time:    h.Time,
		ChainID: h.ChainID,
		AppHash: h.AppHash,
	}
	baseState := &state{
		ms: ms,
		ctx: sdk.NewContext(ms, false, app.logger).
			WithStreamingManager(app.streamingManager).
			WithBlockHeader(h).
			WithHeaderInfo(headerInfo),
	}

	switch mode {
	case execModeCheck:
		baseState.SetContext(baseState.Context().WithIsCheckTx(true).WithMinGasPrices(app.minGasPrices))
		app.checkState = baseState

	case execModePrepareProposal:
		app.prepareProposalState = baseState

	case execModeProcessProposal:
		app.processProposalState = baseState

	case execModeFinalize:
		app.finalizeBlockState = baseState

	default:
		panic(fmt.Sprintf("invalid runTxMode for setState: %d", mode))
	}
}

// SetCircuitBreaker sets the circuit breaker for the BaseApp.
// The circuit breaker is checked on every message execution to verify if a transaction should be executed or not.
func (app *BaseApp) SetCircuitBreaker(cb CircuitBreaker) {
	if app.msgServiceRouter == nil {
		panic("cannot set circuit breaker with no msg service router set")
>>>>>>> 787ee698
	}
	app.msgServiceRouter.SetCircuit(cb)
}

// GetConsensusParams returns the current consensus parameters from the BaseApp's
// ParamStore. If the BaseApp has no ParamStore defined, nil is returned.
<<<<<<< HEAD
func (app *BaseApp) GetConsensusParams(ctx sdk.Context) *abci.ConsensusParams {
	if app.paramStore == nil {
		return nil
	}

	cp := new(abci.ConsensusParams)

	if app.paramStore.Has(ctx, ParamStoreKeyBlockParams) {
		var bp abci.BlockParams

		app.paramStore.Get(ctx, ParamStoreKeyBlockParams, &bp)
		cp.Block = &bp
=======
func (app *BaseApp) GetConsensusParams(ctx context.Context) cmtproto.ConsensusParams {
	if app.paramStore == nil {
		return cmtproto.ConsensusParams{}
>>>>>>> 787ee698
	}

	cp, err := app.paramStore.Get(ctx)
	if err != nil {
		// This could happen while migrating from v0.45/v0.46 to v0.50, we should
		// allow it to happen so during preblock the upgrade plan can be executed
		// and the consensus params set for the first time in the new format.
		app.logger.Error("failed to get consensus params", "err", err)
		return cmtproto.ConsensusParams{}
	}

	return cp
}

// StoreConsensusParams sets the consensus parameters to the BaseApp's param
// store.
func (app *BaseApp) StoreConsensusParams(ctx context.Context, cp cmtproto.ConsensusParams) error {
	if app.paramStore == nil {
		return errors.New("cannot store consensus params with no params store set")
	}

	return app.paramStore.Set(ctx, cp)
}

// AddRunTxRecoveryHandler adds custom app.runTx method panic handlers.
func (app *BaseApp) AddRunTxRecoveryHandler(handlers ...RecoveryHandler) {
	for _, h := range handlers {
		app.runTxRecoveryMiddleware = newRecoveryMiddleware(h, app.runTxRecoveryMiddleware)
	}
}

<<<<<<< HEAD
// StoreConsensusParams sets the consensus parameters to the baseapp's param store.
func (app *BaseApp) StoreConsensusParams(ctx sdk.Context, cp *abci.ConsensusParams) {
	if app.paramStore == nil {
		panic("cannot store consensus params with no params store set")
	}

	if cp == nil {
		return
	}

	app.paramStore.Set(ctx, ParamStoreKeyBlockParams, cp.Block)
	app.paramStore.Set(ctx, ParamStoreKeyEvidenceParams, cp.Evidence)
	app.paramStore.Set(ctx, ParamStoreKeyValidatorParams, cp.Validator)
	// We're explicitly not storing the Tendermint app_version in the param store. It's
	// stored instead in the x/upgrade store, with its own bump logic.
}

// getMaximumBlockGas gets the maximum gas from the consensus params. It panics
=======
// GetMaximumBlockGas gets the maximum gas from the consensus params. It panics
>>>>>>> 787ee698
// if maximum block gas is less than negative one and returns zero if negative
// one.
func (app *BaseApp) GetMaximumBlockGas(ctx sdk.Context) uint64 {
	cp := app.GetConsensusParams(ctx)
	if cp.Block == nil {
		return 0
	}

	maxGas := cp.Block.MaxGas

	switch {
	case maxGas < -1:
		panic(fmt.Sprintf("invalid maximum block gas: %d", maxGas))

	case maxGas == -1:
		return 0

	default:
		return uint64(maxGas)
	}
}

func (app *BaseApp) validateFinalizeBlockHeight(req *abci.FinalizeBlockRequest) error {
	if req.Height < 1 {
		return fmt.Errorf("invalid height: %d", req.Height)
	}

	lastBlockHeight := app.LastBlockHeight()

	// expectedHeight holds the expected height to validate
	var expectedHeight int64
	if lastBlockHeight == 0 && app.initialHeight > 1 {
		// In this case, we're validating the first block of the chain, i.e no
		// previous commit. The height we're expecting is the initial height.
		expectedHeight = app.initialHeight
	} else {
		// This case can mean two things:
		//
		// - Either there was already a previous commit in the store, in which
		// case we increment the version from there.
		// - Or there was no previous commit, in which case we start at version 1.
		expectedHeight = lastBlockHeight + 1
	}

	if req.Height != expectedHeight {
		return fmt.Errorf("invalid height: %d; expected: %d", req.Height, expectedHeight)
	}

	return nil
}

// validateBasicTxMsgs executes basic validator calls for messages firstly by invoking
// .ValidateBasic if possible, then checking if the message has a known handler.
func validateBasicTxMsgs(router *MsgServiceRouter, msgs []sdk.Msg) error {
	if len(msgs) == 0 {
		return errorsmod.Wrap(sdkerrors.ErrInvalidRequest, "must contain at least one message")
	}

	for _, msg := range msgs {
		if m, ok := msg.(sdk.HasValidateBasic); ok {
			if err := m.ValidateBasic(); err != nil {
				return err
			}
		}

		if router != nil && router.Handler(msg) == nil {
			return errorsmod.Wrapf(sdkerrors.ErrUnknownRequest, "no message handler found for %T", msg)
		}
	}

	return nil
}

func (app *BaseApp) getState(mode execMode) *state {
	switch mode {
	case execModeFinalize:
		return app.finalizeBlockState

	case execModePrepareProposal:
		return app.prepareProposalState

	case execModeProcessProposal:
		return app.processProposalState

	default:
		return app.checkState
	}
}

func (app *BaseApp) getBlockGasMeter(ctx sdk.Context) storetypes.GasMeter {
	if maxGas := app.GetMaximumBlockGas(ctx); maxGas > 0 {
		return storetypes.NewGasMeter(maxGas)
	}

	return storetypes.NewInfiniteGasMeter()
}

// retrieve the context for the tx w/ txBytes and other memoized values.
func (app *BaseApp) getContextForTx(mode execMode, txBytes []byte) sdk.Context {
	app.mu.Lock()
	defer app.mu.Unlock()

	modeState := app.getState(mode)
	if modeState == nil {
		panic(fmt.Sprintf("state is nil for mode %v", mode))
	}
	ctx := modeState.Context().
		WithTxBytes(txBytes).
		WithGasMeter(storetypes.NewInfiniteGasMeter())

	ctx = ctx.WithIsSigverifyTx(app.sigverifyTx)

	ctx = ctx.WithConsensusParams(app.GetConsensusParams(ctx))

	if mode == execModeReCheck {
		ctx = ctx.WithIsReCheckTx(true)
	}

	if mode == execModeSimulate {
		ctx, _ = ctx.CacheContext()
		ctx = ctx.WithExecMode(sdk.ExecMode(execModeSimulate))
	}

	return ctx
}

// cacheTxContext returns a new context based off of the provided context with
// a branched multi-store.
<<<<<<< HEAD
func (app *BaseApp) cacheTxContext(ctx sdk.Context, txBytes []byte) (sdk.Context, sdk.CacheMultiStore) {
	// [AGORIC] Add Tx hash to the context if absent.
	txHash, ok := ctx.Context().Value(TxHashContextKey).(string)
	if !ok {
		txHash = fmt.Sprintf("%X", tmhash.Sum(txBytes))
		ctx = ctx.WithValue(TxHashContextKey, txHash)
	}

=======
func (app *BaseApp) cacheTxContext(ctx sdk.Context, txBytes []byte) (sdk.Context, storetypes.CacheMultiStore) {
>>>>>>> 787ee698
	ms := ctx.MultiStore()
	// TODO: https://github.com/cosmos/cosmos-sdk/issues/2824
	msCache := ms.CacheMultiStore()
	if msCache.TracingEnabled() {
		msCache = msCache.SetTracingContext(
			storetypes.TraceContext(
				map[string]interface{}{
					"txHash": txHash,
				},
			),
		).(storetypes.CacheMultiStore)
	}

	return ctx.WithMultiStore(msCache), msCache
}

func (app *BaseApp) preBlock(req *abci.FinalizeBlockRequest) ([]abci.Event, error) {
	var events []abci.Event
	if app.preBlocker != nil {
		ctx := app.finalizeBlockState.Context().WithEventManager(sdk.NewEventManager())
		if err := app.preBlocker(ctx, req); err != nil {
			return nil, err
		}
		// ConsensusParams can change in preblocker, so we need to
		// write the consensus parameters in store to context
		ctx = ctx.WithConsensusParams(app.GetConsensusParams(ctx))
		// GasMeter must be set after we get a context with updated consensus params.
		gasMeter := app.getBlockGasMeter(ctx)
		ctx = ctx.WithBlockGasMeter(gasMeter)
		app.finalizeBlockState.SetContext(ctx)
		events = ctx.EventManager().ABCIEvents()
	}
	return events, nil
}

func (app *BaseApp) beginBlock(_ *abci.FinalizeBlockRequest) (sdk.BeginBlock, error) {
	var (
		resp sdk.BeginBlock
		err  error
	)

	if app.beginBlocker != nil {
		resp, err = app.beginBlocker(app.finalizeBlockState.Context())
		if err != nil {
			return resp, err
		}

		// append BeginBlock attributes to all events in the BeginBlock response
		for i, event := range resp.Events {
			resp.Events[i].Attributes = append(
				event.Attributes,
				abci.EventAttribute{Key: "mode", Value: "BeginBlock"},
			)
		}

		resp.Events = sdk.MarkEventsToIndex(resp.Events, app.indexEvents)
	}

	return resp, nil
}

func (app *BaseApp) deliverTx(tx []byte) *abci.ExecTxResult {
	gInfo := sdk.GasInfo{}
	resultStr := "successful"

	var resp *abci.ExecTxResult

	defer func() {
		telemetry.IncrCounter(1, "tx", "count")
		telemetry.IncrCounter(1, "tx", resultStr)
		telemetry.SetGauge(float32(gInfo.GasUsed), "tx", "gas", "used")
		telemetry.SetGauge(float32(gInfo.GasWanted), "tx", "gas", "wanted")
	}()

	gInfo, result, anteEvents, err := app.runTx(execModeFinalize, tx)
	if err != nil {
		resultStr = "failed"
		resp = responseExecTxResultWithEvents(
			err,
			gInfo.GasWanted,
			gInfo.GasUsed,
			sdk.MarkEventsToIndex(anteEvents, app.indexEvents),
			app.trace,
		)
		return resp
	}

	resp = &abci.ExecTxResult{
		GasWanted: int64(gInfo.GasWanted),
		GasUsed:   int64(gInfo.GasUsed),
		Log:       result.Log,
		Data:      result.Data,
		Events:    sdk.MarkEventsToIndex(result.Events, app.indexEvents),
	}

	return resp
}

// endBlock is an application-defined function that is called after transactions
// have been processed in FinalizeBlock.
func (app *BaseApp) endBlock(_ context.Context) (sdk.EndBlock, error) {
	var endblock sdk.EndBlock

	if app.endBlocker != nil {
		eb, err := app.endBlocker(app.finalizeBlockState.Context())
		if err != nil {
			return endblock, err
		}

		// append EndBlock attributes to all events in the EndBlock response
		for i, event := range eb.Events {
			eb.Events[i].Attributes = append(
				event.Attributes,
				abci.EventAttribute{Key: "mode", Value: "EndBlock"},
			)
		}

		eb.Events = sdk.MarkEventsToIndex(eb.Events, app.indexEvents)
		endblock = eb
	}

	return endblock, nil
}

type HasNestedMsgs interface {
	GetMsgs() ([]sdk.Msg, error)
}

// runTx processes a transaction within a given execution mode, encoded transaction
// bytes, and the decoded transaction itself. All state transitions occur through
// a cached Context depending on the mode provided. State only gets persisted
// if all messages get executed successfully and the execution mode is DeliverTx.
// Note, gas execution info is always returned. A reference to a Result is
// returned if the tx does not run out of gas and if all the messages are valid
// and execute successfully. An error is returned otherwise.
func (app *BaseApp) runTx(mode execMode, txBytes []byte) (gInfo sdk.GasInfo, result *sdk.Result, anteEvents []abci.Event, err error) {
	// NOTE: GasWanted should be returned by the AnteHandler. GasUsed is
	// determined by the GasMeter. We need access to the context to get the gas
	// meter, so we initialize upfront.
	var gasWanted uint64

	ctx := app.getContextForTx(mode, txBytes)
	ms := ctx.MultiStore()

	// only run the tx if there is block gas remaining
	if mode == execModeFinalize && ctx.BlockGasMeter().IsOutOfGas() {
		return gInfo, nil, nil, errorsmod.Wrap(sdkerrors.ErrOutOfGas, "no block gas left to run tx")
	}

	defer func() {
		if r := recover(); r != nil {
			recoveryMW := newOutOfGasRecoveryMiddleware(gasWanted, ctx, app.runTxRecoveryMiddleware)
			err, result = processRecovery(r, recoveryMW), nil
			ctx.Logger().Error("panic recovered in runTx", "err", err)
		}

		gInfo = sdk.GasInfo{GasWanted: gasWanted, GasUsed: ctx.GasMeter().GasConsumed()}
	}()

	blockGasConsumed := false

	// consumeBlockGas makes sure block gas is consumed at most once. It must
	// happen after tx processing, and must be executed even if tx processing
	// fails. Hence, it's execution is deferred.
	consumeBlockGas := func() {
		if !blockGasConsumed {
			blockGasConsumed = true
			ctx.BlockGasMeter().ConsumeGas(
				ctx.GasMeter().GasConsumedToLimit(), "block gas meter",
			)
		}
	}

	// If BlockGasMeter() panics it will be caught by the above recover and will
	// return an error - in any case BlockGasMeter will consume gas past the limit.
	//
	// NOTE: consumeBlockGas must exist in a separate defer function from the
	// general deferred recovery function to recover from consumeBlockGas as it'll
	// be executed first (deferred statements are executed as stack).
	if mode == execModeFinalize {
		defer consumeBlockGas()
	}

	tx, err := app.txDecoder(txBytes)
	if err != nil {
		return sdk.GasInfo{GasUsed: 0, GasWanted: 0}, nil, nil, sdkerrors.ErrTxDecode.Wrap(err.Error())
	}

	msgs := tx.GetMsgs()
	// run validate basic if mode != recheck.
	// as validate basic is stateless, it is guaranteed to pass recheck, given that its passed checkTx.
	if mode != execModeReCheck {
		if err := validateBasicTxMsgs(app.msgServiceRouter, msgs); err != nil {
			return sdk.GasInfo{}, nil, nil, err
		}
	}

	if app.anteHandler != nil {
		var (
			anteCtx sdk.Context
			msCache storetypes.CacheMultiStore
		)

		// Branch context before AnteHandler call in case it aborts.
		// This is required for both CheckTx and DeliverTx.
		// Ref: https://github.com/cosmos/cosmos-sdk/issues/2772
		//
		// NOTE: Alternatively, we could require that AnteHandler ensures that
		// writes do not happen if aborted/failed.  This may have some
		// performance benefits, but it'll be more difficult to get right.
		anteCtx, msCache = app.cacheTxContext(ctx, txBytes)
		anteCtx = anteCtx.WithEventManager(sdk.NewEventManager())
		if mode == execModeSimulate {
			anteCtx = anteCtx.WithExecMode(sdk.ExecMode(execModeSimulate))
		}
		newCtx, err := app.anteHandler(anteCtx, tx, mode == execModeSimulate)

		if !newCtx.IsZero() {
			// At this point, newCtx.MultiStore() is a store branch, or something else
			// replaced by the AnteHandler. We want the original multistore.
			//
			// Also, in the case of the tx aborting, we need to track gas consumed via
			// the instantiated gas meter in the AnteHandler, so we update the context
			// prior to returning.
			ctx = newCtx.WithMultiStore(ms)
		}

		events := ctx.EventManager().Events()

		// GasMeter expected to be set in AnteHandler
		gasWanted = ctx.GasMeter().Limit()

		if err != nil {
			if mode == execModeReCheck {
				// if the ante handler fails on recheck, we want to remove the tx from the mempool
				if mempoolErr := app.mempool.Remove(tx); mempoolErr != nil {
					return gInfo, nil, anteEvents, errors.Join(err, mempoolErr)
				}
			}
			return gInfo, nil, nil, err
		}

		msCache.Write()
		anteEvents = events.ToABCIEvents()
	}

	if mode == execModeCheck {
		err = app.mempool.Insert(ctx, tx)
		if err != nil {
			return gInfo, nil, anteEvents, err
		}
	} else if mode == execModeFinalize {
		err = app.mempool.Remove(tx)
		if err != nil && !errors.Is(err, mempool.ErrTxNotFound) {
			return gInfo, nil, anteEvents,
				fmt.Errorf("failed to remove tx from mempool: %w", err)
		}
	}

	// Create a new Context based off of the existing Context with a MultiStore branch
	// in case message processing fails. At this point, the MultiStore
	// is a branch of a branch.
	runMsgCtx, msCache := app.cacheTxContext(ctx, txBytes)

	// Attempt to execute all messages and only update state if all messages pass
	// and we're in DeliverTx. Note, runMsgs will never return a reference to a
	// Result if any single message fails or does not have a registered Handler.
	reflectMsgs, err := tx.GetReflectMessages()
	if err == nil {
<<<<<<< HEAD
		// Run optional postHandlers.
		//
		// Note: If the postHandler fails, we also revert the runMsgs state.
		if app.postHandler != nil {
			// The runMsgCtx context currently contains events emitted by the ante handler.
			// We clear this to correctly order events without duplicates.
			// Note that the state is still preserved.
			postCtx := runMsgCtx.WithEventManager(sdk.NewEventManager())

			newCtx, err := app.postHandler(postCtx, tx, mode == runTxModeSimulate)
			if err != nil {
				return gInfo, nil, anteEvents, priority, err
=======
		result, err = app.runMsgs(runMsgCtx, msgs, reflectMsgs, mode)
	}

	if mode == execModeSimulate {
		for _, msg := range msgs {
			nestedErr := app.simulateNestedMessages(ctx, msg)
			if nestedErr != nil {
				return gInfo, nil, anteEvents, nestedErr
>>>>>>> 787ee698
			}
		}
	}

	// Run optional postHandlers (should run regardless of the execution result).
	//
	// Note: If the postHandler fails, we also revert the runMsgs state.
	if app.postHandler != nil {
		// The runMsgCtx context currently contains events emitted by the ante handler.
		// We clear this to correctly order events without duplicates.
		// Note that the state is still preserved.
		postCtx := runMsgCtx.WithEventManager(sdk.NewEventManager())

		newCtx, errPostHandler := app.postHandler(postCtx, tx, mode == execModeSimulate, err == nil)
		if errPostHandler != nil {
			return gInfo, nil, anteEvents, errors.Join(err, errPostHandler)
		}

		// we don't want runTx to panic if runMsgs has failed earlier
		if result == nil {
			result = &sdk.Result{}
		}
		result.Events = append(result.Events, newCtx.EventManager().ABCIEvents()...)
	}

	if err == nil {
		if mode == execModeFinalize {
			// When block gas exceeds, it'll panic and won't commit the cached store.
			consumeBlockGas()

			msCache.Write()
		}

<<<<<<< HEAD
		if len(anteEvents) > 0 && (mode == runTxModeDeliver || mode == runTxModeSimulate) {
=======
		if len(anteEvents) > 0 && (mode == execModeFinalize || mode == execModeSimulate) {
>>>>>>> 787ee698
			// append the events in the order of occurrence
			result.Events = append(anteEvents, result.Events...)
		}
	}

	return gInfo, result, anteEvents, err
}

// runMsgs iterates through a list of messages and executes them with the provided
// Context and execution mode. Messages will only be executed during simulation
// and DeliverTx. An error is returned if any single message fails or if a
// Handler does not exist for a given message route. Otherwise, a reference to a
// Result is returned. The caller must not commit state if an error is returned.
func (app *BaseApp) runMsgs(ctx sdk.Context, msgs []sdk.Msg, reflectMsgs []protoreflect.Message, mode execMode) (*sdk.Result, error) {
	events := sdk.EmptyEvents()
	msgResponses := make([]*codectypes.Any, 0, len(msgs))

	// NOTE: GasWanted is determined by the AnteHandler and GasUsed by the GasMeter.
	for i, msg := range msgs {
		if mode != execModeFinalize && mode != execModeSimulate {
			break
		}

<<<<<<< HEAD
		var (
			msgResult    *sdk.Result
			eventMsgName string // name to use as value in event `message.action`
			err          error
		)

		// [AGORIC] Propagate the message index in the context.
		msgCtx := ctx.WithValue(TxMsgIdxContextKey, i)

		if handler := app.msgServiceRouter.Handler(msg); handler != nil {
			// ADR 031 request type routing
			msgResult, err = handler(msgCtx, msg)
			eventMsgName = sdk.MsgTypeURL(msg)
		} else if legacyMsg, ok := msg.(legacytx.LegacyMsg); ok {
			// legacy sdk.Msg routing
			// Assuming that the app developer has migrated all their Msgs to
			// proto messages and has registered all `Msg services`, then this
			// path should never be called, because all those Msgs should be
			// registered within the `msgServiceRouter` already.
			msgRoute := legacyMsg.Route()
			eventMsgName = legacyMsg.Type()
			handler := app.router.Route(msgCtx, msgRoute)
			if handler == nil {
				return nil, sdkerrors.Wrapf(sdkerrors.ErrUnknownRequest, "unrecognized message route: %s; message index: %d", msgRoute, i)
			}

			msgResult, err = handler(msgCtx, msg)
		} else {
			return nil, sdkerrors.Wrapf(sdkerrors.ErrUnknownRequest, "can't route message %+v", msg)
=======
		handler := app.msgServiceRouter.Handler(msg)
		if handler == nil {
			return nil, errorsmod.Wrapf(sdkerrors.ErrUnknownRequest, "no message handler found for %T", msg)
>>>>>>> 787ee698
		}

		// ADR 031 request type routing
		msgResult, err := handler(ctx, msg)
		if err != nil {
			return nil, errorsmod.Wrapf(err, "failed to execute message; message index: %d", i)
		}

		// create message events
		msgEvents, err := createEvents(app.cdc, msgResult.GetEvents(), msg, reflectMsgs[i])
		if err != nil {
			return nil, errorsmod.Wrapf(err, "failed to create message events; message index: %d", i)
		}

		// append message events and data
		//
		// Note: Each message result's data must be length-prefixed in order to
		// separate each result.
		for j, event := range msgEvents {
			// append message index to all events
			msgEvents[j] = event.AppendAttributes(sdk.NewAttribute("msg_index", strconv.Itoa(i)))
		}

		events = events.AppendEvents(msgEvents)

		// Each individual sdk.Result that went through the MsgServiceRouter
		// (which should represent 99% of the Msgs now, since everyone should
		// be using protobuf Msgs) has exactly one Msg response.
		// We take that Msg response, and aggregate it into an array.
		if len(msgResult.MsgResponses) > 0 {
			msgResponse := msgResult.MsgResponses[0]
			if msgResponse == nil {
				return nil, sdkerrors.ErrLogic.Wrapf("got nil Msg response at index %d for msg %s", i, sdk.MsgTypeURL(msg))
			}
			msgResponses = append(msgResponses, msgResponse)
		}
	}

	data, err := makeABCIData(msgResponses)
	if err != nil {
		return nil, errorsmod.Wrap(err, "failed to marshal tx data")
	}

	return &sdk.Result{
		Data:         data,
		Events:       events.ToABCIEvents(),
		MsgResponses: msgResponses,
	}, nil
}

// simulateNestedMessages simulates a message nested messages.
func (app *BaseApp) simulateNestedMessages(ctx sdk.Context, msg sdk.Msg) error {
	nestedMsgs, ok := msg.(HasNestedMsgs)
	if !ok {
		return nil
	}

	msgs, err := nestedMsgs.GetMsgs()
	if err != nil {
		return err
	}

	if err := validateBasicTxMsgs(app.msgServiceRouter, msgs); err != nil {
		return err
	}

	for _, msg := range msgs {
		err = app.simulateNestedMessages(ctx, msg)
		if err != nil {
			return err
		}
	}

	protoMessages := make([]protoreflect.Message, len(msgs))
	for i, msg := range msgs {
		_, protoMsg, err := app.cdc.GetMsgSigners(msg)
		if err != nil {
			return err
		}
		protoMessages[i] = protoMsg
	}

	initialGas := ctx.GasMeter().GasConsumed()
	_, err = app.runMsgs(ctx, msgs, protoMessages, execModeSimulate)
	if err == nil {
		if _, includeGas := app.includeNestedMsgsGas[sdk.MsgTypeURL(msg)]; !includeGas {
			consumedGas := ctx.GasMeter().GasConsumed() - initialGas
			ctx.GasMeter().RefundGas(consumedGas, "simulation of nested messages")
		}
	}
	return err
}

// makeABCIData generates the Data field to be sent to ABCI Check/DeliverTx.
func makeABCIData(msgResponses []*codectypes.Any) ([]byte, error) {
	return proto.Marshal(&sdk.TxMsgData{MsgResponses: msgResponses})
}

<<<<<<< HEAD
// Close is called in start cmd to gracefully cleanup resources.
func (app *BaseApp) Close() error {
	return nil
=======
func createEvents(cdc codec.Codec, events sdk.Events, msg sdk.Msg, reflectMsg protoreflect.Message) (sdk.Events, error) {
	eventMsgName := sdk.MsgTypeURL(msg)
	msgEvent := sdk.NewEvent(sdk.EventTypeMessage, sdk.NewAttribute(sdk.AttributeKeyAction, eventMsgName))

	// we set the signer attribute as the sender
	signers, err := cdc.GetReflectMsgSigners(reflectMsg)
	if err != nil {
		return nil, err
	}
	if len(signers) > 0 && signers[0] != nil {
		addrStr, err := cdc.InterfaceRegistry().SigningContext().AddressCodec().BytesToString(signers[0])
		if err != nil {
			return nil, err
		}
		msgEvent = msgEvent.AppendAttributes(sdk.NewAttribute(sdk.AttributeKeySender, addrStr))
	}

	// verify that events have no module attribute set
	if _, found := events.GetAttributes(sdk.AttributeKeyModule); !found {
		if moduleName := sdk.GetModuleNameFromTypeURL(eventMsgName); moduleName != "" {
			msgEvent = msgEvent.AppendAttributes(sdk.NewAttribute(sdk.AttributeKeyModule, moduleName))
		}
	}

	return sdk.Events{msgEvent}.AppendEvents(events), nil
}

// PrepareProposalVerifyTx performs transaction verification when a proposer is
// creating a block proposal during PrepareProposal. Any state committed to the
// PrepareProposal state internally will be discarded. <nil, err> will be
// returned if the transaction cannot be encoded. <bz, nil> will be returned if
// the transaction is valid, otherwise <bz, err> will be returned.
func (app *BaseApp) PrepareProposalVerifyTx(tx sdk.Tx) ([]byte, error) {
	bz, err := app.txEncoder(tx)
	if err != nil {
		return nil, err
	}

	_, _, _, err = app.runTx(execModePrepareProposal, bz)
	if err != nil {
		return nil, err
	}

	return bz, nil
}

// ProcessProposalVerifyTx performs transaction verification when receiving a
// block proposal during ProcessProposal. Any state committed to the
// ProcessProposal state internally will be discarded. <nil, err> will be
// returned if the transaction cannot be decoded. <Tx, nil> will be returned if
// the transaction is valid, otherwise <Tx, err> will be returned.
func (app *BaseApp) ProcessProposalVerifyTx(txBz []byte) (sdk.Tx, error) {
	tx, err := app.txDecoder(txBz)
	if err != nil {
		return nil, err
	}

	_, _, _, err = app.runTx(execModeProcessProposal, txBz)
	if err != nil {
		return nil, err
	}

	return tx, nil
}

func (app *BaseApp) TxDecode(txBytes []byte) (sdk.Tx, error) {
	return app.txDecoder(txBytes)
}

func (app *BaseApp) TxEncode(tx sdk.Tx) ([]byte, error) {
	return app.txEncoder(tx)
}

// Close is called in start cmd to gracefully cleanup resources.
func (app *BaseApp) Close() error {
	var errs []error

	// Close app.db (opened by cosmos-sdk/server/start.go call to openDB)
	if app.db != nil {
		app.logger.Info("Closing application.db")
		if err := app.db.Close(); err != nil {
			errs = append(errs, err)
		}
	}

	// Close app.snapshotManager
	// - opened when app chains use cosmos-sdk/server/util.go/DefaultBaseappOptions (boilerplate)
	// - which calls cosmos-sdk/server/util.go/GetSnapshotStore
	// - which is passed to baseapp/options.go/SetSnapshot
	// - to set app.snapshotManager = snapshots.NewManager
	if app.snapshotManager != nil {
		app.logger.Info("Closing snapshots/metadata.db")
		if err := app.snapshotManager.Close(); err != nil {
			errs = append(errs, err)
		}
	}

	return errors.Join(errs...)
}

// GetBaseApp returns the pointer to itself.
func (app *BaseApp) GetBaseApp() *BaseApp {
	return app
>>>>>>> 787ee698
}<|MERGE_RESOLUTION|>--- conflicted
+++ resolved
@@ -1,23 +1,6 @@
 package baseapp
 
 import (
-<<<<<<< HEAD
-	"errors"
-	"fmt"
-	"strings"
-
-	"github.com/gogo/protobuf/proto"
-	abci "github.com/tendermint/tendermint/abci/types"
-	"github.com/tendermint/tendermint/crypto/tmhash"
-	"github.com/tendermint/tendermint/libs/log"
-	tmproto "github.com/tendermint/tendermint/proto/tendermint/types"
-	dbm "github.com/tendermint/tm-db"
-
-	codectypes "github.com/cosmos/cosmos-sdk/codec/types"
-	"github.com/cosmos/cosmos-sdk/snapshots"
-	"github.com/cosmos/cosmos-sdk/store"
-	storetypes "github.com/cosmos/cosmos-sdk/store/types"
-=======
 	"context"
 	"errors"
 	"fmt"
@@ -48,7 +31,6 @@
 	codectypes "github.com/cosmos/cosmos-sdk/codec/types"
 	servertypes "github.com/cosmos/cosmos-sdk/server/types"
 	"github.com/cosmos/cosmos-sdk/telemetry"
->>>>>>> 787ee698
 	sdk "github.com/cosmos/cosmos-sdk/types"
 	sdkerrors "github.com/cosmos/cosmos-sdk/types/errors"
 	"github.com/cosmos/cosmos-sdk/types/mempool"
@@ -65,25 +47,6 @@
 	StoreLoader func(ms storetypes.CommitMultiStore) error
 )
 
-<<<<<<< HEAD
-// [AGORIC] Context keys for including TX hash and msg index.
-const (
-	TxHashContextKey   = sdk.ContextKey("tx-hash")
-	TxMsgIdxContextKey = sdk.ContextKey("tx-msg-idx")
-)
-
-var _ abci.Application = (*BaseApp)(nil)
-
-type (
-	// Enum mode for app.runTx
-	runTxMode uint8
-
-	// StoreLoader defines a customizable function to control how we load the CommitMultiStore
-	// from disk. This is useful for state migration, when loading a datastore written with
-	// an older version of the software. In particular, if a module changed the substore key name
-	// (or removed a substore) between two versions of the software.
-	StoreLoader func(ms sdk.CommitMultiStore) error
-=======
 const (
 	execModeCheck               execMode = iota // Check a transaction
 	execModeReCheck                             // Recheck a (pending) transaction after a commit
@@ -93,7 +56,6 @@
 	execModeVoteExtension                       // Extend or verify a pre-commit vote
 	execModeVerifyVoteExtension                 // Verify a vote extension
 	execModeFinalize                            // Finalize a block proposal
->>>>>>> 787ee698
 )
 
 var _ servertypes.ABCI = (*BaseApp)(nil)
@@ -103,14 +65,6 @@
 	// initialized on creation
 	mu                sync.Mutex // mu protects the fields below.
 	logger            log.Logger
-<<<<<<< HEAD
-	name              string // application name from abci.Info
-	interfaceRegistry codectypes.InterfaceRegistry
-	txDecoder         sdk.TxDecoder // unmarshal []byte into sdk.Tx
-
-	anteHandler sdk.AnteHandler // ante handler for fee and auth
-	postHandler sdk.AnteHandler // post handler, optional, e.g. for tips
-=======
 	name              string                      // application name from abci.BlockInfo
 	db                corestore.KVStoreWithBatch  // common DB backend
 	cms               storetypes.CommitMultiStore // Main (uncached) state
@@ -142,7 +96,6 @@
 	idPeerFilter   sdk.PeerFilter // filter peers by node ID
 	fauxMerkleMode bool           // if true, IAVL MountStores uses MountStoresDB for simulation speed.
 	sigverifyTx    bool           // in the simulation test, since the account does not have a private key, we have to ignore the tx sigverify.
->>>>>>> 787ee698
 
 	appStore
 	baseappVersions
@@ -153,12 +106,6 @@
 
 	// volatile states:
 	//
-<<<<<<< HEAD
-	// checkState is set on InitChain and reset on Commit
-	// deliverState is set on InitChain and BeginBlock and set to nil on Commit
-	checkState   *state // for CheckTx
-	deliverState *state // for DeliverTx
-=======
 	// - checkState is set on InitChain and reset on Commit
 	// - finalizeBlockState is set on InitChain and FinalizeBlock and set to nil
 	// on Commit.
@@ -184,7 +131,6 @@
 	// An inter-block write-through cache provided to the context during the ABCI
 	// FinalizeBlock call.
 	interBlockCache storetypes.MultiStorePersistentCache
->>>>>>> 787ee698
 
 	// paramStore is used to query for ABCI consensus parameters from an
 	// application parameter store.
@@ -221,12 +167,9 @@
 	// ResponseCommit.RetainHeight.
 	minRetainBlocks uint64
 
-<<<<<<< HEAD
-=======
 	// application's version string
 	version string
 
->>>>>>> 787ee698
 	// recovery handler for app.runTx method
 	runTxRecoveryMiddleware recoveryMiddleware
 
@@ -304,23 +247,6 @@
 	name string, logger log.Logger, db corestore.KVStoreWithBatch, txDecoder sdk.TxDecoder, options ...func(*BaseApp),
 ) *BaseApp {
 	app := &BaseApp{
-<<<<<<< HEAD
-		logger: logger,
-		name:   name,
-		appStore: appStore{
-			db:             db,
-			cms:            store.NewCommitMultiStore(db),
-			storeLoader:    DefaultStoreLoader,
-			fauxMerkleMode: false,
-		},
-		moduleRouter: moduleRouter{
-			router:           NewRouter(),
-			queryRouter:      NewQueryRouter(),
-			grpcQueryRouter:  NewGRPCQueryRouter(),
-			msgServiceRouter: NewMsgServiceRouter(),
-		},
-		txDecoder: txDecoder,
-=======
 		logger:           logger.With(log.ModuleKey, "baseapp"),
 		name:             name,
 		db:               db,
@@ -332,7 +258,6 @@
 		fauxMerkleMode:   false,
 		sigverifyTx:      true,
 		queryGasLimit:    math.MaxUint64,
->>>>>>> 787ee698
 	}
 
 	for _, option := range options {
@@ -404,24 +329,8 @@
 // MsgServiceRouter returns the MsgServiceRouter of a BaseApp.
 func (app *BaseApp) MsgServiceRouter() *MsgServiceRouter { return app.msgServiceRouter }
 
-<<<<<<< HEAD
-// SetMsgServiceRouter sets the MsgServiceRouter of a BaseApp.
-func (app *BaseApp) SetMsgServiceRouter(msgServiceRouter *MsgServiceRouter) {
-	app.msgServiceRouter = msgServiceRouter
-}
-
-// SetCircuitBreaker sets the circuit breaker for the BaseApp.
-// The circuit breaker is checked on every message execution to verify if a transaction should be executed or not.
-func (app *BaseApp) SetCircuitBreaker(cb CircuitBreaker) {
-	if app.msgServiceRouter == nil {
-		panic("cannot set circuit breaker with no msg service router set")
-	}
-	app.msgServiceRouter.SetCircuit(cb)
-}
-=======
 // GRPCQueryRouter returns the GRPCQueryRouter of a BaseApp.
 func (app *BaseApp) GRPCQueryRouter() *GRPCQueryRouter { return app.grpcQueryRouter }
->>>>>>> 787ee698
 
 // MountStores mounts all IAVL or DB stores to the provided keys in the BaseApp
 // multistore.
@@ -506,11 +415,7 @@
 // CommitMultiStore returns the root multi-store.
 // App constructor can use this to access the `cms`.
 // UNSAFE: must not be used during the abci life cycle.
-<<<<<<< HEAD
-func (app *BaseApp) CommitMultiStore() sdk.CommitMultiStore {
-=======
 func (app *BaseApp) CommitMultiStore() storetypes.CommitMultiStore {
->>>>>>> 787ee698
 	return app.cms
 }
 
@@ -576,13 +481,6 @@
 	app.setState(execModeCheck, emptyHeader)
 	app.Seal()
 
-<<<<<<< HEAD
-	if app.cms == nil {
-		return errors.New("commit multi-store must not be nil")
-	}
-
-=======
->>>>>>> 787ee698
 	return app.cms.GetPruning().Validate()
 }
 
@@ -629,25 +527,6 @@
 // multi-store branch, and provided header.
 func (app *BaseApp) setState(mode execMode, h cmtproto.Header) {
 	ms := app.cms.CacheMultiStore()
-<<<<<<< HEAD
-	app.checkState = &state{
-		ms:           ms,
-		ctx:          sdk.NewContext(ms, header, true, app.logger).WithMinGasPrices(app.minGasPrices),
-		eventHistory: []abci.Event{}, // [AGORIC]: start with an empty history.
-	}
-}
-
-// setDeliverState sets the BaseApp's deliverState with a branched multi-store
-// (i.e. a CacheMultiStore) and a new Context with the same multi-store branch,
-// and provided header. It is set on InitChain and BeginBlock and set to nil on
-// Commit.
-func (app *BaseApp) setDeliverState(header tmproto.Header) {
-	ms := app.cms.CacheMultiStore()
-	app.deliverState = &state{
-		ms:           ms,
-		ctx:          sdk.NewContext(ms, header, false, app.logger),
-		eventHistory: []abci.Event{}, // [AGORIC]: start with an empty history.
-=======
 	headerInfo := header.Info{
 		Height:  h.Height,
 		Time:    h.Time,
@@ -686,31 +565,15 @@
 func (app *BaseApp) SetCircuitBreaker(cb CircuitBreaker) {
 	if app.msgServiceRouter == nil {
 		panic("cannot set circuit breaker with no msg service router set")
->>>>>>> 787ee698
 	}
 	app.msgServiceRouter.SetCircuit(cb)
 }
 
 // GetConsensusParams returns the current consensus parameters from the BaseApp's
 // ParamStore. If the BaseApp has no ParamStore defined, nil is returned.
-<<<<<<< HEAD
-func (app *BaseApp) GetConsensusParams(ctx sdk.Context) *abci.ConsensusParams {
-	if app.paramStore == nil {
-		return nil
-	}
-
-	cp := new(abci.ConsensusParams)
-
-	if app.paramStore.Has(ctx, ParamStoreKeyBlockParams) {
-		var bp abci.BlockParams
-
-		app.paramStore.Get(ctx, ParamStoreKeyBlockParams, &bp)
-		cp.Block = &bp
-=======
 func (app *BaseApp) GetConsensusParams(ctx context.Context) cmtproto.ConsensusParams {
 	if app.paramStore == nil {
 		return cmtproto.ConsensusParams{}
->>>>>>> 787ee698
 	}
 
 	cp, err := app.paramStore.Get(ctx)
@@ -742,28 +605,7 @@
 	}
 }
 
-<<<<<<< HEAD
-// StoreConsensusParams sets the consensus parameters to the baseapp's param store.
-func (app *BaseApp) StoreConsensusParams(ctx sdk.Context, cp *abci.ConsensusParams) {
-	if app.paramStore == nil {
-		panic("cannot store consensus params with no params store set")
-	}
-
-	if cp == nil {
-		return
-	}
-
-	app.paramStore.Set(ctx, ParamStoreKeyBlockParams, cp.Block)
-	app.paramStore.Set(ctx, ParamStoreKeyEvidenceParams, cp.Evidence)
-	app.paramStore.Set(ctx, ParamStoreKeyValidatorParams, cp.Validator)
-	// We're explicitly not storing the Tendermint app_version in the param store. It's
-	// stored instead in the x/upgrade store, with its own bump logic.
-}
-
-// getMaximumBlockGas gets the maximum gas from the consensus params. It panics
-=======
 // GetMaximumBlockGas gets the maximum gas from the consensus params. It panics
->>>>>>> 787ee698
 // if maximum block gas is less than negative one and returns zero if negative
 // one.
 func (app *BaseApp) GetMaximumBlockGas(ctx sdk.Context) uint64 {
@@ -892,18 +734,7 @@
 
 // cacheTxContext returns a new context based off of the provided context with
 // a branched multi-store.
-<<<<<<< HEAD
-func (app *BaseApp) cacheTxContext(ctx sdk.Context, txBytes []byte) (sdk.Context, sdk.CacheMultiStore) {
-	// [AGORIC] Add Tx hash to the context if absent.
-	txHash, ok := ctx.Context().Value(TxHashContextKey).(string)
-	if !ok {
-		txHash = fmt.Sprintf("%X", tmhash.Sum(txBytes))
-		ctx = ctx.WithValue(TxHashContextKey, txHash)
-	}
-
-=======
 func (app *BaseApp) cacheTxContext(ctx sdk.Context, txBytes []byte) (sdk.Context, storetypes.CacheMultiStore) {
->>>>>>> 787ee698
 	ms := ctx.MultiStore()
 	// TODO: https://github.com/cosmos/cosmos-sdk/issues/2824
 	msCache := ms.CacheMultiStore()
@@ -1173,20 +1004,6 @@
 	// Result if any single message fails or does not have a registered Handler.
 	reflectMsgs, err := tx.GetReflectMessages()
 	if err == nil {
-<<<<<<< HEAD
-		// Run optional postHandlers.
-		//
-		// Note: If the postHandler fails, we also revert the runMsgs state.
-		if app.postHandler != nil {
-			// The runMsgCtx context currently contains events emitted by the ante handler.
-			// We clear this to correctly order events without duplicates.
-			// Note that the state is still preserved.
-			postCtx := runMsgCtx.WithEventManager(sdk.NewEventManager())
-
-			newCtx, err := app.postHandler(postCtx, tx, mode == runTxModeSimulate)
-			if err != nil {
-				return gInfo, nil, anteEvents, priority, err
-=======
 		result, err = app.runMsgs(runMsgCtx, msgs, reflectMsgs, mode)
 	}
 
@@ -1195,7 +1012,6 @@
 			nestedErr := app.simulateNestedMessages(ctx, msg)
 			if nestedErr != nil {
 				return gInfo, nil, anteEvents, nestedErr
->>>>>>> 787ee698
 			}
 		}
 	}
@@ -1229,11 +1045,7 @@
 			msCache.Write()
 		}
 
-<<<<<<< HEAD
-		if len(anteEvents) > 0 && (mode == runTxModeDeliver || mode == runTxModeSimulate) {
-=======
 		if len(anteEvents) > 0 && (mode == execModeFinalize || mode == execModeSimulate) {
->>>>>>> 787ee698
 			// append the events in the order of occurrence
 			result.Events = append(anteEvents, result.Events...)
 		}
@@ -1257,41 +1069,9 @@
 			break
 		}
 
-<<<<<<< HEAD
-		var (
-			msgResult    *sdk.Result
-			eventMsgName string // name to use as value in event `message.action`
-			err          error
-		)
-
-		// [AGORIC] Propagate the message index in the context.
-		msgCtx := ctx.WithValue(TxMsgIdxContextKey, i)
-
-		if handler := app.msgServiceRouter.Handler(msg); handler != nil {
-			// ADR 031 request type routing
-			msgResult, err = handler(msgCtx, msg)
-			eventMsgName = sdk.MsgTypeURL(msg)
-		} else if legacyMsg, ok := msg.(legacytx.LegacyMsg); ok {
-			// legacy sdk.Msg routing
-			// Assuming that the app developer has migrated all their Msgs to
-			// proto messages and has registered all `Msg services`, then this
-			// path should never be called, because all those Msgs should be
-			// registered within the `msgServiceRouter` already.
-			msgRoute := legacyMsg.Route()
-			eventMsgName = legacyMsg.Type()
-			handler := app.router.Route(msgCtx, msgRoute)
-			if handler == nil {
-				return nil, sdkerrors.Wrapf(sdkerrors.ErrUnknownRequest, "unrecognized message route: %s; message index: %d", msgRoute, i)
-			}
-
-			msgResult, err = handler(msgCtx, msg)
-		} else {
-			return nil, sdkerrors.Wrapf(sdkerrors.ErrUnknownRequest, "can't route message %+v", msg)
-=======
 		handler := app.msgServiceRouter.Handler(msg)
 		if handler == nil {
 			return nil, errorsmod.Wrapf(sdkerrors.ErrUnknownRequest, "no message handler found for %T", msg)
->>>>>>> 787ee698
 		}
 
 		// ADR 031 request type routing
@@ -1390,11 +1170,6 @@
 	return proto.Marshal(&sdk.TxMsgData{MsgResponses: msgResponses})
 }
 
-<<<<<<< HEAD
-// Close is called in start cmd to gracefully cleanup resources.
-func (app *BaseApp) Close() error {
-	return nil
-=======
 func createEvents(cdc codec.Codec, events sdk.Events, msg sdk.Msg, reflectMsg protoreflect.Message) (sdk.Events, error) {
 	eventMsgName := sdk.MsgTypeURL(msg)
 	msgEvent := sdk.NewEvent(sdk.EventTypeMessage, sdk.NewAttribute(sdk.AttributeKeyAction, eventMsgName))
@@ -1498,5 +1273,4 @@
 // GetBaseApp returns the pointer to itself.
 func (app *BaseApp) GetBaseApp() *BaseApp {
 	return app
->>>>>>> 787ee698
 }