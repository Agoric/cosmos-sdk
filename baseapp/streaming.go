package baseapp

import (
	"context"
<<<<<<< HEAD
	"io"
	"sync"
=======
	"fmt"
	"sort"
	"strings"
>>>>>>> 787ee698

	abci "github.com/cometbft/cometbft/api/cometbft/abci/v1"
	"github.com/spf13/cast"

<<<<<<< HEAD
	store "github.com/cosmos/cosmos-sdk/store/types"
)

// ABCIListener interface used to hook into the ABCI message processing of the BaseApp.
// the error results are propagated to consensus state machine,
// if you don't want to affect consensus, handle the errors internally and always return `nil` in these APIs.
type ABCIListener interface {
	// ListenBeginBlock updates the streaming service with the latest BeginBlock messages
	ListenBeginBlock(ctx context.Context, req abci.RequestBeginBlock, res abci.ResponseBeginBlock) error
	// ListenEndBlock updates the steaming service with the latest EndBlock messages
	ListenEndBlock(ctx context.Context, req abci.RequestEndBlock, res abci.ResponseEndBlock) error
	// ListenDeliverTx updates the steaming service with the latest DeliverTx messages
	ListenDeliverTx(ctx context.Context, req abci.RequestDeliverTx, res abci.ResponseDeliverTx) error
	// ListenCommit updates the steaming service with the latest Commit event
	ListenCommit(ctx context.Context, res abci.ResponseCommit) error
}

// StreamingService interface for registering WriteListeners with the BaseApp and updating the service with the ABCI messages using the hooks
type StreamingService interface {
	// Stream is the streaming service loop, awaits kv pairs and writes them to some destination stream or file
	Stream(wg *sync.WaitGroup) error
	// Listeners returns the streaming service's listeners for the BaseApp to register
	Listeners() map[store.StoreKey][]store.WriteListener
	// ABCIListener interface for hooking into the ABCI messages from inside the BaseApp
	ABCIListener
	// Closer interface
	io.Closer
=======
	"cosmossdk.io/log"
	"cosmossdk.io/schema"
	"cosmossdk.io/schema/appdata"
	"cosmossdk.io/schema/decoding"
	"cosmossdk.io/schema/indexer"
	"cosmossdk.io/store/streaming"
	storetypes "cosmossdk.io/store/types"

	"github.com/cosmos/cosmos-sdk/client/flags"
	servertypes "github.com/cosmos/cosmos-sdk/server/types"
)

const (
	StreamingTomlKey                  = "streaming"
	StreamingABCITomlKey              = "abci"
	StreamingABCIPluginTomlKey        = "plugin"
	StreamingABCIKeysTomlKey          = "keys"
	StreamingABCIStopNodeOnErrTomlKey = "stop-node-on-err"
)

// EnableIndexer enables the built-in indexer with the provided options (usually from the app.toml indexer key),
// kv-store keys, and app modules. Using the built-in indexer framework is mutually exclusive from using other
// types of streaming listeners.
func (app *BaseApp) EnableIndexer(indexerOpts interface{}, keys map[string]*storetypes.KVStoreKey, appModules map[string]any) error {
	listener, err := indexer.StartManager(indexer.ManagerOptions{
		Config:     indexerOpts,
		Resolver:   decoding.ModuleSetDecoderResolver(appModules),
		SyncSource: nil,
		Logger:     app.logger.With(log.ModuleKey, "indexer"),
	})
	if err != nil {
		return err
	}

	exposedKeys := exposeStoreKeysSorted([]string{"*"}, keys)
	app.cms.AddListeners(exposedKeys)

	app.streamingManager = storetypes.StreamingManager{
		ABCIListeners: []storetypes.ABCIListener{listenerWrapper{listener}},
		StopNodeOnErr: true,
	}

	return nil
}

// RegisterStreamingServices registers streaming services with the BaseApp.
func (app *BaseApp) RegisterStreamingServices(appOpts servertypes.AppOptions, keys map[string]*storetypes.KVStoreKey) error {
	// register streaming services
	streamingCfg := cast.ToStringMap(appOpts.Get(StreamingTomlKey))
	for service := range streamingCfg {
		pluginKey := fmt.Sprintf("%s.%s.%s", StreamingTomlKey, service, StreamingABCIPluginTomlKey)
		pluginName := strings.TrimSpace(cast.ToString(appOpts.Get(pluginKey)))
		if len(pluginName) > 0 {
			logLevel := cast.ToString(appOpts.Get(flags.FlagLogLevel))
			plugin, err := streaming.NewStreamingPlugin(pluginName, logLevel)
			if err != nil {
				return fmt.Errorf("failed to load streaming plugin: %w", err)
			}
			if err := app.registerStreamingPlugin(appOpts, keys, plugin); err != nil {
				return fmt.Errorf("failed to register streaming plugin %w", err)
			}
		}
	}

	return nil
}

// registerStreamingPlugin registers streaming plugins with the BaseApp.
func (app *BaseApp) registerStreamingPlugin(
	appOpts servertypes.AppOptions,
	keys map[string]*storetypes.KVStoreKey,
	streamingPlugin interface{},
) error {
	v, ok := streamingPlugin.(storetypes.ABCIListener)
	if !ok {
		return fmt.Errorf("unexpected plugin type %T", v)
	}

	app.registerABCIListenerPlugin(appOpts, keys, v)
	return nil
}

// registerABCIListenerPlugin registers plugins that implement the ABCIListener interface.
func (app *BaseApp) registerABCIListenerPlugin(
	appOpts servertypes.AppOptions,
	keys map[string]*storetypes.KVStoreKey,
	abciListener storetypes.ABCIListener,
) {
	stopNodeOnErrKey := fmt.Sprintf("%s.%s.%s", StreamingTomlKey, StreamingABCITomlKey, StreamingABCIStopNodeOnErrTomlKey)
	stopNodeOnErr := cast.ToBool(appOpts.Get(stopNodeOnErrKey))
	keysKey := fmt.Sprintf("%s.%s.%s", StreamingTomlKey, StreamingABCITomlKey, StreamingABCIKeysTomlKey)
	exposeKeysStr := cast.ToStringSlice(appOpts.Get(keysKey))
	exposedKeys := exposeStoreKeysSorted(exposeKeysStr, keys)
	app.cms.AddListeners(exposedKeys)
	app.SetStreamingManager(
		storetypes.StreamingManager{
			ABCIListeners: []storetypes.ABCIListener{abciListener},
			StopNodeOnErr: stopNodeOnErr,
		},
	)
}

func exposeAll(list []string) bool {
	for _, ele := range list {
		if ele == "*" {
			return true
		}
	}
	return false
}

func exposeStoreKeysSorted(keysStr []string, keys map[string]*storetypes.KVStoreKey) []storetypes.StoreKey {
	var exposeStoreKeys []storetypes.StoreKey
	if exposeAll(keysStr) {
		exposeStoreKeys = make([]storetypes.StoreKey, 0, len(keys))
		for key := range keys {
			exposeStoreKeys = append(exposeStoreKeys, keys[key])
		}
	} else {
		exposeStoreKeys = make([]storetypes.StoreKey, 0, len(keysStr))
		for _, keyStr := range keysStr {
			if storeKey, ok := keys[keyStr]; ok {
				exposeStoreKeys = append(exposeStoreKeys, storeKey)
			}
		}
	}
	// sort storeKeys for deterministic output
	sort.SliceStable(exposeStoreKeys, func(i, j int) bool {
		return exposeStoreKeys[i].Name() < exposeStoreKeys[j].Name()
	})

	return exposeStoreKeys
}

type listenerWrapper struct {
	listener appdata.Listener
}

func (p listenerWrapper) ListenFinalizeBlock(_ context.Context, req abci.FinalizeBlockRequest, res abci.FinalizeBlockResponse) error {
	if p.listener.StartBlock != nil {
		err := p.listener.StartBlock(appdata.StartBlockData{
			Height: uint64(req.Height),
		})
		if err != nil {
			return err
		}
	}

	//// TODO txs, events

	return nil
}

func (p listenerWrapper) ListenCommit(ctx context.Context, res abci.CommitResponse, changeSet []*storetypes.StoreKVPair) error {
	if cb := p.listener.OnKVPair; cb != nil {
		updates := make([]appdata.ActorKVPairUpdate, len(changeSet))
		for i, pair := range changeSet {
			updates[i] = appdata.ActorKVPairUpdate{
				Actor: []byte(pair.StoreKey),
				StateChanges: []schema.KVPairUpdate{
					{
						Key:    pair.Key,
						Value:  pair.Value,
						Remove: pair.Delete,
					},
				},
			}
		}
		err := cb(appdata.KVPairData{Updates: updates})
		if err != nil {
			return err
		}
	}

	if p.listener.Commit != nil {
		commitCb, err := p.listener.Commit(appdata.CommitData{})
		if err != nil {
			return err
		}
		if commitCb != nil {
			err := commitCb()
			if err != nil {
				return err
			}
		}
	}

	return nil
>>>>>>> 787ee698
}<|MERGE_RESOLUTION|>--- conflicted
+++ resolved
@@ -2,47 +2,13 @@
 
 import (
 	"context"
-<<<<<<< HEAD
-	"io"
-	"sync"
-=======
 	"fmt"
 	"sort"
 	"strings"
->>>>>>> 787ee698
 
 	abci "github.com/cometbft/cometbft/api/cometbft/abci/v1"
 	"github.com/spf13/cast"
 
-<<<<<<< HEAD
-	store "github.com/cosmos/cosmos-sdk/store/types"
-)
-
-// ABCIListener interface used to hook into the ABCI message processing of the BaseApp.
-// the error results are propagated to consensus state machine,
-// if you don't want to affect consensus, handle the errors internally and always return `nil` in these APIs.
-type ABCIListener interface {
-	// ListenBeginBlock updates the streaming service with the latest BeginBlock messages
-	ListenBeginBlock(ctx context.Context, req abci.RequestBeginBlock, res abci.ResponseBeginBlock) error
-	// ListenEndBlock updates the steaming service with the latest EndBlock messages
-	ListenEndBlock(ctx context.Context, req abci.RequestEndBlock, res abci.ResponseEndBlock) error
-	// ListenDeliverTx updates the steaming service with the latest DeliverTx messages
-	ListenDeliverTx(ctx context.Context, req abci.RequestDeliverTx, res abci.ResponseDeliverTx) error
-	// ListenCommit updates the steaming service with the latest Commit event
-	ListenCommit(ctx context.Context, res abci.ResponseCommit) error
-}
-
-// StreamingService interface for registering WriteListeners with the BaseApp and updating the service with the ABCI messages using the hooks
-type StreamingService interface {
-	// Stream is the streaming service loop, awaits kv pairs and writes them to some destination stream or file
-	Stream(wg *sync.WaitGroup) error
-	// Listeners returns the streaming service's listeners for the BaseApp to register
-	Listeners() map[store.StoreKey][]store.WriteListener
-	// ABCIListener interface for hooking into the ABCI messages from inside the BaseApp
-	ABCIListener
-	// Closer interface
-	io.Closer
-=======
 	"cosmossdk.io/log"
 	"cosmossdk.io/schema"
 	"cosmossdk.io/schema/appdata"
@@ -231,5 +197,4 @@
 	}
 
 	return nil
->>>>>>> 787ee698
 }