--- conflicted
+++ resolved
@@ -5,13 +5,9 @@
 	"sync"
 	"testing"
 
-<<<<<<< HEAD
-=======
 	dbm "github.com/cosmos/cosmos-db"
->>>>>>> 751e5ecb
 	"github.com/stretchr/testify/require"
 
-	coretesting "cosmossdk.io/core/testing"
 	"cosmossdk.io/depinject"
 	"cosmossdk.io/log"
 
@@ -111,7 +107,7 @@
 		),
 		&appBuilder)
 	require.NoError(t, err)
-	db := coretesting.NewMemDB()
+	db := dbm.NewMemDB()
 	app := appBuilder.Build(db, nil)
 
 	// First time registering service shouldn't panic.
@@ -166,13 +162,12 @@
 }
 
 func testQueryDataRacesSameHandler(t *testing.T, makeClientConn func(*baseapp.GRPCQueryRouter) *baseapp.QueryServiceTestHelper) {
-	t.Helper()
 	t.Parallel()
 
 	qr := baseapp.NewGRPCQueryRouter()
 	interfaceRegistry := testdata.NewTestInterfaceRegistry()
 	qr.SetInterfaceRegistry(interfaceRegistry)
-	testdata_pulsar.RegisterQueryServer(qr, testdata_pulsar.QueryImpl{})
+	testdata.RegisterQueryServer(qr, testdata.QueryImpl{})
 
 	// The goal is to invoke the router concurrently and check for any data races.
 	// 0. Run with: go test -race
