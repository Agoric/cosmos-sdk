--- conflicted
+++ resolved
@@ -1,20 +1,11 @@
 package baseapp
 
 import (
-<<<<<<< HEAD
-	"crypto/sha256"
-	"encoding/json"
-=======
 	"context"
->>>>>>> 787ee698
 	"errors"
 	"fmt"
 	"sort"
 	"strings"
-<<<<<<< HEAD
-	"syscall"
-=======
->>>>>>> 787ee698
 	"time"
 
 	abcitypes "github.com/cometbft/cometbft/abci/types"
@@ -146,19 +137,8 @@
 	}, nil
 }
 
-<<<<<<< HEAD
-// SetOption implements the ABCI interface.
-func (app *BaseApp) SetOption(req abci.RequestSetOption) (res abci.ResponseSetOption) {
-	// TODO: Implement!
-	return
-}
-
-// Info implements the ABCI interface.
-func (app *BaseApp) Info(req abci.RequestInfo) abci.ResponseInfo {
-=======
 // Info implements the ABCI interface. It returns information about the application.
 func (app *BaseApp) Info(_ *abci.InfoRequest) (*abci.InfoResponse, error) {
->>>>>>> 787ee698
 	lastCommitID := app.cms.LastCommitID()
 	appVersion := InitialAppVersion
 	if lastCommitID.Version > 0 {
@@ -178,308 +158,7 @@
 		AppVersion:       appVersion,
 		LastBlockHeight:  lastCommitID.Version,
 		LastBlockAppHash: lastCommitID.Hash,
-<<<<<<< HEAD
-	}
-}
-
-// BeginBlock implements the ABCI application interface.
-func (app *BaseApp) BeginBlock(req abci.RequestBeginBlock) (res abci.ResponseBeginBlock) {
-	if app.cms.TracingEnabled() {
-		app.cms.SetTracingContext(sdk.TraceContext(
-			map[string]interface{}{"blockHeight": req.Header.Height},
-		))
-	}
-
-	app.checkHalt(req.Header.Height, req.Header.Time)
-
-	if err := app.validateHeight(req); err != nil {
-		panic(err)
-	}
-
-	// Initialize the DeliverTx state. If this is the first block, it should
-	// already be initialized in InitChain. Otherwise app.deliverState will be
-	// nil, since it is reset on Commit.
-	if app.deliverState == nil {
-		app.setDeliverState(req.Header)
-	} else {
-		// In the first block, app.deliverState.ctx will already be initialized
-		// by InitChain. Context is now updated with Header information.
-		app.deliverState.ctx = app.deliverState.ctx.
-			WithBlockHeader(req.Header).
-			WithBlockHeight(req.Header.Height)
-	}
-
-	// add block gas meter
-	var gasMeter sdk.GasMeter
-	if maxGas := app.getMaximumBlockGas(app.deliverState.ctx); maxGas > 0 {
-		gasMeter = sdk.NewGasMeter(maxGas)
-	} else {
-		gasMeter = sdk.NewInfiniteGasMeter()
-	}
-
-	// NOTE: header hash is not set in NewContext, so we manually set it here
-
-	app.deliverState.ctx = app.deliverState.ctx.
-		WithBlockGasMeter(gasMeter).
-		WithHeaderHash(req.Hash).
-		WithConsensusParams(app.GetConsensusParams(app.deliverState.ctx))
-
-	// we also set block gas meter to checkState in case the application needs to
-	// verify gas consumption during (Re)CheckTx
-	if app.checkState != nil {
-		app.checkState.ctx = app.checkState.ctx.
-			WithBlockGasMeter(gasMeter).
-			WithHeaderHash(req.Hash)
-	}
-
-	if app.beginBlocker != nil {
-		res = app.beginBlocker(app.deliverState.ctx, req)
-		res.Events = sdk.MarkEventsToIndex(res.Events, app.indexEvents)
-	}
-	// set the signed validators for addition to context in deliverTx
-	app.voteInfos = req.LastCommitInfo.GetVotes()
-
-	// call the hooks with the BeginBlock messages
-	for _, streamingListener := range app.abciListeners {
-		if err := streamingListener.ListenBeginBlock(app.deliverState.ctx, req, res); err != nil {
-			panic(fmt.Errorf("BeginBlock listening hook failed, height: %d, err: %w", req.Header.Height, err))
-		}
-	}
-
-	return res
-}
-
-// EndBlock implements the ABCI interface.
-func (app *BaseApp) EndBlock(req abci.RequestEndBlock) (res abci.ResponseEndBlock) {
-	if app.deliverState.ms.TracingEnabled() {
-		app.deliverState.ms = app.deliverState.ms.SetTracingContext(nil).(sdk.CacheMultiStore)
-	}
-
-	if app.endBlocker != nil {
-		// [AGORIC] Propagate the event history.
-		enhancedEm := sdk.NewEventManagerWithHistory(app.deliverState.eventHistory)
-		enhancedCtx := app.deliverState.ctx.WithEventManager(enhancedEm)
-
-		res = app.endBlocker(enhancedCtx, req)
-		res.Events = sdk.MarkEventsToIndex(res.Events, app.indexEvents)
-	}
-
-	if cp := app.GetConsensusParams(app.deliverState.ctx); cp != nil {
-		res.ConsensusParamUpdates = cp
-	}
-
-	app.deliverState.eventHistory = []abci.Event{}
-
-	// call the streaming service hooks with the EndBlock messages
-	for _, streamingListener := range app.abciListeners {
-		if err := streamingListener.ListenEndBlock(app.deliverState.ctx, req, res); err != nil {
-			panic(fmt.Errorf("EndBlock listening hook failed, height: %d, err: %w", req.Height, err))
-		}
-	}
-
-	return res
-}
-
-// CheckTx implements the ABCI interface and executes a tx in CheckTx mode. In
-// CheckTx mode, messages are not executed. This means messages are only validated
-// and only the AnteHandler is executed. State is persisted to the BaseApp's
-// internal CheckTx state if the AnteHandler passes. Otherwise, the ResponseCheckTx
-// will contain releveant error information. Regardless of tx execution outcome,
-// the ResponseCheckTx will contain relevant gas execution context.
-func (app *BaseApp) CheckTx(req abci.RequestCheckTx) abci.ResponseCheckTx {
-	var mode runTxMode
-
-	switch {
-	case req.Type == abci.CheckTxType_New:
-		mode = runTxModeCheck
-
-	case req.Type == abci.CheckTxType_Recheck:
-		mode = runTxModeReCheck
-
-	default:
-		panic(fmt.Sprintf("unknown RequestCheckTx type: %s", req.Type))
-	}
-
-	gInfo, result, anteEvents, priority, err := app.runTx(mode, req.Tx)
-	if err != nil {
-		return sdkerrors.ResponseCheckTxWithEvents(err, gInfo.GasWanted, gInfo.GasUsed, anteEvents, app.trace)
-	}
-
-	return abci.ResponseCheckTx{
-		GasWanted: int64(gInfo.GasWanted), // TODO: Should type accept unsigned ints?
-		GasUsed:   int64(gInfo.GasUsed),   // TODO: Should type accept unsigned ints?
-		Log:       result.Log,
-		Data:      result.Data,
-		Events:    sdk.MarkEventsToIndex(result.Events, app.indexEvents),
-		Priority:  priority,
-	}
-}
-
-// DeliverTx implements the ABCI interface and executes a tx in DeliverTx mode.
-// State only gets persisted if all messages are valid and get executed successfully.
-// Otherwise, the ResponseDeliverTx will contain releveant error information.
-// Regardless of tx execution outcome, the ResponseDeliverTx will contain relevant
-// gas execution context.
-func (app *BaseApp) DeliverTx(req abci.RequestDeliverTx) (res abci.ResponseDeliverTx) {
-	// [AGORIC] Remember event history for successful deliveries.
-	// deliverTxWithoutEventHistory is the upstream cosmos-sdk DeliverTx.
-	res = app.deliverTxWithoutEventHistory(req)
-	// When successful, remember event history.
-	if res.Code == sdkerrors.SuccessABCICode {
-		app.deliverState.eventHistory = append(app.deliverState.eventHistory, res.Events...)
-	}
-	return res
-}
-
-func (app *BaseApp) deliverTxWithoutEventHistory(req abci.RequestDeliverTx) (res abci.ResponseDeliverTx) {
-	gInfo := sdk.GasInfo{}
-	resultStr := "successful"
-
-	defer func() {
-		for _, streamingListener := range app.abciListeners {
-			if err := streamingListener.ListenDeliverTx(app.deliverState.ctx, req, res); err != nil {
-				panic(fmt.Errorf("DeliverTx listening hook failed: %w", err))
-			}
-		}
-	}()
-
-	defer func() {
-		telemetry.IncrCounter(1, "tx", "count")
-		telemetry.IncrCounter(1, "tx", resultStr)
-		telemetry.SetGauge(float32(gInfo.GasUsed), "tx", "gas", "used")
-		telemetry.SetGauge(float32(gInfo.GasWanted), "tx", "gas", "wanted")
-	}()
-
-	gInfo, result, anteEvents, _, err := app.runTx(runTxModeDeliver, req.Tx)
-	if err != nil {
-		resultStr = "failed"
-		return sdkerrors.ResponseDeliverTxWithEvents(err, gInfo.GasWanted, gInfo.GasUsed, sdk.MarkEventsToIndex(anteEvents, app.indexEvents), app.trace)
-	}
-
-	return abci.ResponseDeliverTx{
-		GasWanted: int64(gInfo.GasWanted), // TODO: Should type accept unsigned ints?
-		GasUsed:   int64(gInfo.GasUsed),   // TODO: Should type accept unsigned ints?
-		Log:       result.Log,
-		Data:      result.Data,
-		Events:    sdk.MarkEventsToIndex(result.Events, app.indexEvents),
-	}
-}
-
-// checkHalt forces a state machine halt and attempts to kill the current
-// process if block height or timestamp exceeds halt-height or halt-time
-// respectively.
-func (app *BaseApp) checkHalt(blockHeight int64, blockTime time.Time) {
-	var halt bool
-	if app.haltHeight > 0 && uint64(blockHeight) > app.haltHeight {
-		// height to halt has passed
-		halt = true
-	} else if app.haltTime > 0 && blockTime.Unix() > int64(app.haltTime) {
-		// time to halt has passed
-		halt = true
-	}
-
-	if !halt {
-		return
-	}
-
-	app.logger.Info(
-		"halt per configuration",
-		"haltHeight", app.haltHeight,
-		"haltTime", app.haltTime,
-		"blockHeight", blockHeight,
-		"blockTime", blockTime,
-	)
-
-	// [AGORIC] Make a best-effort attempt to kill our process.
-	p, err := os.FindProcess(os.Getpid())
-	if err == nil {
-		// attempt cascading signals in case SIGINT fails (os dependent)
-		_ = p.Signal(syscall.SIGINT)
-		_ = p.Signal(syscall.SIGTERM)
-		// Errors in these signal calls are not meaningful to us.  We tried our
-		// best, but we don't care (and can't tell) if or how the signal handler
-		// responds.
-	}
-
-	// Prevent the state machine from advancing to the next block, no matter how
-	// the signals were handled.
-	panic(errors.New("halt application"))
-}
-
-// Commit implements the ABCI interface. It will commit all state that exists in
-// the deliver state's multi-store and includes the resulting commit ID in the
-// returned abci.ResponseCommit. Commit will set the check state based on the
-// latest header and reset the deliver state. Also, if a non-zero halt height is
-// defined in config, Commit will execute a deferred function call to check
-// against that height and gracefully halt if it matches the latest committed
-// height.
-func (app *BaseApp) Commit() abci.ResponseCommit {
-	// Upstream cosmos-sdk unconditionally calls SnapshotIfApplicable, like:
-	//    go app.snapshotManager.SnapshotIfApplicable(header.Height)
-	// We separate that into determination in CommitWithoutSnapshot
-	// and initiation (if applicable) here.
-	res, snapshotHeight := app.CommitWithoutSnapshot()
-	if snapshotHeight > 0 {
-		go app.snapshotManager.Snapshot(snapshotHeight)
-	}
-
-	return res
-}
-
-// CommitWithoutSnapshot is like Commit but instead of starting the snapshot goroutine
-// it returns a positive height to indicate that a snapshot is warranted.
-// It can be used by apps to synchronously manage snapshot logic, especially initiation.
-func (app *BaseApp) CommitWithoutSnapshot() (_res abci.ResponseCommit, snapshotHeight int64) {
-	header := app.deliverState.ctx.BlockHeader()
-	retainHeight := app.GetBlockRetentionHeight(header.Height)
-
-	// Write the DeliverTx state into branched storage and commit the MultiStore.
-	// The write to the DeliverTx state writes all state transitions to the root
-	// MultiStore (app.cms) so when Commit() is called is persists those values.
-	app.deliverState.ms.Write()
-	commitID := app.cms.Commit()
-
-	res := abci.ResponseCommit{
-		Data:         commitID.Hash,
-		RetainHeight: retainHeight,
-	}
-
-	// call the hooks with the Commit message
-	for _, streamingListener := range app.abciListeners {
-		if err := streamingListener.ListenCommit(app.deliverState.ctx, res); err != nil {
-			panic(fmt.Errorf("Commit listening hook failed, height: %d, err: %w", header.Height, err))
-		}
-	}
-
-	app.logger.Info("commit synced", "commit", fmt.Sprintf("%X", commitID))
-
-	// Reset the Check state to the latest committed.
-	//
-	// NOTE: This is safe because Tendermint holds a lock on the mempool for
-	// Commit. Use the header from this latest block.
-	app.setCheckState(header)
-
-	// empty/reset the deliver state
-	app.deliverState = nil
-
-	if app.snapshotManager.ShouldTakeSnapshot(header.Height) {
-		snapshotHeight = header.Height
-	}
-
-	return res, snapshotHeight
-}
-
-// Snapshot takes a snapshot of the current state and prunes any old snapshottypes.
-// It should be started as a goroutine
-func (app *BaseApp) Snapshot(height int64) {
-	if app.snapshotManager == nil {
-		app.logger.Info("snapshot manager not configured")
-		return
-	}
-	app.snapshotManager.Snapshot(height)
-=======
 	}, nil
->>>>>>> 787ee698
 }
 
 // Query implements the ABCI interface. It delegates to CommitMultiStore if it
@@ -534,11 +213,7 @@
 
 	path := SplitABCIQueryPath(req.Path)
 	if len(path) == 0 {
-<<<<<<< HEAD
-		return sdkerrors.QueryResult(sdkerrors.Wrap(sdkerrors.ErrUnknownRequest, "no query path provided"), app.trace)
-=======
 		return queryResult(errorsmod.Wrap(sdkerrors.ErrUnknownRequest, "no query path provided"), app.trace), nil
->>>>>>> 787ee698
 	}
 
 	switch path[0] {
@@ -935,24 +610,8 @@
 		ctx = sdk.NewContext(ms, false, app.logger).WithStreamingManager(app.streamingManager).WithChainID(app.chainID).WithBlockHeight(req.Height)
 	}
 
-<<<<<<< HEAD
-	// use custom query multistore if provided
-	qms := app.qms
-	if qms == nil {
-		qms = sdk.MultiStore(app.cms)
-	}
-
-	lastBlockHeight := qms.LatestVersion()
-	if height > lastBlockHeight {
-		return sdk.Context{},
-			sdkerrors.Wrap(
-				sdkerrors.ErrInvalidHeight,
-				"cannot query with height in the future; please provide a valid height",
-			)
-=======
 	if app.extendVote == nil {
 		return nil, errors.New("application ExtendVote handler not set")
->>>>>>> 787ee698
 	}
 
 	// If vote extensions are not enabled, as a safety precaution, we return an
@@ -997,11 +656,7 @@
 		}
 	}()
 
-<<<<<<< HEAD
-	cacheMS, err := qms.CacheMultiStoreWithVersion(height)
-=======
 	resp, err = app.extendVote(ctx, req)
->>>>>>> 787ee698
 	if err != nil {
 		app.logger.Error("failed to extend vote", "height", req.Height, "hash", fmt.Sprintf("%X", req.Hash), "err", err)
 		return &abci.ExtendVoteResponse{VoteExtension: []byte{}}, nil
@@ -1461,16 +1116,6 @@
 	return &abciResp
 }
 
-<<<<<<< HEAD
-func handleQueryCustom(app *BaseApp, path []string, req abci.RequestQuery) abci.ResponseQuery {
-	// path[0] should be "custom" because "/custom" prefix is required for keeper
-	// queries.
-	//
-	// The QueryRouter routes using path[1]. For example, in the path
-	// "custom/gov/proposal", QueryRouter routes using "gov".
-	if len(path) < 2 || path[1] == "" {
-		return sdkerrors.QueryResult(sdkerrors.Wrap(sdkerrors.ErrUnknownRequest, "no route for custom query specified"), app.trace)
-=======
 func handleQueryP2P(app *BaseApp, path []string) *abci.QueryResponse {
 	// "/p2p" prefix for p2p queries
 	if len(path) < 4 {
@@ -1506,7 +1151,6 @@
 	// first element is empty string
 	if len(path) > 0 && path[0] == "" {
 		path = path[1:]
->>>>>>> 787ee698
 	}
 
 	return path
