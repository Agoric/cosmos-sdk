package baseapp

import (
	"context"
<<<<<<< HEAD
	"errors"
=======
>>>>>>> 751e5ecb
	"fmt"
	"sort"
	"strconv"
	"strings"
	"time"

<<<<<<< HEAD
	abcitypes "github.com/cometbft/cometbft/abci/types"
	abci "github.com/cometbft/cometbft/api/cometbft/abci/v1"
	cmtproto "github.com/cometbft/cometbft/api/cometbft/types/v1"
	"github.com/cosmos/gogoproto/proto"
	"google.golang.org/grpc/codes"
	grpcstatus "google.golang.org/grpc/status"

	corecomet "cosmossdk.io/core/comet"
	coreheader "cosmossdk.io/core/header"
	errorsmod "cosmossdk.io/errors"
	"cosmossdk.io/store/rootmulti"
	snapshottypes "cosmossdk.io/store/snapshots/types"
	storetypes "cosmossdk.io/store/types"
=======
	"github.com/cockroachdb/errors"
	abci "github.com/cometbft/cometbft/abci/types"
	cmtproto "github.com/cometbft/cometbft/proto/tendermint/types"
	"github.com/cosmos/gogoproto/proto"
	"google.golang.org/grpc/codes"
	grpcstatus "google.golang.org/grpc/status"
>>>>>>> 751e5ecb

	coreheader "cosmossdk.io/core/header"
	errorsmod "cosmossdk.io/errors"
	"cosmossdk.io/store/rootmulti"
	snapshottypes "cosmossdk.io/store/snapshots/types"
	storetypes "cosmossdk.io/store/types"

	"github.com/cosmos/cosmos-sdk/codec"
	"github.com/cosmos/cosmos-sdk/telemetry"
	sdk "github.com/cosmos/cosmos-sdk/types"
	sdkerrors "github.com/cosmos/cosmos-sdk/types/errors"
)

// Supported ABCI Query prefixes and paths
const (
	QueryPathApp    = "app"
	QueryPathCustom = "custom"
	QueryPathP2P    = "p2p"
	QueryPathStore  = "store"

	QueryPathBroadcastTx = "/cosmos.tx.v1beta1.Service/BroadcastTx"
)

// InitChain implements the ABCI interface. It initializes the application's state
// and sets up the initial validator set.
func (app *BaseApp) InitChain(req *abci.InitChainRequest) (*abci.InitChainResponse, error) {
	if req.ChainId != app.chainID {
		return nil, fmt.Errorf("invalid chain-id on InitChain; expected: %s, got: %s", app.chainID, req.ChainId)
	}

	// On a new chain, we consider the init chain block height as 0, even though
	// req.InitialHeight is 1 by default.
	initHeader := cmtproto.Header{ChainID: req.ChainId, Time: req.Time}
	app.logger.Info("InitChain", "initialHeight", req.InitialHeight, "chainID", req.ChainId)

	// Set the initial height, which will be used to determine if we are proposing
	// or processing the first block or not.
	app.initialHeight = req.InitialHeight
	if app.initialHeight == 0 { // If initial height is 0, set it to 1
		app.initialHeight = 1
	}

	// if req.InitialHeight is > 1, then we set the initial version on all stores
	if req.InitialHeight > 1 {
		initHeader.Height = req.InitialHeight
		if err := app.cms.SetInitialVersion(req.InitialHeight); err != nil {
			return nil, err
		}
	}

	// initialize states with a correct header
	app.setState(execModeFinalize, initHeader)
	app.setState(execModeCheck, initHeader)

	// Store the consensus params in the BaseApp's param store. Note, this must be
	// done after the finalizeBlockState and context have been set as it's persisted
	// to state.
	if req.ConsensusParams != nil {
		err := app.StoreConsensusParams(app.finalizeBlockState.Context(), *req.ConsensusParams)
		if err != nil {
			return nil, err
		}
	}

	defer func() {
		// InitChain represents the state of the application BEFORE the first block,
		// i.e. the genesis block. This means that when processing the app's InitChain
		// handler, the block height is zero by default. However, after Commit is called
		// the height needs to reflect the true block height.
		initHeader.Height = req.InitialHeight
		app.checkState.SetContext(app.checkState.Context().WithBlockHeader(initHeader).
			WithHeaderInfo(coreheader.Info{
				ChainID: req.ChainId,
				Height:  req.InitialHeight,
				Time:    req.Time,
			}))
		app.finalizeBlockState.SetContext(app.finalizeBlockState.Context().WithBlockHeader(initHeader).
			WithHeaderInfo(coreheader.Info{
				ChainID: req.ChainId,
				Height:  req.InitialHeight,
				Time:    req.Time,
			}))
	}()

	if app.initChainer == nil {
		return &abci.InitChainResponse{}, nil
	}

	// add block gas meter for any genesis transactions (allow infinite gas)
	app.finalizeBlockState.SetContext(app.finalizeBlockState.Context().WithBlockGasMeter(storetypes.NewInfiniteGasMeter()))

	res, err := app.initChainer(app.finalizeBlockState.Context(), req)
	if err != nil {
		return nil, err
	}

	if len(req.Validators) > 0 {
		if len(req.Validators) != len(res.Validators) {
			return nil, fmt.Errorf(
				"len(RequestInitChain.Validators) != len(GenesisValidators) (%d != %d)",
				len(req.Validators), len(res.Validators),
			)
		}

		sort.Sort(abcitypes.ValidatorUpdates(req.Validators))

		for i := range res.Validators {
			if !proto.Equal(&res.Validators[i], &req.Validators[i]) {
				return nil, fmt.Errorf("genesisValidators[%d] != req.Validators[%d] ", i, i)
			}
		}
	}

	// NOTE: We don't commit, but FinalizeBlock for block InitialHeight starts from
	// this FinalizeBlockState.
	return &abci.InitChainResponse{
		ConsensusParams: res.ConsensusParams,
		Validators:      res.Validators,
		AppHash:         app.LastCommitID().Hash,
	}, nil
}

<<<<<<< HEAD
// Info implements the ABCI interface. It returns information about the application.
func (app *BaseApp) Info(_ *abci.InfoRequest) (*abci.InfoResponse, error) {
=======
func (app *BaseApp) Info(_ *abci.RequestInfo) (*abci.ResponseInfo, error) {
>>>>>>> 751e5ecb
	lastCommitID := app.cms.LastCommitID()
	appVersion := InitialAppVersion
	if lastCommitID.Version > 0 {
		ctx, err := app.CreateQueryContextWithCheckHeader(lastCommitID.Version, false, false)
		if err != nil {
			return nil, fmt.Errorf("failed creating query context: %w", err)
		}
		appVersion, err = app.AppVersion(ctx)
		if err != nil {
			return nil, fmt.Errorf("failed getting app version: %w", err)
		}
	}

	return &abci.InfoResponse{
		Data:             app.name,
		Version:          app.version,
		AppVersion:       appVersion,
		LastBlockHeight:  lastCommitID.Version,
		LastBlockAppHash: lastCommitID.Hash,
	}, nil
}

// Query implements the ABCI interface. It delegates to CommitMultiStore if it
// implements Queryable.
func (app *BaseApp) Query(_ context.Context, req *abci.QueryRequest) (resp *abci.QueryResponse, err error) {
	// add panic recovery for all queries
	//
	// Ref: https://github.com/cosmos/cosmos-sdk/pull/8039
	defer func() {
		if r := recover(); r != nil {
			resp = queryResult(errorsmod.Wrapf(sdkerrors.ErrPanic, "%v", r), app.trace)
		}
	}()

	// when a client did not provide a query height, manually inject the latest
	if req.Height == 0 {
		req.Height = app.LastBlockHeight()
	}

	telemetry.IncrCounter(1, "query", "count")
	telemetry.IncrCounter(1, "query", req.Path)
<<<<<<< HEAD
	start := telemetry.Now()
	defer telemetry.MeasureSince(start, req.Path)
=======
	defer telemetry.MeasureSince(telemetry.Now(), req.Path)
>>>>>>> 751e5ecb

	if req.Path == QueryPathBroadcastTx {
		return queryResult(errorsmod.Wrap(sdkerrors.ErrInvalidRequest, "can't route a broadcast tx message"), app.trace), nil
	}

	// handle gRPC routes first rather than calling splitPath because '/' characters
	// are used as part of gRPC paths
	if grpcHandler := app.grpcQueryRouter.Route(req.Path); grpcHandler != nil {
		return app.handleQueryGRPC(grpcHandler, req), nil
	}

	path := SplitABCIQueryPath(req.Path)
	if len(path) == 0 {
		return queryResult(errorsmod.Wrap(sdkerrors.ErrUnknownRequest, "no query path provided"), app.trace), nil
	}

	switch path[0] {
	case QueryPathApp:
		// "/app" prefix for special application queries
		resp = handleQueryApp(app, path, req)

	case QueryPathStore:
		resp = handleQueryStore(app, path, *req)

	case QueryPathP2P:
		resp = handleQueryP2P(app, path)

	default:
		resp = queryResult(errorsmod.Wrap(sdkerrors.ErrUnknownRequest, "unknown query path"), app.trace)
	}

	return resp, nil
}

// ListSnapshots implements the ABCI interface. It delegates to app.snapshotManager if set.
func (app *BaseApp) ListSnapshots(req *abci.ListSnapshotsRequest) (*abci.ListSnapshotsResponse, error) {
	resp := &abci.ListSnapshotsResponse{Snapshots: []*abci.Snapshot{}}
	if app.snapshotManager == nil {
		return resp, nil
	}

	snapshots, err := app.snapshotManager.List()
	if err != nil {
		app.logger.Error("failed to list snapshots", "err", err)
		return nil, err
	}

	for _, snapshot := range snapshots {
		abciSnapshot, err := snapshot.ToABCI()
		if err != nil {
			app.logger.Error("failed to convert ABCI snapshots", "err", err)
			return nil, err
		}

		resp.Snapshots = append(resp.Snapshots, &abciSnapshot)
	}

	return resp, nil
}

// LoadSnapshotChunk implements the ABCI interface. It delegates to app.snapshotManager if set.
func (app *BaseApp) LoadSnapshotChunk(req *abci.LoadSnapshotChunkRequest) (*abci.LoadSnapshotChunkResponse, error) {
	if app.snapshotManager == nil {
		return &abci.LoadSnapshotChunkResponse{}, nil
	}

	chunk, err := app.snapshotManager.LoadChunk(req.Height, req.Format, req.Chunk)
	if err != nil {
		app.logger.Error(
			"failed to load snapshot chunk",
			"height", req.Height,
			"format", req.Format,
			"chunk", req.Chunk,
			"err", err,
		)
		return nil, err
	}

	return &abci.LoadSnapshotChunkResponse{Chunk: chunk}, nil
}

// OfferSnapshot implements the ABCI interface. It delegates to app.snapshotManager if set.
func (app *BaseApp) OfferSnapshot(req *abci.OfferSnapshotRequest) (*abci.OfferSnapshotResponse, error) {
	if app.snapshotManager == nil {
		app.logger.Error("snapshot manager not configured")
		return &abci.OfferSnapshotResponse{Result: abci.OFFER_SNAPSHOT_RESULT_ABORT}, nil
	}

	if req.Snapshot == nil {
		app.logger.Error("received nil snapshot")
		return &abci.OfferSnapshotResponse{Result: abci.OFFER_SNAPSHOT_RESULT_REJECT}, nil
	}

	snapshot, err := snapshottypes.SnapshotFromABCI(req.Snapshot)
	if err != nil {
		app.logger.Error("failed to decode snapshot metadata", "err", err)
		return &abci.OfferSnapshotResponse{Result: abci.OFFER_SNAPSHOT_RESULT_REJECT}, nil
	}

	err = app.snapshotManager.Restore(snapshot)
	switch {
	case err == nil:
		return &abci.OfferSnapshotResponse{Result: abci.OFFER_SNAPSHOT_RESULT_ACCEPT}, nil

	case errors.Is(err, snapshottypes.ErrUnknownFormat):
		return &abci.OfferSnapshotResponse{Result: abci.OFFER_SNAPSHOT_RESULT_REJECT_FORMAT}, nil

	case errors.Is(err, snapshottypes.ErrInvalidMetadata):
		app.logger.Error(
			"rejecting invalid snapshot",
			"height", req.Snapshot.Height,
			"format", req.Snapshot.Format,
			"err", err,
		)
		return &abci.OfferSnapshotResponse{Result: abci.OFFER_SNAPSHOT_RESULT_REJECT}, nil

	default:
		// CometBFT errors are defined here: https://github.com/cometbft/cometbft/blob/main/statesync/syncer.go
		// It may happen that in case of a CometBFT error, such as a timeout (which occurs after two minutes),
		// the process is aborted. This is done intentionally because deleting the database programmatically
		// can lead to more complicated situations.
		app.logger.Error(
			"failed to restore snapshot",
			"height", req.Snapshot.Height,
			"format", req.Snapshot.Format,
			"err", err,
		)

		// We currently don't support resetting the IAVL stores and retrying a
		// different snapshot, so we ask CometBFT to abort all snapshot restoration.
		return &abci.OfferSnapshotResponse{Result: abci.OFFER_SNAPSHOT_RESULT_ABORT}, nil
	}
}

// ApplySnapshotChunk implements the ABCI interface. It delegates to app.snapshotManager if set.
func (app *BaseApp) ApplySnapshotChunk(req *abci.ApplySnapshotChunkRequest) (*abci.ApplySnapshotChunkResponse, error) {
	if app.snapshotManager == nil {
		app.logger.Error("snapshot manager not configured")
		return &abci.ApplySnapshotChunkResponse{Result: abci.APPLY_SNAPSHOT_CHUNK_RESULT_ABORT}, nil
	}

	_, err := app.snapshotManager.RestoreChunk(req.Chunk)
	switch {
	case err == nil:
		return &abci.ApplySnapshotChunkResponse{Result: abci.APPLY_SNAPSHOT_CHUNK_RESULT_ACCEPT}, nil

	case errors.Is(err, snapshottypes.ErrChunkHashMismatch):
		app.logger.Error(
			"chunk checksum mismatch; rejecting sender and requesting refetch",
			"chunk", req.Index,
			"sender", req.Sender,
			"err", err,
		)
		return &abci.ApplySnapshotChunkResponse{
			Result:        abci.APPLY_SNAPSHOT_CHUNK_RESULT_RETRY,
			RefetchChunks: []uint32{req.Index},
			RejectSenders: []string{req.Sender},
		}, nil

	default:
		app.logger.Error("failed to restore snapshot", "err", err)
		return &abci.ApplySnapshotChunkResponse{Result: abci.APPLY_SNAPSHOT_CHUNK_RESULT_ABORT}, nil
	}
}

// CheckTx implements the ABCI interface and executes a tx in CheckTx mode. In
// CheckTx mode, messages are not executed. This means messages are only validated
// and only the AnteHandler is executed. State is persisted to the BaseApp's
// internal CheckTx state if the AnteHandler passes. Otherwise, the ResponseCheckTx
// will contain relevant error information. Regardless of tx execution outcome,
// the ResponseCheckTx will contain relevant gas execution context.
func (app *BaseApp) CheckTx(req *abci.CheckTxRequest) (*abci.CheckTxResponse, error) {
	var mode execMode

	switch {
	case req.Type == abci.CHECK_TX_TYPE_CHECK:
		mode = execModeCheck

	case req.Type == abci.CHECK_TX_TYPE_RECHECK:
		mode = execModeReCheck

	default:
		return nil, fmt.Errorf("unknown RequestCheckTx type: %s", req.Type)
	}

	if app.checkTxHandler == nil {
		gInfo, result, anteEvents, err := app.runTx(mode, req.Tx, nil)
		if err != nil {
			return responseCheckTxWithEvents(err, gInfo.GasWanted, gInfo.GasUsed, anteEvents, app.trace), nil
		}

		return &abci.CheckTxResponse{
			GasWanted: int64(gInfo.GasWanted), // TODO: Should type accept unsigned ints?
			GasUsed:   int64(gInfo.GasUsed),   // TODO: Should type accept unsigned ints?
			Log:       result.Log,
			Data:      result.Data,
			Events:    sdk.MarkEventsToIndex(result.Events, app.indexEvents),
		}, nil
	}

	// Create wrapper to avoid users overriding the execution mode
	runTx := func(txBytes []byte, tx sdk.Tx) (gInfo sdk.GasInfo, result *sdk.Result, anteEvents []abci.Event, err error) {
		return app.runTx(mode, txBytes, tx)
	}

	return app.checkTxHandler(runTx, req)
}

// PrepareProposal implements the PrepareProposal ABCI method and returns a
// ResponsePrepareProposal object to the client. The PrepareProposal method is
// responsible for allowing the block proposer to perform application-dependent
// work in a block before proposing it.
//
// Transactions can be modified, removed, or added by the application. Since the
// application maintains its own local mempool, it will ignore the transactions
// provided to it in RequestPrepareProposal. Instead, it will determine which
// transactions to return based on the mempool's semantics and the MaxTxBytes
// provided by the client's request.
//
// Ref: https://github.com/cosmos/cosmos-sdk/blob/main/docs/architecture/adr-060-abci-1.0.md
// Ref: https://github.com/cometbft/cometbft/blob/main/spec/abci/abci%2B%2B_basic_concepts.md
func (app *BaseApp) PrepareProposal(req *abci.PrepareProposalRequest) (resp *abci.PrepareProposalResponse, err error) {
	if app.prepareProposal == nil {
		return nil, errors.New("PrepareProposal handler not set")
	}

	// Always reset state given that PrepareProposal can timeout and be called
	// again in a subsequent round.
	header := cmtproto.Header{
		ChainID:            app.chainID,
		Height:             req.Height,
		Time:               req.Time,
		ProposerAddress:    req.ProposerAddress,
		NextValidatorsHash: req.NextValidatorsHash,
		AppHash:            app.LastCommitID().Hash,
	}
	app.setState(execModePrepareProposal, header)

	// CometBFT must never call PrepareProposal with a height of 0.
	//
	// Ref: https://github.com/cometbft/cometbft/blob/059798a4f5b0c9f52aa8655fa619054a0154088c/spec/core/state.md?plain=1#L37-L38
	if req.Height < 1 {
		return nil, errors.New("PrepareProposal called with invalid height")
	}

	app.prepareProposalState.SetContext(app.getContextForProposal(app.prepareProposalState.Context(), req.Height).
		WithVoteInfos(toVoteInfo(req.LocalLastCommit.Votes)). // this is a set of votes that are not finalized yet, wait for commit
		WithBlockHeight(req.Height).
		WithProposer(req.ProposerAddress).
		WithExecMode(sdk.ExecModePrepareProposal).
<<<<<<< HEAD
		WithCometInfo(corecomet.Info{
			Evidence:        sdk.ToSDKEvidence(req.Misbehavior),
			ValidatorsHash:  req.NextValidatorsHash,
			ProposerAddress: req.ProposerAddress,
			LastCommit:      sdk.ToSDKExtendedCommitInfo(req.LocalLastCommit),
		}).
=======
		WithCometInfo(prepareProposalInfo{req}).
>>>>>>> 751e5ecb
		WithHeaderInfo(coreheader.Info{
			ChainID: app.chainID,
			Height:  req.Height,
			Time:    req.Time,
		}))

	app.prepareProposalState.SetContext(app.prepareProposalState.Context().
		WithConsensusParams(app.GetConsensusParams(app.prepareProposalState.Context())).
		WithBlockGasMeter(app.getBlockGasMeter(app.prepareProposalState.Context())))

	defer func() {
		if err := recover(); err != nil {
			app.logger.Error(
				"panic recovered in PrepareProposal",
				"height", req.Height,
				"time", req.Time,
				"panic", err,
			)

<<<<<<< HEAD
			resp = &abci.PrepareProposalResponse{Txs: req.Txs}
=======
			resp = &abci.ResponsePrepareProposal{Txs: req.Txs}
>>>>>>> 751e5ecb
		}
	}()

	resp, err = app.prepareProposal(app.prepareProposalState.Context(), req)
	if err != nil {
		app.logger.Error("failed to prepare proposal", "height", req.Height, "time", req.Time, "err", err)
<<<<<<< HEAD
		return &abci.PrepareProposalResponse{Txs: req.Txs}, nil
=======
		return &abci.ResponsePrepareProposal{Txs: req.Txs}, nil
>>>>>>> 751e5ecb
	}

	return resp, nil
}

// ProcessProposal implements the ProcessProposal ABCI method and returns a
// ResponseProcessProposal object to the client. The ProcessProposal method is
// responsible for allowing execution of application-dependent work in a proposed
// block. Note, the application defines the exact implementation details of
// ProcessProposal. In general, the application must at the very least ensure
// that all transactions are valid. If all transactions are valid, then we inform
// CometBFT that the Status is ACCEPT. However, the application is also able
// to implement optimizations such as executing the entire proposed block
// immediately.
//
// If a panic is detected during execution of an application's ProcessProposal
// handler, it will be recovered and we will reject the proposal.
//
// Ref: https://github.com/cosmos/cosmos-sdk/blob/main/docs/architecture/adr-060-abci-1.0.md
// Ref: https://github.com/cometbft/cometbft/blob/main/spec/abci/abci%2B%2B_basic_concepts.md
func (app *BaseApp) ProcessProposal(req *abci.ProcessProposalRequest) (resp *abci.ProcessProposalResponse, err error) {
	if app.processProposal == nil {
		return nil, errors.New("ProcessProposal handler not set")
	}

	// CometBFT must never call ProcessProposal with a height of 0.
	// Ref: https://github.com/cometbft/cometbft/blob/059798a4f5b0c9f52aa8655fa619054a0154088c/spec/core/state.md?plain=1#L37-L38
	if req.Height < 1 {
		return nil, errors.New("ProcessProposal called with invalid height")
	}

	// Always reset state given that ProcessProposal can timeout and be called
	// again in a subsequent round.
	header := cmtproto.Header{
		ChainID:            app.chainID,
		Height:             req.Height,
		Time:               req.Time,
		ProposerAddress:    req.ProposerAddress,
		NextValidatorsHash: req.NextValidatorsHash,
		AppHash:            app.LastCommitID().Hash,
	}
	app.setState(execModeProcessProposal, header)

	// Since the application can get access to FinalizeBlock state and write to it,
	// we must be sure to reset it in case ProcessProposal timeouts and is called
	// again in a subsequent round. However, we only want to do this after we've
	// processed the first block, as we want to avoid overwriting the finalizeState
	// after state changes during InitChain.
	if req.Height > app.initialHeight {
		// abort any running OE
		app.optimisticExec.Abort()
		app.setState(execModeFinalize, header)
	}

	app.processProposalState.SetContext(app.getContextForProposal(app.processProposalState.Context(), req.Height).
		WithVoteInfos(req.ProposedLastCommit.Votes). // this is a set of votes that are not finalized yet, wait for commit
		WithBlockHeight(req.Height).
		WithHeaderHash(req.Hash).
		WithProposer(req.ProposerAddress).
<<<<<<< HEAD
		WithCometInfo(corecomet.Info{
			ProposerAddress: req.ProposerAddress,
			ValidatorsHash:  req.NextValidatorsHash,
			Evidence:        sdk.ToSDKEvidence(req.Misbehavior),
			LastCommit:      sdk.ToSDKCommitInfo(req.ProposedLastCommit),
		},
		).
=======
		WithCometInfo(cometInfo{ProposerAddress: req.ProposerAddress, ValidatorsHash: req.NextValidatorsHash, Misbehavior: req.Misbehavior, LastCommit: req.ProposedLastCommit}).
>>>>>>> 751e5ecb
		WithExecMode(sdk.ExecModeProcessProposal).
		WithHeaderInfo(coreheader.Info{
			ChainID: app.chainID,
			Height:  req.Height,
			Time:    req.Time,
		}))

	app.processProposalState.SetContext(app.processProposalState.Context().
		WithConsensusParams(app.GetConsensusParams(app.processProposalState.Context())).
		WithBlockGasMeter(app.getBlockGasMeter(app.processProposalState.Context())))

	defer func() {
		if err := recover(); err != nil {
			app.logger.Error(
				"panic recovered in ProcessProposal",
				"height", req.Height,
				"time", req.Time,
				"hash", fmt.Sprintf("%X", req.Hash),
				"panic", err,
			)
			resp = &abci.ProcessProposalResponse{Status: abci.PROCESS_PROPOSAL_STATUS_REJECT}
		}
	}()

	resp, err = app.processProposal(app.processProposalState.Context(), req)
	if err != nil {
		app.logger.Error("failed to process proposal", "height", req.Height, "time", req.Time, "hash", fmt.Sprintf("%X", req.Hash), "err", err)
<<<<<<< HEAD
		return &abci.ProcessProposalResponse{Status: abci.PROCESS_PROPOSAL_STATUS_REJECT}, nil
	}

	// Only execute optimistic execution if the proposal is accepted, OE is
	// enabled and the block height is greater than the initial height. During
	// the first block we'll be carrying state from InitChain, so it would be
	// impossible for us to easily revert.
	// After the first block has been processed, the next blocks will get executed
	// optimistically, so that when the ABCI client calls `FinalizeBlock` the app
	// can have a response ready.
	if resp.Status == abci.PROCESS_PROPOSAL_STATUS_ACCEPT &&
		app.optimisticExec.Enabled() &&
		req.Height > app.initialHeight {
		app.optimisticExec.Execute(req)
=======
		return &abci.ResponseProcessProposal{Status: abci.ResponseProcessProposal_REJECT}, nil
>>>>>>> 751e5ecb
	}

	// Only execute optimistic execution if the proposal is accepted, OE is
	// enabled and the block height is greater than the initial height. During
	// the first block we'll be carrying state from InitChain, so it would be
	// impossible for us to easily revert.
	// After the first block has been processed, the next blocks will get executed
	// optimistically, so that when the ABCI client calls `FinalizeBlock` the app
	// can have a response ready.
	if resp.Status == abci.ResponseProcessProposal_ACCEPT &&
		app.optimisticExec.Enabled() &&
		req.Height > app.initialHeight {
		app.optimisticExec.Execute(req)
	}

	return resp, nil
}

// ExtendVote implements the ExtendVote ABCI method and returns a ResponseExtendVote.
// It calls the application's ExtendVote handler which is responsible for performing
// application-specific business logic when sending a pre-commit for the NEXT
// block height. The extensions response may be non-deterministic but must always
// be returned, even if empty.
//
// Agreed upon vote extensions are made available to the proposer of the next
// height and are committed in the subsequent height, i.e. H+2. An error is
// returned if vote extensions are not enabled or if extendVote fails or panics.
func (app *BaseApp) ExtendVote(_ context.Context, req *abci.ExtendVoteRequest) (resp *abci.ExtendVoteResponse, err error) {
	// Always reset state given that ExtendVote and VerifyVoteExtension can timeout
	// and be called again in a subsequent round.
	var ctx sdk.Context

	// If we're extending the vote for the initial height, we need to use the
	// finalizeBlockState context, otherwise we don't get the uncommitted data
	// from InitChain.
	if req.Height == app.initialHeight {
		ctx, _ = app.finalizeBlockState.Context().CacheContext()
	} else {
<<<<<<< HEAD
		ms := app.cms.CacheMultiStore()
		ctx = sdk.NewContext(ms, false, app.logger).WithStreamingManager(app.streamingManager).WithChainID(app.chainID).WithBlockHeight(req.Height)
=======
		emptyHeader := cmtproto.Header{ChainID: app.chainID, Height: req.Height}
		ms := app.cms.CacheMultiStore()
		ctx = sdk.NewContext(ms, emptyHeader, false, app.logger).WithStreamingManager(app.streamingManager)
>>>>>>> 751e5ecb
	}

	if app.extendVote == nil {
		return nil, errors.New("application ExtendVote handler not set")
	}

	// If vote extensions are not enabled, as a safety precaution, we return an
	// error.
	cp := app.GetConsensusParams(ctx)

	// Note: In this case, we do want to extend vote if the height is equal or
	// greater than VoteExtensionsEnableHeight. This defers from the check done
	// in ValidateVoteExtensions and PrepareProposal in which we'll check for
	// vote extensions on VoteExtensionsEnableHeight+1.
<<<<<<< HEAD
	extsEnabled := cp.Feature != nil && req.Height >= cp.Feature.VoteExtensionsEnableHeight.Value && cp.Feature.VoteExtensionsEnableHeight.Value != 0
	if !extsEnabled {
		// check abci params
		extsEnabled = cp.Abci != nil && req.Height >= cp.Abci.VoteExtensionsEnableHeight && cp.Abci.VoteExtensionsEnableHeight != 0
		if !extsEnabled {
			return nil, fmt.Errorf("vote extensions are not enabled; unexpected call to ExtendVote at height %d", req.Height)
		}
=======
	extsEnabled := cp.Abci != nil && req.Height >= cp.Abci.VoteExtensionsEnableHeight && cp.Abci.VoteExtensionsEnableHeight != 0
	if !extsEnabled {
		return nil, fmt.Errorf("vote extensions are not enabled; unexpected call to ExtendVote at height %d", req.Height)
>>>>>>> 751e5ecb
	}

	ctx = ctx.
		WithConsensusParams(cp).
		WithBlockGasMeter(storetypes.NewInfiniteGasMeter()).
		WithBlockHeight(req.Height).
		WithHeaderHash(req.Hash).
		WithExecMode(sdk.ExecModeVoteExtension).
		WithHeaderInfo(coreheader.Info{
			ChainID: app.chainID,
			Height:  req.Height,
			Hash:    req.Hash,
		})

	// add a deferred recover handler in case extendVote panics
	defer func() {
		if r := recover(); r != nil {
			app.logger.Error(
				"panic recovered in ExtendVote",
				"height", req.Height,
				"hash", fmt.Sprintf("%X", req.Hash),
				"panic", err,
			)
			err = fmt.Errorf("recovered application panic in ExtendVote: %v", r)
		}
	}()

	resp, err = app.extendVote(ctx, req)
	if err != nil {
		app.logger.Error("failed to extend vote", "height", req.Height, "hash", fmt.Sprintf("%X", req.Hash), "err", err)
<<<<<<< HEAD
		return &abci.ExtendVoteResponse{VoteExtension: []byte{}}, nil
=======
		return &abci.ResponseExtendVote{VoteExtension: []byte{}}, nil
>>>>>>> 751e5ecb
	}

	return resp, err
}

// VerifyVoteExtension implements the VerifyVoteExtension ABCI method and returns
// a ResponseVerifyVoteExtension. It calls the applications' VerifyVoteExtension
// handler which is responsible for performing application-specific business
// logic in verifying a vote extension from another validator during the pre-commit
// phase. The response MUST be deterministic. An error is returned if vote
// extensions are not enabled or if verifyVoteExt fails or panics.
// We highly recommend a size validation due to performance degradation,
// see more here https://docs.cometbft.com/v1.0/references/qa/cometbft-qa-38#vote-extensions-testbed
func (app *BaseApp) VerifyVoteExtension(req *abci.VerifyVoteExtensionRequest) (resp *abci.VerifyVoteExtensionResponse, err error) {
	if app.verifyVoteExt == nil {
		return nil, errors.New("application VerifyVoteExtension handler not set")
	}

	var ctx sdk.Context

	// If we're verifying the vote for the initial height, we need to use the
	// finalizeBlockState context, otherwise we don't get the uncommitted data
	// from InitChain.
	if req.Height == app.initialHeight {
		ctx, _ = app.finalizeBlockState.Context().CacheContext()
	} else {
<<<<<<< HEAD
		ms := app.cms.CacheMultiStore()
		ctx = sdk.NewContext(ms, false, app.logger).WithStreamingManager(app.streamingManager).WithChainID(app.chainID).WithBlockHeight(req.Height)
=======
		emptyHeader := cmtproto.Header{ChainID: app.chainID, Height: req.Height}
		ms := app.cms.CacheMultiStore()
		ctx = sdk.NewContext(ms, emptyHeader, false, app.logger).WithStreamingManager(app.streamingManager)
>>>>>>> 751e5ecb
	}

	// If vote extensions are not enabled, as a safety precaution, we return an
	// error.
	cp := app.GetConsensusParams(ctx)

	// Note: we verify votes extensions on VoteExtensionsEnableHeight+1. Check
	// comment in ExtendVote and ValidateVoteExtensions for more details.
<<<<<<< HEAD
	extsEnabled := cp.Feature.VoteExtensionsEnableHeight != nil && req.Height >= cp.Feature.VoteExtensionsEnableHeight.Value && cp.Feature.VoteExtensionsEnableHeight.Value != 0
	if !extsEnabled {
		// check abci params
		extsEnabled = cp.Abci != nil && req.Height >= cp.Abci.VoteExtensionsEnableHeight && cp.Abci.VoteExtensionsEnableHeight != 0
		if !extsEnabled {
			return nil, fmt.Errorf("vote extensions are not enabled; unexpected call to VerifyVoteExtension at height %d", req.Height)
		}
=======
	extsEnabled := cp.Abci != nil && req.Height >= cp.Abci.VoteExtensionsEnableHeight && cp.Abci.VoteExtensionsEnableHeight != 0
	if !extsEnabled {
		return nil, fmt.Errorf("vote extensions are not enabled; unexpected call to VerifyVoteExtension at height %d", req.Height)
>>>>>>> 751e5ecb
	}

	// add a deferred recover handler in case verifyVoteExt panics
	defer func() {
		if r := recover(); r != nil {
			app.logger.Error(
				"panic recovered in VerifyVoteExtension",
				"height", req.Height,
				"hash", fmt.Sprintf("%X", req.Hash),
				"validator", fmt.Sprintf("%X", req.ValidatorAddress),
				"panic", r,
			)
			err = fmt.Errorf("recovered application panic in VerifyVoteExtension: %v", r)
		}
	}()

	ctx = ctx.
		WithConsensusParams(cp).
		WithBlockGasMeter(storetypes.NewInfiniteGasMeter()).
		WithBlockHeight(req.Height).
		WithHeaderHash(req.Hash).
		WithExecMode(sdk.ExecModeVerifyVoteExtension).
		WithHeaderInfo(coreheader.Info{
			ChainID: app.chainID,
			Height:  req.Height,
			Hash:    req.Hash,
		})

	resp, err = app.verifyVoteExt(ctx, req)
	if err != nil {
		app.logger.Error("failed to verify vote extension", "height", req.Height, "err", err)
<<<<<<< HEAD
		return &abci.VerifyVoteExtensionResponse{Status: abci.VERIFY_VOTE_EXTENSION_STATUS_REJECT}, nil
=======
		return &abci.ResponseVerifyVoteExtension{Status: abci.ResponseVerifyVoteExtension_REJECT}, nil
>>>>>>> 751e5ecb
	}

	return resp, err
}

// internalFinalizeBlock executes the block, called by the Optimistic
// Execution flow or by the FinalizeBlock ABCI method. The context received is
// only used to handle early cancellation, for anything related to state app.finalizeBlockState.Context()
// must be used.
<<<<<<< HEAD
func (app *BaseApp) internalFinalizeBlock(ctx context.Context, req *abci.FinalizeBlockRequest) (*abci.FinalizeBlockResponse, error) {
=======
func (app *BaseApp) internalFinalizeBlock(ctx context.Context, req *abci.RequestFinalizeBlock) (*abci.ResponseFinalizeBlock, error) {
>>>>>>> 751e5ecb
	var events []abci.Event

	if err := app.checkHalt(req.Height, req.Time); err != nil {
		return nil, err
	}

	if err := app.validateFinalizeBlockHeight(req); err != nil {
		return nil, err
	}

	if app.cms.TracingEnabled() {
		app.cms.SetTracingContext(storetypes.TraceContext(
			map[string]any{"blockHeight": req.Height},
		))
	}

	header := cmtproto.Header{
		ChainID:            app.chainID,
		Height:             req.Height,
		Time:               req.Time,
		ProposerAddress:    req.ProposerAddress,
		NextValidatorsHash: req.NextValidatorsHash,
		AppHash:            app.LastCommitID().Hash,
	}

	// finalizeBlockState should be set on InitChain or ProcessProposal. If it is
	// nil, it means we are replaying this block and we need to set the state here
	// given that during block replay ProcessProposal is not executed by CometBFT.
	if app.finalizeBlockState == nil {
		app.setState(execModeFinalize, header)
	}

	// Context is now updated with Header information.
	app.finalizeBlockState.SetContext(app.finalizeBlockState.Context().
		WithBlockHeader(header).
		WithHeaderHash(req.Hash).
		WithHeaderInfo(coreheader.Info{
			ChainID: app.chainID,
			Height:  req.Height,
			Time:    req.Time,
			Hash:    req.Hash,
			AppHash: app.LastCommitID().Hash,
		}).
		WithConsensusParams(app.GetConsensusParams(app.finalizeBlockState.Context())).
		WithVoteInfos(req.DecidedLastCommit.Votes).
		WithExecMode(sdk.ExecModeFinalize).
<<<<<<< HEAD
		WithCometInfo(corecomet.Info{
			Evidence:        sdk.ToSDKEvidence(req.Misbehavior),
			ValidatorsHash:  req.NextValidatorsHash,
			ProposerAddress: req.ProposerAddress,
			LastCommit:      sdk.ToSDKCommitInfo(req.DecidedLastCommit),
=======
		WithCometInfo(cometInfo{
			Misbehavior:     req.Misbehavior,
			ValidatorsHash:  req.NextValidatorsHash,
			ProposerAddress: req.ProposerAddress,
			LastCommit:      req.DecidedLastCommit,
>>>>>>> 751e5ecb
		}))

	// GasMeter must be set after we get a context with updated consensus params.
	gasMeter := app.getBlockGasMeter(app.finalizeBlockState.Context())
	app.finalizeBlockState.SetContext(app.finalizeBlockState.Context().WithBlockGasMeter(gasMeter))

	if app.checkState != nil {
		app.checkState.SetContext(app.checkState.Context().
			WithBlockGasMeter(gasMeter).
			WithHeaderHash(req.Hash))
	}

	preblockEvents, err := app.preBlock(req)
	if err != nil {
		return nil, err
	}
<<<<<<< HEAD
=======

>>>>>>> 751e5ecb
	events = append(events, preblockEvents...)

	beginBlock, err := app.beginBlock(req)
	if err != nil {
		return nil, err
	}

	// First check for an abort signal after beginBlock, as it's the first place
	// we spend any significant amount of time.
	select {
	case <-ctx.Done():
		return nil, ctx.Err()
	default:
		// continue
	}

	events = append(events, beginBlock.Events...)

	// Reset the gas meter so that the AnteHandlers aren't required to
	gasMeter = app.getBlockGasMeter(app.finalizeBlockState.Context())
	app.finalizeBlockState.SetContext(app.finalizeBlockState.Context().WithBlockGasMeter(gasMeter))

	// Iterate over all raw transactions in the proposal and attempt to execute
	// them, gathering the execution results.
	//
	// NOTE: Not all raw transactions may adhere to the sdk.Tx interface, e.g.
	// vote extensions, so skip those.
	txResults := make([]*abci.ExecTxResult, 0, len(req.Txs))
<<<<<<< HEAD
	for txIndex, rawTx := range req.Txs {

		response := app.deliverTx(rawTx)
=======
	for _, rawTx := range req.Txs {
		var response *abci.ExecTxResult

		if _, err := app.txDecoder(rawTx); err == nil {
			response = app.deliverTx(rawTx)
		} else {
			// In the case where a transaction included in a block proposal is malformed,
			// we still want to return a default response to comet. This is because comet
			// expects a response for each transaction included in a block proposal.
			response = sdkerrors.ResponseExecTxResultWithEvents(
				sdkerrors.ErrTxDecode,
				0,
				0,
				nil,
				false,
			)
		}
>>>>>>> 751e5ecb

		// check after every tx if we should abort
		select {
		case <-ctx.Done():
			return nil, ctx.Err()
		default:
			// continue
<<<<<<< HEAD
		}

		// append the tx index to the response.Events
		for i, event := range response.Events {
			response.Events[i].Attributes = append(event.Attributes,
				abci.EventAttribute{Key: "tx_index", Value: strconv.Itoa(txIndex)})
=======
>>>>>>> 751e5ecb
		}

		txResults = append(txResults, response)
	}

	if app.finalizeBlockState.ms.TracingEnabled() {
		app.finalizeBlockState.ms = app.finalizeBlockState.ms.SetTracingContext(nil).(storetypes.CacheMultiStore)
	}

	endBlock, err := app.endBlock(app.finalizeBlockState.Context())
	if err != nil {
		return nil, err
	}

	// check after endBlock if we should abort, to avoid propagating the result
	select {
	case <-ctx.Done():
		return nil, ctx.Err()
	default:
		// continue
	}

	events = append(events, endBlock.Events...)
	cp := app.GetConsensusParams(app.finalizeBlockState.Context())

	return &abci.FinalizeBlockResponse{
		Events:                events,
		TxResults:             txResults,
		ValidatorUpdates:      endBlock.ValidatorUpdates,
		ConsensusParamUpdates: &cp,
	}, nil
}

// FinalizeBlock will execute the block proposal provided by RequestFinalizeBlock.
// Specifically, it will execute an application's BeginBlock (if defined), followed
// by the transactions in the proposal, finally followed by the application's
// EndBlock (if defined).
//
// For each raw transaction, i.e. a byte slice, BaseApp will only execute it if
// it adheres to the sdk.Tx interface. Otherwise, the raw transaction will be
// skipped. This is to support compatibility with proposers injecting vote
// extensions into the proposal, which should not themselves be executed in cases
// where they adhere to the sdk.Tx interface.
<<<<<<< HEAD
func (app *BaseApp) FinalizeBlock(req *abci.FinalizeBlockRequest) (res *abci.FinalizeBlockResponse, err error) {
=======
func (app *BaseApp) FinalizeBlock(req *abci.RequestFinalizeBlock) (res *abci.ResponseFinalizeBlock, err error) {
>>>>>>> 751e5ecb
	defer func() {
		// call the streaming service hooks with the FinalizeBlock messages
		for _, streamingListener := range app.streamingManager.ABCIListeners {
			if err := streamingListener.ListenFinalizeBlock(app.finalizeBlockState.Context(), *req, *res); err != nil {
				app.logger.Error("ListenFinalizeBlock listening hook failed", "height", req.Height, "err", err)
			}
		}
	}()

	if app.optimisticExec.Initialized() {
		// check if the hash we got is the same as the one we are executing
		aborted := app.optimisticExec.AbortIfNeeded(req.Hash)
		// Wait for the OE to finish, regardless of whether it was aborted or not
		res, err = app.optimisticExec.WaitResult()

		// only return if we are not aborting
		if !aborted {
			if res != nil {
				res.AppHash = app.workingHash()
			}

			return res, err
		}

		// if it was aborted, we need to reset the state
		app.finalizeBlockState = nil
		app.optimisticExec.Reset()
	}

	// if no OE is running, just run the block (this is either a block replay or a OE that got aborted)
	res, err = app.internalFinalizeBlock(context.Background(), req)
	if res != nil {
		res.AppHash = app.workingHash()
	}

	return res, err
}

<<<<<<< HEAD
// checkHalt checks if height or time exceeds halt-height or halt-time respectively.
=======
// checkHalt checkes if height or time exceeds halt-height or halt-time respectively.
>>>>>>> 751e5ecb
func (app *BaseApp) checkHalt(height int64, time time.Time) error {
	var halt bool
	switch {
	case app.haltHeight > 0 && uint64(height) >= app.haltHeight:
		halt = true

	case app.haltTime > 0 && time.Unix() >= int64(app.haltTime):
		halt = true
	}

	if halt {
		return fmt.Errorf("halt per configuration height %d time %d", app.haltHeight, app.haltTime)
	}

	return nil
}

// Commit implements the ABCI interface. It will commit all state that exists in
// the deliver state's multi-store and includes the resulting commit ID in the
// returned abci.ResponseCommit. Commit will set the check state based on the
// latest header and reset the deliver state. Also, if a non-zero halt height is
// defined in config, Commit will execute a deferred function call to check
// against that height and gracefully halt if it matches the latest committed
// height.
<<<<<<< HEAD
func (app *BaseApp) Commit() (*abci.CommitResponse, error) {
=======
func (app *BaseApp) Commit() (*abci.ResponseCommit, error) {
>>>>>>> 751e5ecb
	header := app.finalizeBlockState.Context().BlockHeader()
	retainHeight := app.GetBlockRetentionHeight(header.Height)

	if app.precommiter != nil {
		app.precommiter(app.finalizeBlockState.Context())
	}

	rms, ok := app.cms.(*rootmulti.Store)
	if ok {
		rms.SetCommitHeader(header)
	}

	app.cms.Commit()

	resp := &abci.CommitResponse{
		RetainHeight: retainHeight,
	}

	abciListeners := app.streamingManager.ABCIListeners
	if len(abciListeners) > 0 {
		ctx := app.finalizeBlockState.Context()
		blockHeight := ctx.BlockHeight()
		changeSet := app.cms.PopStateCache()

		for _, abciListener := range abciListeners {
			if err := abciListener.ListenCommit(ctx, *resp, changeSet); err != nil {
				app.logger.Error("Commit listening hook failed", "height", blockHeight, "err", err)
			}
		}
	}

	// Reset the CheckTx state to the latest committed.
	//
	// NOTE: This is safe because CometBFT holds a lock on the mempool for
	// Commit. Use the header from this latest block.
	app.setState(execModeCheck, header)

	app.finalizeBlockState = nil

	if app.prepareCheckStater != nil {
		app.prepareCheckStater(app.checkState.Context())
	}

	// The SnapshotIfApplicable method will create the snapshot by starting the goroutine
	app.snapshotManager.SnapshotIfApplicable(header.Height)

	return resp, nil
}

// workingHash gets the apphash that will be finalized in commit.
// These writes will be persisted to the root multi-store (app.cms) and flushed to
// disk in the Commit phase. This means when the ABCI client requests Commit(), the application
// state transitions will be flushed to disk and as a result, but we already have
// an application Merkle root.
func (app *BaseApp) workingHash() []byte {
	// Write the FinalizeBlock state into branched storage and commit the MultiStore.
	// The write to the FinalizeBlock state writes all state transitions to the root
	// MultiStore (app.cms) so when Commit() is called it persists those values.
	app.finalizeBlockState.ms.Write()

	// Get the hash of all writes in order to return the apphash to the comet in finalizeBlock.
	commitHash := app.cms.WorkingHash()
	app.logger.Debug("hash of all writes", "workingHash", fmt.Sprintf("%X", commitHash))

	return commitHash
}

<<<<<<< HEAD
func handleQueryApp(app *BaseApp, path []string, req *abci.QueryRequest) *abci.QueryResponse {
=======
func handleQueryApp(app *BaseApp, path []string, req *abci.RequestQuery) *abci.ResponseQuery {
>>>>>>> 751e5ecb
	if len(path) >= 2 {
		switch path[1] {
		case "simulate":
			txBytes := req.Data

			gInfo, res, err := app.Simulate(txBytes)
			if err != nil {
				return queryResult(errorsmod.Wrap(err, "failed to simulate tx"), app.trace)
			}

			simRes := &sdk.SimulationResponse{
				GasInfo: gInfo,
				Result:  res,
			}

			bz, err := codec.ProtoMarshalJSON(simRes, app.interfaceRegistry)
			if err != nil {
				return queryResult(errorsmod.Wrap(err, "failed to JSON encode simulation response"), app.trace)
			}

			return &abci.QueryResponse{
				Codespace: sdkerrors.RootCodespace,
				Height:    req.Height,
				Value:     bz,
			}

		case "version":
			return &abci.QueryResponse{
				Codespace: sdkerrors.RootCodespace,
				Height:    req.Height,
				Value:     []byte(app.version),
			}

		default:
			return queryResult(errorsmod.Wrapf(sdkerrors.ErrUnknownRequest, "unknown query: %s", path), app.trace)
		}
	}

	return queryResult(
		errorsmod.Wrap(
			sdkerrors.ErrUnknownRequest,
			"expected second parameter to be either 'simulate' or 'version', neither was present",
		), app.trace)
}

func handleQueryStore(app *BaseApp, path []string, req abci.QueryRequest) *abci.QueryResponse {
	// "/store" prefix for store queries
	queryable, ok := app.cms.(storetypes.Queryable)
	if !ok {
		return queryResult(errorsmod.Wrap(sdkerrors.ErrUnknownRequest, "multi-store does not support queries"), app.trace)
	}

	req.Path = "/" + strings.Join(path[1:], "/")

	if req.Height <= 1 && req.Prove {
		return queryResult(
			errorsmod.Wrap(
				sdkerrors.ErrInvalidRequest,
				"cannot query with proof when height <= 1; please provide a valid height",
			), app.trace)
	}

	sdkReq := storetypes.RequestQuery(req)
	resp, err := queryable.Query(&sdkReq)
	if err != nil {
		return queryResult(err, app.trace)
	}
	resp.Height = req.Height

	abciResp := abci.QueryResponse(*resp)

	return &abciResp
}

func handleQueryP2P(app *BaseApp, path []string) *abci.QueryResponse {
	// "/p2p" prefix for p2p queries
	if len(path) < 4 {
		return queryResult(errorsmod.Wrap(sdkerrors.ErrUnknownRequest, "path should be p2p filter <addr|id> <parameter>"), app.trace)
	}

	var resp *abci.QueryResponse

	cmd, typ, arg := path[1], path[2], path[3]
	switch cmd {
	case "filter":
		switch typ {
		case "addr":
			resp = app.FilterPeerByAddrPort(arg)

		case "id":
			resp = app.FilterPeerByID(arg)
		}

	default:
		resp = queryResult(errorsmod.Wrap(sdkerrors.ErrUnknownRequest, "expected second parameter to be 'filter'"), app.trace)
	}

	return resp
}

// SplitABCIQueryPath splits a string path using the delimiter '/'.
//
// e.g. "this/is/funny" becomes []string{"this", "is", "funny"}
func SplitABCIQueryPath(requestPath string) (path []string) {
	path = strings.Split(requestPath, "/")

	// first element is empty string
	if len(path) > 0 && path[0] == "" {
		path = path[1:]
	}

	return path
}

// FilterPeerByAddrPort filters peers by address/port.
func (app *BaseApp) FilterPeerByAddrPort(info string) *abci.QueryResponse {
	if app.addrPeerFilter != nil {
		return app.addrPeerFilter(info)
	}

	return &abci.QueryResponse{}
}

// FilterPeerByID filters peers by node ID.
func (app *BaseApp) FilterPeerByID(info string) *abci.QueryResponse {
	if app.idPeerFilter != nil {
		return app.idPeerFilter(info)
	}

	return &abci.QueryResponse{}
}

// getContextForProposal returns the correct Context for PrepareProposal and
// ProcessProposal. We use finalizeBlockState on the first block to be able to
// access any state changes made in InitChain.
func (app *BaseApp) getContextForProposal(ctx sdk.Context, height int64) sdk.Context {
	if height == app.initialHeight {
		ctx, _ = app.finalizeBlockState.Context().CacheContext()

		// clear all context data set during InitChain to avoid inconsistent behavior
<<<<<<< HEAD
		ctx = ctx.WithHeaderInfo(coreheader.Info{}).WithBlockHeader(cmtproto.Header{})
=======
		ctx = ctx.WithBlockHeader(cmtproto.Header{}).WithHeaderInfo(coreheader.Info{})
>>>>>>> 751e5ecb
		return ctx
	}

	return ctx
}

func (app *BaseApp) handleQueryGRPC(handler GRPCQueryHandler, req *abci.QueryRequest) *abci.QueryResponse {
	ctx, err := app.CreateQueryContext(req.Height, req.Prove)
	if err != nil {
		return queryResult(err, app.trace)
	}

	resp, err := handler(ctx, req)
	if err != nil {
		resp = queryResult(gRPCErrorToSDKError(err), app.trace)
		resp.Height = req.Height
		return resp
	}

	return resp
}

func gRPCErrorToSDKError(err error) error {
	status, ok := grpcstatus.FromError(err)
	if !ok {
		return errorsmod.Wrap(sdkerrors.ErrInvalidRequest, err.Error())
	}

	switch status.Code() {
	case codes.NotFound:
		return errorsmod.Wrap(sdkerrors.ErrKeyNotFound, err.Error())

	case codes.InvalidArgument:
		return errorsmod.Wrap(sdkerrors.ErrInvalidRequest, err.Error())

	case codes.FailedPrecondition:
		return errorsmod.Wrap(sdkerrors.ErrInvalidRequest, err.Error())

	case codes.Unauthenticated:
		return errorsmod.Wrap(sdkerrors.ErrUnauthorized, err.Error())

	default:
		return errorsmod.Wrap(sdkerrors.ErrUnknownRequest, err.Error())
	}
}

func checkNegativeHeight(height int64) error {
	if height < 0 {
		return errorsmod.Wrap(sdkerrors.ErrInvalidRequest, "cannot query with height < 0; please provide a valid height")
	}

	return nil
}

// CreateQueryContext creates a new sdk.Context for a query, taking as args
// the block height and whether the query needs a proof or not.
func (app *BaseApp) CreateQueryContext(height int64, prove bool) (sdk.Context, error) {
	return app.CreateQueryContextWithCheckHeader(height, prove, true)
}

// CreateQueryContextWithCheckHeader creates a new sdk.Context for a query, taking as args
// the block height, whether the query needs a proof or not, and whether to check the header or not.
func (app *BaseApp) CreateQueryContextWithCheckHeader(height int64, prove, checkHeader bool) (sdk.Context, error) {
	if err := checkNegativeHeight(height); err != nil {
		return sdk.Context{}, err
	}

	// use custom query multi-store if provided
	qms := app.qms
	if qms == nil {
		qms = app.cms.(storetypes.MultiStore)
	}

	lastBlockHeight := qms.LatestVersion()
	if lastBlockHeight == 0 {
		return sdk.Context{}, errorsmod.Wrapf(sdkerrors.ErrInvalidHeight, "%s is not ready; please wait for first block", app.Name())
	}

	if height > lastBlockHeight {
		return sdk.Context{},
			errorsmod.Wrap(
				sdkerrors.ErrInvalidHeight,
				"cannot query with height in the future; please provide a valid height",
			)
	}

	if height > 0 && height <= 1 && prove {
		return sdk.Context{},
			errorsmod.Wrap(
				sdkerrors.ErrInvalidRequest,
				"cannot query with proof when height <= 1; please provide a valid height",
			)
	}

	var header *cmtproto.Header
	isLatest := height == 0
	for _, state := range []*state{
		app.checkState,
		app.finalizeBlockState,
	} {
		if state != nil {
			// branch the commit multi-store for safety
			h := state.Context().BlockHeader()
			if isLatest {
				lastBlockHeight = qms.LatestVersion()
			}
			if !checkHeader || !isLatest || isLatest && h.Height == lastBlockHeight {
				header = &h
				break
			}
		}
	}

	if header == nil {
		return sdk.Context{},
			errorsmod.Wrapf(
				sdkerrors.ErrInvalidHeight,
				"header height in all state context is not latest height (%d)", lastBlockHeight,
			)
	}

	// when a client did not provide a query height, manually inject the latest
	if isLatest {
		height = lastBlockHeight
	}

	cacheMS, err := qms.CacheMultiStoreWithVersion(height)
	if err != nil {
		return sdk.Context{},
			errorsmod.Wrapf(
				sdkerrors.ErrNotFound,
				"failed to load state at height %d; %s (latest height: %d)", height, err, lastBlockHeight,
			)
	}

	// branch the commit multi-store for safety
<<<<<<< HEAD
	ctx := sdk.NewContext(cacheMS, true, app.logger).
		WithMinGasPrices(app.minGasPrices).
		WithGasMeter(storetypes.NewGasMeter(app.queryGasLimit)).
		WithHeaderInfo(coreheader.Info{
			ChainID: app.chainID,
			Height:  height,
		}).
		WithBlockHeader(*header).
=======
	header := app.checkState.Context().BlockHeader()
	ctx := sdk.NewContext(cacheMS, header, true, app.logger).
		WithMinGasPrices(app.minGasPrices).
		WithGasMeter(storetypes.NewGasMeter(app.queryGasLimit)).
		WithBlockHeader(header).
>>>>>>> 751e5ecb
		WithBlockHeight(height)

	if !isLatest {
		rms, ok := app.cms.(*rootmulti.Store)
		if ok {
			cInfo, err := rms.GetCommitInfo(height)
			if cInfo != nil && err == nil {
				ctx = ctx.WithHeaderInfo(coreheader.Info{Height: height, Time: cInfo.Timestamp})
			}
		}
	}
	return ctx, nil
}

// GetBlockRetentionHeight returns the height for which all blocks below this height
// are pruned from CometBFT. Given a commitment height and a non-zero local
// minRetainBlocks configuration, the retentionHeight is the smallest height that
// satisfies:
//
// - Unbonding (safety threshold) time: The block interval in which validators
// can be economically punished for misbehavior. Blocks in this interval must be
// auditable e.g. by the light client.
//
// - Logical store snapshot interval: The block interval at which the underlying
// logical store database is persisted to disk, e.g. every 10000 heights. Blocks
// since the last IAVL snapshot must be available for replay on application restart.
//
// - State sync snapshots: Blocks since the oldest available snapshot must be
// available for state sync nodes to catch up (oldest because a node may be
// restoring an old snapshot while a new snapshot was taken).
//
// - Local (minRetainBlocks) config: Archive nodes may want to retain more or
// all blocks, e.g. via a local config option min-retain-blocks. There may also
// be a need to vary retention for other nodes, e.g. sentry nodes which do not
// need historical blocks.
func (app *BaseApp) GetBlockRetentionHeight(commitHeight int64) int64 {
	// pruning is disabled if minRetainBlocks is zero
	if app.minRetainBlocks == 0 {
		return 0
	}

	minNonZero := func(x, y int64) int64 {
		switch {
		case x == 0:
			return y

		case y == 0:
			return x

		case x < y:
			return x

		default:
			return y
		}
	}

	// Define retentionHeight as the minimum value that satisfies all non-zero
	// constraints. All blocks below (commitHeight-retentionHeight) are pruned
	// from CometBFT.
	var retentionHeight int64

	// Define the number of blocks needed to protect against misbehaving validators
	// which allows light clients to operate safely. Note, we piggy back of the
	// evidence parameters instead of computing an estimated number of blocks based
	// on the unbonding period and block commitment time as the two should be
	// equivalent.
	cp := app.GetConsensusParams(app.finalizeBlockState.Context())
	if cp.Evidence != nil && cp.Evidence.MaxAgeNumBlocks > 0 {
		retentionHeight = commitHeight - cp.Evidence.MaxAgeNumBlocks
	}

	if app.snapshotManager != nil {
		snapshotRetentionHeights := app.snapshotManager.GetSnapshotBlockRetentionHeights()
		if snapshotRetentionHeights > 0 {
			retentionHeight = minNonZero(retentionHeight, commitHeight-snapshotRetentionHeights)
		}
	}

	v := commitHeight - int64(app.minRetainBlocks)
	retentionHeight = minNonZero(retentionHeight, v)

	if retentionHeight <= 0 {
		// prune nothing in the case of a non-positive height
		return 0
	}

	return retentionHeight
}

// toVoteInfo converts the new ExtendedVoteInfo to VoteInfo.
func toVoteInfo(votes []abci.ExtendedVoteInfo) []abci.VoteInfo {
	legacyVotes := make([]abci.VoteInfo, len(votes))
	for i, vote := range votes {
		legacyVotes[i] = abci.VoteInfo{
			Validator: abci.Validator{
				Address: vote.Validator.Address,
				Power:   vote.Validator.Power,
			},
			BlockIdFlag: vote.BlockIdFlag,
		}
	}

	return legacyVotes
}<|MERGE_RESOLUTION|>--- conflicted
+++ resolved
@@ -2,38 +2,17 @@
 
 import (
 	"context"
-<<<<<<< HEAD
-	"errors"
-=======
->>>>>>> 751e5ecb
 	"fmt"
 	"sort"
-	"strconv"
 	"strings"
 	"time"
 
-<<<<<<< HEAD
-	abcitypes "github.com/cometbft/cometbft/abci/types"
-	abci "github.com/cometbft/cometbft/api/cometbft/abci/v1"
-	cmtproto "github.com/cometbft/cometbft/api/cometbft/types/v1"
-	"github.com/cosmos/gogoproto/proto"
-	"google.golang.org/grpc/codes"
-	grpcstatus "google.golang.org/grpc/status"
-
-	corecomet "cosmossdk.io/core/comet"
-	coreheader "cosmossdk.io/core/header"
-	errorsmod "cosmossdk.io/errors"
-	"cosmossdk.io/store/rootmulti"
-	snapshottypes "cosmossdk.io/store/snapshots/types"
-	storetypes "cosmossdk.io/store/types"
-=======
 	"github.com/cockroachdb/errors"
 	abci "github.com/cometbft/cometbft/abci/types"
 	cmtproto "github.com/cometbft/cometbft/proto/tendermint/types"
 	"github.com/cosmos/gogoproto/proto"
 	"google.golang.org/grpc/codes"
 	grpcstatus "google.golang.org/grpc/status"
->>>>>>> 751e5ecb
 
 	coreheader "cosmossdk.io/core/header"
 	errorsmod "cosmossdk.io/errors"
@@ -57,9 +36,7 @@
 	QueryPathBroadcastTx = "/cosmos.tx.v1beta1.Service/BroadcastTx"
 )
 
-// InitChain implements the ABCI interface. It initializes the application's state
-// and sets up the initial validator set.
-func (app *BaseApp) InitChain(req *abci.InitChainRequest) (*abci.InitChainResponse, error) {
+func (app *BaseApp) InitChain(req *abci.RequestInitChain) (*abci.ResponseInitChain, error) {
 	if req.ChainId != app.chainID {
 		return nil, fmt.Errorf("invalid chain-id on InitChain; expected: %s, got: %s", app.chainID, req.ChainId)
 	}
@@ -119,7 +96,7 @@
 	}()
 
 	if app.initChainer == nil {
-		return &abci.InitChainResponse{}, nil
+		return &abci.ResponseInitChain{}, nil
 	}
 
 	// add block gas meter for any genesis transactions (allow infinite gas)
@@ -138,7 +115,8 @@
 			)
 		}
 
-		sort.Sort(abcitypes.ValidatorUpdates(req.Validators))
+		sort.Sort(abci.ValidatorUpdates(req.Validators))
+		sort.Sort(abci.ValidatorUpdates(res.Validators))
 
 		for i := range res.Validators {
 			if !proto.Equal(&res.Validators[i], &req.Validators[i]) {
@@ -149,36 +127,20 @@
 
 	// NOTE: We don't commit, but FinalizeBlock for block InitialHeight starts from
 	// this FinalizeBlockState.
-	return &abci.InitChainResponse{
+	return &abci.ResponseInitChain{
 		ConsensusParams: res.ConsensusParams,
 		Validators:      res.Validators,
 		AppHash:         app.LastCommitID().Hash,
 	}, nil
 }
 
-<<<<<<< HEAD
-// Info implements the ABCI interface. It returns information about the application.
-func (app *BaseApp) Info(_ *abci.InfoRequest) (*abci.InfoResponse, error) {
-=======
 func (app *BaseApp) Info(_ *abci.RequestInfo) (*abci.ResponseInfo, error) {
->>>>>>> 751e5ecb
 	lastCommitID := app.cms.LastCommitID()
-	appVersion := InitialAppVersion
-	if lastCommitID.Version > 0 {
-		ctx, err := app.CreateQueryContextWithCheckHeader(lastCommitID.Version, false, false)
-		if err != nil {
-			return nil, fmt.Errorf("failed creating query context: %w", err)
-		}
-		appVersion, err = app.AppVersion(ctx)
-		if err != nil {
-			return nil, fmt.Errorf("failed getting app version: %w", err)
-		}
-	}
-
-	return &abci.InfoResponse{
+
+	return &abci.ResponseInfo{
 		Data:             app.name,
 		Version:          app.version,
-		AppVersion:       appVersion,
+		AppVersion:       app.appVersion,
 		LastBlockHeight:  lastCommitID.Version,
 		LastBlockAppHash: lastCommitID.Hash,
 	}, nil
@@ -186,13 +148,13 @@
 
 // Query implements the ABCI interface. It delegates to CommitMultiStore if it
 // implements Queryable.
-func (app *BaseApp) Query(_ context.Context, req *abci.QueryRequest) (resp *abci.QueryResponse, err error) {
+func (app *BaseApp) Query(_ context.Context, req *abci.RequestQuery) (resp *abci.ResponseQuery, err error) {
 	// add panic recovery for all queries
 	//
 	// Ref: https://github.com/cosmos/cosmos-sdk/pull/8039
 	defer func() {
 		if r := recover(); r != nil {
-			resp = queryResult(errorsmod.Wrapf(sdkerrors.ErrPanic, "%v", r), app.trace)
+			resp = sdkerrors.QueryResult(errorsmod.Wrapf(sdkerrors.ErrPanic, "%v", r), app.trace)
 		}
 	}()
 
@@ -203,15 +165,10 @@
 
 	telemetry.IncrCounter(1, "query", "count")
 	telemetry.IncrCounter(1, "query", req.Path)
-<<<<<<< HEAD
-	start := telemetry.Now()
-	defer telemetry.MeasureSince(start, req.Path)
-=======
 	defer telemetry.MeasureSince(telemetry.Now(), req.Path)
->>>>>>> 751e5ecb
 
 	if req.Path == QueryPathBroadcastTx {
-		return queryResult(errorsmod.Wrap(sdkerrors.ErrInvalidRequest, "can't route a broadcast tx message"), app.trace), nil
+		return sdkerrors.QueryResult(errorsmod.Wrap(sdkerrors.ErrInvalidRequest, "can't route a broadcast tx message"), app.trace), nil
 	}
 
 	// handle gRPC routes first rather than calling splitPath because '/' characters
@@ -222,7 +179,7 @@
 
 	path := SplitABCIQueryPath(req.Path)
 	if len(path) == 0 {
-		return queryResult(errorsmod.Wrap(sdkerrors.ErrUnknownRequest, "no query path provided"), app.trace), nil
+		return sdkerrors.QueryResult(errorsmod.Wrap(sdkerrors.ErrUnknownRequest, "no query path provided"), app.trace), nil
 	}
 
 	switch path[0] {
@@ -237,15 +194,15 @@
 		resp = handleQueryP2P(app, path)
 
 	default:
-		resp = queryResult(errorsmod.Wrap(sdkerrors.ErrUnknownRequest, "unknown query path"), app.trace)
+		resp = sdkerrors.QueryResult(errorsmod.Wrap(sdkerrors.ErrUnknownRequest, "unknown query path"), app.trace)
 	}
 
 	return resp, nil
 }
 
 // ListSnapshots implements the ABCI interface. It delegates to app.snapshotManager if set.
-func (app *BaseApp) ListSnapshots(req *abci.ListSnapshotsRequest) (*abci.ListSnapshotsResponse, error) {
-	resp := &abci.ListSnapshotsResponse{Snapshots: []*abci.Snapshot{}}
+func (app *BaseApp) ListSnapshots(req *abci.RequestListSnapshots) (*abci.ResponseListSnapshots, error) {
+	resp := &abci.ResponseListSnapshots{Snapshots: []*abci.Snapshot{}}
 	if app.snapshotManager == nil {
 		return resp, nil
 	}
@@ -270,9 +227,9 @@
 }
 
 // LoadSnapshotChunk implements the ABCI interface. It delegates to app.snapshotManager if set.
-func (app *BaseApp) LoadSnapshotChunk(req *abci.LoadSnapshotChunkRequest) (*abci.LoadSnapshotChunkResponse, error) {
+func (app *BaseApp) LoadSnapshotChunk(req *abci.RequestLoadSnapshotChunk) (*abci.ResponseLoadSnapshotChunk, error) {
 	if app.snapshotManager == nil {
-		return &abci.LoadSnapshotChunkResponse{}, nil
+		return &abci.ResponseLoadSnapshotChunk{}, nil
 	}
 
 	chunk, err := app.snapshotManager.LoadChunk(req.Height, req.Format, req.Chunk)
@@ -287,34 +244,34 @@
 		return nil, err
 	}
 
-	return &abci.LoadSnapshotChunkResponse{Chunk: chunk}, nil
+	return &abci.ResponseLoadSnapshotChunk{Chunk: chunk}, nil
 }
 
 // OfferSnapshot implements the ABCI interface. It delegates to app.snapshotManager if set.
-func (app *BaseApp) OfferSnapshot(req *abci.OfferSnapshotRequest) (*abci.OfferSnapshotResponse, error) {
+func (app *BaseApp) OfferSnapshot(req *abci.RequestOfferSnapshot) (*abci.ResponseOfferSnapshot, error) {
 	if app.snapshotManager == nil {
 		app.logger.Error("snapshot manager not configured")
-		return &abci.OfferSnapshotResponse{Result: abci.OFFER_SNAPSHOT_RESULT_ABORT}, nil
+		return &abci.ResponseOfferSnapshot{Result: abci.ResponseOfferSnapshot_ABORT}, nil
 	}
 
 	if req.Snapshot == nil {
 		app.logger.Error("received nil snapshot")
-		return &abci.OfferSnapshotResponse{Result: abci.OFFER_SNAPSHOT_RESULT_REJECT}, nil
+		return &abci.ResponseOfferSnapshot{Result: abci.ResponseOfferSnapshot_REJECT}, nil
 	}
 
 	snapshot, err := snapshottypes.SnapshotFromABCI(req.Snapshot)
 	if err != nil {
 		app.logger.Error("failed to decode snapshot metadata", "err", err)
-		return &abci.OfferSnapshotResponse{Result: abci.OFFER_SNAPSHOT_RESULT_REJECT}, nil
+		return &abci.ResponseOfferSnapshot{Result: abci.ResponseOfferSnapshot_REJECT}, nil
 	}
 
 	err = app.snapshotManager.Restore(snapshot)
 	switch {
 	case err == nil:
-		return &abci.OfferSnapshotResponse{Result: abci.OFFER_SNAPSHOT_RESULT_ACCEPT}, nil
+		return &abci.ResponseOfferSnapshot{Result: abci.ResponseOfferSnapshot_ACCEPT}, nil
 
 	case errors.Is(err, snapshottypes.ErrUnknownFormat):
-		return &abci.OfferSnapshotResponse{Result: abci.OFFER_SNAPSHOT_RESULT_REJECT_FORMAT}, nil
+		return &abci.ResponseOfferSnapshot{Result: abci.ResponseOfferSnapshot_REJECT_FORMAT}, nil
 
 	case errors.Is(err, snapshottypes.ErrInvalidMetadata):
 		app.logger.Error(
@@ -323,13 +280,9 @@
 			"format", req.Snapshot.Format,
 			"err", err,
 		)
-		return &abci.OfferSnapshotResponse{Result: abci.OFFER_SNAPSHOT_RESULT_REJECT}, nil
+		return &abci.ResponseOfferSnapshot{Result: abci.ResponseOfferSnapshot_REJECT}, nil
 
 	default:
-		// CometBFT errors are defined here: https://github.com/cometbft/cometbft/blob/main/statesync/syncer.go
-		// It may happen that in case of a CometBFT error, such as a timeout (which occurs after two minutes),
-		// the process is aborted. This is done intentionally because deleting the database programmatically
-		// can lead to more complicated situations.
 		app.logger.Error(
 			"failed to restore snapshot",
 			"height", req.Snapshot.Height,
@@ -339,21 +292,21 @@
 
 		// We currently don't support resetting the IAVL stores and retrying a
 		// different snapshot, so we ask CometBFT to abort all snapshot restoration.
-		return &abci.OfferSnapshotResponse{Result: abci.OFFER_SNAPSHOT_RESULT_ABORT}, nil
+		return &abci.ResponseOfferSnapshot{Result: abci.ResponseOfferSnapshot_ABORT}, nil
 	}
 }
 
 // ApplySnapshotChunk implements the ABCI interface. It delegates to app.snapshotManager if set.
-func (app *BaseApp) ApplySnapshotChunk(req *abci.ApplySnapshotChunkRequest) (*abci.ApplySnapshotChunkResponse, error) {
+func (app *BaseApp) ApplySnapshotChunk(req *abci.RequestApplySnapshotChunk) (*abci.ResponseApplySnapshotChunk, error) {
 	if app.snapshotManager == nil {
 		app.logger.Error("snapshot manager not configured")
-		return &abci.ApplySnapshotChunkResponse{Result: abci.APPLY_SNAPSHOT_CHUNK_RESULT_ABORT}, nil
+		return &abci.ResponseApplySnapshotChunk{Result: abci.ResponseApplySnapshotChunk_ABORT}, nil
 	}
 
 	_, err := app.snapshotManager.RestoreChunk(req.Chunk)
 	switch {
 	case err == nil:
-		return &abci.ApplySnapshotChunkResponse{Result: abci.APPLY_SNAPSHOT_CHUNK_RESULT_ACCEPT}, nil
+		return &abci.ResponseApplySnapshotChunk{Result: abci.ResponseApplySnapshotChunk_ACCEPT}, nil
 
 	case errors.Is(err, snapshottypes.ErrChunkHashMismatch):
 		app.logger.Error(
@@ -362,15 +315,15 @@
 			"sender", req.Sender,
 			"err", err,
 		)
-		return &abci.ApplySnapshotChunkResponse{
-			Result:        abci.APPLY_SNAPSHOT_CHUNK_RESULT_RETRY,
+		return &abci.ResponseApplySnapshotChunk{
+			Result:        abci.ResponseApplySnapshotChunk_RETRY,
 			RefetchChunks: []uint32{req.Index},
 			RejectSenders: []string{req.Sender},
 		}, nil
 
 	default:
 		app.logger.Error("failed to restore snapshot", "err", err)
-		return &abci.ApplySnapshotChunkResponse{Result: abci.APPLY_SNAPSHOT_CHUNK_RESULT_ABORT}, nil
+		return &abci.ResponseApplySnapshotChunk{Result: abci.ResponseApplySnapshotChunk_ABORT}, nil
 	}
 }
 
@@ -380,41 +333,32 @@
 // internal CheckTx state if the AnteHandler passes. Otherwise, the ResponseCheckTx
 // will contain relevant error information. Regardless of tx execution outcome,
 // the ResponseCheckTx will contain relevant gas execution context.
-func (app *BaseApp) CheckTx(req *abci.CheckTxRequest) (*abci.CheckTxResponse, error) {
+func (app *BaseApp) CheckTx(req *abci.RequestCheckTx) (*abci.ResponseCheckTx, error) {
 	var mode execMode
 
 	switch {
-	case req.Type == abci.CHECK_TX_TYPE_CHECK:
+	case req.Type == abci.CheckTxType_New:
 		mode = execModeCheck
 
-	case req.Type == abci.CHECK_TX_TYPE_RECHECK:
+	case req.Type == abci.CheckTxType_Recheck:
 		mode = execModeReCheck
 
 	default:
 		return nil, fmt.Errorf("unknown RequestCheckTx type: %s", req.Type)
 	}
 
-	if app.checkTxHandler == nil {
-		gInfo, result, anteEvents, err := app.runTx(mode, req.Tx, nil)
-		if err != nil {
-			return responseCheckTxWithEvents(err, gInfo.GasWanted, gInfo.GasUsed, anteEvents, app.trace), nil
-		}
-
-		return &abci.CheckTxResponse{
-			GasWanted: int64(gInfo.GasWanted), // TODO: Should type accept unsigned ints?
-			GasUsed:   int64(gInfo.GasUsed),   // TODO: Should type accept unsigned ints?
-			Log:       result.Log,
-			Data:      result.Data,
-			Events:    sdk.MarkEventsToIndex(result.Events, app.indexEvents),
-		}, nil
-	}
-
-	// Create wrapper to avoid users overriding the execution mode
-	runTx := func(txBytes []byte, tx sdk.Tx) (gInfo sdk.GasInfo, result *sdk.Result, anteEvents []abci.Event, err error) {
-		return app.runTx(mode, txBytes, tx)
-	}
-
-	return app.checkTxHandler(runTx, req)
+	gInfo, result, anteEvents, err := app.runTx(mode, req.Tx)
+	if err != nil {
+		return sdkerrors.ResponseCheckTxWithEvents(err, gInfo.GasWanted, gInfo.GasUsed, anteEvents, app.trace), nil
+	}
+
+	return &abci.ResponseCheckTx{
+		GasWanted: int64(gInfo.GasWanted), // TODO: Should type accept unsigned ints?
+		GasUsed:   int64(gInfo.GasUsed),   // TODO: Should type accept unsigned ints?
+		Log:       result.Log,
+		Data:      result.Data,
+		Events:    sdk.MarkEventsToIndex(result.Events, app.indexEvents),
+	}, nil
 }
 
 // PrepareProposal implements the PrepareProposal ABCI method and returns a
@@ -430,7 +374,7 @@
 //
 // Ref: https://github.com/cosmos/cosmos-sdk/blob/main/docs/architecture/adr-060-abci-1.0.md
 // Ref: https://github.com/cometbft/cometbft/blob/main/spec/abci/abci%2B%2B_basic_concepts.md
-func (app *BaseApp) PrepareProposal(req *abci.PrepareProposalRequest) (resp *abci.PrepareProposalResponse, err error) {
+func (app *BaseApp) PrepareProposal(req *abci.RequestPrepareProposal) (resp *abci.ResponsePrepareProposal, err error) {
 	if app.prepareProposal == nil {
 		return nil, errors.New("PrepareProposal handler not set")
 	}
@@ -457,18 +401,10 @@
 	app.prepareProposalState.SetContext(app.getContextForProposal(app.prepareProposalState.Context(), req.Height).
 		WithVoteInfos(toVoteInfo(req.LocalLastCommit.Votes)). // this is a set of votes that are not finalized yet, wait for commit
 		WithBlockHeight(req.Height).
+		WithBlockTime(req.Time).
 		WithProposer(req.ProposerAddress).
 		WithExecMode(sdk.ExecModePrepareProposal).
-<<<<<<< HEAD
-		WithCometInfo(corecomet.Info{
-			Evidence:        sdk.ToSDKEvidence(req.Misbehavior),
-			ValidatorsHash:  req.NextValidatorsHash,
-			ProposerAddress: req.ProposerAddress,
-			LastCommit:      sdk.ToSDKExtendedCommitInfo(req.LocalLastCommit),
-		}).
-=======
 		WithCometInfo(prepareProposalInfo{req}).
->>>>>>> 751e5ecb
 		WithHeaderInfo(coreheader.Info{
 			ChainID: app.chainID,
 			Height:  req.Height,
@@ -488,22 +424,14 @@
 				"panic", err,
 			)
 
-<<<<<<< HEAD
-			resp = &abci.PrepareProposalResponse{Txs: req.Txs}
-=======
 			resp = &abci.ResponsePrepareProposal{Txs: req.Txs}
->>>>>>> 751e5ecb
 		}
 	}()
 
 	resp, err = app.prepareProposal(app.prepareProposalState.Context(), req)
 	if err != nil {
 		app.logger.Error("failed to prepare proposal", "height", req.Height, "time", req.Time, "err", err)
-<<<<<<< HEAD
-		return &abci.PrepareProposalResponse{Txs: req.Txs}, nil
-=======
 		return &abci.ResponsePrepareProposal{Txs: req.Txs}, nil
->>>>>>> 751e5ecb
 	}
 
 	return resp, nil
@@ -524,7 +452,7 @@
 //
 // Ref: https://github.com/cosmos/cosmos-sdk/blob/main/docs/architecture/adr-060-abci-1.0.md
 // Ref: https://github.com/cometbft/cometbft/blob/main/spec/abci/abci%2B%2B_basic_concepts.md
-func (app *BaseApp) ProcessProposal(req *abci.ProcessProposalRequest) (resp *abci.ProcessProposalResponse, err error) {
+func (app *BaseApp) ProcessProposal(req *abci.RequestProcessProposal) (resp *abci.ResponseProcessProposal, err error) {
 	if app.processProposal == nil {
 		return nil, errors.New("ProcessProposal handler not set")
 	}
@@ -561,19 +489,10 @@
 	app.processProposalState.SetContext(app.getContextForProposal(app.processProposalState.Context(), req.Height).
 		WithVoteInfos(req.ProposedLastCommit.Votes). // this is a set of votes that are not finalized yet, wait for commit
 		WithBlockHeight(req.Height).
+		WithBlockTime(req.Time).
 		WithHeaderHash(req.Hash).
 		WithProposer(req.ProposerAddress).
-<<<<<<< HEAD
-		WithCometInfo(corecomet.Info{
-			ProposerAddress: req.ProposerAddress,
-			ValidatorsHash:  req.NextValidatorsHash,
-			Evidence:        sdk.ToSDKEvidence(req.Misbehavior),
-			LastCommit:      sdk.ToSDKCommitInfo(req.ProposedLastCommit),
-		},
-		).
-=======
 		WithCometInfo(cometInfo{ProposerAddress: req.ProposerAddress, ValidatorsHash: req.NextValidatorsHash, Misbehavior: req.Misbehavior, LastCommit: req.ProposedLastCommit}).
->>>>>>> 751e5ecb
 		WithExecMode(sdk.ExecModeProcessProposal).
 		WithHeaderInfo(coreheader.Info{
 			ChainID: app.chainID,
@@ -594,31 +513,14 @@
 				"hash", fmt.Sprintf("%X", req.Hash),
 				"panic", err,
 			)
-			resp = &abci.ProcessProposalResponse{Status: abci.PROCESS_PROPOSAL_STATUS_REJECT}
+			resp = &abci.ResponseProcessProposal{Status: abci.ResponseProcessProposal_REJECT}
 		}
 	}()
 
 	resp, err = app.processProposal(app.processProposalState.Context(), req)
 	if err != nil {
 		app.logger.Error("failed to process proposal", "height", req.Height, "time", req.Time, "hash", fmt.Sprintf("%X", req.Hash), "err", err)
-<<<<<<< HEAD
-		return &abci.ProcessProposalResponse{Status: abci.PROCESS_PROPOSAL_STATUS_REJECT}, nil
-	}
-
-	// Only execute optimistic execution if the proposal is accepted, OE is
-	// enabled and the block height is greater than the initial height. During
-	// the first block we'll be carrying state from InitChain, so it would be
-	// impossible for us to easily revert.
-	// After the first block has been processed, the next blocks will get executed
-	// optimistically, so that when the ABCI client calls `FinalizeBlock` the app
-	// can have a response ready.
-	if resp.Status == abci.PROCESS_PROPOSAL_STATUS_ACCEPT &&
-		app.optimisticExec.Enabled() &&
-		req.Height > app.initialHeight {
-		app.optimisticExec.Execute(req)
-=======
 		return &abci.ResponseProcessProposal{Status: abci.ResponseProcessProposal_REJECT}, nil
->>>>>>> 751e5ecb
 	}
 
 	// Only execute optimistic execution if the proposal is accepted, OE is
@@ -646,7 +548,7 @@
 // Agreed upon vote extensions are made available to the proposer of the next
 // height and are committed in the subsequent height, i.e. H+2. An error is
 // returned if vote extensions are not enabled or if extendVote fails or panics.
-func (app *BaseApp) ExtendVote(_ context.Context, req *abci.ExtendVoteRequest) (resp *abci.ExtendVoteResponse, err error) {
+func (app *BaseApp) ExtendVote(_ context.Context, req *abci.RequestExtendVote) (resp *abci.ResponseExtendVote, err error) {
 	// Always reset state given that ExtendVote and VerifyVoteExtension can timeout
 	// and be called again in a subsequent round.
 	var ctx sdk.Context
@@ -657,14 +559,9 @@
 	if req.Height == app.initialHeight {
 		ctx, _ = app.finalizeBlockState.Context().CacheContext()
 	} else {
-<<<<<<< HEAD
-		ms := app.cms.CacheMultiStore()
-		ctx = sdk.NewContext(ms, false, app.logger).WithStreamingManager(app.streamingManager).WithChainID(app.chainID).WithBlockHeight(req.Height)
-=======
 		emptyHeader := cmtproto.Header{ChainID: app.chainID, Height: req.Height}
 		ms := app.cms.CacheMultiStore()
 		ctx = sdk.NewContext(ms, emptyHeader, false, app.logger).WithStreamingManager(app.streamingManager)
->>>>>>> 751e5ecb
 	}
 
 	if app.extendVote == nil {
@@ -679,19 +576,9 @@
 	// greater than VoteExtensionsEnableHeight. This defers from the check done
 	// in ValidateVoteExtensions and PrepareProposal in which we'll check for
 	// vote extensions on VoteExtensionsEnableHeight+1.
-<<<<<<< HEAD
-	extsEnabled := cp.Feature != nil && req.Height >= cp.Feature.VoteExtensionsEnableHeight.Value && cp.Feature.VoteExtensionsEnableHeight.Value != 0
-	if !extsEnabled {
-		// check abci params
-		extsEnabled = cp.Abci != nil && req.Height >= cp.Abci.VoteExtensionsEnableHeight && cp.Abci.VoteExtensionsEnableHeight != 0
-		if !extsEnabled {
-			return nil, fmt.Errorf("vote extensions are not enabled; unexpected call to ExtendVote at height %d", req.Height)
-		}
-=======
 	extsEnabled := cp.Abci != nil && req.Height >= cp.Abci.VoteExtensionsEnableHeight && cp.Abci.VoteExtensionsEnableHeight != 0
 	if !extsEnabled {
 		return nil, fmt.Errorf("vote extensions are not enabled; unexpected call to ExtendVote at height %d", req.Height)
->>>>>>> 751e5ecb
 	}
 
 	ctx = ctx.
@@ -722,11 +609,7 @@
 	resp, err = app.extendVote(ctx, req)
 	if err != nil {
 		app.logger.Error("failed to extend vote", "height", req.Height, "hash", fmt.Sprintf("%X", req.Hash), "err", err)
-<<<<<<< HEAD
-		return &abci.ExtendVoteResponse{VoteExtension: []byte{}}, nil
-=======
 		return &abci.ResponseExtendVote{VoteExtension: []byte{}}, nil
->>>>>>> 751e5ecb
 	}
 
 	return resp, err
@@ -738,9 +621,7 @@
 // logic in verifying a vote extension from another validator during the pre-commit
 // phase. The response MUST be deterministic. An error is returned if vote
 // extensions are not enabled or if verifyVoteExt fails or panics.
-// We highly recommend a size validation due to performance degradation,
-// see more here https://docs.cometbft.com/v1.0/references/qa/cometbft-qa-38#vote-extensions-testbed
-func (app *BaseApp) VerifyVoteExtension(req *abci.VerifyVoteExtensionRequest) (resp *abci.VerifyVoteExtensionResponse, err error) {
+func (app *BaseApp) VerifyVoteExtension(req *abci.RequestVerifyVoteExtension) (resp *abci.ResponseVerifyVoteExtension, err error) {
 	if app.verifyVoteExt == nil {
 		return nil, errors.New("application VerifyVoteExtension handler not set")
 	}
@@ -753,14 +634,9 @@
 	if req.Height == app.initialHeight {
 		ctx, _ = app.finalizeBlockState.Context().CacheContext()
 	} else {
-<<<<<<< HEAD
-		ms := app.cms.CacheMultiStore()
-		ctx = sdk.NewContext(ms, false, app.logger).WithStreamingManager(app.streamingManager).WithChainID(app.chainID).WithBlockHeight(req.Height)
-=======
 		emptyHeader := cmtproto.Header{ChainID: app.chainID, Height: req.Height}
 		ms := app.cms.CacheMultiStore()
 		ctx = sdk.NewContext(ms, emptyHeader, false, app.logger).WithStreamingManager(app.streamingManager)
->>>>>>> 751e5ecb
 	}
 
 	// If vote extensions are not enabled, as a safety precaution, we return an
@@ -769,19 +645,9 @@
 
 	// Note: we verify votes extensions on VoteExtensionsEnableHeight+1. Check
 	// comment in ExtendVote and ValidateVoteExtensions for more details.
-<<<<<<< HEAD
-	extsEnabled := cp.Feature.VoteExtensionsEnableHeight != nil && req.Height >= cp.Feature.VoteExtensionsEnableHeight.Value && cp.Feature.VoteExtensionsEnableHeight.Value != 0
-	if !extsEnabled {
-		// check abci params
-		extsEnabled = cp.Abci != nil && req.Height >= cp.Abci.VoteExtensionsEnableHeight && cp.Abci.VoteExtensionsEnableHeight != 0
-		if !extsEnabled {
-			return nil, fmt.Errorf("vote extensions are not enabled; unexpected call to VerifyVoteExtension at height %d", req.Height)
-		}
-=======
 	extsEnabled := cp.Abci != nil && req.Height >= cp.Abci.VoteExtensionsEnableHeight && cp.Abci.VoteExtensionsEnableHeight != 0
 	if !extsEnabled {
 		return nil, fmt.Errorf("vote extensions are not enabled; unexpected call to VerifyVoteExtension at height %d", req.Height)
->>>>>>> 751e5ecb
 	}
 
 	// add a deferred recover handler in case verifyVoteExt panics
@@ -813,11 +679,7 @@
 	resp, err = app.verifyVoteExt(ctx, req)
 	if err != nil {
 		app.logger.Error("failed to verify vote extension", "height", req.Height, "err", err)
-<<<<<<< HEAD
-		return &abci.VerifyVoteExtensionResponse{Status: abci.VERIFY_VOTE_EXTENSION_STATUS_REJECT}, nil
-=======
 		return &abci.ResponseVerifyVoteExtension{Status: abci.ResponseVerifyVoteExtension_REJECT}, nil
->>>>>>> 751e5ecb
 	}
 
 	return resp, err
@@ -827,11 +689,7 @@
 // Execution flow or by the FinalizeBlock ABCI method. The context received is
 // only used to handle early cancellation, for anything related to state app.finalizeBlockState.Context()
 // must be used.
-<<<<<<< HEAD
-func (app *BaseApp) internalFinalizeBlock(ctx context.Context, req *abci.FinalizeBlockRequest) (*abci.FinalizeBlockResponse, error) {
-=======
 func (app *BaseApp) internalFinalizeBlock(ctx context.Context, req *abci.RequestFinalizeBlock) (*abci.ResponseFinalizeBlock, error) {
->>>>>>> 751e5ecb
 	var events []abci.Event
 
 	if err := app.checkHalt(req.Height, req.Time); err != nil {
@@ -878,19 +736,11 @@
 		WithConsensusParams(app.GetConsensusParams(app.finalizeBlockState.Context())).
 		WithVoteInfos(req.DecidedLastCommit.Votes).
 		WithExecMode(sdk.ExecModeFinalize).
-<<<<<<< HEAD
-		WithCometInfo(corecomet.Info{
-			Evidence:        sdk.ToSDKEvidence(req.Misbehavior),
-			ValidatorsHash:  req.NextValidatorsHash,
-			ProposerAddress: req.ProposerAddress,
-			LastCommit:      sdk.ToSDKCommitInfo(req.DecidedLastCommit),
-=======
 		WithCometInfo(cometInfo{
 			Misbehavior:     req.Misbehavior,
 			ValidatorsHash:  req.NextValidatorsHash,
 			ProposerAddress: req.ProposerAddress,
 			LastCommit:      req.DecidedLastCommit,
->>>>>>> 751e5ecb
 		}))
 
 	// GasMeter must be set after we get a context with updated consensus params.
@@ -907,10 +757,7 @@
 	if err != nil {
 		return nil, err
 	}
-<<<<<<< HEAD
-=======
-
->>>>>>> 751e5ecb
+
 	events = append(events, preblockEvents...)
 
 	beginBlock, err := app.beginBlock(req)
@@ -939,11 +786,6 @@
 	// NOTE: Not all raw transactions may adhere to the sdk.Tx interface, e.g.
 	// vote extensions, so skip those.
 	txResults := make([]*abci.ExecTxResult, 0, len(req.Txs))
-<<<<<<< HEAD
-	for txIndex, rawTx := range req.Txs {
-
-		response := app.deliverTx(rawTx)
-=======
 	for _, rawTx := range req.Txs {
 		var response *abci.ExecTxResult
 
@@ -961,7 +803,6 @@
 				false,
 			)
 		}
->>>>>>> 751e5ecb
 
 		// check after every tx if we should abort
 		select {
@@ -969,15 +810,6 @@
 			return nil, ctx.Err()
 		default:
 			// continue
-<<<<<<< HEAD
-		}
-
-		// append the tx index to the response.Events
-		for i, event := range response.Events {
-			response.Events[i].Attributes = append(event.Attributes,
-				abci.EventAttribute{Key: "tx_index", Value: strconv.Itoa(txIndex)})
-=======
->>>>>>> 751e5ecb
 		}
 
 		txResults = append(txResults, response)
@@ -1003,7 +835,7 @@
 	events = append(events, endBlock.Events...)
 	cp := app.GetConsensusParams(app.finalizeBlockState.Context())
 
-	return &abci.FinalizeBlockResponse{
+	return &abci.ResponseFinalizeBlock{
 		Events:                events,
 		TxResults:             txResults,
 		ValidatorUpdates:      endBlock.ValidatorUpdates,
@@ -1021,11 +853,7 @@
 // skipped. This is to support compatibility with proposers injecting vote
 // extensions into the proposal, which should not themselves be executed in cases
 // where they adhere to the sdk.Tx interface.
-<<<<<<< HEAD
-func (app *BaseApp) FinalizeBlock(req *abci.FinalizeBlockRequest) (res *abci.FinalizeBlockResponse, err error) {
-=======
 func (app *BaseApp) FinalizeBlock(req *abci.RequestFinalizeBlock) (res *abci.ResponseFinalizeBlock, err error) {
->>>>>>> 751e5ecb
 	defer func() {
 		// call the streaming service hooks with the FinalizeBlock messages
 		for _, streamingListener := range app.streamingManager.ABCIListeners {
@@ -1064,11 +892,7 @@
 	return res, err
 }
 
-<<<<<<< HEAD
-// checkHalt checks if height or time exceeds halt-height or halt-time respectively.
-=======
 // checkHalt checkes if height or time exceeds halt-height or halt-time respectively.
->>>>>>> 751e5ecb
 func (app *BaseApp) checkHalt(height int64, time time.Time) error {
 	var halt bool
 	switch {
@@ -1093,11 +917,7 @@
 // defined in config, Commit will execute a deferred function call to check
 // against that height and gracefully halt if it matches the latest committed
 // height.
-<<<<<<< HEAD
-func (app *BaseApp) Commit() (*abci.CommitResponse, error) {
-=======
 func (app *BaseApp) Commit() (*abci.ResponseCommit, error) {
->>>>>>> 751e5ecb
 	header := app.finalizeBlockState.Context().BlockHeader()
 	retainHeight := app.GetBlockRetentionHeight(header.Height)
 
@@ -1112,7 +932,7 @@
 
 	app.cms.Commit()
 
-	resp := &abci.CommitResponse{
+	resp := &abci.ResponseCommit{
 		RetainHeight: retainHeight,
 	}
 
@@ -1165,11 +985,7 @@
 	return commitHash
 }
 
-<<<<<<< HEAD
-func handleQueryApp(app *BaseApp, path []string, req *abci.QueryRequest) *abci.QueryResponse {
-=======
 func handleQueryApp(app *BaseApp, path []string, req *abci.RequestQuery) *abci.ResponseQuery {
->>>>>>> 751e5ecb
 	if len(path) >= 2 {
 		switch path[1] {
 		case "simulate":
@@ -1177,7 +993,7 @@
 
 			gInfo, res, err := app.Simulate(txBytes)
 			if err != nil {
-				return queryResult(errorsmod.Wrap(err, "failed to simulate tx"), app.trace)
+				return sdkerrors.QueryResult(errorsmod.Wrap(err, "failed to simulate tx"), app.trace)
 			}
 
 			simRes := &sdk.SimulationResponse{
@@ -1187,45 +1003,45 @@
 
 			bz, err := codec.ProtoMarshalJSON(simRes, app.interfaceRegistry)
 			if err != nil {
-				return queryResult(errorsmod.Wrap(err, "failed to JSON encode simulation response"), app.trace)
+				return sdkerrors.QueryResult(errorsmod.Wrap(err, "failed to JSON encode simulation response"), app.trace)
 			}
 
-			return &abci.QueryResponse{
+			return &abci.ResponseQuery{
 				Codespace: sdkerrors.RootCodespace,
 				Height:    req.Height,
 				Value:     bz,
 			}
 
 		case "version":
-			return &abci.QueryResponse{
+			return &abci.ResponseQuery{
 				Codespace: sdkerrors.RootCodespace,
 				Height:    req.Height,
 				Value:     []byte(app.version),
 			}
 
 		default:
-			return queryResult(errorsmod.Wrapf(sdkerrors.ErrUnknownRequest, "unknown query: %s", path), app.trace)
-		}
-	}
-
-	return queryResult(
+			return sdkerrors.QueryResult(errorsmod.Wrapf(sdkerrors.ErrUnknownRequest, "unknown query: %s", path), app.trace)
+		}
+	}
+
+	return sdkerrors.QueryResult(
 		errorsmod.Wrap(
 			sdkerrors.ErrUnknownRequest,
 			"expected second parameter to be either 'simulate' or 'version', neither was present",
 		), app.trace)
 }
 
-func handleQueryStore(app *BaseApp, path []string, req abci.QueryRequest) *abci.QueryResponse {
+func handleQueryStore(app *BaseApp, path []string, req abci.RequestQuery) *abci.ResponseQuery {
 	// "/store" prefix for store queries
 	queryable, ok := app.cms.(storetypes.Queryable)
 	if !ok {
-		return queryResult(errorsmod.Wrap(sdkerrors.ErrUnknownRequest, "multi-store does not support queries"), app.trace)
+		return sdkerrors.QueryResult(errorsmod.Wrap(sdkerrors.ErrUnknownRequest, "multi-store does not support queries"), app.trace)
 	}
 
 	req.Path = "/" + strings.Join(path[1:], "/")
 
 	if req.Height <= 1 && req.Prove {
-		return queryResult(
+		return sdkerrors.QueryResult(
 			errorsmod.Wrap(
 				sdkerrors.ErrInvalidRequest,
 				"cannot query with proof when height <= 1; please provide a valid height",
@@ -1235,22 +1051,22 @@
 	sdkReq := storetypes.RequestQuery(req)
 	resp, err := queryable.Query(&sdkReq)
 	if err != nil {
-		return queryResult(err, app.trace)
+		return sdkerrors.QueryResult(err, app.trace)
 	}
 	resp.Height = req.Height
 
-	abciResp := abci.QueryResponse(*resp)
+	abciResp := abci.ResponseQuery(*resp)
 
 	return &abciResp
 }
 
-func handleQueryP2P(app *BaseApp, path []string) *abci.QueryResponse {
+func handleQueryP2P(app *BaseApp, path []string) *abci.ResponseQuery {
 	// "/p2p" prefix for p2p queries
 	if len(path) < 4 {
-		return queryResult(errorsmod.Wrap(sdkerrors.ErrUnknownRequest, "path should be p2p filter <addr|id> <parameter>"), app.trace)
-	}
-
-	var resp *abci.QueryResponse
+		return sdkerrors.QueryResult(errorsmod.Wrap(sdkerrors.ErrUnknownRequest, "path should be p2p filter <addr|id> <parameter>"), app.trace)
+	}
+
+	var resp *abci.ResponseQuery
 
 	cmd, typ, arg := path[1], path[2], path[3]
 	switch cmd {
@@ -1264,7 +1080,7 @@
 		}
 
 	default:
-		resp = queryResult(errorsmod.Wrap(sdkerrors.ErrUnknownRequest, "expected second parameter to be 'filter'"), app.trace)
+		resp = sdkerrors.QueryResult(errorsmod.Wrap(sdkerrors.ErrUnknownRequest, "expected second parameter to be 'filter'"), app.trace)
 	}
 
 	return resp
@@ -1285,21 +1101,21 @@
 }
 
 // FilterPeerByAddrPort filters peers by address/port.
-func (app *BaseApp) FilterPeerByAddrPort(info string) *abci.QueryResponse {
+func (app *BaseApp) FilterPeerByAddrPort(info string) *abci.ResponseQuery {
 	if app.addrPeerFilter != nil {
 		return app.addrPeerFilter(info)
 	}
 
-	return &abci.QueryResponse{}
+	return &abci.ResponseQuery{}
 }
 
 // FilterPeerByID filters peers by node ID.
-func (app *BaseApp) FilterPeerByID(info string) *abci.QueryResponse {
+func (app *BaseApp) FilterPeerByID(info string) *abci.ResponseQuery {
 	if app.idPeerFilter != nil {
 		return app.idPeerFilter(info)
 	}
 
-	return &abci.QueryResponse{}
+	return &abci.ResponseQuery{}
 }
 
 // getContextForProposal returns the correct Context for PrepareProposal and
@@ -1310,26 +1126,22 @@
 		ctx, _ = app.finalizeBlockState.Context().CacheContext()
 
 		// clear all context data set during InitChain to avoid inconsistent behavior
-<<<<<<< HEAD
-		ctx = ctx.WithHeaderInfo(coreheader.Info{}).WithBlockHeader(cmtproto.Header{})
-=======
 		ctx = ctx.WithBlockHeader(cmtproto.Header{}).WithHeaderInfo(coreheader.Info{})
->>>>>>> 751e5ecb
 		return ctx
 	}
 
 	return ctx
 }
 
-func (app *BaseApp) handleQueryGRPC(handler GRPCQueryHandler, req *abci.QueryRequest) *abci.QueryResponse {
+func (app *BaseApp) handleQueryGRPC(handler GRPCQueryHandler, req *abci.RequestQuery) *abci.ResponseQuery {
 	ctx, err := app.CreateQueryContext(req.Height, req.Prove)
 	if err != nil {
-		return queryResult(err, app.trace)
+		return sdkerrors.QueryResult(err, app.trace)
 	}
 
 	resp, err := handler(ctx, req)
 	if err != nil {
-		resp = queryResult(gRPCErrorToSDKError(err), app.trace)
+		resp = sdkerrors.QueryResult(gRPCErrorToSDKError(err), app.trace)
 		resp.Height = req.Height
 		return resp
 	}
@@ -1369,15 +1181,9 @@
 	return nil
 }
 
-// CreateQueryContext creates a new sdk.Context for a query, taking as args
+// createQueryContext creates a new sdk.Context for a query, taking as args
 // the block height and whether the query needs a proof or not.
 func (app *BaseApp) CreateQueryContext(height int64, prove bool) (sdk.Context, error) {
-	return app.CreateQueryContextWithCheckHeader(height, prove, true)
-}
-
-// CreateQueryContextWithCheckHeader creates a new sdk.Context for a query, taking as args
-// the block height, whether the query needs a proof or not, and whether to check the header or not.
-func (app *BaseApp) CreateQueryContextWithCheckHeader(height int64, prove, checkHeader bool) (sdk.Context, error) {
 	if err := checkNegativeHeight(height); err != nil {
 		return sdk.Context{}, err
 	}
@@ -1401,7 +1207,12 @@
 			)
 	}
 
-	if height > 0 && height <= 1 && prove {
+	// when a client did not provide a query height, manually inject the latest
+	if height == 0 {
+		height = lastBlockHeight
+	}
+
+	if height <= 1 && prove {
 		return sdk.Context{},
 			errorsmod.Wrap(
 				sdkerrors.ErrInvalidRequest,
@@ -1409,75 +1220,33 @@
 			)
 	}
 
-	var header *cmtproto.Header
-	isLatest := height == 0
-	for _, state := range []*state{
-		app.checkState,
-		app.finalizeBlockState,
-	} {
-		if state != nil {
-			// branch the commit multi-store for safety
-			h := state.Context().BlockHeader()
-			if isLatest {
-				lastBlockHeight = qms.LatestVersion()
-			}
-			if !checkHeader || !isLatest || isLatest && h.Height == lastBlockHeight {
-				header = &h
-				break
-			}
-		}
-	}
-
-	if header == nil {
+	cacheMS, err := qms.CacheMultiStoreWithVersion(height)
+	if err != nil {
 		return sdk.Context{},
 			errorsmod.Wrapf(
-				sdkerrors.ErrInvalidHeight,
-				"header height in all state context is not latest height (%d)", lastBlockHeight,
-			)
-	}
-
-	// when a client did not provide a query height, manually inject the latest
-	if isLatest {
-		height = lastBlockHeight
-	}
-
-	cacheMS, err := qms.CacheMultiStoreWithVersion(height)
-	if err != nil {
-		return sdk.Context{},
-			errorsmod.Wrapf(
-				sdkerrors.ErrNotFound,
+				sdkerrors.ErrInvalidRequest,
 				"failed to load state at height %d; %s (latest height: %d)", height, err, lastBlockHeight,
 			)
 	}
 
 	// branch the commit multi-store for safety
-<<<<<<< HEAD
-	ctx := sdk.NewContext(cacheMS, true, app.logger).
-		WithMinGasPrices(app.minGasPrices).
-		WithGasMeter(storetypes.NewGasMeter(app.queryGasLimit)).
-		WithHeaderInfo(coreheader.Info{
-			ChainID: app.chainID,
-			Height:  height,
-		}).
-		WithBlockHeader(*header).
-=======
 	header := app.checkState.Context().BlockHeader()
 	ctx := sdk.NewContext(cacheMS, header, true, app.logger).
 		WithMinGasPrices(app.minGasPrices).
 		WithGasMeter(storetypes.NewGasMeter(app.queryGasLimit)).
 		WithBlockHeader(header).
->>>>>>> 751e5ecb
 		WithBlockHeight(height)
 
-	if !isLatest {
+	if height != lastBlockHeight {
 		rms, ok := app.cms.(*rootmulti.Store)
 		if ok {
 			cInfo, err := rms.GetCommitInfo(height)
 			if cInfo != nil && err == nil {
-				ctx = ctx.WithHeaderInfo(coreheader.Info{Height: height, Time: cInfo.Timestamp})
+				ctx = ctx.WithBlockTime(cInfo.Timestamp)
 			}
 		}
 	}
+
 	return ctx, nil
 }
 
