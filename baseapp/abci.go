--- conflicted
+++ resolved
@@ -439,11 +439,7 @@
 
 	path := splitPath(req.Path)
 	if len(path) == 0 {
-<<<<<<< HEAD
-		return sdkerrors.QueryResult(sdkerrors.Wrap(sdkerrors.ErrUnknownRequest, "no query path provided"))
-=======
-		sdkerrors.QueryResultWithDebug(sdkerrors.Wrap(sdkerrors.ErrUnknownRequest, "no query path provided"), app.trace)
->>>>>>> a2761bdc
+		return sdkerrors.QueryResultWithDebug(sdkerrors.Wrap(sdkerrors.ErrUnknownRequest, "no query path provided"), app.trace)
 	}
 
 	switch path[0] {
@@ -651,22 +647,8 @@
 			)
 	}
 
-	// when a client did not provide a query height, manually inject the latest
-	lastHeight := app.LastBlockHeight()
 	if height == 0 {
-<<<<<<< HEAD
-		height = lastHeight
-	}
-	if height > lastHeight {
-		return sdk.Context{}, sdkerrors.Wrapf(
-			sdkerrors.ErrInvalidRequest,
-			"cannot query with height %d; last height is %d",
-			height,
-			lastHeight,
-		)
-=======
 		height = lastBlockHeight
->>>>>>> a2761bdc
 	}
 
 	if height <= 1 && prove {
