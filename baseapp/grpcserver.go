--- conflicted
+++ resolved
@@ -2,7 +2,6 @@
 
 import (
 	"context"
-	"fmt"
 	"strconv"
 
 	gogogrpc "github.com/cosmos/gogoproto/grpc"
@@ -14,10 +13,6 @@
 	"google.golang.org/grpc/status"
 
 	errorsmod "cosmossdk.io/errors"
-<<<<<<< HEAD
-	storetypes "cosmossdk.io/store/types"
-=======
->>>>>>> 751e5ecb
 
 	sdk "github.com/cosmos/cosmos-sdk/types"
 	sdkerrors "github.com/cosmos/cosmos-sdk/types/errors"
@@ -69,20 +64,6 @@
 			app.logger.Error("failed to set gRPC header", "err", err)
 		}
 
-		app.logger.Debug("gRPC query received of type: " + fmt.Sprintf("%#v", req))
-
-		// Catch an OutOfGasPanic caused in the query handlers
-		defer func() {
-			if r := recover(); r != nil {
-				switch rType := r.(type) {
-				case storetypes.ErrorOutOfGas:
-					err = errorsmod.Wrapf(sdkerrors.ErrOutOfGas, "Query gas limit exceeded: %v, out of gas in location: %v", sdkCtx.GasMeter().Limit(), rType.Descriptor)
-				default:
-					panic(r)
-				}
-			}
-		}()
-
 		return handler(grpcCtx, req)
 	}
 
