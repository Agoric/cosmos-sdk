package baseapp_test

import (
	"bytes"
<<<<<<< HEAD
	"encoding/binary"
	"fmt"
	"math/rand"
	"os"
	"strings"
	"sync"
=======
	"context"
	"crypto/sha256"
	"fmt"
	"math/rand"
>>>>>>> 787ee698
	"testing"
	"time"

	abci "github.com/cometbft/cometbft/api/cometbft/abci/v1"
	cmtproto "github.com/cometbft/cometbft/api/cometbft/types/v1"
	"github.com/stretchr/testify/require"

	"cosmossdk.io/core/address"
	corestore "cosmossdk.io/core/store"
	coretesting "cosmossdk.io/core/testing"
	errorsmod "cosmossdk.io/errors"
	"cosmossdk.io/log"
	"cosmossdk.io/store/metrics"
	pruningtypes "cosmossdk.io/store/pruning/types"
	"cosmossdk.io/store/rootmulti"
	"cosmossdk.io/store/snapshots"
	snapshottypes "cosmossdk.io/store/snapshots/types"
	storetypes "cosmossdk.io/store/types"

	"github.com/cosmos/cosmos-sdk/baseapp"
	baseapptestutil "github.com/cosmos/cosmos-sdk/baseapp/testutil"
	"github.com/cosmos/cosmos-sdk/client"
	"github.com/cosmos/cosmos-sdk/codec"
	codectestutil "github.com/cosmos/cosmos-sdk/codec/testutil"
	"github.com/cosmos/cosmos-sdk/testutil"
	"github.com/cosmos/cosmos-sdk/testutil/testdata"
	sdk "github.com/cosmos/cosmos-sdk/types"
	authtx "github.com/cosmos/cosmos-sdk/x/auth/tx"
)

var (
	capKey1 = storetypes.NewKVStoreKey("key1")
	capKey2 = storetypes.NewKVStoreKey("key2")

	// testTxPriority is the CheckTx priority that we set in the test
	// AnteHandler.
	testTxPriority = int64(42)
)

<<<<<<< HEAD
type setupConfig struct {
	blocks             uint64
	blockTxs           int
	snapshotInterval   uint64
	snapshotKeepRecent uint32
	pruningOpts        pruningtypes.PruningOptions
}

func defaultLogger() log.Logger {
	return log.NewTMLogger(log.NewSyncWriter(os.Stdout)).With("module", "sdk/app")
}
=======
type (
	BaseAppSuite struct {
		baseApp   *baseapp.BaseApp
		cdc       *codec.ProtoCodec
		txConfig  client.TxConfig
		logBuffer *bytes.Buffer
		ac        address.Codec
	}

	SnapshotsConfig struct {
		blocks             uint64
		blockTxs           int
		snapshotInterval   uint64
		snapshotKeepRecent uint32
		pruningOpts        pruningtypes.PruningOptions
	}
)

func NewBaseAppSuite(t *testing.T, opts ...func(*baseapp.BaseApp)) *BaseAppSuite {
	t.Helper()
	cdc := codectestutil.CodecOptions{}.NewCodec()
	baseapptestutil.RegisterInterfaces(cdc.InterfaceRegistry())
	signingCtx := cdc.InterfaceRegistry().SigningContext()

	txConfig := authtx.NewTxConfig(cdc, signingCtx.AddressCodec(), signingCtx.ValidatorAddressCodec(), authtx.DefaultSignModes)
	db := coretesting.NewMemDB()
	logBuffer := new(bytes.Buffer)
	logger := log.NewLogger(logBuffer, log.ColorOption(false))

	app := baseapp.NewBaseApp(t.Name(), logger, db, txConfig.TxDecoder(), opts...)
	require.Equal(t, t.Name(), app.Name())
>>>>>>> 787ee698

	app.SetInterfaceRegistry(cdc.InterfaceRegistry())
	app.MsgServiceRouter().SetInterfaceRegistry(cdc.InterfaceRegistry())
	app.MountStores(capKey1, capKey2)
	app.SetParamStore(paramStore{db: coretesting.NewMemDB()})
	app.SetTxDecoder(txConfig.TxDecoder())
	app.SetTxEncoder(txConfig.TxEncoder())
	app.SetVersionModifier(newMockedVersionModifier(0))

	// mount stores and seal
	require.Nil(t, app.LoadLatestVersion())

	return &BaseAppSuite{
		baseApp:   app,
		cdc:       cdc,
		txConfig:  txConfig,
		logBuffer: logBuffer,
		ac:        cdc.InterfaceRegistry().SigningContext().AddressCodec(),
	}
}

func getQueryBaseapp(t *testing.T) *baseapp.BaseApp {
	t.Helper()

	db := coretesting.NewMemDB()
	name := t.Name()
	app := baseapp.NewBaseApp(name, log.NewTestLogger(t), db, nil)

	_, err := app.FinalizeBlock(&abci.FinalizeBlockRequest{Height: 1})
	require.NoError(t, err)
	_, err = app.Commit()
	require.NoError(t, err)

	_, err = app.FinalizeBlock(&abci.FinalizeBlockRequest{Height: 2})
	require.NoError(t, err)
	_, err = app.Commit()
	require.NoError(t, err)

	return app
}

func NewBaseAppSuiteWithSnapshots(t *testing.T, cfg SnapshotsConfig, opts ...func(*baseapp.BaseApp)) *BaseAppSuite {
	t.Helper()
	snapshotTimeout := 1 * time.Minute
	snapshotStore, err := snapshots.NewStore(coretesting.NewMemDB(), testutil.GetTempDir(t))
	require.NoError(t, err)

	suite := NewBaseAppSuite(
		t,
		append(
			opts,
			baseapp.SetSnapshot(snapshotStore, snapshottypes.NewSnapshotOptions(cfg.snapshotInterval, cfg.snapshotKeepRecent)),
			baseapp.SetPruning(cfg.pruningOpts),
		)...,
	)

	baseapptestutil.RegisterKeyValueServer(suite.baseApp.MsgServiceRouter(), MsgKeyValueImpl{})

	_, err = suite.baseApp.InitChain(&abci.InitChainRequest{
		ConsensusParams: &cmtproto.ConsensusParams{},
	})
	require.NoError(t, err)

	r := rand.New(rand.NewSource(3920758213583))
	keyCounter := 0

	for height := int64(1); height <= int64(cfg.blocks); height++ {

		_, _, addr := testdata.KeyTestPubAddr()
		txs := [][]byte{}
		for txNum := 0; txNum < cfg.blockTxs; txNum++ {
			msgs := []sdk.Msg{}
			for msgNum := 0; msgNum < 100; msgNum++ {
				key := []byte(fmt.Sprintf("%v", keyCounter))
				value := make([]byte, 10000)

				_, err := r.Read(value)
				require.NoError(t, err)

				addrStr, err := suite.ac.BytesToString(addr)
				require.NoError(t, err)

				msgs = append(msgs, &baseapptestutil.MsgKeyValue{Key: key, Value: value, Signer: addrStr})
				keyCounter++
			}

			builder := suite.txConfig.NewTxBuilder()
			err := builder.SetMsgs(msgs...)
			require.NoError(t, err)
			setTxSignature(t, builder, 0)

			txBytes, err := suite.txConfig.TxEncoder()(builder.GetTx())
			require.NoError(t, err)

			txs = append(txs, txBytes)
		}

		_, err := suite.baseApp.FinalizeBlock(&abci.FinalizeBlockRequest{
			Height: height,
			Txs:    txs,
		})
		require.NoError(t, err)

		_, err = suite.baseApp.Commit()
		require.NoError(t, err)

		// wait for snapshot to be taken, since it happens asynchronously
		if cfg.snapshotInterval > 0 && uint64(height)%cfg.snapshotInterval == 0 {
			start := time.Now()
			for {
				if time.Since(start) > snapshotTimeout {
					t.Errorf("timed out waiting for snapshot after %v", snapshotTimeout)
				}

				snapshot, err := snapshotStore.Get(uint64(height), snapshottypes.CurrentFormat)
				require.NoError(t, err)

				if snapshot != nil {
					break
				}

				time.Sleep(100 * time.Millisecond)
			}
		}
	}

	return suite
}

func TestAnteHandlerGasMeter(t *testing.T) {
	// run BeginBlock and assert that the gas meter passed into the first Txn is zeroed out
	anteOpt := func(bapp *baseapp.BaseApp) {
		bapp.SetAnteHandler(func(ctx sdk.Context, tx sdk.Tx, simulate bool) (newCtx sdk.Context, err error) {
			gasMeter := ctx.BlockGasMeter()
			require.NotNil(t, gasMeter)
			require.Equal(t, storetypes.Gas(0), gasMeter.GasConsumed())
			return ctx, nil
		})
	}
	// set the beginBlocker to use some gas
	beginBlockerOpt := func(bapp *baseapp.BaseApp) {
		bapp.SetBeginBlocker(func(ctx sdk.Context) (sdk.BeginBlock, error) {
			ctx.BlockGasMeter().ConsumeGas(1, "beginBlocker gas consumption")
			return sdk.BeginBlock{}, nil
		})
	}

	suite := NewBaseAppSuite(t, anteOpt, beginBlockerOpt)
	_, err := suite.baseApp.InitChain(&abci.InitChainRequest{
		ConsensusParams: &cmtproto.ConsensusParams{},
	})
	require.NoError(t, err)

	deliverKey := []byte("deliver-key")
	baseapptestutil.RegisterCounterServer(suite.baseApp.MsgServiceRouter(), CounterServerImpl{t, capKey1, deliverKey})

	tx := newTxCounter(t, suite.txConfig, suite.ac, 0, 0)
	txBytes, err := suite.txConfig.TxEncoder()(tx)
	require.NoError(t, err)
	_, err = suite.baseApp.FinalizeBlock(&abci.FinalizeBlockRequest{Height: 1, Txs: [][]byte{txBytes}})
	require.NoError(t, err)
}

func TestLoadVersion(t *testing.T) {
	logger := log.NewTestLogger(t)
	pruningOpt := baseapp.SetPruning(pruningtypes.NewPruningOptions(pruningtypes.PruningNothing))
	db := coretesting.NewMemDB()
	name := t.Name()
	app := baseapp.NewBaseApp(name, logger, db, nil, pruningOpt)

	// make a cap key and mount the store
	err := app.LoadLatestVersion() // needed to make stores non-nil
	require.Nil(t, err)

	emptyHash := sha256.Sum256([]byte{})
	appHash := emptyHash[:]
	emptyCommitID := storetypes.CommitID{Hash: appHash}

	// fresh store has zero/empty last commit
	lastHeight := app.LastBlockHeight()
	lastID := app.LastCommitID()
	require.Equal(t, int64(0), lastHeight)
	require.Equal(t, emptyCommitID, lastID)

	// execute a block, collect commit ID
	res, err := app.FinalizeBlock(&abci.FinalizeBlockRequest{Height: 1})
	require.NoError(t, err)
	commitID1 := storetypes.CommitID{Version: 1, Hash: res.AppHash}
	_, err = app.Commit()
	require.NoError(t, err)

	// execute a block, collect commit ID
	res, err = app.FinalizeBlock(&abci.FinalizeBlockRequest{Height: 2})
	require.NoError(t, err)
	commitID2 := storetypes.CommitID{Version: 2, Hash: res.AppHash}
	_, err = app.Commit()
	require.NoError(t, err)

	// reload with LoadLatestVersion
	app = baseapp.NewBaseApp(name, logger, db, nil, pruningOpt)
	app.MountStores()

	err = app.LoadLatestVersion()
	require.Nil(t, err)

	testLoadVersionHelper(t, app, int64(2), commitID2)

	// Reload with LoadVersion, see if you can commit the same block and get
	// the same result.
	app = baseapp.NewBaseApp(name, logger, db, nil, pruningOpt)
	err = app.LoadVersion(1)
	require.Nil(t, err)

	testLoadVersionHelper(t, app, int64(1), commitID1)

	_, err = app.FinalizeBlock(&abci.FinalizeBlockRequest{Height: 2})
	require.NoError(t, err)
	_, err = app.Commit()
	require.NoError(t, err)

	testLoadVersionHelper(t, app, int64(2), commitID2)
}

func TestSetLoader(t *testing.T) {
	useDefaultLoader := func(app *baseapp.BaseApp) {
		app.SetStoreLoader(baseapp.DefaultStoreLoader)
	}

	initStore := func(t *testing.T, db corestore.KVStoreWithBatch, storeKey string, k, v []byte) {
		t.Helper()
		rs := rootmulti.NewStore(db, log.NewNopLogger(), metrics.NewNoOpMetrics())
		rs.SetPruning(pruningtypes.NewPruningOptions(pruningtypes.PruningNothing))

		key := storetypes.NewKVStoreKey(storeKey)
		rs.MountStoreWithDB(key, storetypes.StoreTypeIAVL, nil)

		err := rs.LoadLatestVersion()
		require.Nil(t, err)
		require.Equal(t, int64(0), rs.LastCommitID().Version)

		// write some data in substore
		kv, _ := rs.GetStore(key).(storetypes.KVStore)
		require.NotNil(t, kv)
		kv.Set(k, v)

		commitID := rs.Commit()
		require.Equal(t, int64(1), commitID.Version)
	}

	checkStore := func(t *testing.T, db corestore.KVStoreWithBatch, ver int64, storeKey string, k, v []byte) {
		t.Helper()
		rs := rootmulti.NewStore(db, log.NewNopLogger(), metrics.NewNoOpMetrics())
		rs.SetPruning(pruningtypes.NewPruningOptions(pruningtypes.PruningDefault))

		key := storetypes.NewKVStoreKey(storeKey)
		rs.MountStoreWithDB(key, storetypes.StoreTypeIAVL, nil)

		err := rs.LoadLatestVersion()
		require.Nil(t, err)
		require.Equal(t, ver, rs.LastCommitID().Version)

		// query data in substore
		kv, _ := rs.GetStore(key).(storetypes.KVStore)
		require.NotNil(t, kv)
		require.Equal(t, v, kv.Get(k))
	}

	testCases := map[string]struct {
		setLoader    func(*baseapp.BaseApp)
		origStoreKey string
		loadStoreKey string
	}{
		"don't set loader": {
			origStoreKey: "foo",
			loadStoreKey: "foo",
		},
		"default loader": {
			setLoader:    useDefaultLoader,
			origStoreKey: "foo",
			loadStoreKey: "foo",
		},
	}

	k := []byte("key")
	v := []byte("value")

	for name, tc := range testCases {
		t.Run(name, func(t *testing.T) {
			// prepare a db with some data
			db := coretesting.NewMemDB()
			initStore(t, db, tc.origStoreKey, k, v)

			// load the app with the existing db
			opts := []func(*baseapp.BaseApp){baseapp.SetPruning(pruningtypes.NewPruningOptions(pruningtypes.PruningNothing))}
			if tc.setLoader != nil {
				opts = append(opts, tc.setLoader)
			}
			app := baseapp.NewBaseApp(t.Name(), log.NewTestLogger(t), db, nil, opts...)
			app.MountStores(storetypes.NewKVStoreKey(tc.loadStoreKey))
			err := app.LoadLatestVersion()
			require.Nil(t, err)

			// "execute" one block
			res, err := app.FinalizeBlock(&abci.FinalizeBlockRequest{Height: 2})
			require.NoError(t, err)
			require.NotNil(t, res.AppHash)
			_, err = app.Commit()
			require.NoError(t, err)

			// check db is properly updated
			checkStore(t, db, 2, tc.loadStoreKey, k, v)
			checkStore(t, db, 2, tc.loadStoreKey, []byte("foo"), nil)
		})
	}
}

func TestVersionSetterGetter(t *testing.T) {
	pruningOpt := baseapp.SetPruning(pruningtypes.NewPruningOptions(pruningtypes.PruningDefault))
	db := coretesting.NewMemDB()
	name := t.Name()
	app := baseapp.NewBaseApp(name, log.NewTestLogger(t), db, nil, pruningOpt)

	require.Equal(t, "", app.Version())
	res, err := app.Query(context.TODO(), &abci.QueryRequest{Path: "app/version"})
	require.NoError(t, err)
	require.True(t, res.IsOK())
	require.Equal(t, "", string(res.Value))

	versionString := "1.0.0"
	app.SetVersion(versionString)
	require.Equal(t, versionString, app.Version())

	res, err = app.Query(context.TODO(), &abci.QueryRequest{Path: "app/version"})
	require.NoError(t, err)
	require.True(t, res.IsOK())
	require.Equal(t, versionString, string(res.Value))
}

func TestLoadVersionInvalid(t *testing.T) {
	logger := log.NewNopLogger()
	pruningOpt := baseapp.SetPruning(pruningtypes.NewPruningOptions(pruningtypes.PruningNothing))
	db := coretesting.NewMemDB()
	name := t.Name()
	app := baseapp.NewBaseApp(name, logger, db, nil, pruningOpt)

	err := app.LoadLatestVersion()
	require.Nil(t, err)

	// require error when loading an invalid version
	err = app.LoadVersion(-1)
	require.Error(t, err)

	res, err := app.FinalizeBlock(&abci.FinalizeBlockRequest{Height: 1})
	require.NoError(t, err)
	commitID1 := storetypes.CommitID{Version: 1, Hash: res.AppHash}
	_, err = app.Commit()
	require.NoError(t, err)

	// create a new app with the stores mounted under the same cap key
	app = baseapp.NewBaseApp(name, logger, db, nil, pruningOpt)

	// require we can load the latest version
	err = app.LoadVersion(1)
	require.Nil(t, err)
	testLoadVersionHelper(t, app, int64(1), commitID1)

	// require error when loading an invalid version
	err = app.LoadVersion(2)
	require.Error(t, err)
}

func TestOptionFunction(t *testing.T) {
	testChangeNameHelper := func(name string) func(*baseapp.BaseApp) {
		return func(bap *baseapp.BaseApp) {
			bap.SetName(name)
		}
	}

	db := coretesting.NewMemDB()
	bap := baseapp.NewBaseApp("starting name", log.NewTestLogger(t), db, nil, testChangeNameHelper("new name"))
	require.Equal(t, bap.Name(), "new name", "BaseApp should have had name changed via option function")
}

func TestBaseAppOptionSeal(t *testing.T) {
	suite := NewBaseAppSuite(t)

	require.Panics(t, func() {
		suite.baseApp.SetName("")
	})
	require.Panics(t, func() {
		suite.baseApp.SetVersion("")
	})
	require.Panics(t, func() {
		suite.baseApp.SetDB(nil)
	})
	require.Panics(t, func() {
		suite.baseApp.SetCMS(nil)
	})
	require.Panics(t, func() {
		suite.baseApp.SetInitChainer(nil)
	})
	require.Panics(t, func() {
		suite.baseApp.SetPreBlocker(nil)
	})
	require.Panics(t, func() {
		suite.baseApp.SetBeginBlocker(nil)
	})
	require.Panics(t, func() {
		suite.baseApp.SetEndBlocker(nil)
	})
	require.Panics(t, func() {
		suite.baseApp.SetPrepareCheckStater(nil)
	})
	require.Panics(t, func() {
		suite.baseApp.SetPrecommiter(nil)
	})
	require.Panics(t, func() {
		suite.baseApp.SetAnteHandler(nil)
	})
	require.Panics(t, func() {
		suite.baseApp.SetAddrPeerFilter(nil)
	})
	require.Panics(t, func() {
		suite.baseApp.SetIDPeerFilter(nil)
	})
	require.Panics(t, func() {
		suite.baseApp.SetFauxMerkleMode()
	})
}

func TestTxDecoder(t *testing.T) {
	cdc := codectestutil.CodecOptions{}.NewCodec()
	baseapptestutil.RegisterInterfaces(cdc.InterfaceRegistry())
	signingCtx := cdc.InterfaceRegistry().SigningContext()

	// patch in TxConfig instead of using an output from x/auth/tx
	txConfig := authtx.NewTxConfig(cdc, signingCtx.AddressCodec(), signingCtx.ValidatorAddressCodec(), authtx.DefaultSignModes)

	tx := newTxCounter(t, txConfig, signingCtx.AddressCodec(), 1, 0)
	txBytes, err := txConfig.TxEncoder()(tx)
	require.NoError(t, err)

	dTx, err := txConfig.TxDecoder()(txBytes)
	require.NoError(t, err)

	counter, _ := parseTxMemo(t, tx)
	dTxCounter, _ := parseTxMemo(t, dTx)
	require.Equal(t, counter, dTxCounter)
}

func TestCustomRunTxPanicHandler(t *testing.T) {
	customPanicMsg := "test panic"
	anteErr := errorsmod.Register("fakeModule", 100500, "fakeError")
	anteOpt := func(bapp *baseapp.BaseApp) {
		bapp.SetAnteHandler(func(ctx sdk.Context, tx sdk.Tx, simulate bool) (newCtx sdk.Context, err error) {
			panic(errorsmod.Wrap(anteErr, "anteHandler"))
		})
	}

	suite := NewBaseAppSuite(t, anteOpt)
	baseapptestutil.RegisterCounterServer(suite.baseApp.MsgServiceRouter(), NoopCounterServerImpl{})

	_, err := suite.baseApp.InitChain(&abci.InitChainRequest{
		ConsensusParams: &cmtproto.ConsensusParams{},
	})
	require.NoError(t, err)

	suite.baseApp.AddRunTxRecoveryHandler(func(recoveryObj interface{}) error {
		err, ok := recoveryObj.(error)
		if !ok {
			return nil
		}

		if anteErr.Is(err) {
			panic(customPanicMsg)
		} else {
			return nil
		}
	})

	// transaction should panic with custom handler above
	{
		tx := newTxCounter(t, suite.txConfig, suite.ac, 0, 0)

		require.PanicsWithValue(t, customPanicMsg, func() {
			bz, err := suite.txConfig.TxEncoder()(tx)
			require.NoError(t, err)
			_, err = suite.baseApp.FinalizeBlock(&abci.FinalizeBlockRequest{Height: 1, Txs: [][]byte{bz}})
			require.NoError(t, err)
		})
	}
}

func TestBaseAppAnteHandler(t *testing.T) {
	anteKey := []byte("ante-key")
	anteOpt := func(bapp *baseapp.BaseApp) {
		bapp.SetAnteHandler(anteHandlerTxTest(t, capKey1, anteKey))
	}
	suite := NewBaseAppSuite(t, anteOpt)

	deliverKey := []byte("deliver-key")
	baseapptestutil.RegisterCounterServer(suite.baseApp.MsgServiceRouter(), CounterServerImpl{t, capKey1, deliverKey})

	_, err := suite.baseApp.InitChain(&abci.InitChainRequest{
		ConsensusParams: &cmtproto.ConsensusParams{},
	})
	require.NoError(t, err)

	// execute a tx that will fail ante handler execution
	//
	// NOTE: State should not be mutated here. This will be implicitly checked by
	// the next txs ante handler execution (anteHandlerTxTest).
	tx := newTxCounter(t, suite.txConfig, suite.ac, 0, 0)
	tx = setFailOnAnte(t, suite.txConfig, tx, true)

	txBytes, err := suite.txConfig.TxEncoder()(tx)
	require.NoError(t, err)

	res, err := suite.baseApp.FinalizeBlock(&abci.FinalizeBlockRequest{Height: 1, Txs: [][]byte{txBytes}})
	require.NoError(t, err)
	require.Empty(t, res.Events)
	require.False(t, res.TxResults[0].IsOK(), fmt.Sprintf("%v", res))

	ctx := getFinalizeBlockStateCtx(suite.baseApp)
	store := ctx.KVStore(capKey1)
	require.Equal(t, int64(0), getIntFromStore(t, store, anteKey))

	// execute at tx that will pass the ante handler (the checkTx state should
	// mutate) but will fail the message handler
	tx = newTxCounter(t, suite.txConfig, suite.ac, 0, 0)
	tx = setFailOnHandler(t, suite.txConfig, suite.ac, tx, true)

	txBytes, err = suite.txConfig.TxEncoder()(tx)
	require.NoError(t, err)

	res, err = suite.baseApp.FinalizeBlock(&abci.FinalizeBlockRequest{Height: 1, Txs: [][]byte{txBytes}})
	require.NoError(t, err)
	require.Empty(t, res.Events)
	require.False(t, res.TxResults[0].IsOK(), fmt.Sprintf("%v", res))

	ctx = getFinalizeBlockStateCtx(suite.baseApp)
	store = ctx.KVStore(capKey1)
	require.Equal(t, int64(1), getIntFromStore(t, store, anteKey))
	require.Equal(t, int64(0), getIntFromStore(t, store, deliverKey))

	// Execute a successful ante handler and message execution where state is
	// implicitly checked by previous tx executions.
	tx = newTxCounter(t, suite.txConfig, suite.ac, 1, 0)

	txBytes, err = suite.txConfig.TxEncoder()(tx)
	require.NoError(t, err)

	res, err = suite.baseApp.FinalizeBlock(&abci.FinalizeBlockRequest{Height: 1, Txs: [][]byte{txBytes}})
	require.NoError(t, err)
	require.NotEmpty(t, res.TxResults[0].Events)
	require.True(t, res.TxResults[0].IsOK(), fmt.Sprintf("%v", res))

	ctx = getFinalizeBlockStateCtx(suite.baseApp)
	store = ctx.KVStore(capKey1)
	require.Equal(t, int64(2), getIntFromStore(t, store, anteKey))
	require.Equal(t, int64(1), getIntFromStore(t, store, deliverKey))

	_, err = suite.baseApp.Commit()
	require.NoError(t, err)
}

func TestBaseAppPostHandler(t *testing.T) {
	postHandlerRun := false
	anteOpt := func(bapp *baseapp.BaseApp) {
		bapp.SetPostHandler(func(ctx sdk.Context, tx sdk.Tx, simulate, success bool) (newCtx sdk.Context, err error) {
			postHandlerRun = true
			return ctx, nil
		})
	}

	suite := NewBaseAppSuite(t, anteOpt)
	baseapptestutil.RegisterCounterServer(suite.baseApp.MsgServiceRouter(), CounterServerImpl{t, capKey1, []byte("foo")})

	_, err := suite.baseApp.InitChain(&abci.InitChainRequest{
		ConsensusParams: &cmtproto.ConsensusParams{},
	})
	require.NoError(t, err)

	// execute a tx that will fail ante handler execution
	//
	// NOTE: State should not be mutated here. This will be implicitly checked by
	// the next txs ante handler execution (anteHandlerTxTest).
	tx := newTxCounter(t, suite.txConfig, suite.ac, 0, 0)
	txBytes, err := suite.txConfig.TxEncoder()(tx)
	require.NoError(t, err)

	res, err := suite.baseApp.FinalizeBlock(&abci.FinalizeBlockRequest{Height: 1, Txs: [][]byte{txBytes}})
	require.NoError(t, err)
	require.Empty(t, res.Events)
	require.True(t, res.TxResults[0].IsOK(), fmt.Sprintf("%v", res))

	// PostHandler runs on successful message execution
	require.True(t, postHandlerRun)

	// It should also run on failed message execution
	postHandlerRun = false
	tx = setFailOnHandler(t, suite.txConfig, suite.ac, tx, true)
	txBytes, err = suite.txConfig.TxEncoder()(tx)
	require.NoError(t, err)
	res, err = suite.baseApp.FinalizeBlock(&abci.FinalizeBlockRequest{Height: 1, Txs: [][]byte{txBytes}})
	require.NoError(t, err)
	require.Empty(t, res.Events)
	require.False(t, res.TxResults[0].IsOK(), fmt.Sprintf("%v", res))

	require.True(t, postHandlerRun)

	// regression test, should not panic when runMsgs fails
	tx = wonkyMsg(t, suite.txConfig, suite.ac, tx)
	txBytes, err = suite.txConfig.TxEncoder()(tx)
	require.NoError(t, err)
	_, err = suite.baseApp.FinalizeBlock(&abci.FinalizeBlockRequest{Height: 1, Txs: [][]byte{txBytes}})
	require.NoError(t, err)
	require.NotContains(t, suite.logBuffer.String(), "panic recovered in runTx")
}

<<<<<<< HEAD
func TestEventHistory(t *testing.T) {
	// generates events in the ante
	anteKey := []byte("ante-key")
	anteOpt := func(bapp *BaseApp) { bapp.SetAnteHandler(anteHandlerTxTest(t, capKey1, anteKey)) }

	deliverKey := []byte("deliver-key")
	routerOpt := func(bapp *BaseApp) {
		r := sdk.NewRoute(routeMsgCounter, handlerMsgCounter(t, capKey1, deliverKey))
		bapp.Router().AddRoute(r)
	}

	// expand setupBaseApp() here so we can override the EndBlocker before app is sealed
	app := newBaseApp(t.Name(), anteOpt, routerOpt)
	require.Equal(t, t.Name(), app.Name())

	app.MountStores(capKey1, capKey2)
	app.SetParamStore(&paramStore{db: dbm.NewMemDB()})

	var history []abci.Event
	app.SetEndBlocker(func(ctx sdk.Context, req abci.RequestEndBlock) abci.ResponseEndBlock {
		history = ctx.EventManager().GetABCIEventHistory()
		return abci.ResponseEndBlock{}
	})

	// stores are mounted (seals the app)
	err := app.LoadLatestVersion()
	require.Nil(t, err)

	app.InitChain(abci.RequestInitChain{})

	// Create same codec used in txDecoder
	cdc := codec.NewLegacyAmino()
	registerTestCodec(cdc)

	header := tmproto.Header{Height: int64(1)}
	app.BeginBlock(abci.RequestBeginBlock{Header: header})

	require.Zero(t, len(app.deliverState.eventHistory))

	counter := int64(0)
	tx := newTxCounter(counter, counter)
	txBytes, err := cdc.Marshal(tx)
	require.NoError(t, err)

	// simulation returns events, but none in deliverState history
	_, simResult, err := app.Simulate(txBytes)
	require.NoError(t, err)
	require.NotNil(t, simResult)
	require.Zero(t, len(app.deliverState.eventHistory))
	expectedEvents := simResult.Events
	require.NotZero(t, len(expectedEvents))

	// delivery results should be reflected in deliverState history
	deliverResult := app.DeliverTx(abci.RequestDeliverTx{Tx: txBytes})
	require.True(t, deliverResult.IsOK(), fmt.Sprintf("%v", deliverResult))
	require.NotZero(t, len(app.deliverState.eventHistory))
	// simResult events are not indexed, but should otherwise be the same as deliverResult events
	for i, _ := range simResult.Events {
		simResult.Events[i].Attributes[0].Index = true
	}
	require.Equal(t, expectedEvents, deliverResult.Events)
	require.Equal(t, expectedEvents, app.deliverState.eventHistory)

	// the deliverState event history should be passed to the end blocker in the context, then cleared
	app.EndBlock(abci.RequestEndBlock{})
	require.Zero(t, len(app.deliverState.eventHistory))
	require.Equal(t, expectedEvents, history)
}

func TestRunInvalidTransaction(t *testing.T) {
	anteOpt := func(bapp *BaseApp) {
		bapp.SetAnteHandler(func(ctx sdk.Context, tx sdk.Tx, simulate bool) (newCtx sdk.Context, err error) {
			return
		})
	}
	routerOpt := func(bapp *BaseApp) {
		r := sdk.NewRoute(routeMsgCounter, func(ctx sdk.Context, msg sdk.Msg) (*sdk.Result, error) {
			return &sdk.Result{}, nil
		})
		bapp.Router().AddRoute(r)
	}

	app := setupBaseApp(t, anteOpt, routerOpt)

	header := tmproto.Header{Height: 1}
	app.BeginBlock(abci.RequestBeginBlock{Header: header})

	// transaction with no messages
	{
		emptyTx := &txTest{}
		_, result, err := app.SimDeliver(aminoTxEncoder(), emptyTx)
		require.Error(t, err)
		require.Nil(t, result)

		space, code, _ := sdkerrors.ABCIInfo(err, false)
		require.EqualValues(t, sdkerrors.ErrInvalidRequest.Codespace(), space, err)
		require.EqualValues(t, sdkerrors.ErrInvalidRequest.ABCICode(), code, err)
	}
=======
// Test and ensure that invalid block heights always cause errors.
// See issues:
// - https://github.com/cosmos/cosmos-sdk/issues/11220
// - https://github.com/cosmos/cosmos-sdk/issues/7662
func TestABCI_CreateQueryContext(t *testing.T) {
	t.Parallel()
>>>>>>> 787ee698

	db := coretesting.NewMemDB()
	name := t.Name()
	app := baseapp.NewBaseApp(name, log.NewTestLogger(t), db, nil)

	_, err := app.FinalizeBlock(&abci.FinalizeBlockRequest{Height: 1})
	require.NoError(t, err)
	_, err = app.Commit()
	require.NoError(t, err)

	_, err = app.FinalizeBlock(&abci.FinalizeBlockRequest{Height: 2})
	require.NoError(t, err)
	_, err = app.Commit()
	require.NoError(t, err)
	testCases := []struct {
		name         string
		height       int64
		headerHeight int64
		prove        bool
		expErr       bool
	}{
		{"valid height", 2, 2, true, false},
		{"valid height with different initial height", 2, 1, true, false},
		{"future height", 10, 10, true, true},
		{"negative height, prove=true", -1, -1, true, true},
		{"negative height, prove=false", -1, -1, false, true},
	}

	for _, tc := range testCases {
		t.Run(tc.name, func(t *testing.T) {
			if tc.headerHeight != tc.height {
				_, err := app.InitChain(&abci.InitChainRequest{
					InitialHeight: tc.headerHeight,
				})
				require.NoError(t, err)
			}
			ctx, err := app.CreateQueryContext(tc.height, tc.prove)
			if tc.expErr {
				require.Error(t, err)
			} else {
				require.NoError(t, err)
				require.Equal(t, tc.height, ctx.BlockHeight())
			}
<<<<<<< HEAD
		}
	}

	// transaction with no known route
	{
		unknownRouteTx := txTest{[]sdk.Msg{msgNoRoute{}}, 0, false}
		_, result, err := app.SimDeliver(aminoTxEncoder(), unknownRouteTx)
		require.Error(t, err)
		require.Nil(t, result)

		space, code, _ := sdkerrors.ABCIInfo(err, false)
		require.EqualValues(t, sdkerrors.ErrUnknownRequest.Codespace(), space, err)
		require.EqualValues(t, sdkerrors.ErrUnknownRequest.ABCICode(), code, err)

		unknownRouteTx = txTest{[]sdk.Msg{msgCounter{}, msgNoRoute{}}, 0, false}
		_, result, err = app.SimDeliver(aminoTxEncoder(), unknownRouteTx)
		require.Error(t, err)
		require.Nil(t, result)

		space, code, _ = sdkerrors.ABCIInfo(err, false)
		require.EqualValues(t, sdkerrors.ErrUnknownRequest.Codespace(), space, err)
		require.EqualValues(t, sdkerrors.ErrUnknownRequest.ABCICode(), code, err)
	}

	// Transaction with an unregistered message
	{
		tx := newTxCounter(0, 0)
		tx.Msgs = append(tx.Msgs, msgNoDecode{})

		// new codec so we can encode the tx, but we shouldn't be able to decode
		newCdc := codec.NewLegacyAmino()
		registerTestCodec(newCdc)
		newCdc.RegisterConcrete(&msgNoDecode{}, "cosmos-sdk/baseapp/msgNoDecode", nil)

		txBytes, err := newCdc.Marshal(tx)
		require.NoError(t, err)

		res := app.DeliverTx(abci.RequestDeliverTx{Tx: txBytes})
		require.EqualValues(t, sdkerrors.ErrTxDecode.ABCICode(), res.Code)
		require.EqualValues(t, sdkerrors.ErrTxDecode.Codespace(), res.Codespace)
	}
}

// Test that transactions exceeding gas limits fail
func TestTxGasLimits(t *testing.T) {
	gasGranted := uint64(10)
	anteOpt := func(bapp *BaseApp) {
		bapp.SetAnteHandler(func(ctx sdk.Context, tx sdk.Tx, simulate bool) (newCtx sdk.Context, err error) {
			newCtx = ctx.WithGasMeter(sdk.NewGasMeter(gasGranted))

			// AnteHandlers must have their own defer/recover in order for the BaseApp
			// to know how much gas was used! This is because the GasMeter is created in
			// the AnteHandler, but if it panics the context won't be set properly in
			// runTx's recover call.
			defer func() {
				if r := recover(); r != nil {
					switch rType := r.(type) {
					case sdk.ErrorOutOfGas:
						err = sdkerrors.Wrapf(sdkerrors.ErrOutOfGas, "out of gas in location: %v", rType.Descriptor)
					default:
						panic(r)
					}
				}
			}()

			count := tx.(txTest).Counter
			newCtx.GasMeter().ConsumeGas(uint64(count), "counter-ante")

			return newCtx, nil
		})
	}

	routerOpt := func(bapp *BaseApp) {
		r := sdk.NewRoute(routeMsgCounter, func(ctx sdk.Context, msg sdk.Msg) (*sdk.Result, error) {
			count := msg.(*msgCounter).Counter
			ctx.GasMeter().ConsumeGas(uint64(count), "counter-handler")
			return &sdk.Result{}, nil
=======
>>>>>>> 787ee698
		})
	}
}

func TestSetMinGasPrices(t *testing.T) {
	minGasPrices := sdk.DecCoins{sdk.NewInt64DecCoin("stake", 5000)}
	suite := NewBaseAppSuite(t, baseapp.SetMinGasPrices(minGasPrices.String()))

	ctx := getCheckStateCtx(suite.baseApp)
	require.Equal(t, minGasPrices, ctx.MinGasPrices())
}

type ctxType string

const (
	QueryCtx   ctxType = "query"
	CheckTxCtx ctxType = "checkTx"
)

var ctxTypes = []ctxType{QueryCtx, CheckTxCtx}

func (c ctxType) GetCtx(t *testing.T, bapp *baseapp.BaseApp) sdk.Context {
	t.Helper()
	if c == QueryCtx {
		ctx, err := bapp.CreateQueryContext(1, false)
		require.NoError(t, err)
		return ctx
	} else if c == CheckTxCtx {
		return getCheckStateCtx(bapp)
	}
	// TODO: Not supported yet
	return getFinalizeBlockStateCtx(bapp)
}

<<<<<<< HEAD
	app := setupBaseApp(t, anteOpt, routerOpt)
	app.InitChain(abci.RequestInitChain{
		ConsensusParams: &abci.ConsensusParams{
			Block: &abci.BlockParams{
				MaxGas: 100,
			},
		},
	})

=======
func TestQueryGasLimit(t *testing.T) {
>>>>>>> 787ee698
	testCases := []struct {
		queryGasLimit   uint64
		gasActuallyUsed uint64
		shouldQueryErr  bool
	}{
		{queryGasLimit: 100, gasActuallyUsed: 50, shouldQueryErr: false},  // Valid case
		{queryGasLimit: 100, gasActuallyUsed: 150, shouldQueryErr: true},  // gasActuallyUsed > queryGasLimit
		{queryGasLimit: 0, gasActuallyUsed: 50, shouldQueryErr: false},    // fuzzing with queryGasLimit = 0
		{queryGasLimit: 0, gasActuallyUsed: 0, shouldQueryErr: false},     // both queryGasLimit and gasActuallyUsed are 0
		{queryGasLimit: 200, gasActuallyUsed: 200, shouldQueryErr: false}, // gasActuallyUsed == queryGasLimit
		{queryGasLimit: 100, gasActuallyUsed: 1000, shouldQueryErr: true}, // gasActuallyUsed > queryGasLimit
	}

	for _, tc := range testCases {
		for _, ctxType := range ctxTypes {
			t.Run(fmt.Sprintf("%s: %d - %d", ctxType, tc.queryGasLimit, tc.gasActuallyUsed), func(t *testing.T) {
				app := getQueryBaseapp(t)
				baseapp.SetQueryGasLimit(tc.queryGasLimit)(app)
				ctx := ctxType.GetCtx(t, app)

				// query gas limit should have no effect when CtxType != QueryCtx
				if tc.shouldQueryErr && ctxType == QueryCtx {
					require.Panics(t, func() { ctx.GasMeter().ConsumeGas(tc.gasActuallyUsed, "test") })
				} else {
					require.NotPanics(t, func() { ctx.GasMeter().ConsumeGas(tc.gasActuallyUsed, "test") })
				}
			})
		}
	}
}

func TestGetMaximumBlockGas(t *testing.T) {
	suite := NewBaseAppSuite(t)
	_, err := suite.baseApp.InitChain(&abci.InitChainRequest{})
	require.NoError(t, err)
	ctx := suite.baseApp.NewContext(true)

	err = suite.baseApp.StoreConsensusParams(ctx, cmtproto.ConsensusParams{Block: &cmtproto.BlockParams{MaxGas: 0}})
	require.NoError(t, err)
	require.Equal(t, uint64(0), suite.baseApp.GetMaximumBlockGas(ctx))

	err = suite.baseApp.StoreConsensusParams(ctx, cmtproto.ConsensusParams{Block: &cmtproto.BlockParams{MaxGas: -1}})
	require.NoError(t, err)
	require.Equal(t, uint64(0), suite.baseApp.GetMaximumBlockGas(ctx))

<<<<<<< HEAD
	res = app.DeliverTx(abci.RequestDeliverTx{Tx: txBytes})
	require.NotEmpty(t, res.Events)
	require.True(t, res.IsOK(), fmt.Sprintf("%v", res))

	ctx = app.getState(runTxModeDeliver).ctx
	store = ctx.KVStore(capKey1)
	require.Equal(t, int64(2), getIntFromStore(store, anteKey))
	require.Equal(t, int64(1), getIntFromStore(store, deliverKey))

	// commit
	app.EndBlock(abci.RequestEndBlock{})
	app.Commit()
}

func TestGasConsumptionBadTx(t *testing.T) {
	gasWanted := uint64(5)
	anteOpt := func(bapp *BaseApp) {
		bapp.SetAnteHandler(func(ctx sdk.Context, tx sdk.Tx, simulate bool) (newCtx sdk.Context, err error) {
			newCtx = ctx.WithGasMeter(sdk.NewGasMeter(gasWanted))

			defer func() {
				if r := recover(); r != nil {
					switch rType := r.(type) {
					case sdk.ErrorOutOfGas:
						log := fmt.Sprintf("out of gas in location: %v", rType.Descriptor)
						err = sdkerrors.Wrap(sdkerrors.ErrOutOfGas, log)
					default:
						panic(r)
					}
				}
			}()

			txTest := tx.(txTest)
			newCtx.GasMeter().ConsumeGas(uint64(txTest.Counter), "counter-ante")
			if txTest.FailOnAnte {
				return newCtx, sdkerrors.Wrap(sdkerrors.ErrUnauthorized, "ante handler failure")
			}

			return
		})
	}

	routerOpt := func(bapp *BaseApp) {
		r := sdk.NewRoute(routeMsgCounter, func(ctx sdk.Context, msg sdk.Msg) (*sdk.Result, error) {
			count := msg.(*msgCounter).Counter
			ctx.GasMeter().ConsumeGas(uint64(count), "counter-handler")
			return &sdk.Result{}, nil
		})
		bapp.Router().AddRoute(r)
	}

	cdc := codec.NewLegacyAmino()
	registerTestCodec(cdc)

	app := setupBaseApp(t, anteOpt, routerOpt)
	app.InitChain(abci.RequestInitChain{
		ConsensusParams: &abci.ConsensusParams{
			Block: &abci.BlockParams{
				MaxGas: 9,
			},
		},
	})

	app.InitChain(abci.RequestInitChain{})

	header := tmproto.Header{Height: app.LastBlockHeight() + 1}
	app.BeginBlock(abci.RequestBeginBlock{Header: header})

	tx := newTxCounter(5, 0)
	tx.setFailOnAnte(true)
	txBytes, err := cdc.Marshal(tx)
	require.NoError(t, err)

	res := app.DeliverTx(abci.RequestDeliverTx{Tx: txBytes})
	require.False(t, res.IsOK(), fmt.Sprintf("%v", res))

	// require next tx to fail due to black gas limit
	tx = newTxCounter(5, 0)
	txBytes, err = cdc.Marshal(tx)
	require.NoError(t, err)

	res = app.DeliverTx(abci.RequestDeliverTx{Tx: txBytes})
	require.False(t, res.IsOK(), fmt.Sprintf("%v", res))
}

// Test that we can only query from the latest committed state.
func TestQuery(t *testing.T) {
	key, value := []byte("hello"), []byte("goodbye")
	anteOpt := func(bapp *BaseApp) {
		bapp.SetAnteHandler(func(ctx sdk.Context, tx sdk.Tx, simulate bool) (newCtx sdk.Context, err error) {
			store := ctx.KVStore(capKey1)
			store.Set(key, value)
			return
		})
	}

	routerOpt := func(bapp *BaseApp) {
		r := sdk.NewRoute(routeMsgCounter, func(ctx sdk.Context, msg sdk.Msg) (*sdk.Result, error) {
			store := ctx.KVStore(capKey1)
			store.Set(key, value)
			return &sdk.Result{}, nil
		})
		bapp.Router().AddRoute(r)
	}

	app := setupBaseApp(t, anteOpt, routerOpt)

	app.InitChain(abci.RequestInitChain{})

	// NOTE: "/store/key1" tells us KVStore
	// and the final "/key" says to use the data as the
	// key in the given KVStore ...
	query := abci.RequestQuery{
		Path: "/store/key1/key",
		Data: key,
	}
	tx := newTxCounter(0, 0)

	// query is empty before we do anything
	res := app.Query(query)
	require.Equal(t, 0, len(res.Value))

	// query is still empty after a CheckTx
	_, resTx, err := app.SimCheck(aminoTxEncoder(), tx)
=======
	err = suite.baseApp.StoreConsensusParams(ctx, cmtproto.ConsensusParams{Block: &cmtproto.BlockParams{MaxGas: 5000000}})
>>>>>>> 787ee698
	require.NoError(t, err)
	require.Equal(t, uint64(5000000), suite.baseApp.GetMaximumBlockGas(ctx))

	err = suite.baseApp.StoreConsensusParams(ctx, cmtproto.ConsensusParams{Block: &cmtproto.BlockParams{MaxGas: -5000000}})
	require.NoError(t, err)
	require.Panics(t, func() { suite.baseApp.GetMaximumBlockGas(ctx) })
}

func TestGetEmptyConsensusParams(t *testing.T) {
	suite := NewBaseAppSuite(t)
	_, err := suite.baseApp.InitChain(&abci.InitChainRequest{})
	require.NoError(t, err)
	ctx := suite.baseApp.NewContext(true)

	cp := suite.baseApp.GetConsensusParams(ctx)
	require.Equal(t, cmtproto.ConsensusParams{}, cp)
	require.Equal(t, uint64(0), suite.baseApp.GetMaximumBlockGas(ctx))
}

func TestLoadVersionPruning(t *testing.T) {
	logger := log.NewNopLogger()
	pruningOptions := pruningtypes.NewCustomPruningOptions(10, 15)
	pruningOpt := baseapp.SetPruning(pruningOptions)
	db := coretesting.NewMemDB()
	name := t.Name()
	app := baseapp.NewBaseApp(name, logger, db, nil, pruningOpt)

	// make a cap key and mount the store
	capKey := storetypes.NewKVStoreKey("key1")
	app.MountStores(capKey)

	err := app.LoadLatestVersion() // needed to make stores non-nil
	require.Nil(t, err)

	emptyHash := sha256.Sum256([]byte{})
	emptyCommitID := storetypes.CommitID{
		Hash: emptyHash[:],
	}
<<<<<<< HEAD
	res = app.Query(idQuery)
	require.Equal(t, uint32(4), res.Code)
}

func TestGetMaximumBlockGas(t *testing.T) {
	app := setupBaseApp(t)
	app.InitChain(abci.RequestInitChain{})
	ctx := app.NewContext(true, tmproto.Header{})

	app.StoreConsensusParams(ctx, &abci.ConsensusParams{Block: &abci.BlockParams{MaxGas: 0}})
	require.Equal(t, uint64(0), app.getMaximumBlockGas(ctx))

	app.StoreConsensusParams(ctx, &abci.ConsensusParams{Block: &abci.BlockParams{MaxGas: -1}})
	require.Equal(t, uint64(0), app.getMaximumBlockGas(ctx))

	app.StoreConsensusParams(ctx, &abci.ConsensusParams{Block: &abci.BlockParams{MaxGas: 5000000}})
	require.Equal(t, uint64(5000000), app.getMaximumBlockGas(ctx))

	app.StoreConsensusParams(ctx, &abci.ConsensusParams{Block: &abci.BlockParams{MaxGas: -5000000}})
	require.Panics(t, func() { app.getMaximumBlockGas(ctx) })
}

func TestListSnapshots(t *testing.T) {
	setupConfig := &setupConfig{
		blocks:             5,
		blockTxs:           4,
		snapshotInterval:   2,
		snapshotKeepRecent: 2,
		pruningOpts:        pruningtypes.NewPruningOptions(pruningtypes.PruningNothing),
	}
=======

	// fresh store has zero/empty last commit
	lastHeight := app.LastBlockHeight()
	lastID := app.LastCommitID()
	require.Equal(t, int64(0), lastHeight)
	require.Equal(t, emptyCommitID, lastID)
>>>>>>> 787ee698

	var lastCommitID storetypes.CommitID

	// Commit seven blocks, of which 7 (latest) is kept in addition to 6, 5
	// (keep recent) and 3 (keep every).
	for i := int64(1); i <= 7; i++ {
		res, err := app.FinalizeBlock(&abci.FinalizeBlockRequest{Height: i})
		require.NoError(t, err)
		_, err = app.Commit()
		require.NoError(t, err)
		lastCommitID = storetypes.CommitID{Version: i, Hash: res.AppHash}
	}

<<<<<<< HEAD
func TestSnapshotWithPruning(t *testing.T) {
	testcases := map[string]struct {
		config            *setupConfig
		expectedSnapshots []*abci.Snapshot
		expectedErr       error
	}{
		"prune nothing with snapshot": {
			config: &setupConfig{
				blocks:             20,
				blockTxs:           2,
				snapshotInterval:   5,
				snapshotKeepRecent: 1,
				pruningOpts:        pruningtypes.NewPruningOptions(pruningtypes.PruningNothing),
			},
			expectedSnapshots: []*abci.Snapshot{
				{Height: 20, Format: snapshottypes.CurrentFormat, Chunks: 5},
			},
		},
		"prune everything with snapshot": {
			config: &setupConfig{
				blocks:             20,
				blockTxs:           2,
				snapshotInterval:   5,
				snapshotKeepRecent: 1,
				pruningOpts:        pruningtypes.NewPruningOptions(pruningtypes.PruningEverything),
			},
			expectedSnapshots: []*abci.Snapshot{
				{Height: 20, Format: snapshottypes.CurrentFormat, Chunks: 5},
			},
		},
		"default pruning with snapshot": {
			config: &setupConfig{
				blocks:             20,
				blockTxs:           2,
				snapshotInterval:   5,
				snapshotKeepRecent: 1,
				pruningOpts:        pruningtypes.NewPruningOptions(pruningtypes.PruningDefault),
			},
			expectedSnapshots: []*abci.Snapshot{
				{Height: 20, Format: snapshottypes.CurrentFormat, Chunks: 5},
			},
		},
		"custom": {
			config: &setupConfig{
				blocks:             25,
				blockTxs:           2,
				snapshotInterval:   5,
				snapshotKeepRecent: 2,
				pruningOpts:        pruningtypes.NewCustomPruningOptions(12, 12),
			},
			expectedSnapshots: []*abci.Snapshot{
				{Height: 25, Format: snapshottypes.CurrentFormat, Chunks: 6},
				{Height: 20, Format: snapshottypes.CurrentFormat, Chunks: 5},
			},
		},
		"no snapshots": {
			config: &setupConfig{
				blocks:           10,
				blockTxs:         2,
				snapshotInterval: 0, // 0 implies disable snapshots
				pruningOpts:      pruningtypes.NewPruningOptions(pruningtypes.PruningNothing),
			},
			expectedSnapshots: []*abci.Snapshot{},
		},
		"keep all snapshots": {
			config: &setupConfig{
				blocks:             10,
				blockTxs:           2,
				snapshotInterval:   3,
				snapshotKeepRecent: 0, // 0 implies keep all snapshots
				pruningOpts:        pruningtypes.NewPruningOptions(pruningtypes.PruningNothing),
			},
			expectedSnapshots: []*abci.Snapshot{
				{Height: 9, Format: snapshottypes.CurrentFormat, Chunks: 2},
				{Height: 6, Format: snapshottypes.CurrentFormat, Chunks: 2},
				{Height: 3, Format: snapshottypes.CurrentFormat, Chunks: 1},
			},
		},
=======
	for _, v := range []int64{1, 2, 4} {
		_, err = app.CommitMultiStore().CacheMultiStoreWithVersion(v)
		require.NoError(t, err)
>>>>>>> 787ee698
	}

	for _, v := range []int64{3, 5, 6, 7} {
		_, err = app.CommitMultiStore().CacheMultiStoreWithVersion(v)
		require.NoError(t, err)
	}

	// reload with LoadLatestVersion, check it loads last version
	app = baseapp.NewBaseApp(name, logger, db, nil, pruningOpt)
	app.MountStores(capKey)

<<<<<<< HEAD
	testcases := map[string]struct {
		height      uint64
		format      uint32
		chunk       uint32
		expectEmpty bool
	}{
		"Existing snapshot": {2, snapshottypes.CurrentFormat, 1, false},
		"Missing height":    {100, snapshottypes.CurrentFormat, 1, true},
		"Missing format":    {2, snapshottypes.CurrentFormat + 1, 1, true},
		"Missing chunk":     {2, snapshottypes.CurrentFormat, 9, true},
		"Zero height":       {0, snapshottypes.CurrentFormat, 1, true},
		"Zero format":       {2, 0, 1, true},
		"Zero chunk":        {2, snapshottypes.CurrentFormat, 0, false},
	}
	for name, tc := range testcases {
		tc := tc
		t.Run(name, func(t *testing.T) {
			resp := app.LoadSnapshotChunk(abci.RequestLoadSnapshotChunk{
				Height: tc.height,
				Format: tc.format,
				Chunk:  tc.chunk,
			})
			if tc.expectEmpty {
				assert.Equal(t, abci.ResponseLoadSnapshotChunk{}, resp)
				return
			}
			assert.NotEmpty(t, resp.Chunk)
		})
	}
=======
	err = app.LoadLatestVersion()
	require.Nil(t, err)
	testLoadVersionHelper(t, app, int64(7), lastCommitID)
>>>>>>> 787ee698
}

func TestABCI_FinalizeWithInvalidTX(t *testing.T) {
	suite := NewBaseAppSuite(t)
	baseapptestutil.RegisterCounterServer(suite.baseApp.MsgServiceRouter(), CounterServerImplGasMeterOnly{})

	_, err := suite.baseApp.InitChain(&abci.InitChainRequest{ConsensusParams: &cmtproto.ConsensusParams{}})
	require.NoError(t, err)

	tx := newTxCounter(t, suite.txConfig, suite.ac, 0, 0)
	bz, err := suite.txConfig.TxEncoder()(tx)
	require.NoError(t, err)

<<<<<<< HEAD
	// Fetch latest snapshot to restore
	respList := source.ListSnapshots(abci.RequestListSnapshots{})
	require.NotEmpty(t, respList.Snapshots)
	snapshot := respList.Snapshots[0]

	// Make sure the snapshot has at least 3 chunks
	require.GreaterOrEqual(t, snapshot.Chunks, uint32(3), "Not enough snapshot chunks")

	// Begin a snapshot restoration in the target
	respOffer := target.OfferSnapshot(abci.RequestOfferSnapshot{Snapshot: snapshot})
	require.Equal(t, abci.ResponseOfferSnapshot{Result: abci.ResponseOfferSnapshot_ACCEPT}, respOffer)

	// We should be able to pass an invalid chunk and get a verify failure, before reapplying it.
	respApply := target.ApplySnapshotChunk(abci.RequestApplySnapshotChunk{
		Index:  0,
		Chunk:  []byte{9},
		Sender: "sender",
	})
	require.Equal(t, abci.ResponseApplySnapshotChunk{
		Result:        abci.ResponseApplySnapshotChunk_RETRY,
		RefetchChunks: []uint32{0},
		RejectSenders: []string{"sender"},
	}, respApply)

	// Fetch each chunk from the source and apply it to the target
	for index := uint32(0); index < snapshot.Chunks; index++ {
		respChunk := source.LoadSnapshotChunk(abci.RequestLoadSnapshotChunk{
			Height: snapshot.Height,
			Format: snapshot.Format,
			Chunk:  index,
		})
		require.NotNil(t, respChunk.Chunk)
		respApply := target.ApplySnapshotChunk(abci.RequestApplySnapshotChunk{
			Index: index,
			Chunk: respChunk.Chunk,
		})
		require.Equal(t, abci.ResponseApplySnapshotChunk{
			Result: abci.ResponseApplySnapshotChunk_ACCEPT,
		}, respApply)
	}

	// The target should now have the same hash as the source
	assert.Equal(t, source.LastCommitID(), target.LastCommitID())
}

// NOTE: represents a new custom router for testing purposes of WithRouter()
type testCustomRouter struct {
	routes sync.Map
}

func (rtr *testCustomRouter) AddRoute(route sdk.Route) sdk.Router {
	rtr.routes.Store(route.Path(), route.Handler())
	return rtr
}

func (rtr *testCustomRouter) Route(ctx sdk.Context, path string) sdk.Handler {
	if v, ok := rtr.routes.Load(path); ok {
		if h, ok := v.(sdk.Handler); ok {
			return h
		}
	}
	return nil
}

func TestWithRouter(t *testing.T) {
	// test increments in the ante
	anteKey := []byte("ante-key")
	anteOpt := func(bapp *BaseApp) { bapp.SetAnteHandler(anteHandlerTxTest(t, capKey1, anteKey)) }

	// test increments in the handler
	deliverKey := []byte("deliver-key")
	routerOpt := func(bapp *BaseApp) {
		bapp.SetRouter(&testCustomRouter{routes: sync.Map{}})
		r := sdk.NewRoute(routeMsgCounter, handlerMsgCounter(t, capKey1, deliverKey))
		bapp.Router().AddRoute(r)
	}

	app := setupBaseApp(t, anteOpt, routerOpt)
	app.InitChain(abci.RequestInitChain{})

	// Create same codec used in txDecoder
	codec := codec.NewLegacyAmino()
	registerTestCodec(codec)

	nBlocks := 3
	txPerHeight := 5

	for blockN := 0; blockN < nBlocks; blockN++ {
		header := tmproto.Header{Height: int64(blockN) + 1}
		app.BeginBlock(abci.RequestBeginBlock{Header: header})

		for i := 0; i < txPerHeight; i++ {
			counter := int64(blockN*txPerHeight + i)
			tx := newTxCounter(counter, counter)

			txBytes, err := codec.Marshal(tx)
			require.NoError(t, err)

			res := app.DeliverTx(abci.RequestDeliverTx{Tx: txBytes})
			require.True(t, res.IsOK(), fmt.Sprintf("%v", res))
		}

		app.EndBlock(abci.RequestEndBlock{})
		app.Commit()
	}
}

func TestBaseApp_EndBlock(t *testing.T) {
	db := dbm.NewMemDB()
	name := t.Name()
	logger := defaultLogger()

	cp := &abci.ConsensusParams{
		Block: &abci.BlockParams{
			MaxGas: 5000000,
		},
	}

	app := NewBaseApp(name, logger, db, nil)
	app.SetParamStore(&paramStore{db: dbm.NewMemDB()})
	app.InitChain(abci.RequestInitChain{
		ConsensusParams: cp,
=======
	// when
	gotRsp, gotErr := suite.baseApp.FinalizeBlock(&abci.FinalizeBlockRequest{
		Height: 1,
		Txs:    [][]byte{bz[0 : len(bz)-5]},
>>>>>>> 787ee698
	})
	require.NoError(t, gotErr)
	require.Len(t, gotRsp.TxResults, 1)
	require.Equal(t, uint32(2), gotRsp.TxResults[0].Code)
}<|MERGE_RESOLUTION|>--- conflicted
+++ resolved
@@ -2,19 +2,10 @@
 
 import (
 	"bytes"
-<<<<<<< HEAD
-	"encoding/binary"
-	"fmt"
-	"math/rand"
-	"os"
-	"strings"
-	"sync"
-=======
 	"context"
 	"crypto/sha256"
 	"fmt"
 	"math/rand"
->>>>>>> 787ee698
 	"testing"
 	"time"
 
@@ -54,19 +45,6 @@
 	testTxPriority = int64(42)
 )
 
-<<<<<<< HEAD
-type setupConfig struct {
-	blocks             uint64
-	blockTxs           int
-	snapshotInterval   uint64
-	snapshotKeepRecent uint32
-	pruningOpts        pruningtypes.PruningOptions
-}
-
-func defaultLogger() log.Logger {
-	return log.NewTMLogger(log.NewSyncWriter(os.Stdout)).With("module", "sdk/app")
-}
-=======
 type (
 	BaseAppSuite struct {
 		baseApp   *baseapp.BaseApp
@@ -98,7 +76,6 @@
 
 	app := baseapp.NewBaseApp(t.Name(), logger, db, txConfig.TxDecoder(), opts...)
 	require.Equal(t, t.Name(), app.Name())
->>>>>>> 787ee698
 
 	app.SetInterfaceRegistry(cdc.InterfaceRegistry())
 	app.MsgServiceRouter().SetInterfaceRegistry(cdc.InterfaceRegistry())
@@ -719,113 +696,12 @@
 	require.NotContains(t, suite.logBuffer.String(), "panic recovered in runTx")
 }
 
-<<<<<<< HEAD
-func TestEventHistory(t *testing.T) {
-	// generates events in the ante
-	anteKey := []byte("ante-key")
-	anteOpt := func(bapp *BaseApp) { bapp.SetAnteHandler(anteHandlerTxTest(t, capKey1, anteKey)) }
-
-	deliverKey := []byte("deliver-key")
-	routerOpt := func(bapp *BaseApp) {
-		r := sdk.NewRoute(routeMsgCounter, handlerMsgCounter(t, capKey1, deliverKey))
-		bapp.Router().AddRoute(r)
-	}
-
-	// expand setupBaseApp() here so we can override the EndBlocker before app is sealed
-	app := newBaseApp(t.Name(), anteOpt, routerOpt)
-	require.Equal(t, t.Name(), app.Name())
-
-	app.MountStores(capKey1, capKey2)
-	app.SetParamStore(&paramStore{db: dbm.NewMemDB()})
-
-	var history []abci.Event
-	app.SetEndBlocker(func(ctx sdk.Context, req abci.RequestEndBlock) abci.ResponseEndBlock {
-		history = ctx.EventManager().GetABCIEventHistory()
-		return abci.ResponseEndBlock{}
-	})
-
-	// stores are mounted (seals the app)
-	err := app.LoadLatestVersion()
-	require.Nil(t, err)
-
-	app.InitChain(abci.RequestInitChain{})
-
-	// Create same codec used in txDecoder
-	cdc := codec.NewLegacyAmino()
-	registerTestCodec(cdc)
-
-	header := tmproto.Header{Height: int64(1)}
-	app.BeginBlock(abci.RequestBeginBlock{Header: header})
-
-	require.Zero(t, len(app.deliverState.eventHistory))
-
-	counter := int64(0)
-	tx := newTxCounter(counter, counter)
-	txBytes, err := cdc.Marshal(tx)
-	require.NoError(t, err)
-
-	// simulation returns events, but none in deliverState history
-	_, simResult, err := app.Simulate(txBytes)
-	require.NoError(t, err)
-	require.NotNil(t, simResult)
-	require.Zero(t, len(app.deliverState.eventHistory))
-	expectedEvents := simResult.Events
-	require.NotZero(t, len(expectedEvents))
-
-	// delivery results should be reflected in deliverState history
-	deliverResult := app.DeliverTx(abci.RequestDeliverTx{Tx: txBytes})
-	require.True(t, deliverResult.IsOK(), fmt.Sprintf("%v", deliverResult))
-	require.NotZero(t, len(app.deliverState.eventHistory))
-	// simResult events are not indexed, but should otherwise be the same as deliverResult events
-	for i, _ := range simResult.Events {
-		simResult.Events[i].Attributes[0].Index = true
-	}
-	require.Equal(t, expectedEvents, deliverResult.Events)
-	require.Equal(t, expectedEvents, app.deliverState.eventHistory)
-
-	// the deliverState event history should be passed to the end blocker in the context, then cleared
-	app.EndBlock(abci.RequestEndBlock{})
-	require.Zero(t, len(app.deliverState.eventHistory))
-	require.Equal(t, expectedEvents, history)
-}
-
-func TestRunInvalidTransaction(t *testing.T) {
-	anteOpt := func(bapp *BaseApp) {
-		bapp.SetAnteHandler(func(ctx sdk.Context, tx sdk.Tx, simulate bool) (newCtx sdk.Context, err error) {
-			return
-		})
-	}
-	routerOpt := func(bapp *BaseApp) {
-		r := sdk.NewRoute(routeMsgCounter, func(ctx sdk.Context, msg sdk.Msg) (*sdk.Result, error) {
-			return &sdk.Result{}, nil
-		})
-		bapp.Router().AddRoute(r)
-	}
-
-	app := setupBaseApp(t, anteOpt, routerOpt)
-
-	header := tmproto.Header{Height: 1}
-	app.BeginBlock(abci.RequestBeginBlock{Header: header})
-
-	// transaction with no messages
-	{
-		emptyTx := &txTest{}
-		_, result, err := app.SimDeliver(aminoTxEncoder(), emptyTx)
-		require.Error(t, err)
-		require.Nil(t, result)
-
-		space, code, _ := sdkerrors.ABCIInfo(err, false)
-		require.EqualValues(t, sdkerrors.ErrInvalidRequest.Codespace(), space, err)
-		require.EqualValues(t, sdkerrors.ErrInvalidRequest.ABCICode(), code, err)
-	}
-=======
 // Test and ensure that invalid block heights always cause errors.
 // See issues:
 // - https://github.com/cosmos/cosmos-sdk/issues/11220
 // - https://github.com/cosmos/cosmos-sdk/issues/7662
 func TestABCI_CreateQueryContext(t *testing.T) {
 	t.Parallel()
->>>>>>> 787ee698
 
 	db := coretesting.NewMemDB()
 	name := t.Name()
@@ -869,86 +745,6 @@
 				require.NoError(t, err)
 				require.Equal(t, tc.height, ctx.BlockHeight())
 			}
-<<<<<<< HEAD
-		}
-	}
-
-	// transaction with no known route
-	{
-		unknownRouteTx := txTest{[]sdk.Msg{msgNoRoute{}}, 0, false}
-		_, result, err := app.SimDeliver(aminoTxEncoder(), unknownRouteTx)
-		require.Error(t, err)
-		require.Nil(t, result)
-
-		space, code, _ := sdkerrors.ABCIInfo(err, false)
-		require.EqualValues(t, sdkerrors.ErrUnknownRequest.Codespace(), space, err)
-		require.EqualValues(t, sdkerrors.ErrUnknownRequest.ABCICode(), code, err)
-
-		unknownRouteTx = txTest{[]sdk.Msg{msgCounter{}, msgNoRoute{}}, 0, false}
-		_, result, err = app.SimDeliver(aminoTxEncoder(), unknownRouteTx)
-		require.Error(t, err)
-		require.Nil(t, result)
-
-		space, code, _ = sdkerrors.ABCIInfo(err, false)
-		require.EqualValues(t, sdkerrors.ErrUnknownRequest.Codespace(), space, err)
-		require.EqualValues(t, sdkerrors.ErrUnknownRequest.ABCICode(), code, err)
-	}
-
-	// Transaction with an unregistered message
-	{
-		tx := newTxCounter(0, 0)
-		tx.Msgs = append(tx.Msgs, msgNoDecode{})
-
-		// new codec so we can encode the tx, but we shouldn't be able to decode
-		newCdc := codec.NewLegacyAmino()
-		registerTestCodec(newCdc)
-		newCdc.RegisterConcrete(&msgNoDecode{}, "cosmos-sdk/baseapp/msgNoDecode", nil)
-
-		txBytes, err := newCdc.Marshal(tx)
-		require.NoError(t, err)
-
-		res := app.DeliverTx(abci.RequestDeliverTx{Tx: txBytes})
-		require.EqualValues(t, sdkerrors.ErrTxDecode.ABCICode(), res.Code)
-		require.EqualValues(t, sdkerrors.ErrTxDecode.Codespace(), res.Codespace)
-	}
-}
-
-// Test that transactions exceeding gas limits fail
-func TestTxGasLimits(t *testing.T) {
-	gasGranted := uint64(10)
-	anteOpt := func(bapp *BaseApp) {
-		bapp.SetAnteHandler(func(ctx sdk.Context, tx sdk.Tx, simulate bool) (newCtx sdk.Context, err error) {
-			newCtx = ctx.WithGasMeter(sdk.NewGasMeter(gasGranted))
-
-			// AnteHandlers must have their own defer/recover in order for the BaseApp
-			// to know how much gas was used! This is because the GasMeter is created in
-			// the AnteHandler, but if it panics the context won't be set properly in
-			// runTx's recover call.
-			defer func() {
-				if r := recover(); r != nil {
-					switch rType := r.(type) {
-					case sdk.ErrorOutOfGas:
-						err = sdkerrors.Wrapf(sdkerrors.ErrOutOfGas, "out of gas in location: %v", rType.Descriptor)
-					default:
-						panic(r)
-					}
-				}
-			}()
-
-			count := tx.(txTest).Counter
-			newCtx.GasMeter().ConsumeGas(uint64(count), "counter-ante")
-
-			return newCtx, nil
-		})
-	}
-
-	routerOpt := func(bapp *BaseApp) {
-		r := sdk.NewRoute(routeMsgCounter, func(ctx sdk.Context, msg sdk.Msg) (*sdk.Result, error) {
-			count := msg.(*msgCounter).Counter
-			ctx.GasMeter().ConsumeGas(uint64(count), "counter-handler")
-			return &sdk.Result{}, nil
-=======
->>>>>>> 787ee698
 		})
 	}
 }
@@ -983,19 +779,7 @@
 	return getFinalizeBlockStateCtx(bapp)
 }
 
-<<<<<<< HEAD
-	app := setupBaseApp(t, anteOpt, routerOpt)
-	app.InitChain(abci.RequestInitChain{
-		ConsensusParams: &abci.ConsensusParams{
-			Block: &abci.BlockParams{
-				MaxGas: 100,
-			},
-		},
-	})
-
-=======
 func TestQueryGasLimit(t *testing.T) {
->>>>>>> 787ee698
 	testCases := []struct {
 		queryGasLimit   uint64
 		gasActuallyUsed uint64
@@ -1041,134 +825,7 @@
 	require.NoError(t, err)
 	require.Equal(t, uint64(0), suite.baseApp.GetMaximumBlockGas(ctx))
 
-<<<<<<< HEAD
-	res = app.DeliverTx(abci.RequestDeliverTx{Tx: txBytes})
-	require.NotEmpty(t, res.Events)
-	require.True(t, res.IsOK(), fmt.Sprintf("%v", res))
-
-	ctx = app.getState(runTxModeDeliver).ctx
-	store = ctx.KVStore(capKey1)
-	require.Equal(t, int64(2), getIntFromStore(store, anteKey))
-	require.Equal(t, int64(1), getIntFromStore(store, deliverKey))
-
-	// commit
-	app.EndBlock(abci.RequestEndBlock{})
-	app.Commit()
-}
-
-func TestGasConsumptionBadTx(t *testing.T) {
-	gasWanted := uint64(5)
-	anteOpt := func(bapp *BaseApp) {
-		bapp.SetAnteHandler(func(ctx sdk.Context, tx sdk.Tx, simulate bool) (newCtx sdk.Context, err error) {
-			newCtx = ctx.WithGasMeter(sdk.NewGasMeter(gasWanted))
-
-			defer func() {
-				if r := recover(); r != nil {
-					switch rType := r.(type) {
-					case sdk.ErrorOutOfGas:
-						log := fmt.Sprintf("out of gas in location: %v", rType.Descriptor)
-						err = sdkerrors.Wrap(sdkerrors.ErrOutOfGas, log)
-					default:
-						panic(r)
-					}
-				}
-			}()
-
-			txTest := tx.(txTest)
-			newCtx.GasMeter().ConsumeGas(uint64(txTest.Counter), "counter-ante")
-			if txTest.FailOnAnte {
-				return newCtx, sdkerrors.Wrap(sdkerrors.ErrUnauthorized, "ante handler failure")
-			}
-
-			return
-		})
-	}
-
-	routerOpt := func(bapp *BaseApp) {
-		r := sdk.NewRoute(routeMsgCounter, func(ctx sdk.Context, msg sdk.Msg) (*sdk.Result, error) {
-			count := msg.(*msgCounter).Counter
-			ctx.GasMeter().ConsumeGas(uint64(count), "counter-handler")
-			return &sdk.Result{}, nil
-		})
-		bapp.Router().AddRoute(r)
-	}
-
-	cdc := codec.NewLegacyAmino()
-	registerTestCodec(cdc)
-
-	app := setupBaseApp(t, anteOpt, routerOpt)
-	app.InitChain(abci.RequestInitChain{
-		ConsensusParams: &abci.ConsensusParams{
-			Block: &abci.BlockParams{
-				MaxGas: 9,
-			},
-		},
-	})
-
-	app.InitChain(abci.RequestInitChain{})
-
-	header := tmproto.Header{Height: app.LastBlockHeight() + 1}
-	app.BeginBlock(abci.RequestBeginBlock{Header: header})
-
-	tx := newTxCounter(5, 0)
-	tx.setFailOnAnte(true)
-	txBytes, err := cdc.Marshal(tx)
-	require.NoError(t, err)
-
-	res := app.DeliverTx(abci.RequestDeliverTx{Tx: txBytes})
-	require.False(t, res.IsOK(), fmt.Sprintf("%v", res))
-
-	// require next tx to fail due to black gas limit
-	tx = newTxCounter(5, 0)
-	txBytes, err = cdc.Marshal(tx)
-	require.NoError(t, err)
-
-	res = app.DeliverTx(abci.RequestDeliverTx{Tx: txBytes})
-	require.False(t, res.IsOK(), fmt.Sprintf("%v", res))
-}
-
-// Test that we can only query from the latest committed state.
-func TestQuery(t *testing.T) {
-	key, value := []byte("hello"), []byte("goodbye")
-	anteOpt := func(bapp *BaseApp) {
-		bapp.SetAnteHandler(func(ctx sdk.Context, tx sdk.Tx, simulate bool) (newCtx sdk.Context, err error) {
-			store := ctx.KVStore(capKey1)
-			store.Set(key, value)
-			return
-		})
-	}
-
-	routerOpt := func(bapp *BaseApp) {
-		r := sdk.NewRoute(routeMsgCounter, func(ctx sdk.Context, msg sdk.Msg) (*sdk.Result, error) {
-			store := ctx.KVStore(capKey1)
-			store.Set(key, value)
-			return &sdk.Result{}, nil
-		})
-		bapp.Router().AddRoute(r)
-	}
-
-	app := setupBaseApp(t, anteOpt, routerOpt)
-
-	app.InitChain(abci.RequestInitChain{})
-
-	// NOTE: "/store/key1" tells us KVStore
-	// and the final "/key" says to use the data as the
-	// key in the given KVStore ...
-	query := abci.RequestQuery{
-		Path: "/store/key1/key",
-		Data: key,
-	}
-	tx := newTxCounter(0, 0)
-
-	// query is empty before we do anything
-	res := app.Query(query)
-	require.Equal(t, 0, len(res.Value))
-
-	// query is still empty after a CheckTx
-	_, resTx, err := app.SimCheck(aminoTxEncoder(), tx)
-=======
 	err = suite.baseApp.StoreConsensusParams(ctx, cmtproto.ConsensusParams{Block: &cmtproto.BlockParams{MaxGas: 5000000}})
->>>>>>> 787ee698
 	require.NoError(t, err)
 	require.Equal(t, uint64(5000000), suite.baseApp.GetMaximumBlockGas(ctx))
 
@@ -1207,45 +864,12 @@
 	emptyCommitID := storetypes.CommitID{
 		Hash: emptyHash[:],
 	}
-<<<<<<< HEAD
-	res = app.Query(idQuery)
-	require.Equal(t, uint32(4), res.Code)
-}
-
-func TestGetMaximumBlockGas(t *testing.T) {
-	app := setupBaseApp(t)
-	app.InitChain(abci.RequestInitChain{})
-	ctx := app.NewContext(true, tmproto.Header{})
-
-	app.StoreConsensusParams(ctx, &abci.ConsensusParams{Block: &abci.BlockParams{MaxGas: 0}})
-	require.Equal(t, uint64(0), app.getMaximumBlockGas(ctx))
-
-	app.StoreConsensusParams(ctx, &abci.ConsensusParams{Block: &abci.BlockParams{MaxGas: -1}})
-	require.Equal(t, uint64(0), app.getMaximumBlockGas(ctx))
-
-	app.StoreConsensusParams(ctx, &abci.ConsensusParams{Block: &abci.BlockParams{MaxGas: 5000000}})
-	require.Equal(t, uint64(5000000), app.getMaximumBlockGas(ctx))
-
-	app.StoreConsensusParams(ctx, &abci.ConsensusParams{Block: &abci.BlockParams{MaxGas: -5000000}})
-	require.Panics(t, func() { app.getMaximumBlockGas(ctx) })
-}
-
-func TestListSnapshots(t *testing.T) {
-	setupConfig := &setupConfig{
-		blocks:             5,
-		blockTxs:           4,
-		snapshotInterval:   2,
-		snapshotKeepRecent: 2,
-		pruningOpts:        pruningtypes.NewPruningOptions(pruningtypes.PruningNothing),
-	}
-=======
 
 	// fresh store has zero/empty last commit
 	lastHeight := app.LastBlockHeight()
 	lastID := app.LastCommitID()
 	require.Equal(t, int64(0), lastHeight)
 	require.Equal(t, emptyCommitID, lastID)
->>>>>>> 787ee698
 
 	var lastCommitID storetypes.CommitID
 
@@ -1259,90 +883,9 @@
 		lastCommitID = storetypes.CommitID{Version: i, Hash: res.AppHash}
 	}
 
-<<<<<<< HEAD
-func TestSnapshotWithPruning(t *testing.T) {
-	testcases := map[string]struct {
-		config            *setupConfig
-		expectedSnapshots []*abci.Snapshot
-		expectedErr       error
-	}{
-		"prune nothing with snapshot": {
-			config: &setupConfig{
-				blocks:             20,
-				blockTxs:           2,
-				snapshotInterval:   5,
-				snapshotKeepRecent: 1,
-				pruningOpts:        pruningtypes.NewPruningOptions(pruningtypes.PruningNothing),
-			},
-			expectedSnapshots: []*abci.Snapshot{
-				{Height: 20, Format: snapshottypes.CurrentFormat, Chunks: 5},
-			},
-		},
-		"prune everything with snapshot": {
-			config: &setupConfig{
-				blocks:             20,
-				blockTxs:           2,
-				snapshotInterval:   5,
-				snapshotKeepRecent: 1,
-				pruningOpts:        pruningtypes.NewPruningOptions(pruningtypes.PruningEverything),
-			},
-			expectedSnapshots: []*abci.Snapshot{
-				{Height: 20, Format: snapshottypes.CurrentFormat, Chunks: 5},
-			},
-		},
-		"default pruning with snapshot": {
-			config: &setupConfig{
-				blocks:             20,
-				blockTxs:           2,
-				snapshotInterval:   5,
-				snapshotKeepRecent: 1,
-				pruningOpts:        pruningtypes.NewPruningOptions(pruningtypes.PruningDefault),
-			},
-			expectedSnapshots: []*abci.Snapshot{
-				{Height: 20, Format: snapshottypes.CurrentFormat, Chunks: 5},
-			},
-		},
-		"custom": {
-			config: &setupConfig{
-				blocks:             25,
-				blockTxs:           2,
-				snapshotInterval:   5,
-				snapshotKeepRecent: 2,
-				pruningOpts:        pruningtypes.NewCustomPruningOptions(12, 12),
-			},
-			expectedSnapshots: []*abci.Snapshot{
-				{Height: 25, Format: snapshottypes.CurrentFormat, Chunks: 6},
-				{Height: 20, Format: snapshottypes.CurrentFormat, Chunks: 5},
-			},
-		},
-		"no snapshots": {
-			config: &setupConfig{
-				blocks:           10,
-				blockTxs:         2,
-				snapshotInterval: 0, // 0 implies disable snapshots
-				pruningOpts:      pruningtypes.NewPruningOptions(pruningtypes.PruningNothing),
-			},
-			expectedSnapshots: []*abci.Snapshot{},
-		},
-		"keep all snapshots": {
-			config: &setupConfig{
-				blocks:             10,
-				blockTxs:           2,
-				snapshotInterval:   3,
-				snapshotKeepRecent: 0, // 0 implies keep all snapshots
-				pruningOpts:        pruningtypes.NewPruningOptions(pruningtypes.PruningNothing),
-			},
-			expectedSnapshots: []*abci.Snapshot{
-				{Height: 9, Format: snapshottypes.CurrentFormat, Chunks: 2},
-				{Height: 6, Format: snapshottypes.CurrentFormat, Chunks: 2},
-				{Height: 3, Format: snapshottypes.CurrentFormat, Chunks: 1},
-			},
-		},
-=======
 	for _, v := range []int64{1, 2, 4} {
 		_, err = app.CommitMultiStore().CacheMultiStoreWithVersion(v)
 		require.NoError(t, err)
->>>>>>> 787ee698
 	}
 
 	for _, v := range []int64{3, 5, 6, 7} {
@@ -1354,41 +897,9 @@
 	app = baseapp.NewBaseApp(name, logger, db, nil, pruningOpt)
 	app.MountStores(capKey)
 
-<<<<<<< HEAD
-	testcases := map[string]struct {
-		height      uint64
-		format      uint32
-		chunk       uint32
-		expectEmpty bool
-	}{
-		"Existing snapshot": {2, snapshottypes.CurrentFormat, 1, false},
-		"Missing height":    {100, snapshottypes.CurrentFormat, 1, true},
-		"Missing format":    {2, snapshottypes.CurrentFormat + 1, 1, true},
-		"Missing chunk":     {2, snapshottypes.CurrentFormat, 9, true},
-		"Zero height":       {0, snapshottypes.CurrentFormat, 1, true},
-		"Zero format":       {2, 0, 1, true},
-		"Zero chunk":        {2, snapshottypes.CurrentFormat, 0, false},
-	}
-	for name, tc := range testcases {
-		tc := tc
-		t.Run(name, func(t *testing.T) {
-			resp := app.LoadSnapshotChunk(abci.RequestLoadSnapshotChunk{
-				Height: tc.height,
-				Format: tc.format,
-				Chunk:  tc.chunk,
-			})
-			if tc.expectEmpty {
-				assert.Equal(t, abci.ResponseLoadSnapshotChunk{}, resp)
-				return
-			}
-			assert.NotEmpty(t, resp.Chunk)
-		})
-	}
-=======
 	err = app.LoadLatestVersion()
 	require.Nil(t, err)
 	testLoadVersionHelper(t, app, int64(7), lastCommitID)
->>>>>>> 787ee698
 }
 
 func TestABCI_FinalizeWithInvalidTX(t *testing.T) {
@@ -1402,135 +913,10 @@
 	bz, err := suite.txConfig.TxEncoder()(tx)
 	require.NoError(t, err)
 
-<<<<<<< HEAD
-	// Fetch latest snapshot to restore
-	respList := source.ListSnapshots(abci.RequestListSnapshots{})
-	require.NotEmpty(t, respList.Snapshots)
-	snapshot := respList.Snapshots[0]
-
-	// Make sure the snapshot has at least 3 chunks
-	require.GreaterOrEqual(t, snapshot.Chunks, uint32(3), "Not enough snapshot chunks")
-
-	// Begin a snapshot restoration in the target
-	respOffer := target.OfferSnapshot(abci.RequestOfferSnapshot{Snapshot: snapshot})
-	require.Equal(t, abci.ResponseOfferSnapshot{Result: abci.ResponseOfferSnapshot_ACCEPT}, respOffer)
-
-	// We should be able to pass an invalid chunk and get a verify failure, before reapplying it.
-	respApply := target.ApplySnapshotChunk(abci.RequestApplySnapshotChunk{
-		Index:  0,
-		Chunk:  []byte{9},
-		Sender: "sender",
-	})
-	require.Equal(t, abci.ResponseApplySnapshotChunk{
-		Result:        abci.ResponseApplySnapshotChunk_RETRY,
-		RefetchChunks: []uint32{0},
-		RejectSenders: []string{"sender"},
-	}, respApply)
-
-	// Fetch each chunk from the source and apply it to the target
-	for index := uint32(0); index < snapshot.Chunks; index++ {
-		respChunk := source.LoadSnapshotChunk(abci.RequestLoadSnapshotChunk{
-			Height: snapshot.Height,
-			Format: snapshot.Format,
-			Chunk:  index,
-		})
-		require.NotNil(t, respChunk.Chunk)
-		respApply := target.ApplySnapshotChunk(abci.RequestApplySnapshotChunk{
-			Index: index,
-			Chunk: respChunk.Chunk,
-		})
-		require.Equal(t, abci.ResponseApplySnapshotChunk{
-			Result: abci.ResponseApplySnapshotChunk_ACCEPT,
-		}, respApply)
-	}
-
-	// The target should now have the same hash as the source
-	assert.Equal(t, source.LastCommitID(), target.LastCommitID())
-}
-
-// NOTE: represents a new custom router for testing purposes of WithRouter()
-type testCustomRouter struct {
-	routes sync.Map
-}
-
-func (rtr *testCustomRouter) AddRoute(route sdk.Route) sdk.Router {
-	rtr.routes.Store(route.Path(), route.Handler())
-	return rtr
-}
-
-func (rtr *testCustomRouter) Route(ctx sdk.Context, path string) sdk.Handler {
-	if v, ok := rtr.routes.Load(path); ok {
-		if h, ok := v.(sdk.Handler); ok {
-			return h
-		}
-	}
-	return nil
-}
-
-func TestWithRouter(t *testing.T) {
-	// test increments in the ante
-	anteKey := []byte("ante-key")
-	anteOpt := func(bapp *BaseApp) { bapp.SetAnteHandler(anteHandlerTxTest(t, capKey1, anteKey)) }
-
-	// test increments in the handler
-	deliverKey := []byte("deliver-key")
-	routerOpt := func(bapp *BaseApp) {
-		bapp.SetRouter(&testCustomRouter{routes: sync.Map{}})
-		r := sdk.NewRoute(routeMsgCounter, handlerMsgCounter(t, capKey1, deliverKey))
-		bapp.Router().AddRoute(r)
-	}
-
-	app := setupBaseApp(t, anteOpt, routerOpt)
-	app.InitChain(abci.RequestInitChain{})
-
-	// Create same codec used in txDecoder
-	codec := codec.NewLegacyAmino()
-	registerTestCodec(codec)
-
-	nBlocks := 3
-	txPerHeight := 5
-
-	for blockN := 0; blockN < nBlocks; blockN++ {
-		header := tmproto.Header{Height: int64(blockN) + 1}
-		app.BeginBlock(abci.RequestBeginBlock{Header: header})
-
-		for i := 0; i < txPerHeight; i++ {
-			counter := int64(blockN*txPerHeight + i)
-			tx := newTxCounter(counter, counter)
-
-			txBytes, err := codec.Marshal(tx)
-			require.NoError(t, err)
-
-			res := app.DeliverTx(abci.RequestDeliverTx{Tx: txBytes})
-			require.True(t, res.IsOK(), fmt.Sprintf("%v", res))
-		}
-
-		app.EndBlock(abci.RequestEndBlock{})
-		app.Commit()
-	}
-}
-
-func TestBaseApp_EndBlock(t *testing.T) {
-	db := dbm.NewMemDB()
-	name := t.Name()
-	logger := defaultLogger()
-
-	cp := &abci.ConsensusParams{
-		Block: &abci.BlockParams{
-			MaxGas: 5000000,
-		},
-	}
-
-	app := NewBaseApp(name, logger, db, nil)
-	app.SetParamStore(&paramStore{db: dbm.NewMemDB()})
-	app.InitChain(abci.RequestInitChain{
-		ConsensusParams: cp,
-=======
 	// when
 	gotRsp, gotErr := suite.baseApp.FinalizeBlock(&abci.FinalizeBlockRequest{
 		Height: 1,
 		Txs:    [][]byte{bz[0 : len(bz)-5]},
->>>>>>> 787ee698
 	})
 	require.NoError(t, gotErr)
 	require.Len(t, gotRsp.TxResults, 1)
