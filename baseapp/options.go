--- conflicted
+++ resolved
@@ -86,14 +86,6 @@
 	return func(bapp *BaseApp) { bapp.cms.SetIAVLDisableFastNode(disable) }
 }
 
-<<<<<<< HEAD
-// SetIAVLLazyLoading enables/disables lazy loading of the IAVL store.
-func SetIAVLLazyLoading(lazyLoading bool) func(*BaseApp) {
-	return func(bapp *BaseApp) { bapp.cms.SetLazyLoading(lazyLoading) }
-}
-
-=======
->>>>>>> 787ee698
 // SetInterBlockCache provides a BaseApp option function that sets the
 // inter-block cache.
 func SetInterBlockCache(cache storetypes.MultiStorePersistentCache) func(*BaseApp) {
@@ -363,10 +355,56 @@
 	if app.sealed {
 		panic("SetProcessProposal() on sealed BaseApp")
 	}
-<<<<<<< HEAD
-	// register the StreamingService within the BaseApp
-	// BaseApp will pass BeginBlock, DeliverTx, and EndBlock requests and responses to the streaming services to update their ABCI context
-	app.abciListeners = append(app.abciListeners, s)
+	app.processProposal = handler
+}
+
+// SetPrepareProposal sets the prepare proposal function for the BaseApp.
+func (app *BaseApp) SetPrepareProposal(handler sdk.PrepareProposalHandler) {
+	if app.sealed {
+		panic("SetPrepareProposal() on sealed BaseApp")
+	}
+
+	app.prepareProposal = handler
+}
+
+func (app *BaseApp) SetExtendVoteHandler(handler sdk.ExtendVoteHandler) {
+	if app.sealed {
+		panic("SetExtendVoteHandler() on sealed BaseApp")
+	}
+
+	app.extendVote = handler
+}
+
+func (app *BaseApp) SetVerifyVoteExtensionHandler(handler sdk.VerifyVoteExtensionHandler) {
+	if app.sealed {
+		panic("SetVerifyVoteExtensionHandler() on sealed BaseApp")
+	}
+
+	app.verifyVoteExt = handler
+}
+
+// SetStoreMetrics sets the prepare proposal function for the BaseApp.
+func (app *BaseApp) SetStoreMetrics(gatherer metrics.StoreMetrics) {
+	if app.sealed {
+		panic("SetStoreMetrics() on sealed BaseApp")
+	}
+
+	app.cms.SetMetrics(gatherer)
+}
+
+// SetStreamingManager sets the streaming manager for the BaseApp.
+func (app *BaseApp) SetStreamingManager(manager storetypes.StreamingManager) {
+	app.streamingManager = manager
+}
+
+// SetMsgServiceRouter sets the MsgServiceRouter of a BaseApp.
+func (app *BaseApp) SetMsgServiceRouter(msgServiceRouter *MsgServiceRouter) {
+	app.msgServiceRouter = msgServiceRouter
+}
+
+// SetGRPCQueryRouter sets the GRPCQueryRouter of the BaseApp.
+func (app *BaseApp) SetGRPCQueryRouter(grpcQueryRouter *GRPCQueryRouter) {
+	app.grpcQueryRouter = grpcQueryRouter
 }
 
 // SetQueryMultiStore set a alternative MultiStore implementation to support grpc query service.
@@ -377,56 +415,4 @@
 		panic("SetQueryMultiStore() on sealed BaseApp")
 	}
 	app.qms = ms
-=======
-	app.processProposal = handler
-}
-
-// SetPrepareProposal sets the prepare proposal function for the BaseApp.
-func (app *BaseApp) SetPrepareProposal(handler sdk.PrepareProposalHandler) {
-	if app.sealed {
-		panic("SetPrepareProposal() on sealed BaseApp")
-	}
-
-	app.prepareProposal = handler
-}
-
-func (app *BaseApp) SetExtendVoteHandler(handler sdk.ExtendVoteHandler) {
-	if app.sealed {
-		panic("SetExtendVoteHandler() on sealed BaseApp")
-	}
-
-	app.extendVote = handler
-}
-
-func (app *BaseApp) SetVerifyVoteExtensionHandler(handler sdk.VerifyVoteExtensionHandler) {
-	if app.sealed {
-		panic("SetVerifyVoteExtensionHandler() on sealed BaseApp")
-	}
-
-	app.verifyVoteExt = handler
-}
-
-// SetStoreMetrics sets the prepare proposal function for the BaseApp.
-func (app *BaseApp) SetStoreMetrics(gatherer metrics.StoreMetrics) {
-	if app.sealed {
-		panic("SetStoreMetrics() on sealed BaseApp")
-	}
-
-	app.cms.SetMetrics(gatherer)
-}
-
-// SetStreamingManager sets the streaming manager for the BaseApp.
-func (app *BaseApp) SetStreamingManager(manager storetypes.StreamingManager) {
-	app.streamingManager = manager
-}
-
-// SetMsgServiceRouter sets the MsgServiceRouter of a BaseApp.
-func (app *BaseApp) SetMsgServiceRouter(msgServiceRouter *MsgServiceRouter) {
-	app.msgServiceRouter = msgServiceRouter
-}
-
-// SetGRPCQueryRouter sets the GRPCQueryRouter of the BaseApp.
-func (app *BaseApp) SetGRPCQueryRouter(grpcQueryRouter *GRPCQueryRouter) {
-	app.grpcQueryRouter = grpcQueryRouter
->>>>>>> 787ee698
 }