--- conflicted
+++ resolved
@@ -8,16 +8,9 @@
 	"encoding/hex"
 	"errors"
 	"fmt"
-<<<<<<< HEAD
 	"math/rand"
 	"strconv"
 	"strings"
-=======
-	"os"
-	"os/signal"
-	"strings"
-	"syscall"
->>>>>>> 57485f58
 	"testing"
 	"time"
 
@@ -2483,7 +2476,6 @@
 		Txs:    reqProposalTxBytes,
 		Height: reqPrepareProposal.Height,
 	}
-<<<<<<< HEAD
 
 	resProcessProposal, err := suite.baseApp.ProcessProposal(&reqProcessProposal)
 	require.NoError(t, err)
@@ -2500,7 +2492,6 @@
 
 	require.NotEmpty(t, res.TxResults[0].Events)
 	require.True(t, res.TxResults[0].IsOK(), fmt.Sprintf("%v", res))
-=======
 }
 
 func TestABCI_HaltChain(t *testing.T) {
@@ -2569,5 +2560,4 @@
 			})
 		})
 	}
->>>>>>> 57485f58
 }