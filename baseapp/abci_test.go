--- conflicted
+++ resolved
@@ -1,14 +1,6 @@
 package baseapp_test
 
 import (
-<<<<<<< HEAD
-	"encoding/json"
-	"fmt"
-	"os"
-	"os/signal"
-	"strings"
-	"syscall"
-=======
 	"bytes"
 	"context"
 	"crypto/sha256"
@@ -19,7 +11,6 @@
 	"math/rand"
 	"strconv"
 	"strings"
->>>>>>> 787ee698
 	"testing"
 	"time"
 
@@ -35,17 +26,6 @@
 	any "github.com/cosmos/gogoproto/types/any"
 	"github.com/golang/mock/gomock"
 	"github.com/stretchr/testify/require"
-<<<<<<< HEAD
-	abci "github.com/tendermint/tendermint/abci/types"
-	tmproto "github.com/tendermint/tendermint/proto/tendermint/types"
-	dbm "github.com/tendermint/tm-db"
-
-	pruningtypes "github.com/cosmos/cosmos-sdk/pruning/types"
-	"github.com/cosmos/cosmos-sdk/snapshots"
-	snapshottypes "github.com/cosmos/cosmos-sdk/snapshots/types"
-	"github.com/cosmos/cosmos-sdk/testutil"
-	sdk "github.com/cosmos/cosmos-sdk/types"
-=======
 
 	coretesting "cosmossdk.io/core/testing"
 	errorsmod "cosmossdk.io/errors"
@@ -73,7 +53,6 @@
 	failStr    = "&failOnAnte=false"
 	fooStr     = "foo"
 	counterStr = "counter="
->>>>>>> 787ee698
 )
 
 func TestABCI_Info(t *testing.T) {
@@ -2181,16 +2160,6 @@
 	require.NoError(t, err)
 	require.Equal(t, 1, len(resPrepareProposal.Txs))
 
-<<<<<<< HEAD
-	for name, tc := range testCases {
-		tc := tc
-
-		tc.bapp.SetParamStore(&paramStore{db: dbm.NewMemDB()})
-		tc.bapp.InitChain(abci.RequestInitChain{
-			ConsensusParams: &abci.ConsensusParams{
-				Evidence: &tmproto.EvidenceParams{
-					MaxAgeNumBlocks: tc.maxAgeBlocks,
-=======
 	// now vote extensions but our sole voter doesn't reach majority
 	reqPrepareProposal = abci.PrepareProposalRequest{
 		MaxTxBytes: 1000,
@@ -2206,7 +2175,6 @@
 					VoteExtension:      ext,
 					ExtensionSignature: extSig,
 					BlockIdFlag:        cmtproto.BlockIDFlagNil, // This will ignore the vote extension
->>>>>>> 787ee698
 				},
 			},
 		},
@@ -2728,7 +2696,88 @@
 			return ctx, nil
 		})
 	}
-<<<<<<< HEAD
+
+	suite := NewBaseAppSuite(t, anteOpt, baseapp.SetMempool(pool))
+	baseapptestutil.RegisterKeyValueServer(suite.baseApp.MsgServiceRouter(), MsgKeyValueImpl{})
+	baseapptestutil.RegisterCounterServer(suite.baseApp.MsgServiceRouter(), NoopCounterServerImpl{})
+
+	_, err := suite.baseApp.InitChain(&abci.InitChainRequest{
+		ConsensusParams: &cmtproto.ConsensusParams{},
+	})
+	require.NoError(t, err)
+
+	tx := newTxCounter(t, suite.txConfig, suite.ac, 0, 1)
+	txBytes, err := suite.txConfig.TxEncoder()(tx)
+	require.NoError(t, err)
+
+	reqCheckTx := abci.CheckTxRequest{
+		Tx:   txBytes,
+		Type: abci.CHECK_TX_TYPE_CHECK,
+	}
+	_, err = suite.baseApp.CheckTx(&reqCheckTx)
+	require.NoError(t, err)
+
+	tx2 := newTxCounter(t, suite.txConfig, suite.ac, 1, 1)
+
+	tx2Bytes, err := suite.txConfig.TxEncoder()(tx2)
+	require.NoError(t, err)
+
+	err = pool.Insert(sdk.Context{}, tx2)
+	require.NoError(t, err)
+
+	require.Equal(t, 2, pool.CountTx())
+
+	// call prepareProposal before calling recheck tx, just as a sanity check
+	reqPrepareProposal := abci.PrepareProposalRequest{
+		MaxTxBytes: 1000,
+		Height:     1,
+	}
+	resPrepareProposal, err := suite.baseApp.PrepareProposal(&reqPrepareProposal)
+	require.NoError(t, err)
+	require.Equal(t, 2, len(resPrepareProposal.Txs))
+
+	// call recheck on the first tx, it MUST return an error
+	reqReCheckTx := abci.CheckTxRequest{
+		Tx:   txBytes,
+		Type: abci.CHECK_TX_TYPE_RECHECK,
+	}
+	resp, err := suite.baseApp.CheckTx(&reqReCheckTx)
+	require.NoError(t, err)
+	require.True(t, resp.IsErr())
+	require.Equal(t, "recheck failed in ante handler", resp.Log)
+
+	// call prepareProposal again, should return only the second tx
+	resPrepareProposal, err = suite.baseApp.PrepareProposal(&reqPrepareProposal)
+	require.NoError(t, err)
+	require.Equal(t, 1, len(resPrepareProposal.Txs))
+	require.Equal(t, tx2Bytes, resPrepareProposal.Txs[0])
+
+	// check the mempool, it should have only the second tx
+	require.Equal(t, 1, pool.CountTx())
+
+	reqProposalTxBytes := [][]byte{
+		tx2Bytes,
+	}
+	reqProcessProposal := abci.ProcessProposalRequest{
+		Txs:    reqProposalTxBytes,
+		Height: reqPrepareProposal.Height,
+	}
+
+	resProcessProposal, err := suite.baseApp.ProcessProposal(&reqProcessProposal)
+	require.NoError(t, err)
+	require.Equal(t, abci.PROCESS_PROPOSAL_STATUS_ACCEPT, resProcessProposal.Status)
+
+	// the same txs as in PrepareProposal
+	res, err := suite.baseApp.FinalizeBlock(&abci.FinalizeBlockRequest{
+		Height: suite.baseApp.LastBlockHeight() + 1,
+		Txs:    reqProposalTxBytes,
+	})
+	require.NoError(t, err)
+
+	require.Equal(t, 0, pool.CountTx())
+
+	require.NotEmpty(t, res.TxResults[0].Events)
+	require.True(t, res.TxResults[0].IsOK(), fmt.Sprintf("%v", res))
 }
 
 func TestBaseAppCreateQueryContextRejectsFutureHeights(t *testing.T) {
@@ -2854,88 +2903,4 @@
 			})
 		})
 	}
-=======
-
-	suite := NewBaseAppSuite(t, anteOpt, baseapp.SetMempool(pool))
-	baseapptestutil.RegisterKeyValueServer(suite.baseApp.MsgServiceRouter(), MsgKeyValueImpl{})
-	baseapptestutil.RegisterCounterServer(suite.baseApp.MsgServiceRouter(), NoopCounterServerImpl{})
-
-	_, err := suite.baseApp.InitChain(&abci.InitChainRequest{
-		ConsensusParams: &cmtproto.ConsensusParams{},
-	})
-	require.NoError(t, err)
-
-	tx := newTxCounter(t, suite.txConfig, suite.ac, 0, 1)
-	txBytes, err := suite.txConfig.TxEncoder()(tx)
-	require.NoError(t, err)
-
-	reqCheckTx := abci.CheckTxRequest{
-		Tx:   txBytes,
-		Type: abci.CHECK_TX_TYPE_CHECK,
-	}
-	_, err = suite.baseApp.CheckTx(&reqCheckTx)
-	require.NoError(t, err)
-
-	tx2 := newTxCounter(t, suite.txConfig, suite.ac, 1, 1)
-
-	tx2Bytes, err := suite.txConfig.TxEncoder()(tx2)
-	require.NoError(t, err)
-
-	err = pool.Insert(sdk.Context{}, tx2)
-	require.NoError(t, err)
-
-	require.Equal(t, 2, pool.CountTx())
-
-	// call prepareProposal before calling recheck tx, just as a sanity check
-	reqPrepareProposal := abci.PrepareProposalRequest{
-		MaxTxBytes: 1000,
-		Height:     1,
-	}
-	resPrepareProposal, err := suite.baseApp.PrepareProposal(&reqPrepareProposal)
-	require.NoError(t, err)
-	require.Equal(t, 2, len(resPrepareProposal.Txs))
-
-	// call recheck on the first tx, it MUST return an error
-	reqReCheckTx := abci.CheckTxRequest{
-		Tx:   txBytes,
-		Type: abci.CHECK_TX_TYPE_RECHECK,
-	}
-	resp, err := suite.baseApp.CheckTx(&reqReCheckTx)
-	require.NoError(t, err)
-	require.True(t, resp.IsErr())
-	require.Equal(t, "recheck failed in ante handler", resp.Log)
-
-	// call prepareProposal again, should return only the second tx
-	resPrepareProposal, err = suite.baseApp.PrepareProposal(&reqPrepareProposal)
-	require.NoError(t, err)
-	require.Equal(t, 1, len(resPrepareProposal.Txs))
-	require.Equal(t, tx2Bytes, resPrepareProposal.Txs[0])
-
-	// check the mempool, it should have only the second tx
-	require.Equal(t, 1, pool.CountTx())
-
-	reqProposalTxBytes := [][]byte{
-		tx2Bytes,
-	}
-	reqProcessProposal := abci.ProcessProposalRequest{
-		Txs:    reqProposalTxBytes,
-		Height: reqPrepareProposal.Height,
-	}
-
-	resProcessProposal, err := suite.baseApp.ProcessProposal(&reqProcessProposal)
-	require.NoError(t, err)
-	require.Equal(t, abci.PROCESS_PROPOSAL_STATUS_ACCEPT, resProcessProposal.Status)
-
-	// the same txs as in PrepareProposal
-	res, err := suite.baseApp.FinalizeBlock(&abci.FinalizeBlockRequest{
-		Height: suite.baseApp.LastBlockHeight() + 1,
-		Txs:    reqProposalTxBytes,
-	})
-	require.NoError(t, err)
-
-	require.Equal(t, 0, pool.CountTx())
-
-	require.NotEmpty(t, res.TxResults[0].Events)
-	require.True(t, res.TxResults[0].IsOK(), fmt.Sprintf("%v", res))
->>>>>>> 787ee698
 }