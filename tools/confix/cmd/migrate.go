--- conflicted
+++ resolved
@@ -2,21 +2,11 @@
 
 import (
 	"context"
-	"errors"
 	"fmt"
-	"maps"
-	"path/filepath"
-	"slices"
-	"strings"
 
-	"github.com/spf13/cobra"
-
-<<<<<<< HEAD
-=======
 	"github.com/spf13/cobra"
 	"golang.org/x/exp/maps"
 
->>>>>>> 751e5ecb
 	"cosmossdk.io/tools/confix"
 
 	"github.com/cosmos/cosmos-sdk/client"
@@ -30,49 +20,33 @@
 
 func MigrateCommand() *cobra.Command {
 	cmd := &cobra.Command{
-		Use:   "migrate [target-version] <config-path>",
-		Short: "Migrate Cosmos SDK configuration file to the specified version",
-		Long: `Migrate the contents of the Cosmos SDK configuration (app.toml or client.toml) to the specified version. Configuration type is app by default.
+		Use:   "migrate [target-version] <app-toml-path> (options)",
+		Short: "Migrate Cosmos SDK app configuration file to the specified version",
+		Long: `Migrate the contents of the Cosmos SDK app configuration (app.toml) to the specified version.
 The output is written in-place unless --stdout is provided.
 In case of any error in updating the file, no output is written.`,
 		Args: cobra.MinimumNArgs(1),
 		RunE: func(cmd *cobra.Command, args []string) error {
-			var configPath string
+			var filename string
 			clientCtx := client.GetClientContextFromCmd(cmd)
-
-			configType := confix.AppConfigType
-			isClient, _ := cmd.Flags().GetBool(confix.ClientConfigType)
-
-			if isClient {
-				configType = confix.ClientConfigType
-			}
-
 			switch {
 			case len(args) > 1:
-				configPath = args[1]
+				filename = args[1]
 			case clientCtx.HomeDir != "":
-				suffix := "app.toml"
-				if isClient {
-					suffix = "client.toml"
-				}
-				configPath = filepath.Join(clientCtx.HomeDir, "config", suffix)
+				filename = fmt.Sprintf("%s/config/app.toml", clientCtx.HomeDir)
 			default:
-				return errors.New("must provide a path to the app.toml or client.toml")
-			}
-
-			if strings.HasSuffix(configPath, "client.toml") && !isClient {
-				return errors.New("app.toml file expected, got client.toml, use --client flag to migrate client.toml")
+				return fmt.Errorf("must provide a path to the app.toml file")
 			}
 
 			targetVersion := args[0]
 			plan, ok := confix.Migrations[targetVersion]
 			if !ok {
-				return fmt.Errorf("unknown version %q, supported versions are: %q", targetVersion, slices.Collect(maps.Keys(confix.Migrations)))
+				return fmt.Errorf("unknown version %q, supported versions are: %q", targetVersion, maps.Keys(confix.Migrations))
 			}
 
-			rawFile, err := confix.LoadConfig(configPath)
+			rawFile, err := confix.LoadConfig(filename)
 			if err != nil {
-				return fmt.Errorf("failed to load config: %w", err)
+				return fmt.Errorf("failed to load config: %v", err)
 			}
 
 			ctx := context.Background()
@@ -80,15 +54,12 @@
 				ctx = confix.WithLogWriter(ctx, cmd.ErrOrStderr())
 			}
 
-			outputPath := configPath
+			outputPath := filename
 			if FlagStdOut {
 				outputPath = ""
 			}
 
-			// get transformation steps and formatDoc in which plan need to be applied
-			steps, formatDoc := plan(rawFile, targetVersion, configType)
-
-			if err := confix.Upgrade(ctx, steps, formatDoc, configPath, outputPath, FlagSkipValidate); err != nil {
+			if err := confix.Upgrade(ctx, plan(rawFile, targetVersion), filename, outputPath, FlagSkipValidate); err != nil {
 				return fmt.Errorf("failed to migrate config: %w", err)
 			}
 
@@ -99,7 +70,6 @@
 	cmd.Flags().BoolVar(&FlagStdOut, "stdout", false, "print the updated config to stdout")
 	cmd.Flags().BoolVar(&FlagVerbose, "verbose", false, "log changes to stderr")
 	cmd.Flags().BoolVar(&FlagSkipValidate, "skip-validate", false, "skip configuration validation (allows to migrate unknown configurations)")
-	cmd.Flags().Bool(confix.ClientConfigType, false, "migrate client.toml instead of app.toml")
 
 	return cmd
 }