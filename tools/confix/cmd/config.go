package cmd

import (
	"github.com/spf13/cobra"
)

<<<<<<< HEAD
const (
	tomlSuffix = ".toml"
)

=======
>>>>>>> 751e5ecb
// ConfigCommand contains all the confix commands
// These command can be used to interactively update an application config value.
func ConfigCommand() *cobra.Command {
	cmd := &cobra.Command{
		Use:   "config",
		Short: "Utilities for managing application configuration",
	}

	cmd.AddCommand(
		MigrateCommand(),
		DiffCommand(),
		GetCommand(),
		SetCommand(),
		ViewCommand(),
		HomeCommand(),
	)

	return cmd
}<|MERGE_RESOLUTION|>--- conflicted
+++ resolved
@@ -4,13 +4,6 @@
 	"github.com/spf13/cobra"
 )
 
-<<<<<<< HEAD
-const (
-	tomlSuffix = ".toml"
-)
-
-=======
->>>>>>> 751e5ecb
 // ConfigCommand contains all the confix commands
 // These command can be used to interactively update an application config value.
 func ConfigCommand() *cobra.Command {
