--- conflicted
+++ resolved
@@ -1,66 +1,47 @@
 package cmd
 
 import (
-	"errors"
 	"fmt"
-	"maps"
-	"path/filepath"
-	"slices"
-	"strings"
 
-	"github.com/spf13/cobra"
-
-<<<<<<< HEAD
-=======
 	"github.com/spf13/cobra"
 	"golang.org/x/exp/maps"
 
->>>>>>> 751e5ecb
 	"cosmossdk.io/tools/confix"
 
 	"github.com/cosmos/cosmos-sdk/client"
 )
 
-// DiffCommand creates a new command for comparing configuration files
 func DiffCommand() *cobra.Command {
-	cmd := &cobra.Command{
-		Use:   "diff [target-version] <config-path>",
-		Short: "Outputs all config values that are different from the default.",
-		Long:  "This command compares the specified configuration file (app.toml or client.toml) with the defaults and outputs any differences.",
+	return &cobra.Command{
+		Use:   "diff [target-version] <app-toml-path>",
+		Short: "Outputs all config values that are different from the app.toml defaults.",
 		Args:  cobra.MinimumNArgs(1),
 		RunE: func(cmd *cobra.Command, args []string) error {
-			var configPath string
+			var filename string
 			clientCtx := client.GetClientContextFromCmd(cmd)
 			switch {
+
 			case len(args) > 1:
-				configPath = args[1]
+				filename = args[1]
 			case clientCtx.HomeDir != "":
-				configPath = filepath.Join(clientCtx.HomeDir, "config", "app.toml")
+				filename = fmt.Sprintf("%s/config/app.toml", clientCtx.HomeDir)
 			default:
-				return errors.New("must provide a path to the app.toml or client.toml")
-			}
-
-			configType := confix.AppConfigType
-			if ok, _ := cmd.Flags().GetBool(confix.ClientConfigType); ok {
-				configPath = strings.ReplaceAll(configPath, "app.toml", "client.toml") // for the case we are using the home dir of client ctx
-				configType = confix.ClientConfigType
-			} else if strings.HasSuffix(configPath, "client.toml") {
-				return errors.New("app.toml file expected, got client.toml, use --client flag to diff client.toml")
+				return fmt.Errorf("must provide a path to the app.toml file")
 			}
 
 			targetVersion := args[0]
 			if _, ok := confix.Migrations[targetVersion]; !ok {
-				return fmt.Errorf("unknown version %q, supported versions are: %q", targetVersion, slices.Collect(maps.Keys(confix.Migrations)))
+				return fmt.Errorf("unknown version %q, supported versions are: %q", targetVersion, maps.Keys(confix.Migrations))
 			}
 
-			targetVersionFile, err := confix.LoadLocalConfig(targetVersion, configType)
+			targetVersionFile, err := confix.LoadLocalConfig(targetVersion)
 			if err != nil {
-				return fmt.Errorf("failed to load internal config: %w", err)
+				panic(fmt.Errorf("failed to load internal config: %w", err))
 			}
 
-			rawFile, err := confix.LoadConfig(configPath)
+			rawFile, err := confix.LoadConfig(filename)
 			if err != nil {
-				return fmt.Errorf("failed to load config: %w", err)
+				return fmt.Errorf("failed to load config: %v", err)
 			}
 
 			diff := confix.DiffValues(rawFile, targetVersionFile)
@@ -76,8 +57,4 @@
 			return nil
 		},
 	}
-
-	cmd.Flags().Bool(confix.ClientConfigType, false, "diff client.toml instead of app.toml")
-
-	return cmd
 }