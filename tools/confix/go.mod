module cosmossdk.io/tools/confix

<<<<<<< HEAD
go 1.23

require (
	github.com/cosmos/cosmos-sdk v0.50.10
	github.com/creachadair/atomicfile v0.3.5
	github.com/creachadair/tomledit v0.0.26
	github.com/pelletier/go-toml/v2 v2.2.3
	github.com/spf13/cobra v1.8.1
	github.com/spf13/viper v1.19.0
=======
go 1.21

require (
	github.com/cosmos/cosmos-sdk v0.50.6
	github.com/creachadair/atomicfile v0.3.1
	github.com/creachadair/tomledit v0.0.24
	github.com/pelletier/go-toml/v2 v2.2.2
	github.com/spf13/cobra v1.8.1
	github.com/spf13/viper v1.19.0
	golang.org/x/exp v0.0.0-20240404231335-c0f41cb1a7a0
>>>>>>> 751e5ecb
	gotest.tools/v3 v3.5.1
)

require (
<<<<<<< HEAD
	cosmossdk.io/api v0.7.6 // indirect
	cosmossdk.io/collections v0.4.0 // indirect
	cosmossdk.io/core v0.11.1 // indirect
	cosmossdk.io/depinject v1.0.0 // indirect
	cosmossdk.io/errors v1.0.1 // indirect
	cosmossdk.io/log v1.4.1 // indirect
	cosmossdk.io/math v1.3.0 // indirect
	cosmossdk.io/store v1.1.1 // indirect
	cosmossdk.io/x/tx v0.13.5 // indirect
	filippo.io/edwards25519 v1.1.0 // indirect
=======
	cosmossdk.io/api v0.7.5 // indirect
	cosmossdk.io/collections v0.4.0 // indirect
	cosmossdk.io/core v0.11.0 // indirect
	cosmossdk.io/depinject v1.0.0-alpha.4 // indirect
	cosmossdk.io/errors v1.0.1 // indirect
	cosmossdk.io/log v1.4.1 // indirect
	cosmossdk.io/math v1.3.0 // indirect
	cosmossdk.io/store v1.1.0 // indirect
	cosmossdk.io/x/tx v0.13.4 // indirect
	filippo.io/edwards25519 v1.0.0 // indirect
>>>>>>> 751e5ecb
	github.com/99designs/go-keychain v0.0.0-20191008050251-8e49817e8af4 // indirect
	github.com/99designs/keyring v1.2.1 // indirect
	github.com/DataDog/datadog-go v3.2.0+incompatible // indirect
	github.com/DataDog/zstd v1.5.5 // indirect
	github.com/beorn7/perks v1.0.1 // indirect
<<<<<<< HEAD
	github.com/bgentry/speakeasy v0.2.0 // indirect
=======
	github.com/bgentry/speakeasy v0.1.1-0.20220910012023-760eaf8b6816 // indirect
>>>>>>> 751e5ecb
	github.com/btcsuite/btcd/btcec/v2 v2.3.4 // indirect
	github.com/cenkalti/backoff/v4 v4.1.3 // indirect
	github.com/cespare/xxhash v1.1.0 // indirect
	github.com/cespare/xxhash/v2 v2.3.0 // indirect
	github.com/cockroachdb/errors v1.11.3 // indirect
	github.com/cockroachdb/fifo v0.0.0-20240606204812-0bbfbd93a7ce // indirect
	github.com/cockroachdb/logtags v0.0.0-20230118201751-21c54148d20b // indirect
	github.com/cockroachdb/pebble v1.1.1 // indirect
	github.com/cockroachdb/redact v1.1.5 // indirect
	github.com/cockroachdb/tokenbucket v0.0.0-20230807174530-cc333fc44b06 // indirect
	github.com/cometbft/cometbft v0.38.12 // indirect
	github.com/cometbft/cometbft-db v0.11.0 // indirect
	github.com/cosmos/btcutil v1.0.5 // indirect
<<<<<<< HEAD
	github.com/cosmos/cosmos-db v1.0.3-0.20240829004618-717cba019b33 // indirect
=======
	github.com/cosmos/cosmos-db v1.0.2 // indirect
>>>>>>> 751e5ecb
	github.com/cosmos/cosmos-proto v1.0.0-beta.5 // indirect
	github.com/cosmos/go-bip39 v1.0.0 // indirect
	github.com/cosmos/gogogateway v1.2.0 // indirect
	github.com/cosmos/gogoproto v1.7.0 // indirect
<<<<<<< HEAD
	github.com/cosmos/iavl v1.2.0 // indirect
=======
	github.com/cosmos/iavl v1.1.2 // indirect
>>>>>>> 751e5ecb
	github.com/cosmos/ics23/go v0.11.0 // indirect
	github.com/cosmos/ledger-cosmos-go v0.13.3 // indirect
	github.com/danieljoos/wincred v1.1.2 // indirect
	github.com/davecgh/go-spew v1.1.2-0.20180830191138-d8f796af33cc // indirect
<<<<<<< HEAD
	github.com/decred/dcrd/dcrec/secp256k1/v4 v4.3.0 // indirect
=======
	github.com/decred/dcrd/dcrec/secp256k1/v4 v4.2.0 // indirect
>>>>>>> 751e5ecb
	github.com/desertbit/timer v0.0.0-20180107155436-c41aec40b27f // indirect
	github.com/dgraph-io/badger/v2 v2.2007.4 // indirect
	github.com/dgraph-io/ristretto v0.1.1 // indirect
	github.com/dgryski/go-farm v0.0.0-20200201041132-a6ae2369ad13 // indirect
	github.com/dustin/go-humanize v1.0.1 // indirect
	github.com/dvsekhvalnov/jose2go v1.6.0 // indirect
<<<<<<< HEAD
	github.com/emicklei/dot v1.6.2 // indirect
	github.com/fatih/color v1.17.0 // indirect
=======
	github.com/emicklei/dot v1.6.1 // indirect
	github.com/fatih/color v1.15.0 // indirect
>>>>>>> 751e5ecb
	github.com/felixge/httpsnoop v1.0.4 // indirect
	github.com/fsnotify/fsnotify v1.7.0 // indirect
	github.com/getsentry/sentry-go v0.27.0 // indirect
	github.com/go-kit/kit v0.12.0 // indirect
	github.com/go-kit/log v0.2.1 // indirect
	github.com/go-logfmt/logfmt v0.6.0 // indirect
	github.com/godbus/dbus v0.0.0-20190726142602-4481cbc300e2 // indirect
	github.com/gogo/googleapis v1.4.1 // indirect
	github.com/gogo/protobuf v1.3.2 // indirect
<<<<<<< HEAD
	github.com/golang/glog v1.2.2 // indirect
=======
	github.com/golang/glog v1.2.0 // indirect
>>>>>>> 751e5ecb
	github.com/golang/mock v1.6.0 // indirect
	github.com/golang/protobuf v1.5.4 // indirect
	github.com/golang/snappy v0.0.4 // indirect
	github.com/google/btree v1.1.2 // indirect
	github.com/google/go-cmp v0.6.0 // indirect
	github.com/google/orderedcode v0.0.1 // indirect
<<<<<<< HEAD
	github.com/gorilla/handlers v1.5.2 // indirect
	github.com/gorilla/mux v1.8.1 // indirect
=======
	github.com/gorilla/handlers v1.5.1 // indirect
	github.com/gorilla/mux v1.8.0 // indirect
>>>>>>> 751e5ecb
	github.com/gorilla/websocket v1.5.3 // indirect
	github.com/grpc-ecosystem/go-grpc-middleware v1.4.0 // indirect
	github.com/grpc-ecosystem/grpc-gateway v1.16.0 // indirect
	github.com/gsterjov/go-libsecret v0.0.0-20161001094733-a6f4afe4910c // indirect
	github.com/hashicorp/go-hclog v1.6.3 // indirect
	github.com/hashicorp/go-immutable-radix v1.3.1 // indirect
	github.com/hashicorp/go-metrics v0.5.3 // indirect
<<<<<<< HEAD
	github.com/hashicorp/go-plugin v1.6.1 // indirect
=======
	github.com/hashicorp/go-plugin v1.5.2 // indirect
>>>>>>> 751e5ecb
	github.com/hashicorp/golang-lru v1.0.2 // indirect
	github.com/hashicorp/golang-lru/v2 v2.0.7 // indirect
	github.com/hashicorp/hcl v1.0.0 // indirect
	github.com/hashicorp/yamux v0.1.1 // indirect
<<<<<<< HEAD
	github.com/hdevalence/ed25519consensus v0.2.0 // indirect
	github.com/huandu/skiplist v1.2.1 // indirect
=======
	github.com/hdevalence/ed25519consensus v0.1.0 // indirect
	github.com/huandu/skiplist v1.2.0 // indirect
>>>>>>> 751e5ecb
	github.com/iancoleman/strcase v0.3.0 // indirect
	github.com/improbable-eng/grpc-web v0.15.0 // indirect
	github.com/inconshreveable/mousetrap v1.1.0 // indirect
	github.com/jmhodges/levigo v1.0.0 // indirect
	github.com/klauspost/compress v1.17.9 // indirect
	github.com/kr/pretty v0.3.1 // indirect
	github.com/kr/text v0.2.0 // indirect
	github.com/lib/pq v1.10.7 // indirect
<<<<<<< HEAD
	github.com/linxGnu/grocksdb v1.9.3 // indirect
=======
	github.com/linxGnu/grocksdb v1.8.14 // indirect
>>>>>>> 751e5ecb
	github.com/magiconair/properties v1.8.7 // indirect
	github.com/mattn/go-colorable v0.1.13 // indirect
	github.com/mattn/go-isatty v0.0.20 // indirect
	github.com/minio/highwayhash v1.0.2 // indirect
	github.com/mitchellh/go-testing-interface v1.14.1 // indirect
	github.com/mitchellh/mapstructure v1.5.0 // indirect
	github.com/mtibben/percent v0.2.1 // indirect
	github.com/munnerz/goautoneg v0.0.0-20191010083416-a7dc8b61c822 // indirect
	github.com/oasisprotocol/curve25519-voi v0.0.0-20230904125328-1f23a7beb09a // indirect
	github.com/oklog/run v1.1.0 // indirect
<<<<<<< HEAD
	github.com/petermattis/goid v0.0.0-20240327183114-c42a807a84ba // indirect
	github.com/pkg/errors v0.9.1 // indirect
	github.com/pmezard/go-difflib v1.0.1-0.20181226105442-5d4384ee4fb2 // indirect
	github.com/prometheus/client_golang v1.20.5 // indirect
	github.com/prometheus/client_model v0.6.1 // indirect
	github.com/prometheus/common v0.60.0 // indirect
=======
	github.com/petermattis/goid v0.0.0-20231207134359-e60b3f734c67 // indirect
	github.com/pkg/errors v0.9.1 // indirect
	github.com/pmezard/go-difflib v1.0.1-0.20181226105442-5d4384ee4fb2 // indirect
	github.com/prometheus/client_golang v1.20.1 // indirect
	github.com/prometheus/client_model v0.6.1 // indirect
	github.com/prometheus/common v0.55.0 // indirect
>>>>>>> 751e5ecb
	github.com/prometheus/procfs v0.15.1 // indirect
	github.com/rcrowley/go-metrics v0.0.0-20201227073835-cf1acfcdf475 // indirect
	github.com/rogpeppe/go-internal v1.12.0 // indirect
	github.com/rs/cors v1.11.1 // indirect
	github.com/rs/zerolog v1.33.0 // indirect
	github.com/sagikazarmark/locafero v0.4.0 // indirect
	github.com/sagikazarmark/slog-shim v0.1.0 // indirect
	github.com/sasha-s/go-deadlock v0.3.1 // indirect
	github.com/sourcegraph/conc v0.3.0 // indirect
	github.com/spf13/afero v1.11.0 // indirect
<<<<<<< HEAD
	github.com/spf13/cast v1.7.0 // indirect
=======
	github.com/spf13/cast v1.6.0 // indirect
>>>>>>> 751e5ecb
	github.com/spf13/pflag v1.0.5 // indirect
	github.com/stretchr/testify v1.9.0 // indirect
	github.com/subosito/gotenv v1.6.0 // indirect
	github.com/syndtr/goleveldb v1.0.1-0.20220721030215-126854af5e6d // indirect
	github.com/tendermint/go-amino v0.16.0 // indirect
	github.com/tidwall/btree v1.7.0 // indirect
	github.com/zondax/hid v0.9.2 // indirect
	github.com/zondax/ledger-go v0.14.3 // indirect
	go.etcd.io/bbolt v1.3.10 // indirect
<<<<<<< HEAD
	go.uber.org/multierr v1.11.0 // indirect
	golang.org/x/crypto v0.28.0 // indirect
	golang.org/x/exp v0.0.0-20240531132922-fd00a4e0eefc // indirect
	golang.org/x/net v0.29.0 // indirect
	golang.org/x/sync v0.8.0 // indirect
	golang.org/x/sys v0.26.0 // indirect
	golang.org/x/term v0.25.0 // indirect
	golang.org/x/text v0.19.0 // indirect
	google.golang.org/genproto v0.0.0-20240227224415-6ceb2ff114de // indirect
	google.golang.org/genproto/googleapis/api v0.0.0-20240814211410-ddb44dafa142 // indirect
	google.golang.org/genproto/googleapis/rpc v0.0.0-20240930140551-af27646dc61f // indirect
	google.golang.org/grpc v1.67.1 // indirect
	google.golang.org/protobuf v1.35.1 // indirect
=======
	go.uber.org/multierr v1.10.0 // indirect
	golang.org/x/crypto v0.26.0 // indirect
	golang.org/x/net v0.28.0 // indirect
	golang.org/x/sync v0.8.0 // indirect
	golang.org/x/sys v0.24.0 // indirect
	golang.org/x/term v0.23.0 // indirect
	golang.org/x/text v0.17.0 // indirect
	google.golang.org/genproto v0.0.0-20240227224415-6ceb2ff114de // indirect
	google.golang.org/genproto/googleapis/api v0.0.0-20240311132316-a219d84964c2 // indirect
	google.golang.org/genproto/googleapis/rpc v0.0.0-20240401170217-c3f982113cda // indirect
	google.golang.org/grpc v1.63.2 // indirect
	google.golang.org/protobuf v1.34.2 // indirect
>>>>>>> 751e5ecb
	gopkg.in/ini.v1 v1.67.0 // indirect
	gopkg.in/yaml.v3 v3.0.1 // indirect
	nhooyr.io/websocket v1.8.6 // indirect
	pgregory.net/rapid v1.1.0 // indirect
	sigs.k8s.io/yaml v1.4.0 // indirect
)<|MERGE_RESOLUTION|>--- conflicted
+++ resolved
@@ -1,16 +1,5 @@
 module cosmossdk.io/tools/confix
 
-<<<<<<< HEAD
-go 1.23
-
-require (
-	github.com/cosmos/cosmos-sdk v0.50.10
-	github.com/creachadair/atomicfile v0.3.5
-	github.com/creachadair/tomledit v0.0.26
-	github.com/pelletier/go-toml/v2 v2.2.3
-	github.com/spf13/cobra v1.8.1
-	github.com/spf13/viper v1.19.0
-=======
 go 1.21
 
 require (
@@ -21,23 +10,10 @@
 	github.com/spf13/cobra v1.8.1
 	github.com/spf13/viper v1.19.0
 	golang.org/x/exp v0.0.0-20240404231335-c0f41cb1a7a0
->>>>>>> 751e5ecb
 	gotest.tools/v3 v3.5.1
 )
 
 require (
-<<<<<<< HEAD
-	cosmossdk.io/api v0.7.6 // indirect
-	cosmossdk.io/collections v0.4.0 // indirect
-	cosmossdk.io/core v0.11.1 // indirect
-	cosmossdk.io/depinject v1.0.0 // indirect
-	cosmossdk.io/errors v1.0.1 // indirect
-	cosmossdk.io/log v1.4.1 // indirect
-	cosmossdk.io/math v1.3.0 // indirect
-	cosmossdk.io/store v1.1.1 // indirect
-	cosmossdk.io/x/tx v0.13.5 // indirect
-	filippo.io/edwards25519 v1.1.0 // indirect
-=======
 	cosmossdk.io/api v0.7.5 // indirect
 	cosmossdk.io/collections v0.4.0 // indirect
 	cosmossdk.io/core v0.11.0 // indirect
@@ -48,17 +24,12 @@
 	cosmossdk.io/store v1.1.0 // indirect
 	cosmossdk.io/x/tx v0.13.4 // indirect
 	filippo.io/edwards25519 v1.0.0 // indirect
->>>>>>> 751e5ecb
 	github.com/99designs/go-keychain v0.0.0-20191008050251-8e49817e8af4 // indirect
 	github.com/99designs/keyring v1.2.1 // indirect
 	github.com/DataDog/datadog-go v3.2.0+incompatible // indirect
 	github.com/DataDog/zstd v1.5.5 // indirect
 	github.com/beorn7/perks v1.0.1 // indirect
-<<<<<<< HEAD
-	github.com/bgentry/speakeasy v0.2.0 // indirect
-=======
 	github.com/bgentry/speakeasy v0.1.1-0.20220910012023-760eaf8b6816 // indirect
->>>>>>> 751e5ecb
 	github.com/btcsuite/btcd/btcec/v2 v2.3.4 // indirect
 	github.com/cenkalti/backoff/v4 v4.1.3 // indirect
 	github.com/cespare/xxhash v1.1.0 // indirect
@@ -72,42 +43,25 @@
 	github.com/cometbft/cometbft v0.38.12 // indirect
 	github.com/cometbft/cometbft-db v0.11.0 // indirect
 	github.com/cosmos/btcutil v1.0.5 // indirect
-<<<<<<< HEAD
-	github.com/cosmos/cosmos-db v1.0.3-0.20240829004618-717cba019b33 // indirect
-=======
 	github.com/cosmos/cosmos-db v1.0.2 // indirect
->>>>>>> 751e5ecb
 	github.com/cosmos/cosmos-proto v1.0.0-beta.5 // indirect
 	github.com/cosmos/go-bip39 v1.0.0 // indirect
 	github.com/cosmos/gogogateway v1.2.0 // indirect
 	github.com/cosmos/gogoproto v1.7.0 // indirect
-<<<<<<< HEAD
-	github.com/cosmos/iavl v1.2.0 // indirect
-=======
 	github.com/cosmos/iavl v1.1.2 // indirect
->>>>>>> 751e5ecb
 	github.com/cosmos/ics23/go v0.11.0 // indirect
 	github.com/cosmos/ledger-cosmos-go v0.13.3 // indirect
 	github.com/danieljoos/wincred v1.1.2 // indirect
 	github.com/davecgh/go-spew v1.1.2-0.20180830191138-d8f796af33cc // indirect
-<<<<<<< HEAD
-	github.com/decred/dcrd/dcrec/secp256k1/v4 v4.3.0 // indirect
-=======
 	github.com/decred/dcrd/dcrec/secp256k1/v4 v4.2.0 // indirect
->>>>>>> 751e5ecb
 	github.com/desertbit/timer v0.0.0-20180107155436-c41aec40b27f // indirect
 	github.com/dgraph-io/badger/v2 v2.2007.4 // indirect
 	github.com/dgraph-io/ristretto v0.1.1 // indirect
 	github.com/dgryski/go-farm v0.0.0-20200201041132-a6ae2369ad13 // indirect
 	github.com/dustin/go-humanize v1.0.1 // indirect
 	github.com/dvsekhvalnov/jose2go v1.6.0 // indirect
-<<<<<<< HEAD
-	github.com/emicklei/dot v1.6.2 // indirect
-	github.com/fatih/color v1.17.0 // indirect
-=======
 	github.com/emicklei/dot v1.6.1 // indirect
 	github.com/fatih/color v1.15.0 // indirect
->>>>>>> 751e5ecb
 	github.com/felixge/httpsnoop v1.0.4 // indirect
 	github.com/fsnotify/fsnotify v1.7.0 // indirect
 	github.com/getsentry/sentry-go v0.27.0 // indirect
@@ -117,47 +71,29 @@
 	github.com/godbus/dbus v0.0.0-20190726142602-4481cbc300e2 // indirect
 	github.com/gogo/googleapis v1.4.1 // indirect
 	github.com/gogo/protobuf v1.3.2 // indirect
-<<<<<<< HEAD
-	github.com/golang/glog v1.2.2 // indirect
-=======
 	github.com/golang/glog v1.2.0 // indirect
->>>>>>> 751e5ecb
 	github.com/golang/mock v1.6.0 // indirect
 	github.com/golang/protobuf v1.5.4 // indirect
 	github.com/golang/snappy v0.0.4 // indirect
 	github.com/google/btree v1.1.2 // indirect
 	github.com/google/go-cmp v0.6.0 // indirect
 	github.com/google/orderedcode v0.0.1 // indirect
-<<<<<<< HEAD
-	github.com/gorilla/handlers v1.5.2 // indirect
-	github.com/gorilla/mux v1.8.1 // indirect
-=======
 	github.com/gorilla/handlers v1.5.1 // indirect
 	github.com/gorilla/mux v1.8.0 // indirect
->>>>>>> 751e5ecb
 	github.com/gorilla/websocket v1.5.3 // indirect
 	github.com/grpc-ecosystem/go-grpc-middleware v1.4.0 // indirect
 	github.com/grpc-ecosystem/grpc-gateway v1.16.0 // indirect
 	github.com/gsterjov/go-libsecret v0.0.0-20161001094733-a6f4afe4910c // indirect
-	github.com/hashicorp/go-hclog v1.6.3 // indirect
+	github.com/hashicorp/go-hclog v1.5.0 // indirect
 	github.com/hashicorp/go-immutable-radix v1.3.1 // indirect
 	github.com/hashicorp/go-metrics v0.5.3 // indirect
-<<<<<<< HEAD
-	github.com/hashicorp/go-plugin v1.6.1 // indirect
-=======
 	github.com/hashicorp/go-plugin v1.5.2 // indirect
->>>>>>> 751e5ecb
 	github.com/hashicorp/golang-lru v1.0.2 // indirect
 	github.com/hashicorp/golang-lru/v2 v2.0.7 // indirect
 	github.com/hashicorp/hcl v1.0.0 // indirect
 	github.com/hashicorp/yamux v0.1.1 // indirect
-<<<<<<< HEAD
-	github.com/hdevalence/ed25519consensus v0.2.0 // indirect
-	github.com/huandu/skiplist v1.2.1 // indirect
-=======
 	github.com/hdevalence/ed25519consensus v0.1.0 // indirect
 	github.com/huandu/skiplist v1.2.0 // indirect
->>>>>>> 751e5ecb
 	github.com/iancoleman/strcase v0.3.0 // indirect
 	github.com/improbable-eng/grpc-web v0.15.0 // indirect
 	github.com/inconshreveable/mousetrap v1.1.0 // indirect
@@ -166,11 +102,7 @@
 	github.com/kr/pretty v0.3.1 // indirect
 	github.com/kr/text v0.2.0 // indirect
 	github.com/lib/pq v1.10.7 // indirect
-<<<<<<< HEAD
-	github.com/linxGnu/grocksdb v1.9.3 // indirect
-=======
 	github.com/linxGnu/grocksdb v1.8.14 // indirect
->>>>>>> 751e5ecb
 	github.com/magiconair/properties v1.8.7 // indirect
 	github.com/mattn/go-colorable v0.1.13 // indirect
 	github.com/mattn/go-isatty v0.0.20 // indirect
@@ -181,21 +113,12 @@
 	github.com/munnerz/goautoneg v0.0.0-20191010083416-a7dc8b61c822 // indirect
 	github.com/oasisprotocol/curve25519-voi v0.0.0-20230904125328-1f23a7beb09a // indirect
 	github.com/oklog/run v1.1.0 // indirect
-<<<<<<< HEAD
-	github.com/petermattis/goid v0.0.0-20240327183114-c42a807a84ba // indirect
-	github.com/pkg/errors v0.9.1 // indirect
-	github.com/pmezard/go-difflib v1.0.1-0.20181226105442-5d4384ee4fb2 // indirect
-	github.com/prometheus/client_golang v1.20.5 // indirect
-	github.com/prometheus/client_model v0.6.1 // indirect
-	github.com/prometheus/common v0.60.0 // indirect
-=======
 	github.com/petermattis/goid v0.0.0-20231207134359-e60b3f734c67 // indirect
 	github.com/pkg/errors v0.9.1 // indirect
 	github.com/pmezard/go-difflib v1.0.1-0.20181226105442-5d4384ee4fb2 // indirect
 	github.com/prometheus/client_golang v1.20.1 // indirect
 	github.com/prometheus/client_model v0.6.1 // indirect
 	github.com/prometheus/common v0.55.0 // indirect
->>>>>>> 751e5ecb
 	github.com/prometheus/procfs v0.15.1 // indirect
 	github.com/rcrowley/go-metrics v0.0.0-20201227073835-cf1acfcdf475 // indirect
 	github.com/rogpeppe/go-internal v1.12.0 // indirect
@@ -206,11 +129,7 @@
 	github.com/sasha-s/go-deadlock v0.3.1 // indirect
 	github.com/sourcegraph/conc v0.3.0 // indirect
 	github.com/spf13/afero v1.11.0 // indirect
-<<<<<<< HEAD
-	github.com/spf13/cast v1.7.0 // indirect
-=======
 	github.com/spf13/cast v1.6.0 // indirect
->>>>>>> 751e5ecb
 	github.com/spf13/pflag v1.0.5 // indirect
 	github.com/stretchr/testify v1.9.0 // indirect
 	github.com/subosito/gotenv v1.6.0 // indirect
@@ -220,21 +139,6 @@
 	github.com/zondax/hid v0.9.2 // indirect
 	github.com/zondax/ledger-go v0.14.3 // indirect
 	go.etcd.io/bbolt v1.3.10 // indirect
-<<<<<<< HEAD
-	go.uber.org/multierr v1.11.0 // indirect
-	golang.org/x/crypto v0.28.0 // indirect
-	golang.org/x/exp v0.0.0-20240531132922-fd00a4e0eefc // indirect
-	golang.org/x/net v0.29.0 // indirect
-	golang.org/x/sync v0.8.0 // indirect
-	golang.org/x/sys v0.26.0 // indirect
-	golang.org/x/term v0.25.0 // indirect
-	golang.org/x/text v0.19.0 // indirect
-	google.golang.org/genproto v0.0.0-20240227224415-6ceb2ff114de // indirect
-	google.golang.org/genproto/googleapis/api v0.0.0-20240814211410-ddb44dafa142 // indirect
-	google.golang.org/genproto/googleapis/rpc v0.0.0-20240930140551-af27646dc61f // indirect
-	google.golang.org/grpc v1.67.1 // indirect
-	google.golang.org/protobuf v1.35.1 // indirect
-=======
 	go.uber.org/multierr v1.10.0 // indirect
 	golang.org/x/crypto v0.26.0 // indirect
 	golang.org/x/net v0.28.0 // indirect
@@ -247,7 +151,6 @@
 	google.golang.org/genproto/googleapis/rpc v0.0.0-20240401170217-c3f982113cda // indirect
 	google.golang.org/grpc v1.63.2 // indirect
 	google.golang.org/protobuf v1.34.2 // indirect
->>>>>>> 751e5ecb
 	gopkg.in/ini.v1 v1.67.0 // indirect
 	gopkg.in/yaml.v3 v3.0.1 // indirect
 	nhooyr.io/websocket v1.8.6 // indirect
