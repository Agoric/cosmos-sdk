package confix

import (
	"context"
	"fmt"
	"strings"

	"github.com/creachadair/tomledit"
	"github.com/creachadair/tomledit/parser"
	"github.com/creachadair/tomledit/transform"
)

const (
	AppConfig        = "app.toml"
	AppConfigType    = "app"
	ClientConfig     = "client.toml"
	ClientConfigType = "client"
	CMTConfig        = "config.toml"
)

// MigrationMap defines a mapping from a version to a transformation plan.
type MigrationMap map[string]func(from *tomledit.Document, to, planType string) (transform.Plan, *tomledit.Document)

// loadDestConfigFile is the function signature to load the destination version
// configuration toml file.
type loadDestConfigFile func(to, planType string) (*tomledit.Document, error)

// loadDestConfigFile is the function signature to load the destination version
// configuration toml file.
type loadDestConfigFile func(to string) (*tomledit.Document, error)

var Migrations = MigrationMap{
	"v0.45": NoPlan, // Confix supports only the current supported SDK version. So we do not support v0.44 -> v0.45.
	"v0.46": defaultPlanBuilder,
	"v0.47": defaultPlanBuilder,
	"v0.50": defaultPlanBuilder,
<<<<<<< HEAD
	"v0.52": defaultPlanBuilder,
	"v2":    V2PlanBuilder,
	// "v0.xx.x": defaultPlanBuilder, // add specific migration in case of configuration changes in minor versions
}

type v2KeyChangesMap map[string][]string

// list all the keys which are need to be modified in v2
var v2KeyChanges = v2KeyChangesMap{
	"minimum-gas-prices": []string{"server.minimum-gas-prices"},
	"min-retain-blocks":  []string{"comet.min-retain-blocks"},
	"index-events":       []string{"comet.index-events"},
	"halt-height":        []string{"comet.halt-height"},
	"halt-time":          []string{"comet.halt-time"},
	"app-db-backend":     []string{"store.app-db-backend"},
	"pruning-keep-recent": []string{
		"store.options.ss-pruning-option.keep-recent",
		"store.options.sc-pruning-option.keep-recent",
	},
	"pruning-interval": []string{
		"store.options.ss-pruning-option.interval",
		"store.options.sc-pruning-option.interval",
	},
	"iavl-cache-size":       []string{"store.options.iavl-config.cache-size"},
	"iavl-disable-fastnode": []string{"store.options.iavl-config.skip-fast-storage-upgrade"},
	"telemetry.enabled":     []string{"telemetry.enable"},
	"mempool.max-txs":       []string{"comet.mempool.max-txs"},
	// Add other key mappings as needed
}

func defaultPlanBuilder(from *tomledit.Document, to, planType string) (transform.Plan, *tomledit.Document) {
	return PlanBuilder(from, to, planType, LoadLocalConfig)
=======
	// "v0.xx.x": PlanBuilder, // add specific migration in case of configuration changes in minor versions
>>>>>>> 751e5ecb
}

func defaultPlanBuilder(from *tomledit.Document, to string) transform.Plan {
	return PlanBuilder(from, to, LoadLocalConfig)
}

// PlanBuilder is a function that returns a transformation plan for a given diff between two files.
<<<<<<< HEAD
func PlanBuilder(from *tomledit.Document, to, planType string, loadFn loadDestConfigFile) (transform.Plan, *tomledit.Document) {
	plan := transform.Plan{}
	deletedSections := map[string]bool{}

	target, err := loadFn(to, planType)
=======
func PlanBuilder(from *tomledit.Document, to string, loadFn loadDestConfigFile) transform.Plan {
	plan := transform.Plan{}
	deletedSections := map[string]bool{}

	target, err := loadFn(to)
>>>>>>> 751e5ecb
	if err != nil {
		panic(fmt.Errorf("failed to parse file: %w. This file should have been valid", err))
	}

	diffs := DiffKeys(from, target)
	for _, diff := range diffs {
		kv := diff.KV

		var step transform.Step
		keys := strings.Split(kv.Key, ".")

		if !diff.Deleted {
			switch diff.Type {
			case Section:
				step = transform.Step{
					Desc: fmt.Sprintf("add %s section", kv.Key),
					T: transform.Func(func(_ context.Context, doc *tomledit.Document) error {
						title := fmt.Sprintf("###                    %s Configuration                    ###", strings.Title(kv.Key))
						doc.Sections = append(doc.Sections, &tomledit.Section{
							Heading: &parser.Heading{
								Block: parser.Comments{
									strings.Repeat("#", len(title)),
									title,
									strings.Repeat("#", len(title)),
								},
								Name: keys,
							},
						})
						return nil
					}),
				}
			case Mapping:
				if len(keys) == 1 { // top-level key
					step = transform.Step{
						Desc: fmt.Sprintf("add %s key", kv.Key),
						T: transform.EnsureKey(nil, &parser.KeyValue{
							Block: kv.Block,
							Name:  parser.Key{keys[0]},
							Value: parser.MustValue(kv.Value),
						}),
					}
				} else if len(keys) > 1 {
					step = transform.Step{
						Desc: fmt.Sprintf("add %s key", kv.Key),
						T: transform.EnsureKey(keys[0:len(keys)-1], &parser.KeyValue{
							Block: kv.Block,
							Name:  parser.Key{keys[len(keys)-1]},
							Value: parser.MustValue(kv.Value),
						}),
					}
				}
			default:
				panic(fmt.Errorf("unknown diff type: %s", diff.Type))
			}
		} else {
			if diff.Type == Section {
				deletedSections[kv.Key] = true
				step = transform.Step{
					Desc: fmt.Sprintf("remove %s section", kv.Key),
					T:    transform.Remove(keys),
				}
			} else {
				// when the whole section is deleted we don't need to remove the keys
				if len(keys) > 1 && deletedSections[keys[0]] {
					continue
				}

				step = transform.Step{
					Desc: fmt.Sprintf("remove %s key", kv.Key),
					T:    transform.Remove(keys),
				}
			}
		}

		plan = append(plan, step)
	}

	return plan, from
}

// NoPlan returns a no-op plan.
func NoPlan(from *tomledit.Document, to, planType string) (transform.Plan, *tomledit.Document) {
	fmt.Printf("no migration needed to %s\n", to)
	return transform.Plan{}, from
}

// V2PlanBuilder is a function that returns a transformation plan to convert to v2 config
func V2PlanBuilder(from *tomledit.Document, to, planType string) (transform.Plan, *tomledit.Document) {
	target, err := LoadLocalConfig(to, planType)
	if err != nil {
		panic(fmt.Errorf("failed to parse file: %w. This file should have been valid", err))
	}

	plan := transform.Plan{}
	plan = updateMatchedKeysPlan(from, target, plan)
	plan = applyKeyChangesPlan(from, plan)

	return plan, target
}

// updateMatchedKeysPlan updates all matched keys with old key values
func updateMatchedKeysPlan(from, target *tomledit.Document, plan transform.Plan) transform.Plan {
	matches := MatchKeys(from, target)
	for oldKey, newKey := range matches {
		oldEntry := getEntry(from, oldKey)
		if oldEntry == nil {
			continue
		}

		// check if the key "app-db-backend" exists and if its value is empty in the existing config
		// If the value is empty, update the key value with the default value
		// of v2 i.e., goleveldb  to prevent network failures.
		if isAppDBBackend(newKey, oldEntry) {
			continue // lets keep app-db-backend with v2 default value
		}

		// update newKey value with old entry value
		step := createUpdateStep(oldKey, newKey, oldEntry)
		plan = append(plan, step)
	}
	return plan
}

// applyKeyChangesPlan checks if key changes are needed with the "to" version and applies them
func applyKeyChangesPlan(from *tomledit.Document, plan transform.Plan) transform.Plan {
	changes := v2KeyChanges
	for oldKey, newKeys := range changes {
		oldEntry := getEntry(from, oldKey)
		if oldEntry == nil {
			continue
		}

		for _, newKey := range newKeys {
			// check if the key "app-db-backend" exists and if its value is empty in the existing config
			// If the value is empty, update the key value with the default value
			// of v2 i.e., goleveldb  to prevent network failures.
			if isAppDBBackend(newKey, oldEntry) {
				continue // lets keep app-db-backend with v2 default value
			}

			// update newKey value with old entry value
			step := createUpdateStep(oldKey, newKey, oldEntry)
			plan = append(plan, step)
		}
	}
	return plan
}

// getEntry retrieves the first entry for the given key from the document
func getEntry(doc *tomledit.Document, key string) *parser.KeyValue {
	splitKeys := strings.Split(key, ".")
	entry := doc.First(splitKeys...)
	if entry == nil || entry.KeyValue == nil {
		return nil
	}
	return entry.KeyValue
}

// isAppDBBackend checks if the key is "store.app-db-backend" and the value is empty
func isAppDBBackend(key string, entry *parser.KeyValue) bool {
	return key == "store.app-db-backend" && entry.Value.String() == `""`
}

// createUpdateStep creates a transformation step to update a key with a new key value
func createUpdateStep(oldKey, newKey string, oldEntry *parser.KeyValue) transform.Step {
	return transform.Step{
		Desc: fmt.Sprintf("updating %s key with %s key", oldKey, newKey),
		T: transform.Func(func(_ context.Context, doc *tomledit.Document) error {
			splitNewKeys := strings.Split(newKey, ".")
			newEntry := doc.First(splitNewKeys...)
			if newEntry == nil || newEntry.KeyValue == nil {
				return nil
			}

			newEntry.KeyValue.Value = oldEntry.Value
			return nil
		}),
	}
}<|MERGE_RESOLUTION|>--- conflicted
+++ resolved
@@ -11,19 +11,13 @@
 )
 
 const (
-	AppConfig        = "app.toml"
-	AppConfigType    = "app"
-	ClientConfig     = "client.toml"
-	ClientConfigType = "client"
-	CMTConfig        = "config.toml"
+	AppConfig    = "app.toml"
+	ClientConfig = "client.toml"
+	CMTConfig    = "config.toml"
 )
 
 // MigrationMap defines a mapping from a version to a transformation plan.
-type MigrationMap map[string]func(from *tomledit.Document, to, planType string) (transform.Plan, *tomledit.Document)
-
-// loadDestConfigFile is the function signature to load the destination version
-// configuration toml file.
-type loadDestConfigFile func(to, planType string) (*tomledit.Document, error)
+type MigrationMap map[string]func(from *tomledit.Document, to string) transform.Plan
 
 // loadDestConfigFile is the function signature to load the destination version
 // configuration toml file.
@@ -34,42 +28,7 @@
 	"v0.46": defaultPlanBuilder,
 	"v0.47": defaultPlanBuilder,
 	"v0.50": defaultPlanBuilder,
-<<<<<<< HEAD
-	"v0.52": defaultPlanBuilder,
-	"v2":    V2PlanBuilder,
-	// "v0.xx.x": defaultPlanBuilder, // add specific migration in case of configuration changes in minor versions
-}
-
-type v2KeyChangesMap map[string][]string
-
-// list all the keys which are need to be modified in v2
-var v2KeyChanges = v2KeyChangesMap{
-	"minimum-gas-prices": []string{"server.minimum-gas-prices"},
-	"min-retain-blocks":  []string{"comet.min-retain-blocks"},
-	"index-events":       []string{"comet.index-events"},
-	"halt-height":        []string{"comet.halt-height"},
-	"halt-time":          []string{"comet.halt-time"},
-	"app-db-backend":     []string{"store.app-db-backend"},
-	"pruning-keep-recent": []string{
-		"store.options.ss-pruning-option.keep-recent",
-		"store.options.sc-pruning-option.keep-recent",
-	},
-	"pruning-interval": []string{
-		"store.options.ss-pruning-option.interval",
-		"store.options.sc-pruning-option.interval",
-	},
-	"iavl-cache-size":       []string{"store.options.iavl-config.cache-size"},
-	"iavl-disable-fastnode": []string{"store.options.iavl-config.skip-fast-storage-upgrade"},
-	"telemetry.enabled":     []string{"telemetry.enable"},
-	"mempool.max-txs":       []string{"comet.mempool.max-txs"},
-	// Add other key mappings as needed
-}
-
-func defaultPlanBuilder(from *tomledit.Document, to, planType string) (transform.Plan, *tomledit.Document) {
-	return PlanBuilder(from, to, planType, LoadLocalConfig)
-=======
 	// "v0.xx.x": PlanBuilder, // add specific migration in case of configuration changes in minor versions
->>>>>>> 751e5ecb
 }
 
 func defaultPlanBuilder(from *tomledit.Document, to string) transform.Plan {
@@ -77,25 +36,18 @@
 }
 
 // PlanBuilder is a function that returns a transformation plan for a given diff between two files.
-<<<<<<< HEAD
-func PlanBuilder(from *tomledit.Document, to, planType string, loadFn loadDestConfigFile) (transform.Plan, *tomledit.Document) {
-	plan := transform.Plan{}
-	deletedSections := map[string]bool{}
-
-	target, err := loadFn(to, planType)
-=======
 func PlanBuilder(from *tomledit.Document, to string, loadFn loadDestConfigFile) transform.Plan {
 	plan := transform.Plan{}
 	deletedSections := map[string]bool{}
 
 	target, err := loadFn(to)
->>>>>>> 751e5ecb
 	if err != nil {
 		panic(fmt.Errorf("failed to parse file: %w. This file should have been valid", err))
 	}
 
 	diffs := DiffKeys(from, target)
 	for _, diff := range diffs {
+		diff := diff
 		kv := diff.KV
 
 		var step transform.Step
@@ -167,105 +119,11 @@
 		plan = append(plan, step)
 	}
 
-	return plan, from
+	return plan
 }
 
 // NoPlan returns a no-op plan.
-func NoPlan(from *tomledit.Document, to, planType string) (transform.Plan, *tomledit.Document) {
+func NoPlan(_ *tomledit.Document, to string) transform.Plan {
 	fmt.Printf("no migration needed to %s\n", to)
-	return transform.Plan{}, from
-}
-
-// V2PlanBuilder is a function that returns a transformation plan to convert to v2 config
-func V2PlanBuilder(from *tomledit.Document, to, planType string) (transform.Plan, *tomledit.Document) {
-	target, err := LoadLocalConfig(to, planType)
-	if err != nil {
-		panic(fmt.Errorf("failed to parse file: %w. This file should have been valid", err))
-	}
-
-	plan := transform.Plan{}
-	plan = updateMatchedKeysPlan(from, target, plan)
-	plan = applyKeyChangesPlan(from, plan)
-
-	return plan, target
-}
-
-// updateMatchedKeysPlan updates all matched keys with old key values
-func updateMatchedKeysPlan(from, target *tomledit.Document, plan transform.Plan) transform.Plan {
-	matches := MatchKeys(from, target)
-	for oldKey, newKey := range matches {
-		oldEntry := getEntry(from, oldKey)
-		if oldEntry == nil {
-			continue
-		}
-
-		// check if the key "app-db-backend" exists and if its value is empty in the existing config
-		// If the value is empty, update the key value with the default value
-		// of v2 i.e., goleveldb  to prevent network failures.
-		if isAppDBBackend(newKey, oldEntry) {
-			continue // lets keep app-db-backend with v2 default value
-		}
-
-		// update newKey value with old entry value
-		step := createUpdateStep(oldKey, newKey, oldEntry)
-		plan = append(plan, step)
-	}
-	return plan
-}
-
-// applyKeyChangesPlan checks if key changes are needed with the "to" version and applies them
-func applyKeyChangesPlan(from *tomledit.Document, plan transform.Plan) transform.Plan {
-	changes := v2KeyChanges
-	for oldKey, newKeys := range changes {
-		oldEntry := getEntry(from, oldKey)
-		if oldEntry == nil {
-			continue
-		}
-
-		for _, newKey := range newKeys {
-			// check if the key "app-db-backend" exists and if its value is empty in the existing config
-			// If the value is empty, update the key value with the default value
-			// of v2 i.e., goleveldb  to prevent network failures.
-			if isAppDBBackend(newKey, oldEntry) {
-				continue // lets keep app-db-backend with v2 default value
-			}
-
-			// update newKey value with old entry value
-			step := createUpdateStep(oldKey, newKey, oldEntry)
-			plan = append(plan, step)
-		}
-	}
-	return plan
-}
-
-// getEntry retrieves the first entry for the given key from the document
-func getEntry(doc *tomledit.Document, key string) *parser.KeyValue {
-	splitKeys := strings.Split(key, ".")
-	entry := doc.First(splitKeys...)
-	if entry == nil || entry.KeyValue == nil {
-		return nil
-	}
-	return entry.KeyValue
-}
-
-// isAppDBBackend checks if the key is "store.app-db-backend" and the value is empty
-func isAppDBBackend(key string, entry *parser.KeyValue) bool {
-	return key == "store.app-db-backend" && entry.Value.String() == `""`
-}
-
-// createUpdateStep creates a transformation step to update a key with a new key value
-func createUpdateStep(oldKey, newKey string, oldEntry *parser.KeyValue) transform.Step {
-	return transform.Step{
-		Desc: fmt.Sprintf("updating %s key with %s key", oldKey, newKey),
-		T: transform.Func(func(_ context.Context, doc *tomledit.Document) error {
-			splitNewKeys := strings.Split(newKey, ".")
-			newEntry := doc.First(splitNewKeys...)
-			if newEntry == nil || newEntry.KeyValue == nil {
-				return nil
-			}
-
-			newEntry.KeyValue.Value = oldEntry.Value
-			return nil
-		}),
-	}
+	return transform.Plan{}
 }