--- conflicted
+++ resolved
@@ -5,82 +5,69 @@
 	"errors"
 	"fmt"
 	"os"
-	"os/exec"
 	"path/filepath"
-	"strconv"
 	"strings"
-	"testing"
 	"time"
 
-<<<<<<< HEAD
-=======
 	"github.com/rs/zerolog"
 
 	"cosmossdk.io/log"
->>>>>>> 751e5ecb
 	upgradetypes "cosmossdk.io/x/upgrade/types"
 )
 
 type fileWatcher struct {
-	daemonHome string
-	filename   string // full path to a watched file
-	interval   time.Duration
+	logger log.Logger
 
-	currentBin  string
+	// full path to a watched file
+	filename string
+	interval time.Duration
+
 	currentInfo upgradetypes.Plan
 	lastModTime time.Time
 	cancel      chan bool
 	ticker      *time.Ticker
+	needsUpdate bool
 
-	needsUpdate   bool
-	initialized   bool
-	disableRecase bool
+	initialized bool
 }
 
-func newUpgradeFileWatcher(cfg *Config) (*fileWatcher, error) {
-	filename := cfg.UpgradeInfoFilePath()
+func newUpgradeFileWatcher(logger log.Logger, filename string, interval time.Duration) (*fileWatcher, error) {
 	if filename == "" {
 		return nil, errors.New("filename undefined")
 	}
 
 	filenameAbs, err := filepath.Abs(filename)
 	if err != nil {
-		return nil, fmt.Errorf("invalid path: %s must be a valid file path: %w", filename, err)
+		return nil,
+			fmt.Errorf("invalid path; %s must be a valid file path: %w", filename, err)
 	}
 
 	dirname := filepath.Dir(filename)
-	if info, err := os.Stat(dirname); err != nil || !info.IsDir() {
-		return nil, fmt.Errorf("invalid path: %s must be an existing directory: %w", dirname, err)
-	}
-
-	bin, err := cfg.CurrentBin()
-	if err != nil {
-		return nil, fmt.Errorf("error creating symlink to genesis: %w", err)
+	info, err := os.Stat(dirname)
+	if err != nil || !info.IsDir() {
+		return nil, fmt.Errorf("invalid path; %s must be an existing directory: %w", dirname, err)
 	}
 
 	return &fileWatcher{
-		daemonHome:    cfg.Home,
-		currentBin:    bin,
-		filename:      filenameAbs,
-		interval:      cfg.PollInterval,
-		currentInfo:   upgradetypes.Plan{},
-		lastModTime:   time.Time{},
-		cancel:        make(chan bool),
-		ticker:        time.NewTicker(cfg.PollInterval),
-		needsUpdate:   false,
-		initialized:   false,
-		disableRecase: cfg.DisableRecase,
+		logger:      logger,
+		filename:    filenameAbs,
+		interval:    interval,
+		currentInfo: upgradetypes.Plan{},
+		lastModTime: time.Time{},
+		cancel:      make(chan bool),
+		ticker:      time.NewTicker(interval),
+		needsUpdate: false,
+		initialized: false,
 	}, nil
 }
 
 func (fw *fileWatcher) Stop() {
 	close(fw.cancel)
-	fw.ticker.Stop()
 }
 
-// MonitorUpdate pools the filesystem to check for new upgrade currentInfo.
-// currentName is the name of currently running upgrade.  The check is rejected if it finds
-// an upgrade with the same name.
+// pools the filesystem to check for new upgrade currentInfo. currentName is the name
+// of currently running upgrade. The check is rejected if it finds an upgrade with the same
+// name.
 func (fw *fileWatcher) MonitorUpdate(currentUpgrade upgradetypes.Plan) <-chan struct{} {
 	fw.ticker.Reset(fw.interval)
 	done := make(chan struct{})
@@ -115,48 +102,18 @@
 
 	stat, err := os.Stat(fw.filename)
 	if err != nil {
-		if os.IsNotExist(err) {
-			return false
-		} else {
-			panic(fmt.Errorf("failed to stat upgrade info file: %w", err))
-		}
-	}
-
-	// check https://github.com/cosmos/cosmos-sdk/issues/21086
-	// If new file is still empty, wait a small amount of time for write to complete
-	if stat.Size() == 0 {
-		for range 10 {
-			time.Sleep(2 * time.Millisecond)
-			stat, err = os.Stat(fw.filename)
-			if err != nil {
-				if os.IsNotExist(err) {
-					return false
-				} else {
-					panic(fmt.Errorf("failed to stat upgrade info file: %w", err))
-				}
-			}
-			if stat.Size() == 0 {
-				break
-			}
-		}
-	}
-	if stat.Size() == 0 {
+		// file doesn't exists
 		return false
 	}
 
-	// no update if the file already exists and has not been modified
 	if !stat.ModTime().After(fw.lastModTime) {
 		return false
 	}
 
-	info, err := parseUpgradeInfoFile(fw.filename, fw.disableRecase)
+	info, err := parseUpgradeInfoFile(fw.filename)
 	if err != nil {
-		panic(fmt.Errorf("failed to parse upgrade info file: %w", err))
-	}
-
-	// file exist but too early in height
-	currentHeight, _ := fw.checkHeight()
-	if currentHeight != 0 && currentHeight < info.Height {
+		zl := fw.logger.Impl().(*zerolog.Logger)
+		zl.Fatal().Err(err).Msg("failed to parse upgrade info file")
 		return false
 	}
 
@@ -166,7 +123,7 @@
 		fw.currentInfo = info
 		fw.lastModTime = stat.ModTime()
 
-		// Heuristic: Daemon has restarted, so we don't know if we successfully
+		// Heuristic: Deamon has restarted, so we don't know if we successfully
 		// downloaded the upgrade or not. So we try to compare the running upgrade
 		// name (read from the cosmovisor file) with the upgrade info.
 		if !strings.EqualFold(currentUpgrade.Name, fw.currentInfo.Name) {
@@ -185,64 +142,27 @@
 	return false
 }
 
-// checkHeight checks if the current block height
-func (fw *fileWatcher) checkHeight() (int64, error) {
-	if testing.Testing() { // we cannot test the command in the test environment
-		return 0, nil
-	}
+func parseUpgradeInfoFile(filename string) (upgradetypes.Plan, error) {
+	var ui upgradetypes.Plan
 
-	result, err := exec.Command(fw.currentBin, "status", "--home", fw.daemonHome).CombinedOutput() //nolint:gosec // we want to execute the status command
-	if err != nil {
-		return 0, err
-	}
-
-	type response struct {
-		SyncInfo struct {
-			LatestBlockHeight string `json:"latest_block_height"`
-		} `json:"sync_info"`
-		AnotherCasingSyncInfo struct {
-			LatestBlockHeight string `json:"latest_block_height"`
-		} `json:"SyncInfo"`
-	}
-
-	var resp response
-	if err := json.Unmarshal(result, &resp); err != nil {
-		return 0, err
-	}
-
-	if resp.SyncInfo.LatestBlockHeight != "" {
-		return strconv.ParseInt(resp.SyncInfo.LatestBlockHeight, 10, 64)
-	} else if resp.AnotherCasingSyncInfo.LatestBlockHeight != "" {
-		return strconv.ParseInt(resp.AnotherCasingSyncInfo.LatestBlockHeight, 10, 64)
-	}
-
-	return 0, errors.New("latest block height is empty")
-}
-
-func parseUpgradeInfoFile(filename string, disableRecase bool) (upgradetypes.Plan, error) {
-	f, err := os.ReadFile(filename)
+	f, err := os.Open(filename)
 	if err != nil {
 		return upgradetypes.Plan{}, err
 	}
+	defer f.Close()
 
-	if len(f) == 0 {
-		return upgradetypes.Plan{}, fmt.Errorf("empty upgrade-info.json in %q", filename)
-	}
-
-	var upgradePlan upgradetypes.Plan
-	if err := json.Unmarshal(f, &upgradePlan); err != nil {
+	d := json.NewDecoder(f)
+	if err := d.Decode(&ui); err != nil {
 		return upgradetypes.Plan{}, err
 	}
 
 	// required values must be set
-	if err := upgradePlan.ValidateBasic(); err != nil {
-		return upgradetypes.Plan{}, fmt.Errorf("invalid upgrade-info.json content: %w, got: %v", err, upgradePlan)
+	if ui.Height <= 0 || ui.Name == "" {
+		return upgradetypes.Plan{}, fmt.Errorf("invalid upgrade-info.json content; name and height must be not empty; got: %v", ui)
 	}
 
 	// normalize name to prevent operator error in upgrade name case sensitivity errors.
-	if !disableRecase {
-		upgradePlan.Name = strings.ToLower(upgradePlan.Name)
-	}
+	ui.Name = strings.ToLower(ui.Name)
 
-	return upgradePlan, nil
+	return ui, err
 }