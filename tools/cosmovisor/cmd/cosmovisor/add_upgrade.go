package main

import (
	"encoding/json"
	"fmt"
	"os"
	"path"
	"strings"

<<<<<<< HEAD
	"github.com/spf13/cobra"

	"cosmossdk.io/tools/cosmovisor"
	upgradetypes "cosmossdk.io/x/upgrade/types"
=======
	"github.com/rs/zerolog"
	"github.com/spf13/cobra"

	"cosmossdk.io/log"
	"cosmossdk.io/tools/cosmovisor"
>>>>>>> 751e5ecb
)

func NewAddUpgradeCmd() *cobra.Command {
	addUpgrade := &cobra.Command{
		Use:          "add-upgrade <upgrade-name> <path to executable>",
		Short:        "Add APP upgrade binary to cosmovisor",
		SilenceUsage: true,
		Args:         cobra.ExactArgs(2),
		RunE:         addUpgradeCmd,
	}

	addUpgrade.Flags().Bool(cosmovisor.FlagForce, false, "overwrite existing upgrade binary / upgrade-info.json file")
	addUpgrade.Flags().Int64(cosmovisor.FlagUpgradeHeight, 0, "define a height at which to upgrade the binary automatically (without governance proposal)")

	return addUpgrade
}

// addUpgrade adds upgrade info to manifest
func addUpgrade(cfg *cosmovisor.Config, force bool, upgradeHeight int64, upgradeName, executablePath, upgradeInfoPath string) error {
	logger := cfg.Logger(os.Stdout)

	if !cfg.DisableRecase {
		upgradeName = strings.ToLower(upgradeName)
	}

	if _, err := os.Stat(executablePath); err != nil {
		if os.IsNotExist(err) {
			return fmt.Errorf("invalid executable path: %w", err)
		}

		return fmt.Errorf("failed to load executable path: %w", err)
	}

	// create upgrade dir
	upgradeLocation := cfg.UpgradeDir(upgradeName)
	if err := os.MkdirAll(path.Join(upgradeLocation, "bin"), 0o755); err != nil {
		return fmt.Errorf("failed to create upgrade directory: %w", err)
	}

	// copy binary to upgrade dir
	executableData, err := os.ReadFile(executablePath)
	if err != nil {
		return fmt.Errorf("failed to read binary: %w", err)
	}

	if err := saveOrAbort(cfg.UpgradeBin(upgradeName), executableData, force); err != nil {
		return err
	}

	logger.Info(fmt.Sprintf("Using %s for %s upgrade", executablePath, upgradeName))
	logger.Info(fmt.Sprintf("Upgrade binary located at %s", cfg.UpgradeBin(upgradeName)))

	if upgradeHeight > 0 {
		plan := upgradetypes.Plan{Name: upgradeName, Height: upgradeHeight}
		if err := plan.ValidateBasic(); err != nil {
			panic(fmt.Errorf("something is wrong with cosmovisor: %w", err))
		}

		// create upgrade-info.json file
		planData, err := json.Marshal(plan)
		if err != nil {
			return fmt.Errorf("failed to marshal upgrade plan: %w", err)
		}

		if err := saveOrAbort(upgradeInfoPath, planData, force); err != nil {
			return err
		}

		logger.Info(fmt.Sprintf("%s created, %s upgrade binary will switch at height %d", upgradeInfoPath, upgradeName, upgradeHeight))
	}

	return nil
}

// GetConfig returns a Config using passed-in flag
func getConfigFromCmd(cmd *cobra.Command) (*cosmovisor.Config, error) {
	configPath, err := cmd.Flags().GetString(cosmovisor.FlagCosmovisorConfig)
	if err != nil {
		return nil, fmt.Errorf("failed to get config flag: %w", err)
	}

	cfg, err := cosmovisor.GetConfigFromFile(configPath)
	if err != nil {
		return nil, err
	}
	return cfg, nil
}

// addUpgradeCmd parses input flags and adds upgrade info to manifest
func addUpgradeCmd(cmd *cobra.Command, args []string) error {
	cfg, err := getConfigFromCmd(cmd)
	if err != nil {
		return err
	}

	upgradeName, executablePath := args[0], args[1]

	force, err := cmd.Flags().GetBool(cosmovisor.FlagForce)
	if err != nil {
		return fmt.Errorf("failed to get force flag: %w", err)
	}

	upgradeHeight, err := cmd.Flags().GetInt64(cosmovisor.FlagUpgradeHeight)
	if err != nil {
		return fmt.Errorf("failed to get upgrade-height flag: %w", err)
	}

	return addUpgrade(cfg, force, upgradeHeight, upgradeName, executablePath, cfg.UpgradeInfoFilePath())
}

// saveOrAbort saves data to path or aborts if file exists and force is false
func saveOrAbort(path string, data []byte, force bool) error {
	if _, err := os.Stat(path); err == nil {
		if !force {
			return fmt.Errorf("file already exists at %s", path)
		}
	} else if !os.IsNotExist(err) {
		return fmt.Errorf("failed to check if file exists: %w", err)
	}

	//nolint:gosec // We need broader permissions to make it executable
	if err := os.WriteFile(path, data, 0o755); err != nil {
		return fmt.Errorf("failed to write binary to location: %w", err)
	}

	return nil
}<|MERGE_RESOLUTION|>--- conflicted
+++ resolved
@@ -1,49 +1,49 @@
 package main
 
 import (
-	"encoding/json"
 	"fmt"
 	"os"
 	"path"
-	"strings"
 
-<<<<<<< HEAD
-	"github.com/spf13/cobra"
-
-	"cosmossdk.io/tools/cosmovisor"
-	upgradetypes "cosmossdk.io/x/upgrade/types"
-=======
 	"github.com/rs/zerolog"
 	"github.com/spf13/cobra"
 
 	"cosmossdk.io/log"
 	"cosmossdk.io/tools/cosmovisor"
->>>>>>> 751e5ecb
 )
 
 func NewAddUpgradeCmd() *cobra.Command {
 	addUpgrade := &cobra.Command{
-		Use:          "add-upgrade <upgrade-name> <path to executable>",
-		Short:        "Add APP upgrade binary to cosmovisor",
+		Use:          "add-upgrade [upgrade-name] [path to executable]",
+		Short:        "Manually add upgrade binary to Cosmovisor",
 		SilenceUsage: true,
 		Args:         cobra.ExactArgs(2),
-		RunE:         addUpgradeCmd,
+		RunE:         AddUpgrade,
 	}
 
-	addUpgrade.Flags().Bool(cosmovisor.FlagForce, false, "overwrite existing upgrade binary / upgrade-info.json file")
-	addUpgrade.Flags().Int64(cosmovisor.FlagUpgradeHeight, 0, "define a height at which to upgrade the binary automatically (without governance proposal)")
+	addUpgrade.Flags().Bool(cosmovisor.FlagForce, false, "overwrite existing upgrade binary")
 
 	return addUpgrade
 }
 
-// addUpgrade adds upgrade info to manifest
-func addUpgrade(cfg *cosmovisor.Config, force bool, upgradeHeight int64, upgradeName, executablePath, upgradeInfoPath string) error {
-	logger := cfg.Logger(os.Stdout)
-
-	if !cfg.DisableRecase {
-		upgradeName = strings.ToLower(upgradeName)
+// AddUpgrade adds upgrade info to manifest
+func AddUpgrade(cmd *cobra.Command, args []string) error {
+	cfg, err := cosmovisor.GetConfigFromEnv()
+	if err != nil {
+		return err
 	}
 
+	logger := cmd.Context().Value(log.ContextKey).(log.Logger)
+	if cfg.DisableLogs {
+		logger = log.NewCustomLogger(zerolog.Nop())
+	}
+
+	upgradeName := args[0]
+	if len(upgradeName) == 0 {
+		return fmt.Errorf("upgrade name cannot be empty")
+	}
+
+	executablePath := args[1]
 	if _, err := os.Stat(executablePath); err != nil {
 		if os.IsNotExist(err) {
 			return fmt.Errorf("invalid executable path: %w", err)
@@ -54,7 +54,7 @@
 
 	// create upgrade dir
 	upgradeLocation := cfg.UpgradeDir(upgradeName)
-	if err := os.MkdirAll(path.Join(upgradeLocation, "bin"), 0o755); err != nil {
+	if err := os.MkdirAll(path.Join(upgradeLocation, "bin"), 0o750); err != nil {
 		return fmt.Errorf("failed to create upgrade directory: %w", err)
 	}
 
@@ -64,85 +64,22 @@
 		return fmt.Errorf("failed to read binary: %w", err)
 	}
 
-	if err := saveOrAbort(cfg.UpgradeBin(upgradeName), executableData, force); err != nil {
-		return err
+	if _, err := os.Stat(cfg.UpgradeBin(upgradeName)); err == nil {
+		if force, _ := cmd.Flags().GetBool(cosmovisor.FlagForce); !force {
+			return fmt.Errorf("upgrade binary already exists at %s", cfg.UpgradeBin(upgradeName))
+		}
+
+		logger.Info(fmt.Sprintf("Overwriting %s for %s upgrade", executablePath, upgradeName))
+	} else if !os.IsNotExist(err) {
+		return fmt.Errorf("failed to check if upgrade binary exists: %w", err)
+	}
+
+	if err := os.WriteFile(cfg.UpgradeBin(upgradeName), executableData, 0o600); err != nil {
+		return fmt.Errorf("failed to write binary to location: %w", err)
 	}
 
 	logger.Info(fmt.Sprintf("Using %s for %s upgrade", executablePath, upgradeName))
 	logger.Info(fmt.Sprintf("Upgrade binary located at %s", cfg.UpgradeBin(upgradeName)))
 
-	if upgradeHeight > 0 {
-		plan := upgradetypes.Plan{Name: upgradeName, Height: upgradeHeight}
-		if err := plan.ValidateBasic(); err != nil {
-			panic(fmt.Errorf("something is wrong with cosmovisor: %w", err))
-		}
-
-		// create upgrade-info.json file
-		planData, err := json.Marshal(plan)
-		if err != nil {
-			return fmt.Errorf("failed to marshal upgrade plan: %w", err)
-		}
-
-		if err := saveOrAbort(upgradeInfoPath, planData, force); err != nil {
-			return err
-		}
-
-		logger.Info(fmt.Sprintf("%s created, %s upgrade binary will switch at height %d", upgradeInfoPath, upgradeName, upgradeHeight))
-	}
-
-	return nil
-}
-
-// GetConfig returns a Config using passed-in flag
-func getConfigFromCmd(cmd *cobra.Command) (*cosmovisor.Config, error) {
-	configPath, err := cmd.Flags().GetString(cosmovisor.FlagCosmovisorConfig)
-	if err != nil {
-		return nil, fmt.Errorf("failed to get config flag: %w", err)
-	}
-
-	cfg, err := cosmovisor.GetConfigFromFile(configPath)
-	if err != nil {
-		return nil, err
-	}
-	return cfg, nil
-}
-
-// addUpgradeCmd parses input flags and adds upgrade info to manifest
-func addUpgradeCmd(cmd *cobra.Command, args []string) error {
-	cfg, err := getConfigFromCmd(cmd)
-	if err != nil {
-		return err
-	}
-
-	upgradeName, executablePath := args[0], args[1]
-
-	force, err := cmd.Flags().GetBool(cosmovisor.FlagForce)
-	if err != nil {
-		return fmt.Errorf("failed to get force flag: %w", err)
-	}
-
-	upgradeHeight, err := cmd.Flags().GetInt64(cosmovisor.FlagUpgradeHeight)
-	if err != nil {
-		return fmt.Errorf("failed to get upgrade-height flag: %w", err)
-	}
-
-	return addUpgrade(cfg, force, upgradeHeight, upgradeName, executablePath, cfg.UpgradeInfoFilePath())
-}
-
-// saveOrAbort saves data to path or aborts if file exists and force is false
-func saveOrAbort(path string, data []byte, force bool) error {
-	if _, err := os.Stat(path); err == nil {
-		if !force {
-			return fmt.Errorf("file already exists at %s", path)
-		}
-	} else if !os.IsNotExist(err) {
-		return fmt.Errorf("failed to check if file exists: %w", err)
-	}
-
-	//nolint:gosec // We need broader permissions to make it executable
-	if err := os.WriteFile(path, data, 0o755); err != nil {
-		return fmt.Errorf("failed to write binary to location: %w", err)
-	}
-
 	return nil
 }