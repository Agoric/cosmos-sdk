--- conflicted
+++ resolved
@@ -1,45 +1,34 @@
 package main
 
 import (
-<<<<<<< HEAD
-	"fmt"
-	"os"
-	"strings"
-
-	"github.com/spf13/cobra"
-
-=======
 	"github.com/rs/zerolog"
 	"github.com/spf13/cobra"
 
 	"cosmossdk.io/log"
->>>>>>> 751e5ecb
 	"cosmossdk.io/tools/cosmovisor"
 )
 
 var runCmd = &cobra.Command{
-	Use:   "run",
-	Short: "Run an APP command.",
-	Long: `Run an APP command. This command is intended to be used by the cosmovisor binary.
-Provide '--cosmovisor-config' file path in command args or set env variables to load configuration.
-`,
+	Use:                "run",
+	Short:              "Run an APP command.",
 	SilenceUsage:       true,
 	DisableFlagParsing: true,
-	RunE: func(_ *cobra.Command, args []string) error {
-		cfgPath, args, err := parseCosmovisorConfig(args)
-		if err != nil {
-			return fmt.Errorf("failed to parse cosmovisor config: %w", err)
-		}
-
-		return run(cfgPath, args)
+	RunE: func(cmd *cobra.Command, args []string) error {
+		return Run(cmd, args)
 	},
 }
 
-// run runs the configured program with the given args and monitors it for upgrades.
-func run(cfgPath string, args []string, options ...RunOption) error {
-	cfg, err := cosmovisor.GetConfigFromFile(cfgPath)
+// Run runs the configured program with the given args and monitors it for upgrades.
+func Run(cmd *cobra.Command, args []string, options ...RunOption) error {
+	cfg, err := cosmovisor.GetConfigFromEnv()
 	if err != nil {
 		return err
+	}
+
+	logger := cmd.Context().Value(log.ContextKey).(log.Logger)
+
+	if cfg.DisableLogs {
+		logger = log.NewCustomLogger(zerolog.Nop())
 	}
 
 	runCfg := DefaultRunConfig
@@ -47,23 +36,16 @@
 		opt(&runCfg)
 	}
 
-	// set current working directory to $DAEMON_NAME/cosmosvisor
-	// to allow current symlink to be relative
-	if err = os.Chdir(cfg.Root()); err != nil {
-		return err
-	}
-
-	logger := cfg.Logger(runCfg.StdOut)
 	launcher, err := cosmovisor.NewLauncher(logger, cfg)
 	if err != nil {
 		return err
 	}
 
-	doUpgrade, err := launcher.Run(args, runCfg.StdIn, runCfg.StdOut, runCfg.StdErr)
+	doUpgrade, err := launcher.Run(args, runCfg.StdOut, runCfg.StdErr)
 	// if RestartAfterUpgrade, we launch after a successful upgrade (given that condition launcher.Run returns nil)
 	for cfg.RestartAfterUpgrade && err == nil && doUpgrade {
 		logger.Info("upgrade detected, relaunching", "app", cfg.Name)
-		doUpgrade, err = launcher.Run(args, runCfg.StdIn, runCfg.StdOut, runCfg.StdErr)
+		doUpgrade, err = launcher.Run(args, runCfg.StdOut, runCfg.StdErr)
 	}
 
 	if doUpgrade && err == nil {
@@ -71,25 +53,4 @@
 	}
 
 	return err
-}
-
-func parseCosmovisorConfig(args []string) (string, []string, error) {
-	var configFilePath string
-	for i, arg := range args {
-		// Check if the argument is the config flag
-		if strings.EqualFold(arg, fmt.Sprintf("--%s", cosmovisor.FlagCosmovisorConfig)) ||
-			strings.EqualFold(arg, fmt.Sprintf("-%s", cosmovisor.FlagCosmovisorConfig)) {
-			// Check if there is an argument after the flag which should be the config file path
-			if i+1 >= len(args) {
-				return "", nil, fmt.Errorf("--%s requires an argument", cosmovisor.FlagCosmovisorConfig)
-			}
-
-			configFilePath = args[i+1]
-			// Remove the flag and its value from the arguments
-			args = append(args[:i], args[i+2:]...)
-			break
-		}
-	}
-
-	return configFilePath, args, nil
 }