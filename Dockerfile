--- conflicted
+++ resolved
@@ -9,15 +9,10 @@
 # Client: (Note the simapp binary always looks at ~/.simapp we can bind to different local storage)
 # > docker run -it -p 26657:26657 -p 26656:26656 -v ~/.simappcli:/root/.simapp simapp simd keys add foo
 # > docker run -it -p 26657:26657 -p 26656:26656 -v ~/.simappcli:/root/.simapp simapp simd keys list
-<<<<<<< HEAD
-# TODO: demo connecting rest-server (or is this in server now?)
-FROM golang:1.19-alpine AS build-env
-=======
 #
 # This image is pushed to the GHCR as https://ghcr.io/cosmos/simapp
 
 FROM golang:1.23-alpine AS build-env
->>>>>>> 787ee698
 
 # Install minimum necessary dependencies
 ENV PACKAGES curl make git libc-dev bash gcc linux-headers eudev-dev
