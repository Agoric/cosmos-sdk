--- conflicted
+++ resolved
@@ -10,31 +10,6 @@
   // clang-format off
   option (cosmos.orm.v1.table) = {
     id: 1;
-<<<<<<< HEAD
-primary_key: {
-fields:
-  "u32,i64,str"
-}
-index: {
-id:
-  1;
-fields:
-  "u64,str" unique: true
-}
-index: {
-id:
-  2;
-fields:
-  "str,u32"
-}
-index: {
-id:
-  3;
-fields:
-  "bz,str"
-}
-};
-=======
     primary_key: {
       fields:
           "u32,i64,str"
@@ -59,7 +34,6 @@
     }
   };
 // clang-format on
->>>>>>> 787ee698
 
 // Valid key fields:
 uint32                    u32  = 1;
@@ -131,8 +105,6 @@
   uint64                    id   = 1;
   string                    name = 2;
   google.protobuf.Timestamp ts   = 3;
-<<<<<<< HEAD
-=======
 }
 
 message ExampleDuration {
@@ -145,7 +117,6 @@
   uint64                   id   = 1;
   string                   name = 2;
   google.protobuf.Duration dur  = 3;
->>>>>>> 787ee698
 }
 
 message SimpleExample {
