//go:build gofuzz || go1.18

package tests

import (
	"bytes"
	"testing"

<<<<<<< HEAD
	"github.com/cosmos/go-bip39"
=======
	bip39 "github.com/cosmos/go-bip39"
>>>>>>> 751e5ecb

	"github.com/cosmos/cosmos-sdk/crypto/hd"
)

func mnemonicToSeed(mnemonic string) []byte {
	return bip39.NewSeed(mnemonic, "" /* Default passphrase */)
}

func FuzzCryptoHDDerivePrivateKeyForPath(f *testing.F) {
	f.Fuzz(func(t *testing.T, in []byte) {
		splits := bytes.Split(in, []byte("*"))
		if len(splits) == 1 {
			return
		}
		mnemonic, path := splits[0], splits[1]
		if len(path) > 1e5 {
			// Deriving a private key takes non-trivial time proportional
			// to the path length. Skip the longer ones that trigger timeouts
			// on fuzzing infrastructure.
			return
		}
		seed := mnemonicToSeed(string(mnemonic))
		master, ch := hd.ComputeMastersFromSeed(seed)
		_, _ = hd.DerivePrivateKeyForPath(master, ch, string(path))
	})
}<|MERGE_RESOLUTION|>--- conflicted
+++ resolved
@@ -6,11 +6,7 @@
 	"bytes"
 	"testing"
 
-<<<<<<< HEAD
-	"github.com/cosmos/go-bip39"
-=======
 	bip39 "github.com/cosmos/go-bip39"
->>>>>>> 751e5ecb
 
 	"github.com/cosmos/cosmos-sdk/crypto/hd"
 )
@@ -34,6 +30,6 @@
 		}
 		seed := mnemonicToSeed(string(mnemonic))
 		master, ch := hd.ComputeMastersFromSeed(seed)
-		_, _ = hd.DerivePrivateKeyForPath(master, ch, string(path))
+		hd.DerivePrivateKeyForPath(master, ch, string(path))
 	})
 }