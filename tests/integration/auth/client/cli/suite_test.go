package cli_test

import (
	"context"
	"fmt"
	"io"
	"strings"
	"testing"

<<<<<<< HEAD
	abci "github.com/cometbft/cometbft/api/cometbft/abci/v1"
=======
	abci "github.com/cometbft/cometbft/abci/types"
>>>>>>> 751e5ecb
	rpcclientmock "github.com/cometbft/cometbft/rpc/client/mock"
	"github.com/stretchr/testify/suite"

	"cosmossdk.io/core/address"
	"cosmossdk.io/math"
<<<<<<< HEAD
	"cosmossdk.io/x/bank"
	banktypes "cosmossdk.io/x/bank/types"
	"cosmossdk.io/x/gov"
	govtestutil "cosmossdk.io/x/gov/client/testutil"
	govtypes "cosmossdk.io/x/gov/types/v1beta1"
=======
>>>>>>> 751e5ecb

	"github.com/cosmos/cosmos-sdk/client"
	"github.com/cosmos/cosmos-sdk/client/flags"
	addresscodec "github.com/cosmos/cosmos-sdk/codec/address"
	codectestutil "github.com/cosmos/cosmos-sdk/codec/testutil"
	"github.com/cosmos/cosmos-sdk/crypto/hd"
	"github.com/cosmos/cosmos-sdk/crypto/keyring"
	kmultisig "github.com/cosmos/cosmos-sdk/crypto/keys/multisig"
	cryptotypes "github.com/cosmos/cosmos-sdk/crypto/types"
	"github.com/cosmos/cosmos-sdk/testutil"
	clitestutil "github.com/cosmos/cosmos-sdk/testutil/cli"
	"github.com/cosmos/cosmos-sdk/testutil/testdata"
	sdk "github.com/cosmos/cosmos-sdk/types"
	testutilmod "github.com/cosmos/cosmos-sdk/types/module/testutil"
	"github.com/cosmos/cosmos-sdk/types/tx"
	"github.com/cosmos/cosmos-sdk/x/auth"
	authcli "github.com/cosmos/cosmos-sdk/x/auth/client/cli"
	authtestutil "github.com/cosmos/cosmos-sdk/x/auth/client/testutil"
<<<<<<< HEAD
=======
	"github.com/cosmos/cosmos-sdk/x/bank"
	banktypes "github.com/cosmos/cosmos-sdk/x/bank/types"
>>>>>>> 751e5ecb
	"github.com/cosmos/cosmos-sdk/x/genutil/client/cli"
)

type CLITestSuite struct {
	suite.Suite

	kr        keyring.Keyring
	encCfg    testutilmod.TestEncodingConfig
	baseCtx   client.Context
	clientCtx client.Context
	val       sdk.AccAddress
	val1      sdk.AccAddress

	ac address.Codec
}

func TestCLITestSuite(t *testing.T) {
	suite.Run(t, new(CLITestSuite))
}

func (s *CLITestSuite) SetupSuite() {
	s.encCfg = testutilmod.MakeTestEncodingConfig(codectestutil.CodecOptions{}, auth.AppModule{}, bank.AppModule{}, gov.AppModule{})
	s.kr = keyring.NewInMemory(s.encCfg.Codec)
	s.baseCtx = client.Context{}.
		WithKeyring(s.kr).
		WithTxConfig(s.encCfg.TxConfig).
		WithCodec(s.encCfg.Codec).
		WithClient(clitestutil.MockCometRPC{Client: rpcclientmock.Client{}}).
		WithAccountRetriever(client.MockAccountRetriever{}).
		WithOutput(io.Discard).
		WithChainID("test-chain").
		WithAddressCodec(addresscodec.NewBech32Codec("cosmos")).
		WithValidatorAddressCodec(addresscodec.NewBech32Codec("cosmosvaloper")).
		WithConsensusAddressCodec(addresscodec.NewBech32Codec("cosmosvalcons"))

	ctxGen := func() client.Context {
		bz, _ := s.encCfg.Codec.Marshal(&sdk.TxResponse{})
		c := clitestutil.NewMockCometRPC(abci.QueryResponse{
			Value: bz,
		})
		return s.baseCtx.WithClient(c)
	}
	s.clientCtx = ctxGen()

	kb := s.clientCtx.Keyring
	valAcc, _, err := kb.NewMnemonic("newAccount", keyring.English, sdk.FullFundraiserPath, keyring.DefaultBIP39Passphrase, hd.Secp256k1)
	s.Require().NoError(err)
	s.val, err = valAcc.GetAddress()
	s.Require().NoError(err)

	account1, _, err := kb.NewMnemonic("newAccount1", keyring.English, sdk.FullFundraiserPath, keyring.DefaultBIP39Passphrase, hd.Secp256k1)
	s.Require().NoError(err)
	s.val1, err = account1.GetAddress()
	s.Require().NoError(err)

	account2, _, err := kb.NewMnemonic("newAccount2", keyring.English, sdk.FullFundraiserPath, keyring.DefaultBIP39Passphrase, hd.Secp256k1)
	s.Require().NoError(err)
	pub1, err := account1.GetPubKey()
	s.Require().NoError(err)
	pub2, err := account2.GetPubKey()
	s.Require().NoError(err)

	// Create a dummy account for testing purpose
	_, _, err = kb.NewMnemonic("dummyAccount", keyring.English, sdk.FullFundraiserPath, keyring.DefaultBIP39Passphrase, hd.Secp256k1)
	s.Require().NoError(err)

	multi := kmultisig.NewLegacyAminoPubKey(2, []cryptotypes.PubKey{pub1, pub2})
	_, err = kb.SaveMultisig("multi", multi)
	s.Require().NoError(err)

	s.ac = addresscodec.NewBech32Codec("cosmos")
}

func (s *CLITestSuite) TestCLIValidateSignatures() {
	sendTokens := sdk.NewCoins(
		sdk.NewCoin("testtoken", math.NewInt(10)),
		sdk.NewCoin("stake", math.NewInt(10)))

	res, err := s.createBankMsg(s.clientCtx, s.val, sendTokens,
		clitestutil.TestTxConfig{GenOnly: true})
	s.Require().NoError(err)

	// write  unsigned tx to file
	unsignedTx := testutil.WriteToNewTempFile(s.T(), res.String())
	defer unsignedTx.Close()

	res, err = authtestutil.TxSignExec(s.clientCtx, s.val, unsignedTx.Name())
	s.Require().NoError(err)
	signedTx, err := s.clientCtx.TxConfig.TxJSONDecoder()(res.Bytes())
	s.Require().NoError(err)

	signedTxFile := testutil.WriteToNewTempFile(s.T(), res.String())
	defer signedTxFile.Close()
	txBuilder, err := s.clientCtx.TxConfig.WrapTxBuilder(signedTx)
	s.Require().NoError(err)
	_, err = authtestutil.TxValidateSignaturesExec(s.clientCtx, signedTxFile.Name())
	s.Require().NoError(err)

	txBuilder.SetMemo("MODIFIED TX")
	bz, err := s.clientCtx.TxConfig.TxJSONEncoder()(txBuilder.GetTx())
	s.Require().NoError(err)

	modifiedTxFile := testutil.WriteToNewTempFile(s.T(), string(bz))
	defer modifiedTxFile.Close()

	_, err = authtestutil.TxValidateSignaturesExec(s.clientCtx, modifiedTxFile.Name())
	s.Require().EqualError(err, "signatures validation failed")
}

func (s *CLITestSuite) TestCLISignBatch() {
	sendTokens := sdk.NewCoins(
		sdk.NewCoin("testtoken", math.NewInt(10)),
		sdk.NewCoin("stake", math.NewInt(10)),
	)

	generatedStd, err := s.createBankMsg(s.clientCtx, s.val,
		sendTokens, clitestutil.TestTxConfig{GenOnly: true})
	s.Require().NoError(err)

	outputFile := testutil.WriteToNewTempFile(s.T(), strings.Repeat(generatedStd.String(), 3))
	defer outputFile.Close()
	s.clientCtx.HomeDir = strings.Replace(s.clientCtx.HomeDir, "simd", "simcli", 1)

	// sign-batch file - offline is set but account-number and sequence are not
	_, err = authtestutil.TxSignBatchExec(s.clientCtx, s.val, outputFile.Name(), fmt.Sprintf("--%s=%s", flags.FlagChainID, s.clientCtx.ChainID), "--offline")
	s.Require().EqualError(err, "required flag(s) \"account-number\", \"sequence\" not set")

	// sign-batch file - offline and sequence is set but account-number is not set
	_, err = authtestutil.TxSignBatchExec(s.clientCtx, s.val, outputFile.Name(), fmt.Sprintf("--%s=%s", flags.FlagChainID, s.clientCtx.ChainID), fmt.Sprintf("--%s=%s", flags.FlagSequence, "1"), "--offline")
	s.Require().EqualError(err, "required flag(s) \"account-number\" not set")

	// sign-batch file - offline and account-number is set but sequence is not set
	_, err = authtestutil.TxSignBatchExec(s.clientCtx, s.val, outputFile.Name(), fmt.Sprintf("--%s=%s", flags.FlagChainID, s.clientCtx.ChainID), fmt.Sprintf("--%s=%s", flags.FlagAccountNumber, "1"), "--offline")
	s.Require().EqualError(err, "required flag(s) \"sequence\" not set")
}

func (s *CLITestSuite) TestCLISignBatchTotalFees() {
	txCfg := s.clientCtx.TxConfig
	s.clientCtx.HomeDir = strings.Replace(s.clientCtx.HomeDir, "simd", "simcli", 1)

	testCases := []struct {
		name            string
		args            []string
		numTransactions int
		denom           string
	}{
		{
			"Offline batch-sign one transaction",
			[]string{"--offline", "--account-number", "1", "--sequence", "1", "--append"},
			1,
			"stake",
		},
		{
			"Offline batch-sign two transactions",
			[]string{"--offline", "--account-number", "1", "--sequence", "1", "--append"},
			2,
			"stake",
		},
	}

	for _, tc := range testCases {
		s.Run(tc.name, func() {
			// Create multiple transactions and write them to separate files
			sendTokens := sdk.NewCoin(tc.denom, sdk.TokensFromConsensusPower(10, sdk.DefaultPowerReduction))
			expectedBatchedTotalFee := int64(0)
			txFiles := make([]string, tc.numTransactions)
			for i := 0; i < tc.numTransactions; i++ {
				tx, err := s.createBankMsg(s.clientCtx, s.val,
<<<<<<< HEAD
					sdk.NewCoins(sendTokens), clitestutil.TestTxConfig{GenOnly: true})
				s.Require().NoError(err)
				txFile := testutil.WriteToNewTempFile(s.T(), tx.String()+"\n")
=======
					sdk.NewCoins(sendTokens), fmt.Sprintf("--%s=true", flags.FlagGenerateOnly))
				s.Require().NoError(err)
				txFile := testutil.WriteToNewTempFile(s.T(), tx.String())
				defer txFile.Close()
>>>>>>> 751e5ecb
				txFiles[i] = txFile.Name()

				unsignedTx, err := txCfg.TxJSONDecoder()(tx.Bytes())
				s.Require().NoError(err)
				txBuilder, err := txCfg.WrapTxBuilder(unsignedTx)
				s.Require().NoError(err)
				expectedBatchedTotalFee += txBuilder.GetTx().GetFee().AmountOf(tc.denom).Int64()
<<<<<<< HEAD
				err = txFile.Close()
				s.NoError(err)
=======
>>>>>>> 751e5ecb
			}

			// Test batch sign
			batchSignArgs := append([]string{fmt.Sprintf("--from=%s", s.val.String())}, append(txFiles, tc.args...)...)
			signedTx, err := clitestutil.ExecTestCLICmd(s.clientCtx, authcli.GetSignBatchCommand(), batchSignArgs)
			s.Require().NoError(err)
			signedFinalTx, err := txCfg.TxJSONDecoder()(signedTx.Bytes())
			s.Require().NoError(err)
			txBuilder, err := txCfg.WrapTxBuilder(signedFinalTx)
			s.Require().NoError(err)
			finalTotalFee := txBuilder.GetTx().GetFee()
			s.Require().Equal(expectedBatchedTotalFee, finalTotalFee.AmountOf(tc.denom).Int64())
		})
	}
}

func (s *CLITestSuite) TestCLIQueryTxCmdByHash() {
	sendTokens := sdk.NewInt64Coin("stake", 10)

	// Send coins.
	out, err := s.createBankMsg(
		s.clientCtx, s.val,
		sdk.NewCoins(sendTokens),
		clitestutil.TestTxConfig{},
	)
	s.Require().NoError(err)

	var txRes sdk.TxResponse
	s.Require().NoError(s.clientCtx.Codec.UnmarshalJSON(out.Bytes(), &txRes))

	testCases := []struct {
		name         string
		args         []string
		expCmdOutput string
	}{
		{
			"not enough args",
			[]string{},
			"",
		},
		{
			"with invalid hash",
			[]string{"somethinginvalid", fmt.Sprintf("--%s=json", flags.FlagOutput)},
			`[somethinginvalid --output=json]`,
		},
		{
			"with valid and not existing hash",
			[]string{"C7E7D3A86A17AB3A321172239F3B61357937AF0F25D9FA4D2F4DCCAD9B0D7747", fmt.Sprintf("--%s=json", flags.FlagOutput)},
			`[C7E7D3A86A17AB3A321172239F3B61357937AF0F25D9FA4D2F4DCCAD9B0D7747 --output=json`,
		},
		{
			"happy case",
			[]string{txRes.TxHash, fmt.Sprintf("--%s=json", flags.FlagOutput)},
			fmt.Sprintf("%s --%s=json", txRes.TxHash, flags.FlagOutput),
		},
	}

	for _, tc := range testCases {
		s.Run(tc.name, func() {
			cmd := authcli.QueryTxCmd()
			cmd.SetArgs(tc.args)

			if len(tc.args) != 0 {
				s.Require().Contains(fmt.Sprint(cmd), tc.expCmdOutput)
			}
		})
	}
}

func (s *CLITestSuite) TestCLIQueryTxCmdByEvents() {
	testCases := []struct {
		name         string
		args         []string
		expCmdOutput string
	}{
		{
			"invalid --type",
			[]string{
				fmt.Sprintf("--type=%s", "foo"),
				"bar",
				fmt.Sprintf("--%s=json", flags.FlagOutput),
			},
			"--type=foo bar --output=json",
		},
		{
			"--type=acc_seq with no addr+seq",
			[]string{
				"--type=acc_seq",
				"",
				fmt.Sprintf("--%s=json", flags.FlagOutput),
			},
			"--type=acc_seq  --output=json",
		},
		{
			"non-existing addr+seq combo",
			[]string{
				"--type=acc_seq",
				"foobar",
				fmt.Sprintf("--%s=json", flags.FlagOutput),
			},
			"--type=acc_seq foobar --output=json",
		},
		{
			"--type=signature with no signature",
			[]string{
				"--type=signature",
				"",
				fmt.Sprintf("--%s=json", flags.FlagOutput),
			},
			"--type=signature  --output=json",
		},
		{
			"non-existing signatures",
			[]string{
				"--type=signature",
				"foo",
				fmt.Sprintf("--%s=json", flags.FlagOutput),
			},
			"--type=signature foo --output=json",
		},
	}

	for _, tc := range testCases {
		s.Run(tc.name, func() {
			cmd := authcli.QueryTxCmd()
			cmd.SetArgs(tc.args)

			if len(tc.args) != 0 {
				s.Require().Contains(fmt.Sprint(cmd), tc.expCmdOutput)
			}
		})
	}
}

func (s *CLITestSuite) TestCLIQueryTxsCmdByEvents() {
	testCases := []struct {
		name         string
		args         []string
		expCmdOutput string
	}{
		{
			"fee event happy case",
			[]string{
				fmt.Sprintf(
					"--query=tx.fee='%s'",
					sdk.NewCoins(sdk.NewCoin("stake", math.NewInt(10))).String(),
				),
				fmt.Sprintf("--%s=json", flags.FlagOutput),
			},
			"",
		},
		{
			"no matching fee event",
			[]string{
				fmt.Sprintf(
					"--query=tx.fee='%s'",
					sdk.NewCoins(sdk.NewCoin("stake", math.NewInt(0))).String(),
				),
				fmt.Sprintf("--%s=json", flags.FlagOutput),
			},
			"",
		},
	}

	for _, tc := range testCases {
		s.Run(tc.name, func() {
			cmd := authcli.QueryTxsByEventsCmd()

			if len(tc.args) != 0 {
				s.Require().Contains(fmt.Sprint(cmd), tc.expCmdOutput)
			}
		})
	}
}

func (s *CLITestSuite) TestCLISendGenerateSignAndBroadcast() {
	sendTokens := sdk.NewCoin("stake", sdk.TokensFromConsensusPower(10, sdk.DefaultPowerReduction))

	normalGeneratedTx, err := s.createBankMsg(s.clientCtx, s.val,
		sdk.NewCoins(sendTokens), clitestutil.TestTxConfig{GenOnly: true})
	s.Require().NoError(err)

	txCfg := s.clientCtx.TxConfig

	normalGeneratedStdTx, err := txCfg.TxJSONDecoder()(normalGeneratedTx.Bytes())
	s.Require().NoError(err)
	txBuilder, err := txCfg.WrapTxBuilder(normalGeneratedStdTx)
	s.Require().NoError(err)
	s.Require().Equal(txBuilder.GetTx().GetGas(), uint64(flags.DefaultGasLimit))
	s.Require().Equal(len(txBuilder.GetTx().GetMsgs()), 1)
	sigs, err := txBuilder.GetTx().GetSignaturesV2()
	s.Require().NoError(err)
	s.Require().Equal(0, len(sigs))

	// Test generate sendTx with --gas=$amount
	limitedGasGeneratedTx, err := s.createBankMsg(s.clientCtx, s.val,
		sdk.NewCoins(sendTokens),
		clitestutil.TestTxConfig{GenOnly: true, Gas: 100},
	)
	s.Require().NoError(err)

	limitedGasStdTx, err := txCfg.TxJSONDecoder()(limitedGasGeneratedTx.Bytes())
	s.Require().NoError(err)
	txBuilder, err = txCfg.WrapTxBuilder(limitedGasStdTx)
	s.Require().NoError(err)
	s.Require().Equal(txBuilder.GetTx().GetGas(), uint64(100))
	s.Require().Equal(len(txBuilder.GetTx().GetMsgs()), 1)
	sigs, err = txBuilder.GetTx().GetSignaturesV2()
	s.Require().NoError(err)
	s.Require().Equal(0, len(sigs))

	// Test generate sendTx, estimate gas
	finalGeneratedTx, err := s.createBankMsg(s.clientCtx, s.val,
		sdk.NewCoins(sendTokens), clitestutil.TestTxConfig{GenOnly: true})
	s.Require().NoError(err)

	finalStdTx, err := txCfg.TxJSONDecoder()(finalGeneratedTx.Bytes())
	s.Require().NoError(err)
	txBuilder, err = txCfg.WrapTxBuilder(finalStdTx)
	s.Require().NoError(err)
	s.Require().Equal(uint64(flags.DefaultGasLimit), txBuilder.GetTx().GetGas())
	s.Require().Equal(len(finalStdTx.GetMsgs()), 1)

	// Write the output to disk
	unsignedTxFile := testutil.WriteToNewTempFile(s.T(), finalGeneratedTx.String())
	defer unsignedTxFile.Close()

	// Test validate-signatures
	res, err := authtestutil.TxValidateSignaturesExec(s.clientCtx, unsignedTxFile.Name())
	s.Require().EqualError(err, "signatures validation failed")
	s.Require().Contains(res.String(), fmt.Sprintf("Signers:\n  0: %v\n\nSignatures:\n\n", s.val.String()))

	// Test sign

	// Does not work in offline mode
	_, err = authtestutil.TxSignExec(s.clientCtx, s.val, unsignedTxFile.Name(), "--offline")
	s.Require().EqualError(err, "required flag(s) \"account-number\", \"sequence\" not set")

	// But works offline if we set account number and sequence
	s.clientCtx.HomeDir = strings.Replace(s.clientCtx.HomeDir, "simd", "simcli", 1)
	_, err = authtestutil.TxSignExec(s.clientCtx, s.val, unsignedTxFile.Name(), "--offline", "--account-number", "1", "--sequence", "1")
	s.Require().NoError(err)

	// Sign transaction
	signedTx, err := authtestutil.TxSignExec(s.clientCtx, s.val, unsignedTxFile.Name())
	s.Require().NoError(err)
	signedFinalTx, err := txCfg.TxJSONDecoder()(signedTx.Bytes())
	s.Require().NoError(err)
	txBuilder, err = s.clientCtx.TxConfig.WrapTxBuilder(signedFinalTx)
	s.Require().NoError(err)
	s.Require().Equal(len(txBuilder.GetTx().GetMsgs()), 1)
	sigs, err = txBuilder.GetTx().GetSignaturesV2()
	s.Require().NoError(err)
	s.Require().Equal(1, len(sigs))
	signers, err := txBuilder.GetTx().GetSigners()
	s.Require().NoError(err)
	s.Require().Equal([]byte(s.val), signers[0])

	// Write the output to disk
	signedTxFile := testutil.WriteToNewTempFile(s.T(), signedTx.String())
	defer signedTxFile.Close()

	// validate Signature
	res, err = authtestutil.TxValidateSignaturesExec(s.clientCtx, signedTxFile.Name())
	s.Require().NoError(err)
	s.Require().True(strings.Contains(res.String(), "[OK]"))

	// Test broadcast

	// Does not work in offline mode
	_, err = authtestutil.TxBroadcastExec(s.clientCtx, signedTxFile.Name(), "--offline")
	s.Require().EqualError(err, "cannot broadcast tx during offline mode")

	// Broadcast correct transaction.
	s.clientCtx.BroadcastMode = flags.BroadcastSync
	_, err = authtestutil.TxBroadcastExec(s.clientCtx, signedTxFile.Name())
	s.Require().NoError(err)
}

func (s *CLITestSuite) TestCLIMultisignInsufficientCosigners() {
	// Fetch account and a multisig info
	account1, err := s.clientCtx.Keyring.Key("newAccount1")
	s.Require().NoError(err)

	multisigRecord, err := s.clientCtx.Keyring.Key("multi")
	s.Require().NoError(err)

	addr, err := multisigRecord.GetAddress()
	s.Require().NoError(err)
	// Send coins from validator to multisig.
	_, err = s.createBankMsg(
		s.clientCtx,
		addr,
		sdk.NewCoins(
			sdk.NewInt64Coin("stake", 10),
		),
		clitestutil.TestTxConfig{},
	)
	s.Require().NoError(err)

	msgSend := &banktypes.MsgSend{
		FromAddress: addr.String(),
		ToAddress:   s.val.String(),
		Amount:      sdk.NewCoins(sdk.NewInt64Coin("stake", 5)),
	}

	multiGeneratedTx, err := clitestutil.SubmitTestTx(
		s.clientCtx,
		msgSend,
		addr,
		clitestutil.TestTxConfig{
			GenOnly: true,
		})
	s.Require().NoError(err)

	// Save tx to file
	multiGeneratedTxFile := testutil.WriteToNewTempFile(s.T(), multiGeneratedTx.String())
	defer multiGeneratedTxFile.Close()

	// Multisign, sign with one signature
	s.clientCtx.HomeDir = strings.Replace(s.clientCtx.HomeDir, "simd", "simcli", 1)
	addr1, err := account1.GetAddress()
	s.Require().NoError(err)
	account1Signature, err := authtestutil.TxSignExec(s.clientCtx, addr1, multiGeneratedTxFile.Name(), "--multisig", addr.String())
	s.Require().NoError(err)

	sign1File := testutil.WriteToNewTempFile(s.T(), account1Signature.String())
	defer sign1File.Close()

	multiSigWith1Signature, err := authtestutil.TxMultiSignExec(s.clientCtx, multisigRecord.Name, multiGeneratedTxFile.Name(), sign1File.Name())
	s.Require().NoError(err)

	// Save tx to file
	multiSigWith1SignatureFile := testutil.WriteToNewTempFile(s.T(), multiSigWith1Signature.String())
	defer multiSigWith1SignatureFile.Close()

	_, err = authtestutil.TxValidateSignaturesExec(s.clientCtx, multiSigWith1SignatureFile.Name())
	s.Require().Error(err)
}

func (s *CLITestSuite) TestCLIEncode() {
	sendTokens := sdk.NewCoin("stake", sdk.TokensFromConsensusPower(10, sdk.DefaultPowerReduction))

	normalGeneratedTx, err := s.createBankMsg(
		s.clientCtx, s.val,
		sdk.NewCoins(sendTokens),
		clitestutil.TestTxConfig{
			GenOnly: true,
			Memo:    "deadbeef",
		},
	)
	s.Require().NoError(err)
	savedTxFile := testutil.WriteToNewTempFile(s.T(), normalGeneratedTx.String())
	defer savedTxFile.Close()

	// Encode
	encodeExec, err := authtestutil.TxEncodeExec(s.clientCtx, savedTxFile.Name())
	s.Require().NoError(err)
	trimmedBase64 := strings.Trim(encodeExec.String(), "\"\n")

	// Check that the transaction decodes as expected
	decodedTx, err := authtestutil.TxDecodeExec(s.clientCtx, trimmedBase64)
	s.Require().NoError(err)

	txCfg := s.clientCtx.TxConfig
	theTx, err := txCfg.TxJSONDecoder()(decodedTx.Bytes())
	s.Require().NoError(err)
	txBuilder, err := s.clientCtx.TxConfig.WrapTxBuilder(theTx)
	s.Require().NoError(err)
	s.Require().Equal("deadbeef", txBuilder.GetTx().GetMemo())
}

func (s *CLITestSuite) TestCLIMultisignSortSignatures() {
	// Generate 2 accounts and a multisig.
	account1, err := s.clientCtx.Keyring.Key("newAccount1")
	s.Require().NoError(err)

	account2, err := s.clientCtx.Keyring.Key("newAccount2")
	s.Require().NoError(err)

	multisigRecord, err := s.clientCtx.Keyring.Key("multi")
	s.Require().NoError(err)

	// Generate dummy account which is not a part of multisig.
	dummyAcc, err := s.clientCtx.Keyring.Key("dummyAccount")
	s.Require().NoError(err)

	addr, err := multisigRecord.GetAddress()
	s.Require().NoError(err)

	msgSend := &banktypes.MsgSend{
		FromAddress: addr.String(),
		ToAddress:   s.val.String(),
		Amount:      sdk.NewCoins(sdk.NewInt64Coin("stake", 5)),
	}

	// Generate multisig transaction.
	multiGeneratedTx, err := clitestutil.SubmitTestTx(s.clientCtx, msgSend, addr, clitestutil.TestTxConfig{GenOnly: true})
	s.Require().NoError(err)

	// Save tx to file
	multiGeneratedTxFile := testutil.WriteToNewTempFile(s.T(), multiGeneratedTx.String())
	defer multiGeneratedTxFile.Close()

	// Sign with account1
	addr1, err := account1.GetAddress()
	s.Require().NoError(err)
	s.clientCtx.HomeDir = strings.Replace(s.clientCtx.HomeDir, "simd", "simcli", 1)
	account1Signature, err := authtestutil.TxSignExec(s.clientCtx, addr1, multiGeneratedTxFile.Name(), "--multisig", addr.String())
	s.Require().NoError(err)

	sign1File := testutil.WriteToNewTempFile(s.T(), account1Signature.String())
	defer sign1File.Close()

	// Sign with account2
	addr2, err := account2.GetAddress()
	s.Require().NoError(err)
	account2Signature, err := authtestutil.TxSignExec(s.clientCtx, addr2, multiGeneratedTxFile.Name(), "--multisig", addr.String())
	s.Require().NoError(err)

	sign2File := testutil.WriteToNewTempFile(s.T(), account2Signature.String())
	defer sign2File.Close()

	// Sign with dummy account
	dummyAddr, err := dummyAcc.GetAddress()
	s.Require().NoError(err)
	_, err = authtestutil.TxSignExec(s.clientCtx, dummyAddr, multiGeneratedTxFile.Name(), "--multisig", addr.String())
	s.Require().Error(err)
	s.Require().Contains(err.Error(), "signing key is not a part of multisig key")

	multiSigWith2Signatures, err := authtestutil.TxMultiSignExec(s.clientCtx, multisigRecord.Name, multiGeneratedTxFile.Name(), sign1File.Name(), sign2File.Name())
	s.Require().NoError(err)

	// Write the output to disk
	signedTxFile := testutil.WriteToNewTempFile(s.T(), multiSigWith2Signatures.String())
	defer signedTxFile.Close()

	_, err = authtestutil.TxValidateSignaturesExec(s.clientCtx, signedTxFile.Name())
	s.Require().NoError(err)

	s.clientCtx.BroadcastMode = flags.BroadcastSync
	_, err = authtestutil.TxBroadcastExec(s.clientCtx, signedTxFile.Name())
	s.Require().NoError(err)
}

func (s *CLITestSuite) TestSignWithMultisig() {
	// Generate a account for signing.
	account1, err := s.clientCtx.Keyring.Key("newAccount1")
	s.Require().NoError(err)

	addr1, err := account1.GetAddress()
	s.Require().NoError(err)

	// Create an address that is not in the keyring, will be used to simulate `--multisig`
	multisig := "cosmos1hd6fsrvnz6qkp87s3u86ludegq97agxsdkwzyh"
	_, err = s.ac.StringToBytes(multisig)
	s.Require().NoError(err)

	msgSend := &banktypes.MsgSend{
		FromAddress: s.val.String(),
		ToAddress:   s.val.String(),
		Amount:      sdk.NewCoins(sdk.NewInt64Coin("stake", 5)),
	}

	// Generate a transaction for testing --multisig with an address not in the keyring.
	multisigTx, err := clitestutil.SubmitTestTx(s.clientCtx, msgSend, s.val, clitestutil.TestTxConfig{GenOnly: true})
	s.Require().NoError(err)

	// Save multi tx to file
	multiGeneratedTx2File := testutil.WriteToNewTempFile(s.T(), multisigTx.String())
	defer multiGeneratedTx2File.Close()

	// Sign using multisig. We're signing a tx on behalf of the multisig address,
	// even though the tx signer is NOT the multisig address. This is fine though,
	// as the main point of this test is to test the `--multisig` flag with an address
	// that is not in the keyring.
	_, err = authtestutil.TxSignExec(s.clientCtx, addr1, multiGeneratedTx2File.Name(), "--multisig", multisig)
	s.Require().Contains(err.Error(), "error getting account from keybase")
}

func (s *CLITestSuite) TestCLIMultisign() {
	// Generate 2 accounts and a multisig.
	account1, err := s.clientCtx.Keyring.Key("newAccount1")
	s.Require().NoError(err)

	account2, err := s.clientCtx.Keyring.Key("newAccount2")
	s.Require().NoError(err)

	multisigRecord, err := s.clientCtx.Keyring.Key("multi")
	s.Require().NoError(err)

	addr, err := multisigRecord.GetAddress()
	s.Require().NoError(err)

	msgSend := &banktypes.MsgSend{
		FromAddress: addr.String(),
		ToAddress:   s.val.String(),
		Amount:      sdk.NewCoins(sdk.NewInt64Coin("stake", 5)),
	}

	// Generate multisig transaction.
	multiGeneratedTx, err := clitestutil.SubmitTestTx(s.clientCtx, msgSend, addr, clitestutil.TestTxConfig{GenOnly: true})
	s.Require().NoError(err)

	// Save tx to file
	multiGeneratedTxFile := testutil.WriteToNewTempFile(s.T(), multiGeneratedTx.String())
	defer multiGeneratedTxFile.Close()

	addr1, err := account1.GetAddress()
	s.Require().NoError(err)
	// Sign with account1
	s.clientCtx.HomeDir = strings.Replace(s.clientCtx.HomeDir, "simd", "simcli", 1)
	account1Signature, err := authtestutil.TxSignExec(s.clientCtx, addr1, multiGeneratedTxFile.Name(), "--multisig", addr.String())
	s.Require().NoError(err)

	sign1File := testutil.WriteToNewTempFile(s.T(), account1Signature.String())
	defer sign1File.Close()

	addr2, err := account2.GetAddress()
	s.Require().NoError(err)
	// Sign with account2
	account2Signature, err := authtestutil.TxSignExec(s.clientCtx, addr2, multiGeneratedTxFile.Name(), "--multisig", addr.String())
	s.Require().NoError(err)

	sign2File := testutil.WriteToNewTempFile(s.T(), account2Signature.String())
	defer sign2File.Close()

	s.clientCtx.Offline = false
	multiSigWith2Signatures, err := authtestutil.TxMultiSignExec(s.clientCtx, multisigRecord.Name, multiGeneratedTxFile.Name(), sign1File.Name(), sign2File.Name())
	s.Require().NoError(err)

	// Write the output to disk
	signedTxFile := testutil.WriteToNewTempFile(s.T(), multiSigWith2Signatures.String())
	defer signedTxFile.Close()

	_, err = authtestutil.TxValidateSignaturesExec(s.clientCtx, signedTxFile.Name())
	s.Require().NoError(err)

	s.clientCtx.BroadcastMode = flags.BroadcastSync
	_, err = authtestutil.TxBroadcastExec(s.clientCtx, signedTxFile.Name())
	s.Require().NoError(err)
}

func (s *CLITestSuite) TestSignBatchMultisig() {
	// Fetch 2 accounts and a multisig.
	account1, err := s.clientCtx.Keyring.Key("newAccount1")
	s.Require().NoError(err)
	account2, err := s.clientCtx.Keyring.Key("newAccount2")
	s.Require().NoError(err)
	multisigRecord, err := s.clientCtx.Keyring.Key("multi")
	s.Require().NoError(err)

	addr, err := multisigRecord.GetAddress()
	s.Require().NoError(err)
	// Send coins from validator to multisig.
	sendTokens := sdk.NewInt64Coin("stake", 10)
	_, err = s.createBankMsg(
		s.clientCtx,
		addr,
		sdk.NewCoins(sendTokens),
		clitestutil.TestTxConfig{},
	)
	s.Require().NoError(err)

	msgSend := &banktypes.MsgSend{
		FromAddress: addr.String(),
		ToAddress:   s.val.String(),
		Amount:      sdk.NewCoins(sdk.NewInt64Coin("stake", 5)),
	}

	generatedStd, err := clitestutil.SubmitTestTx(s.clientCtx, msgSend, addr, clitestutil.TestTxConfig{GenOnly: true})
	s.Require().NoError(err)

	// Write the output to disk
	filename := testutil.WriteToNewTempFile(s.T(), strings.Repeat(generatedStd.String(), 1))
	defer filename.Close()
	s.clientCtx.HomeDir = strings.Replace(s.clientCtx.HomeDir, "simd", "simcli", 1)

	addr1, err := account1.GetAddress()
	s.Require().NoError(err)
	// sign-batch file
	res, err := authtestutil.TxSignBatchExec(s.clientCtx, addr1, filename.Name(), fmt.Sprintf("--%s=%s", flags.FlagChainID, s.clientCtx.ChainID), "--multisig", addr.String(), "--signature-only")
	s.Require().NoError(err)
	s.Require().Equal(1, len(strings.Split(strings.Trim(res.String(), "\n"), "\n")))
	// write sigs to file
	file1 := testutil.WriteToNewTempFile(s.T(), res.String())
	defer file1.Close()

	addr2, err := account2.GetAddress()
	s.Require().NoError(err)
	// sign-batch file with account2
	res, err = authtestutil.TxSignBatchExec(s.clientCtx, addr2, filename.Name(), fmt.Sprintf("--%s=%s", flags.FlagChainID, s.clientCtx.ChainID), "--multisig", addr.String(), "--signature-only")
	s.Require().NoError(err)
	s.Require().Equal(1, len(strings.Split(strings.Trim(res.String(), "\n"), "\n")))
	// write sigs to file2
	file2 := testutil.WriteToNewTempFile(s.T(), res.String())
	defer file2.Close()
	_, err = authtestutil.TxMultiSignExec(s.clientCtx, multisigRecord.Name, filename.Name(), file1.Name(), file2.Name())
	s.Require().NoError(err)
}

func (s *CLITestSuite) TestGetBroadcastCommandOfflineFlag() {
	cmd := authcli.GetBroadcastCommand()
	_ = testutil.ApplyMockIODiscardOutErr(cmd)
	cmd.SetArgs([]string{fmt.Sprintf("--%s=true", flags.FlagOffline), ""})

	s.Require().EqualError(cmd.Execute(), "cannot broadcast tx during offline mode")
}

func (s *CLITestSuite) TestGetBroadcastCommandWithoutOfflineFlag() {
	txCfg := s.clientCtx.TxConfig
	clientCtx := client.Context{}
	clientCtx = clientCtx.WithTxConfig(txCfg)

	ctx := context.Background()
	ctx = context.WithValue(ctx, client.ClientContextKey, &clientCtx)

	cmd := authcli.GetBroadcastCommand()
	_, out := testutil.ApplyMockIO(cmd)

	// Create new file with tx
	builder := txCfg.NewTxBuilder()
	builder.SetGasLimit(200000)

	err := builder.SetMsgs(banktypes.NewMsgSend("cosmos1cxlt8kznps92fwu3j6npahx4mjfutydyene2qw", "cosmos1cxlt8kznps92fwu3j6npahx4mjfutydyene2qw", sdk.Coins{sdk.NewInt64Coin("stake", 10000)}))
	s.Require().NoError(err)
	txContents, err := txCfg.TxJSONEncoder()(builder.GetTx())
	s.Require().NoError(err)
	txFile := testutil.WriteToNewTempFile(s.T(), string(txContents))
	defer txFile.Close()

	cmd.SetArgs([]string{txFile.Name()})
	err = cmd.ExecuteContext(ctx)
	s.Require().Error(err)
	s.Require().Contains(err.Error(), "connect: connection refused")
	s.Require().Contains(out.String(), "connect: connection refused")
}

// TestTxWithoutPublicKey makes sure sending a proto tx message without the
// public key doesn't cause any error in the RPC layer (broadcast).
// See https://github.com/cosmos/cosmos-sdk/issues/7585 for more details.
func (s *CLITestSuite) TestTxWithoutPublicKey() {
	txCfg := s.clientCtx.TxConfig

	valStr, err := s.ac.BytesToString(s.val)
	s.Require().NoError(err)

	// Create a txBuilder with an unsigned tx.
	txBuilder := txCfg.NewTxBuilder()
	msg := banktypes.NewMsgSend(valStr, valStr, sdk.NewCoins(
		sdk.NewCoin("Stake", math.NewInt(10)),
	))
	err = txBuilder.SetMsgs(msg)
	s.Require().NoError(err)
	txBuilder.SetFeeAmount(sdk.NewCoins(sdk.NewCoin("Stake", math.NewInt(150))))
	txBuilder.SetGasLimit(testdata.NewTestGasLimit())

	// Create a file with the unsigned tx.
	txJSON, err := txCfg.TxJSONEncoder()(txBuilder.GetTx())
	s.Require().NoError(err)
	unsignedTxFile := testutil.WriteToNewTempFile(s.T(), string(txJSON))
	defer unsignedTxFile.Close()

	// Sign the file with the unsignedTx.
	signedTx, err := authtestutil.TxSignExec(s.clientCtx, s.val, unsignedTxFile.Name(), fmt.Sprintf("--%s=true", cli.FlagOverwrite))
	s.Require().NoError(err)

	// Remove the signerInfo's `public_key` field manually from the signedTx.
	// Note: this method is only used for test purposes! In general, one should
	// use txBuilder and TxEncoder/TxDecoder to manipulate txs.
	var tx tx.Tx
	err = s.clientCtx.Codec.UnmarshalJSON(signedTx.Bytes(), &tx)
	s.Require().NoError(err)
	tx.AuthInfo.SignerInfos[0].PublicKey = nil
	// Re-encode the tx again, to another file.
	txJSON, err = s.clientCtx.Codec.MarshalJSON(&tx)
	s.Require().NoError(err)
	signedTxFile := testutil.WriteToNewTempFile(s.T(), string(txJSON))
	defer signedTxFile.Close()
	s.Require().True(strings.Contains(string(txJSON), "\"public_key\":null"))

	// Broadcast tx, test that it shouldn't panic.
	s.clientCtx.BroadcastMode = flags.BroadcastSync
	out, err := authtestutil.TxBroadcastExec(s.clientCtx, signedTxFile.Name())
	s.Require().NoError(err)
	var res sdk.TxResponse
	s.Require().NoError(s.clientCtx.Codec.UnmarshalJSON(out.Bytes(), &res))
	s.Require().NotEqual(0, res.Code)
}

// TestSignWithMultiSignersAminoJSON tests the case where a transaction with 2
// messages which has to be signed with 2 different keys. Sign and append the
// signatures using the CLI with Amino signing mode. Finally, send the
// transaction to the blockchain.
func (s *CLITestSuite) TestSignWithMultiSignersAminoJSON() {
	val0, val1 := s.val, s.val1
	val0Coin := sdk.NewCoin("test1token", math.NewInt(10))
	val1Coin := sdk.NewCoin("test2token", math.NewInt(10))
	_, _, addr1 := testdata.KeyTestPubAddr()

	valStr, err := s.ac.BytesToString(val0)
	s.Require().NoError(err)
	val1Str, err := s.ac.BytesToString(val1)
	s.Require().NoError(err)

	addrStr, err := s.ac.BytesToString(addr1)
	s.Require().NoError(err)
	// Creating a tx with 2 msgs from 2 signers: val0 and val1.
	// The validators need to sign with SIGN_MODE_LEGACY_AMINO_JSON,
	// because DIRECT doesn't support multi signers via the CLI.
	// Since we use amino, we don't need to pre-populate signer_infos.
	txBuilder := s.clientCtx.TxConfig.NewTxBuilder()
	err = txBuilder.SetMsgs(
		banktypes.NewMsgSend(valStr, addrStr, sdk.NewCoins(val0Coin)),
		banktypes.NewMsgSend(val1Str, addrStr, sdk.NewCoins(val1Coin)),
	)
	s.Require().NoError(err)
	txBuilder.SetFeeAmount(sdk.NewCoins(sdk.NewCoin("stake", math.NewInt(10))))
	txBuilder.SetGasLimit(testdata.NewTestGasLimit() * 2)
	signers, err := txBuilder.GetTx().GetSigners()
	s.Require().NoError(err)
	s.Require().Equal([][]byte{val0, val1}, signers)

	// Write the unsigned tx into a file.
	txJSON, err := s.clientCtx.TxConfig.TxJSONEncoder()(txBuilder.GetTx())
	s.Require().NoError(err)
	unsignedTxFile := testutil.WriteToNewTempFile(s.T(), string(txJSON))
	defer unsignedTxFile.Close()

	// Let val0 sign first the file with the unsignedTx.
	signedByVal0, err := authtestutil.TxSignExec(s.clientCtx, val0, unsignedTxFile.Name(), "--overwrite", "--sign-mode=amino-json")
	s.Require().NoError(err)
	signedByVal0File := testutil.WriteToNewTempFile(s.T(), signedByVal0.String())
	defer signedByVal0File.Close()

	// Then let val1 sign the file with signedByVal0.
	val1AccNum, val1Seq, err := s.clientCtx.AccountRetriever.GetAccountNumberSequence(s.clientCtx, val1)
	s.Require().NoError(err)

	signedTx, err := authtestutil.TxSignExec(
		s.clientCtx,
		val1,
		signedByVal0File.Name(),
		"--offline",
		fmt.Sprintf("--account-number=%d", val1AccNum),
		fmt.Sprintf("--sequence=%d", val1Seq),
		"--sign-mode=amino-json",
	)
	s.Require().NoError(err)
	signedTxFile := testutil.WriteToNewTempFile(s.T(), signedTx.String())
	defer signedTxFile.Close()

	res, err := authtestutil.TxBroadcastExec(
		s.clientCtx,
		signedTxFile.Name(),
		fmt.Sprintf("--%s=%s", flags.FlagBroadcastMode, flags.BroadcastSync),
	)
	s.Require().NoError(err)

	var txRes sdk.TxResponse
	s.Require().NoError(s.clientCtx.Codec.UnmarshalJSON(res.Bytes(), &txRes))
	s.Require().Equal(uint32(0), txRes.Code, txRes.RawLog)
}

func (s *CLITestSuite) TestAuxSigner() {
	s.T().Skip("re-enable this when we bring back sign mode aux client testing")
	val0Coin := sdk.NewCoin("testtoken", math.NewInt(10))

	testCases := []struct {
		name      string
		args      []string
		expectErr bool
	}{
		{
			"error with SIGN_MODE_DIRECT_AUX and --aux unset",
			[]string{
				fmt.Sprintf("--%s=%s", flags.FlagSignMode, flags.SignModeDirectAux),
			},
			true,
		},
		{
			"no error with SIGN_MDOE_DIRECT_AUX mode and generate-only set (ignores generate-only)",
			[]string{
				fmt.Sprintf("--%s=%s", flags.FlagSignMode, flags.SignModeDirectAux),
				fmt.Sprintf("--%s=true", flags.FlagGenerateOnly),
			},
			false,
		},
		{
			"no error with SIGN_MDOE_DIRECT_AUX mode and generate-only, tip flag set",
			[]string{
				fmt.Sprintf("--%s=%s", flags.FlagSignMode, flags.SignModeDirectAux),
				fmt.Sprintf("--%s=true", flags.FlagGenerateOnly),
				fmt.Sprintf("--%s=%s", flags.FlagTip, val0Coin.String()),
			},
			false,
		},
	}

	for _, tc := range testCases {
		s.Run(tc.name, func() {
			_, err := govtestutil.MsgSubmitLegacyProposal(
				s.clientCtx,
				s.val.String(),
				"test",
				"test desc",
				govtypes.ProposalTypeText,
				tc.args...,
			)
			if tc.expectErr {
				s.Require().Error(err)
			} else {
				s.Require().NoError(err)
			}
		})
	}
}

func (s *CLITestSuite) TestAuxToFeeWithTips() {
	// Skipping this test as it needs a simapp with the TipDecorator in post handler.
	s.T().Skip()

	require := s.Require()

	kb := s.clientCtx.Keyring
	acc, _, err := kb.NewMnemonic("tipperAccount", keyring.English, sdk.FullFundraiserPath, keyring.DefaultBIP39Passphrase, hd.Secp256k1)
	require.NoError(err)

	tipper, err := acc.GetAddress()
	require.NoError(err)
	tipperInitialBal := sdk.NewCoin("testtoken", math.NewInt(10000))

	feePayer := s.val
	fee := sdk.NewCoin("stake", math.NewInt(1000))
	tip := sdk.NewCoin("testtoken", math.NewInt(1000))

	_, err = s.createBankMsg(s.clientCtx, tipper, sdk.NewCoins(tipperInitialBal), clitestutil.TestTxConfig{})
	require.NoError(err)

	bal := s.getBalances(s.clientCtx, tipper, tip.Denom)
	require.True(bal.Equal(tipperInitialBal.Amount))

	testCases := []struct {
		name               string
		tipper             sdk.AccAddress
		feePayer           sdk.AccAddress
		tip                sdk.Coin
		expectErrAux       bool
		expectErrBroadCast bool
		errMsg             string
		tipperArgs         []string
		feePayerArgs       []string
	}{
		{
			name:     "when --aux and --sign-mode = direct set: error",
			tipper:   tipper,
			feePayer: feePayer,
			tip:      tip,
			tipperArgs: []string{
				fmt.Sprintf("--%s=%s", flags.FlagSignMode, flags.SignModeDirect),
				fmt.Sprintf("--%s=%s", flags.FlagTip, tip),
				fmt.Sprintf("--%s=true", flags.FlagAux),
			},
			expectErrAux: true,
			feePayerArgs: []string{
				fmt.Sprintf("--%s=true", flags.FlagSkipConfirmation),
				fmt.Sprintf("--%s=%s", flags.FlagBroadcastMode, flags.BroadcastSync),
				fmt.Sprintf("--%s=%s", flags.FlagFrom, feePayer),
				fmt.Sprintf("--%s=%s", flags.FlagFees, fee.String()),
			},
		},
		{
			name:     "both tipper, fee payer uses AMINO: no error",
			tipper:   tipper,
			feePayer: feePayer,
			tip:      tip,
			tipperArgs: []string{
				fmt.Sprintf("--%s=%s", flags.FlagSignMode, flags.SignModeLegacyAminoJSON),
				fmt.Sprintf("--%s=%s", flags.FlagTip, tip),
				fmt.Sprintf("--%s=true", flags.FlagAux),
			},
			feePayerArgs: []string{
				fmt.Sprintf("--%s=%s", flags.FlagSignMode, flags.SignModeLegacyAminoJSON),
				fmt.Sprintf("--%s=true", flags.FlagSkipConfirmation),
				fmt.Sprintf("--%s=%s", flags.FlagBroadcastMode, flags.BroadcastSync),
				fmt.Sprintf("--%s=%s", flags.FlagFrom, feePayer),
				fmt.Sprintf("--%s=%s", flags.FlagFees, fee.String()),
			},
		},
		{
			name:     "tipper uses DIRECT_AUX, fee payer uses AMINO: no error",
			tipper:   tipper,
			feePayer: feePayer,
			tip:      tip,
			tipperArgs: []string{
				fmt.Sprintf("--%s=%s", flags.FlagSignMode, flags.SignModeDirectAux),
				fmt.Sprintf("--%s=%s", flags.FlagTip, tip),
				fmt.Sprintf("--%s=true", flags.FlagAux),
			},
			feePayerArgs: []string{
				fmt.Sprintf("--%s=true", flags.FlagSkipConfirmation),
				fmt.Sprintf("--%s=%s", flags.FlagSignMode, flags.SignModeLegacyAminoJSON),
				fmt.Sprintf("--%s=%s", flags.FlagBroadcastMode, flags.BroadcastSync),
				fmt.Sprintf("--%s=%s", flags.FlagFrom, feePayer),
				fmt.Sprintf("--%s=%s", flags.FlagFees, fee.String()),
			},
		},
		{
			name:     "--tip flag unset: no error",
			tipper:   tipper,
			feePayer: feePayer,
			tip:      sdk.Coin{Denom: "testtoken", Amount: math.NewInt(0)},
			tipperArgs: []string{
				fmt.Sprintf("--%s=%s", flags.FlagSignMode, flags.SignModeDirectAux),
				fmt.Sprintf("--%s=true", flags.FlagAux),
			},
			feePayerArgs: []string{
				fmt.Sprintf("--%s=true", flags.FlagSkipConfirmation),
				fmt.Sprintf("--%s=%s", flags.FlagSignMode, flags.SignModeLegacyAminoJSON),
				fmt.Sprintf("--%s=%s", flags.FlagBroadcastMode, flags.BroadcastSync),
				fmt.Sprintf("--%s=%s", flags.FlagFrom, feePayer),
				fmt.Sprintf("--%s=%s", flags.FlagFees, fee.String()),
			},
		},
		{
			name:     "legacy amino json: no error",
			tipper:   tipper,
			feePayer: feePayer,
			tip:      tip,
			tipperArgs: []string{
				fmt.Sprintf("--%s=%s", flags.FlagSignMode, flags.SignModeLegacyAminoJSON),
				fmt.Sprintf("--%s=%s", flags.FlagTip, tip),
				fmt.Sprintf("--%s=true", flags.FlagAux),
			},
			feePayerArgs: []string{
				fmt.Sprintf("--%s=true", flags.FlagSkipConfirmation),
				fmt.Sprintf("--%s=%s", flags.FlagBroadcastMode, flags.BroadcastSync),
				fmt.Sprintf("--%s=%s", flags.FlagFrom, feePayer),
				fmt.Sprintf("--%s=%s", flags.FlagFees, fee.String()),
			},
		},
		{
			name:     "tipper uses direct aux, fee payer uses direct: happy case",
			tipper:   tipper,
			feePayer: feePayer,
			tip:      tip,
			tipperArgs: []string{
				fmt.Sprintf("--%s=%s", flags.FlagSignMode, flags.SignModeDirectAux),
				fmt.Sprintf("--%s=%s", flags.FlagTip, tip),
				fmt.Sprintf("--%s=true", flags.FlagAux),
			},
			feePayerArgs: []string{
				fmt.Sprintf("--%s=true", flags.FlagSkipConfirmation),
				fmt.Sprintf("--%s=%s", flags.FlagBroadcastMode, flags.BroadcastSync),
				fmt.Sprintf("--%s=%s", flags.FlagFrom, feePayer),
				fmt.Sprintf("--%s=%s", flags.FlagFees, fee.String()),
			},
		},
		{
			name:     "chain-id mismatch: error",
			tipper:   tipper,
			feePayer: feePayer,
			tip:      tip,
			tipperArgs: []string{
				fmt.Sprintf("--%s=%s", flags.FlagSignMode, flags.SignModeDirectAux),
				fmt.Sprintf("--%s=%s", flags.FlagTip, tip),
				fmt.Sprintf("--%s=true", flags.FlagAux),
			},
			expectErrAux: false,
			feePayerArgs: []string{
				fmt.Sprintf("--%s=true", flags.FlagSkipConfirmation),
				fmt.Sprintf("--%s=%s", flags.FlagBroadcastMode, flags.BroadcastSync),
				fmt.Sprintf("--%s=%s", flags.FlagFrom, feePayer),
				fmt.Sprintf("--%s=%s", flags.FlagFees, fee.String()),
				fmt.Sprintf("--%s=%s", flags.FlagChainID, "foobar"),
			},
			expectErrBroadCast: true,
		},
		{
			name:     "wrong denom in tip: error",
			tipper:   tipper,
			feePayer: feePayer,
			tip:      sdk.Coin{Denom: "testtoken", Amount: math.NewInt(0)},
			tipperArgs: []string{
				fmt.Sprintf("--%s=%s", flags.FlagTip, "1000wrongDenom"),
				fmt.Sprintf("--%s=%s", flags.FlagSignMode, flags.SignModeDirectAux),
				fmt.Sprintf("--%s=true", flags.FlagAux),
			},
			feePayerArgs: []string{
				fmt.Sprintf("--%s=true", flags.FlagSkipConfirmation),
				fmt.Sprintf("--%s=%s", flags.FlagSignMode, flags.SignModeDirect),
				fmt.Sprintf("--%s=%s", flags.FlagBroadcastMode, flags.BroadcastSync),
				fmt.Sprintf("--%s=%s", flags.FlagFrom, feePayer),
				fmt.Sprintf("--%s=%s", flags.FlagFees, fee.String()),
			},
			errMsg: "insufficient funds",
		},
		{
			name:     "insufficient fees: error",
			tipper:   tipper,
			feePayer: feePayer,
			tip:      sdk.Coin{Denom: "testtoken", Amount: math.NewInt(0)},
			tipperArgs: []string{
				fmt.Sprintf("--%s=%s", flags.FlagTip, tip),
				fmt.Sprintf("--%s=%s", flags.FlagSignMode, flags.SignModeDirectAux),
				fmt.Sprintf("--%s=true", flags.FlagAux),
			},
			feePayerArgs: []string{
				fmt.Sprintf("--%s=true", flags.FlagSkipConfirmation),
				fmt.Sprintf("--%s=%s", flags.FlagSignMode, flags.SignModeDirect),
				fmt.Sprintf("--%s=%s", flags.FlagBroadcastMode, flags.BroadcastSync),
				fmt.Sprintf("--%s=%s", flags.FlagFrom, feePayer),
			},
			errMsg: "insufficient fees",
		},
	}

	for _, tc := range testCases {
		s.Run(tc.name, func() {
			res, err := govtestutil.MsgSubmitLegacyProposal(
				s.clientCtx,
				tipper.String(),
				"test",
				"test desc",
				govtypes.ProposalTypeText,
				tc.tipperArgs...,
			)

			if tc.expectErrAux {
				require.Error(err)
			} else {
				require.NoError(err)
				genTxFile := testutil.WriteToNewTempFile(s.T(), string(res.Bytes()))
				defer genTxFile.Close()

				switch {
				case tc.expectErrBroadCast:
					require.Error(err)

				case tc.errMsg != "":
					require.NoError(err)

					var txRes sdk.TxResponse
					require.NoError(s.clientCtx.Codec.UnmarshalJSON(res.Bytes(), &txRes))

					require.Contains(txRes.RawLog, tc.errMsg)

				default:
					require.NoError(err)

					var txRes sdk.TxResponse
					require.NoError(s.clientCtx.Codec.UnmarshalJSON(res.Bytes(), &txRes))

					require.Equal(uint32(0), txRes.Code)
					require.NotNil(int64(0), txRes.Height)

					bal = s.getBalances(s.clientCtx, tipper, tc.tip.Denom)
					tipperInitialBal = tipperInitialBal.Sub(tc.tip)
					require.True(bal.Equal(tipperInitialBal.Amount))
				}
			}
		})
	}
}

func (s *CLITestSuite) getBalances(clientCtx client.Context, addr sdk.AccAddress, denom string) math.Int {
	resp, err := testutil.GetRequest(fmt.Sprintf("%s/cosmos/bank/v1beta1/balances/%s/by_denom?denom=%s", s.baseCtx.NodeURI, addr.String(), denom))
	s.Require().NoError(err)

	var balRes banktypes.QueryAllBalancesResponse
	err = clientCtx.Codec.UnmarshalJSON(resp, &balRes)
	s.Require().NoError(err)
	startTokens := balRes.Balances.AmountOf(denom)
	return startTokens
}

func (s *CLITestSuite) createBankMsg(clientCtx client.Context, toAddr sdk.AccAddress, amount sdk.Coins, cfg clitestutil.TestTxConfig) (testutil.BufferWriter, error) {
	msgSend := &banktypes.MsgSend{
		FromAddress: s.val.String(),
		ToAddress:   toAddr.String(),
		Amount:      amount,
	}

	return clitestutil.SubmitTestTx(clientCtx, msgSend, s.val, cfg)
}<|MERGE_RESOLUTION|>--- conflicted
+++ resolved
@@ -7,29 +7,16 @@
 	"strings"
 	"testing"
 
-<<<<<<< HEAD
-	abci "github.com/cometbft/cometbft/api/cometbft/abci/v1"
-=======
 	abci "github.com/cometbft/cometbft/abci/types"
->>>>>>> 751e5ecb
 	rpcclientmock "github.com/cometbft/cometbft/rpc/client/mock"
 	"github.com/stretchr/testify/suite"
 
 	"cosmossdk.io/core/address"
 	"cosmossdk.io/math"
-<<<<<<< HEAD
-	"cosmossdk.io/x/bank"
-	banktypes "cosmossdk.io/x/bank/types"
-	"cosmossdk.io/x/gov"
-	govtestutil "cosmossdk.io/x/gov/client/testutil"
-	govtypes "cosmossdk.io/x/gov/types/v1beta1"
-=======
->>>>>>> 751e5ecb
 
 	"github.com/cosmos/cosmos-sdk/client"
 	"github.com/cosmos/cosmos-sdk/client/flags"
 	addresscodec "github.com/cosmos/cosmos-sdk/codec/address"
-	codectestutil "github.com/cosmos/cosmos-sdk/codec/testutil"
 	"github.com/cosmos/cosmos-sdk/crypto/hd"
 	"github.com/cosmos/cosmos-sdk/crypto/keyring"
 	kmultisig "github.com/cosmos/cosmos-sdk/crypto/keys/multisig"
@@ -43,12 +30,12 @@
 	"github.com/cosmos/cosmos-sdk/x/auth"
 	authcli "github.com/cosmos/cosmos-sdk/x/auth/client/cli"
 	authtestutil "github.com/cosmos/cosmos-sdk/x/auth/client/testutil"
-<<<<<<< HEAD
-=======
 	"github.com/cosmos/cosmos-sdk/x/bank"
 	banktypes "github.com/cosmos/cosmos-sdk/x/bank/types"
->>>>>>> 751e5ecb
 	"github.com/cosmos/cosmos-sdk/x/genutil/client/cli"
+	"github.com/cosmos/cosmos-sdk/x/gov"
+	govtestutil "github.com/cosmos/cosmos-sdk/x/gov/client/testutil"
+	govtypes "github.com/cosmos/cosmos-sdk/x/gov/types/v1beta1"
 )
 
 type CLITestSuite struct {
@@ -69,7 +56,7 @@
 }
 
 func (s *CLITestSuite) SetupSuite() {
-	s.encCfg = testutilmod.MakeTestEncodingConfig(codectestutil.CodecOptions{}, auth.AppModule{}, bank.AppModule{}, gov.AppModule{})
+	s.encCfg = testutilmod.MakeTestEncodingConfig(auth.AppModuleBasic{}, bank.AppModuleBasic{}, gov.AppModuleBasic{})
 	s.kr = keyring.NewInMemory(s.encCfg.Codec)
 	s.baseCtx = client.Context{}.
 		WithKeyring(s.kr).
@@ -78,14 +65,11 @@
 		WithClient(clitestutil.MockCometRPC{Client: rpcclientmock.Client{}}).
 		WithAccountRetriever(client.MockAccountRetriever{}).
 		WithOutput(io.Discard).
-		WithChainID("test-chain").
-		WithAddressCodec(addresscodec.NewBech32Codec("cosmos")).
-		WithValidatorAddressCodec(addresscodec.NewBech32Codec("cosmosvaloper")).
-		WithConsensusAddressCodec(addresscodec.NewBech32Codec("cosmosvalcons"))
+		WithChainID("test-chain")
 
 	ctxGen := func() client.Context {
 		bz, _ := s.encCfg.Codec.Marshal(&sdk.TxResponse{})
-		c := clitestutil.NewMockCometRPC(abci.QueryResponse{
+		c := clitestutil.NewMockCometRPC(abci.ResponseQuery{
 			Value: bz,
 		})
 		return s.baseCtx.WithClient(c)
@@ -127,7 +111,7 @@
 		sdk.NewCoin("stake", math.NewInt(10)))
 
 	res, err := s.createBankMsg(s.clientCtx, s.val, sendTokens,
-		clitestutil.TestTxConfig{GenOnly: true})
+		fmt.Sprintf("--%s=true", flags.FlagGenerateOnly))
 	s.Require().NoError(err)
 
 	// write  unsigned tx to file
@@ -164,7 +148,7 @@
 	)
 
 	generatedStd, err := s.createBankMsg(s.clientCtx, s.val,
-		sendTokens, clitestutil.TestTxConfig{GenOnly: true})
+		sendTokens, fmt.Sprintf("--%s=true", flags.FlagGenerateOnly))
 	s.Require().NoError(err)
 
 	outputFile := testutil.WriteToNewTempFile(s.T(), strings.Repeat(generatedStd.String(), 3))
@@ -216,16 +200,10 @@
 			txFiles := make([]string, tc.numTransactions)
 			for i := 0; i < tc.numTransactions; i++ {
 				tx, err := s.createBankMsg(s.clientCtx, s.val,
-<<<<<<< HEAD
-					sdk.NewCoins(sendTokens), clitestutil.TestTxConfig{GenOnly: true})
-				s.Require().NoError(err)
-				txFile := testutil.WriteToNewTempFile(s.T(), tx.String()+"\n")
-=======
 					sdk.NewCoins(sendTokens), fmt.Sprintf("--%s=true", flags.FlagGenerateOnly))
 				s.Require().NoError(err)
 				txFile := testutil.WriteToNewTempFile(s.T(), tx.String())
 				defer txFile.Close()
->>>>>>> 751e5ecb
 				txFiles[i] = txFile.Name()
 
 				unsignedTx, err := txCfg.TxJSONDecoder()(tx.Bytes())
@@ -233,11 +211,6 @@
 				txBuilder, err := txCfg.WrapTxBuilder(unsignedTx)
 				s.Require().NoError(err)
 				expectedBatchedTotalFee += txBuilder.GetTx().GetFee().AmountOf(tc.denom).Int64()
-<<<<<<< HEAD
-				err = txFile.Close()
-				s.NoError(err)
-=======
->>>>>>> 751e5ecb
 			}
 
 			// Test batch sign
@@ -261,7 +234,6 @@
 	out, err := s.createBankMsg(
 		s.clientCtx, s.val,
 		sdk.NewCoins(sendTokens),
-		clitestutil.TestTxConfig{},
 	)
 	s.Require().NoError(err)
 
@@ -296,6 +268,7 @@
 	}
 
 	for _, tc := range testCases {
+		tc := tc
 		s.Run(tc.name, func() {
 			cmd := authcli.QueryTxCmd()
 			cmd.SetArgs(tc.args)
@@ -361,6 +334,7 @@
 	}
 
 	for _, tc := range testCases {
+		tc := tc
 		s.Run(tc.name, func() {
 			cmd := authcli.QueryTxCmd()
 			cmd.SetArgs(tc.args)
@@ -403,6 +377,7 @@
 	}
 
 	for _, tc := range testCases {
+		tc := tc
 		s.Run(tc.name, func() {
 			cmd := authcli.QueryTxsByEventsCmd()
 
@@ -417,7 +392,7 @@
 	sendTokens := sdk.NewCoin("stake", sdk.TokensFromConsensusPower(10, sdk.DefaultPowerReduction))
 
 	normalGeneratedTx, err := s.createBankMsg(s.clientCtx, s.val,
-		sdk.NewCoins(sendTokens), clitestutil.TestTxConfig{GenOnly: true})
+		sdk.NewCoins(sendTokens), fmt.Sprintf("--%s=true", flags.FlagGenerateOnly))
 	s.Require().NoError(err)
 
 	txCfg := s.clientCtx.TxConfig
@@ -434,8 +409,8 @@
 
 	// Test generate sendTx with --gas=$amount
 	limitedGasGeneratedTx, err := s.createBankMsg(s.clientCtx, s.val,
-		sdk.NewCoins(sendTokens),
-		clitestutil.TestTxConfig{GenOnly: true, Gas: 100},
+		sdk.NewCoins(sendTokens), fmt.Sprintf("--gas=%d", 100),
+		fmt.Sprintf("--%s=true", flags.FlagGenerateOnly),
 	)
 	s.Require().NoError(err)
 
@@ -451,7 +426,8 @@
 
 	// Test generate sendTx, estimate gas
 	finalGeneratedTx, err := s.createBankMsg(s.clientCtx, s.val,
-		sdk.NewCoins(sendTokens), clitestutil.TestTxConfig{GenOnly: true})
+		sdk.NewCoins(sendTokens), fmt.Sprintf("--gas=%d", flags.DefaultGasLimit),
+		fmt.Sprintf("--%s=true", flags.FlagGenerateOnly))
 	s.Require().NoError(err)
 
 	finalStdTx, err := txCfg.TxJSONDecoder()(finalGeneratedTx.Bytes())
@@ -534,23 +510,23 @@
 		sdk.NewCoins(
 			sdk.NewInt64Coin("stake", 10),
 		),
-		clitestutil.TestTxConfig{},
 	)
 	s.Require().NoError(err)
 
-	msgSend := &banktypes.MsgSend{
-		FromAddress: addr.String(),
-		ToAddress:   s.val.String(),
-		Amount:      sdk.NewCoins(sdk.NewInt64Coin("stake", 5)),
-	}
-
-	multiGeneratedTx, err := clitestutil.SubmitTestTx(
+	// Generate multisig transaction.
+	multiGeneratedTx, err := clitestutil.MsgSendExec(
 		s.clientCtx,
-		msgSend,
 		addr,
-		clitestutil.TestTxConfig{
-			GenOnly: true,
-		})
+		s.val,
+		sdk.NewCoins(
+			sdk.NewInt64Coin("stake", 5),
+		),
+		s.ac,
+		fmt.Sprintf("--%s=true", flags.FlagSkipConfirmation),
+		fmt.Sprintf("--%s=%s", flags.FlagBroadcastMode, flags.BroadcastSync),
+		fmt.Sprintf("--%s=%s", flags.FlagFees, sdk.NewCoins(sdk.NewCoin("stake", math.NewInt(10))).String()),
+		fmt.Sprintf("--%s=true", flags.FlagGenerateOnly),
+	)
 	s.Require().NoError(err)
 
 	// Save tx to file
@@ -584,10 +560,8 @@
 	normalGeneratedTx, err := s.createBankMsg(
 		s.clientCtx, s.val,
 		sdk.NewCoins(sendTokens),
-		clitestutil.TestTxConfig{
-			GenOnly: true,
-			Memo:    "deadbeef",
-		},
+		fmt.Sprintf("--%s=true", flags.FlagGenerateOnly),
+		fmt.Sprintf("--%s=deadbeef", flags.FlagNote),
 	)
 	s.Require().NoError(err)
 	savedTxFile := testutil.WriteToNewTempFile(s.T(), normalGeneratedTx.String())
@@ -628,14 +602,20 @@
 	addr, err := multisigRecord.GetAddress()
 	s.Require().NoError(err)
 
-	msgSend := &banktypes.MsgSend{
-		FromAddress: addr.String(),
-		ToAddress:   s.val.String(),
-		Amount:      sdk.NewCoins(sdk.NewInt64Coin("stake", 5)),
-	}
-
 	// Generate multisig transaction.
-	multiGeneratedTx, err := clitestutil.SubmitTestTx(s.clientCtx, msgSend, addr, clitestutil.TestTxConfig{GenOnly: true})
+	multiGeneratedTx, err := clitestutil.MsgSendExec(
+		s.clientCtx,
+		addr,
+		s.val,
+		sdk.NewCoins(
+			sdk.NewInt64Coin("stake", 5),
+		),
+		s.ac,
+		fmt.Sprintf("--%s=true", flags.FlagSkipConfirmation),
+		fmt.Sprintf("--%s=%s", flags.FlagBroadcastMode, flags.BroadcastSync),
+		fmt.Sprintf("--%s=%s", flags.FlagFees, sdk.NewCoins(sdk.NewCoin("stake", math.NewInt(10))).String()),
+		fmt.Sprintf("--%s=true", flags.FlagGenerateOnly),
+	)
 	s.Require().NoError(err)
 
 	// Save tx to file
@@ -696,14 +676,20 @@
 	_, err = s.ac.StringToBytes(multisig)
 	s.Require().NoError(err)
 
-	msgSend := &banktypes.MsgSend{
-		FromAddress: s.val.String(),
-		ToAddress:   s.val.String(),
-		Amount:      sdk.NewCoins(sdk.NewInt64Coin("stake", 5)),
-	}
-
 	// Generate a transaction for testing --multisig with an address not in the keyring.
-	multisigTx, err := clitestutil.SubmitTestTx(s.clientCtx, msgSend, s.val, clitestutil.TestTxConfig{GenOnly: true})
+	multisigTx, err := clitestutil.MsgSendExec(
+		s.clientCtx,
+		s.val,
+		s.val,
+		sdk.NewCoins(
+			sdk.NewInt64Coin("stake", 5),
+		),
+		s.ac,
+		fmt.Sprintf("--%s=true", flags.FlagSkipConfirmation),
+		fmt.Sprintf("--%s=%s", flags.FlagBroadcastMode, flags.BroadcastSync),
+		fmt.Sprintf("--%s=%s", flags.FlagFees, sdk.NewCoins(sdk.NewCoin("stake", math.NewInt(10))).String()),
+		fmt.Sprintf("--%s=true", flags.FlagGenerateOnly),
+	)
 	s.Require().NoError(err)
 
 	// Save multi tx to file
@@ -732,14 +718,20 @@
 	addr, err := multisigRecord.GetAddress()
 	s.Require().NoError(err)
 
-	msgSend := &banktypes.MsgSend{
-		FromAddress: addr.String(),
-		ToAddress:   s.val.String(),
-		Amount:      sdk.NewCoins(sdk.NewInt64Coin("stake", 5)),
-	}
-
 	// Generate multisig transaction.
-	multiGeneratedTx, err := clitestutil.SubmitTestTx(s.clientCtx, msgSend, addr, clitestutil.TestTxConfig{GenOnly: true})
+	multiGeneratedTx, err := clitestutil.MsgSendExec(
+		s.clientCtx,
+		addr,
+		s.val,
+		sdk.NewCoins(
+			sdk.NewInt64Coin("stake", 5),
+		),
+		s.ac,
+		fmt.Sprintf("--%s=true", flags.FlagSkipConfirmation),
+		fmt.Sprintf("--%s=%s", flags.FlagBroadcastMode, flags.BroadcastSync),
+		fmt.Sprintf("--%s=%s", flags.FlagFees, sdk.NewCoins(sdk.NewCoin("stake", math.NewInt(10))).String()),
+		fmt.Sprintf("--%s=true", flags.FlagGenerateOnly),
+	)
 	s.Require().NoError(err)
 
 	// Save tx to file
@@ -798,17 +790,22 @@
 		s.clientCtx,
 		addr,
 		sdk.NewCoins(sendTokens),
-		clitestutil.TestTxConfig{},
 	)
 	s.Require().NoError(err)
 
-	msgSend := &banktypes.MsgSend{
-		FromAddress: addr.String(),
-		ToAddress:   s.val.String(),
-		Amount:      sdk.NewCoins(sdk.NewInt64Coin("stake", 5)),
-	}
-
-	generatedStd, err := clitestutil.SubmitTestTx(s.clientCtx, msgSend, addr, clitestutil.TestTxConfig{GenOnly: true})
+	generatedStd, err := clitestutil.MsgSendExec(
+		s.clientCtx,
+		addr,
+		s.val,
+		sdk.NewCoins(
+			sdk.NewCoin("stake", math.NewInt(1)),
+		),
+		s.ac,
+		fmt.Sprintf("--%s=true", flags.FlagSkipConfirmation),
+		fmt.Sprintf("--%s=%s", flags.FlagBroadcastMode, flags.BroadcastSync),
+		fmt.Sprintf("--%s=%s", flags.FlagFees, sdk.NewCoins(sdk.NewCoin("stake", math.NewInt(10))).String()),
+		fmt.Sprintf("--%s=true", flags.FlagGenerateOnly),
+	)
 	s.Require().NoError(err)
 
 	// Write the output to disk
@@ -861,8 +858,11 @@
 	// Create new file with tx
 	builder := txCfg.NewTxBuilder()
 	builder.SetGasLimit(200000)
-
-	err := builder.SetMsgs(banktypes.NewMsgSend("cosmos1cxlt8kznps92fwu3j6npahx4mjfutydyene2qw", "cosmos1cxlt8kznps92fwu3j6npahx4mjfutydyene2qw", sdk.Coins{sdk.NewInt64Coin("stake", 10000)}))
+	from, err := s.ac.StringToBytes("cosmos1cxlt8kznps92fwu3j6npahx4mjfutydyene2qw")
+	s.Require().NoError(err)
+	to, err := s.ac.StringToBytes("cosmos1cxlt8kznps92fwu3j6npahx4mjfutydyene2qw")
+	s.Require().NoError(err)
+	err = builder.SetMsgs(banktypes.NewMsgSend(from, to, sdk.Coins{sdk.NewInt64Coin("stake", 10000)}))
 	s.Require().NoError(err)
 	txContents, err := txCfg.TxJSONEncoder()(builder.GetTx())
 	s.Require().NoError(err)
@@ -882,15 +882,12 @@
 func (s *CLITestSuite) TestTxWithoutPublicKey() {
 	txCfg := s.clientCtx.TxConfig
 
-	valStr, err := s.ac.BytesToString(s.val)
-	s.Require().NoError(err)
-
 	// Create a txBuilder with an unsigned tx.
 	txBuilder := txCfg.NewTxBuilder()
-	msg := banktypes.NewMsgSend(valStr, valStr, sdk.NewCoins(
+	msg := banktypes.NewMsgSend(s.val, s.val, sdk.NewCoins(
 		sdk.NewCoin("Stake", math.NewInt(10)),
 	))
-	err = txBuilder.SetMsgs(msg)
+	err := txBuilder.SetMsgs(msg)
 	s.Require().NoError(err)
 	txBuilder.SetFeeAmount(sdk.NewCoins(sdk.NewCoin("Stake", math.NewInt(150))))
 	txBuilder.SetGasLimit(testdata.NewTestGasLimit())
@@ -938,23 +935,15 @@
 	val1Coin := sdk.NewCoin("test2token", math.NewInt(10))
 	_, _, addr1 := testdata.KeyTestPubAddr()
 
-	valStr, err := s.ac.BytesToString(val0)
-	s.Require().NoError(err)
-	val1Str, err := s.ac.BytesToString(val1)
-	s.Require().NoError(err)
-
-	addrStr, err := s.ac.BytesToString(addr1)
-	s.Require().NoError(err)
 	// Creating a tx with 2 msgs from 2 signers: val0 and val1.
 	// The validators need to sign with SIGN_MODE_LEGACY_AMINO_JSON,
 	// because DIRECT doesn't support multi signers via the CLI.
 	// Since we use amino, we don't need to pre-populate signer_infos.
 	txBuilder := s.clientCtx.TxConfig.NewTxBuilder()
-	err = txBuilder.SetMsgs(
-		banktypes.NewMsgSend(valStr, addrStr, sdk.NewCoins(val0Coin)),
-		banktypes.NewMsgSend(val1Str, addrStr, sdk.NewCoins(val1Coin)),
+	txBuilder.SetMsgs(
+		banktypes.NewMsgSend(val0, addr1, sdk.NewCoins(val0Coin)),
+		banktypes.NewMsgSend(val1, addr1, sdk.NewCoins(val1Coin)),
 	)
-	s.Require().NoError(err)
 	txBuilder.SetFeeAmount(sdk.NewCoins(sdk.NewCoin("stake", math.NewInt(10))))
 	txBuilder.SetGasLimit(testdata.NewTestGasLimit() * 2)
 	signers, err := txBuilder.GetTx().GetSigners()
@@ -1003,7 +992,6 @@
 }
 
 func (s *CLITestSuite) TestAuxSigner() {
-	s.T().Skip("re-enable this when we bring back sign mode aux client testing")
 	val0Coin := sdk.NewCoin("testtoken", math.NewInt(10))
 
 	testCases := []struct {
@@ -1038,6 +1026,7 @@
 	}
 
 	for _, tc := range testCases {
+		tc := tc
 		s.Run(tc.name, func() {
 			_, err := govtestutil.MsgSubmitLegacyProposal(
 				s.clientCtx,
@@ -1074,7 +1063,7 @@
 	fee := sdk.NewCoin("stake", math.NewInt(1000))
 	tip := sdk.NewCoin("testtoken", math.NewInt(1000))
 
-	_, err = s.createBankMsg(s.clientCtx, tipper, sdk.NewCoins(tipperInitialBal), clitestutil.TestTxConfig{})
+	_, err = s.createBankMsg(s.clientCtx, tipper, sdk.NewCoins(tipperInitialBal))
 	require.NoError(err)
 
 	bal := s.getBalances(s.clientCtx, tipper, tip.Denom)
@@ -1256,6 +1245,7 @@
 	}
 
 	for _, tc := range testCases {
+		tc := tc
 		s.Run(tc.name, func() {
 			res, err := govtestutil.MsgSubmitLegacyProposal(
 				s.clientCtx,
@@ -1314,12 +1304,14 @@
 	return startTokens
 }
 
-func (s *CLITestSuite) createBankMsg(clientCtx client.Context, toAddr sdk.AccAddress, amount sdk.Coins, cfg clitestutil.TestTxConfig) (testutil.BufferWriter, error) {
-	msgSend := &banktypes.MsgSend{
-		FromAddress: s.val.String(),
-		ToAddress:   toAddr.String(),
-		Amount:      amount,
+func (s *CLITestSuite) createBankMsg(clientCtx client.Context, toAddr sdk.AccAddress, amount sdk.Coins, extraFlags ...string) (testutil.BufferWriter, error) {
+	flags := []string{
+		fmt.Sprintf("--%s=true", flags.FlagSkipConfirmation),
+		fmt.Sprintf("--%s=%s", flags.FlagBroadcastMode, flags.BroadcastSync),
+		fmt.Sprintf("--%s=%s", flags.FlagFees,
+			sdk.NewCoins(sdk.NewCoin("stake", math.NewInt(10))).String()),
 	}
 
-	return clitestutil.SubmitTestTx(clientCtx, msgSend, s.val, cfg)
+	flags = append(flags, extraFlags...)
+	return clitestutil.MsgSendExec(clientCtx, s.val, toAddr, amount, s.ac, flags...)
 }