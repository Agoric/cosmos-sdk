package keeper_test

import (
	"fmt"
	"testing"

	"gotest.tools/v3/assert"

<<<<<<< HEAD
	"cosmossdk.io/collections"
	"cosmossdk.io/math"
	"cosmossdk.io/x/distribution/types"
	stakingtypes "cosmossdk.io/x/staking/types"
=======
	"cosmossdk.io/math"
>>>>>>> 751e5ecb

	sdk "github.com/cosmos/cosmos-sdk/types"
	"github.com/cosmos/cosmos-sdk/types/query"
)

func TestGRPCParams(t *testing.T) {
	t.Parallel()
	f := initFixture(t)

	assert.NilError(t, f.distrKeeper.Params.Set(f.sdkCtx, types.DefaultParams()))

	var (
		params    types.Params
		expParams types.Params
	)

	testCases := []struct {
		name      string
		malleate  func()
		msg       *types.QueryParamsRequest
		expErrMsg string
	}{
		{
			name: "empty params request",
			malleate: func() {
				expParams = types.DefaultParams()
			},
			msg: &types.QueryParamsRequest{},
		},
		{
			name: "valid request",
			malleate: func() {
				params = types.Params{
					CommunityTax:        math.LegacyNewDecWithPrec(3, 1),
					BaseProposerReward:  math.LegacyZeroDec(),
					BonusProposerReward: math.LegacyZeroDec(),
					WithdrawAddrEnabled: true,
				}

				assert.NilError(t, f.distrKeeper.Params.Set(f.sdkCtx, params))
				expParams = params
			},
			msg: &types.QueryParamsRequest{},
		},
	}
	for _, testCase := range testCases {
		tc := testCase
		t.Run(fmt.Sprintf("Case %s", tc.name), func(t *testing.T) {
			tc.malleate()

			paramsRes, err := f.queryClient.Params(f.sdkCtx, tc.msg)
			assert.NilError(t, err)
			assert.Assert(t, paramsRes != nil)
			assert.DeepEqual(t, paramsRes.Params, expParams)
		})

	}
}

func TestGRPCValidatorOutstandingRewards(t *testing.T) {
	t.Parallel()
	f := initFixture(t)

	assert.NilError(t, f.distrKeeper.Params.Set(f.sdkCtx, types.DefaultParams()))
	setupValidatorWithCommission(t, f, f.valAddr, 10) // Setup a validator with commission

	valCommission := sdk.DecCoins{
		sdk.NewDecCoinFromDec("mytoken", math.LegacyNewDec(5000)),
		sdk.NewDecCoinFromDec("stake", math.LegacyNewDec(300)),
	}

<<<<<<< HEAD
=======
	// send funds to val addr
	funds := f.stakingKeeper.TokensFromConsensusPower(f.sdkCtx, int64(1000))
	assert.NilError(t, f.bankKeeper.SendCoinsFromModuleToAccount(f.sdkCtx, types.ModuleName, sdk.AccAddress(f.valAddr), sdk.NewCoins(sdk.NewCoin(sdk.DefaultBondDenom, funds))))

	initialStake := int64(10)
	tstaking := stakingtestutil.NewHelper(t, f.sdkCtx, f.stakingKeeper)
	tstaking.Commission = stakingtypes.NewCommissionRates(math.LegacyNewDecWithPrec(5, 1), math.LegacyNewDecWithPrec(5, 1), math.LegacyNewDec(0))
	tstaking.CreateValidator(f.valAddr, valConsPk0, math.NewInt(initialStake), true)

>>>>>>> 751e5ecb
	// set outstanding rewards
	err := f.distrKeeper.ValidatorOutstandingRewards.Set(f.sdkCtx, f.valAddr, types.ValidatorOutstandingRewards{Rewards: valCommission})
	assert.NilError(t, err)

	rewards, err := f.distrKeeper.ValidatorOutstandingRewards.Get(f.sdkCtx, f.valAddr)
	assert.NilError(t, err)

	testCases := []struct {
		name      string
		msg       *types.QueryValidatorOutstandingRewardsRequest
		expPass   bool
		expErrMsg string
	}{
		{
			name:      "empty request",
			msg:       &types.QueryValidatorOutstandingRewardsRequest{},
			expPass:   false,
			expErrMsg: "empty validator address",
		},
		{
			name:      "invalid address",
			msg:       &types.QueryValidatorOutstandingRewardsRequest{ValidatorAddress: sdk.ValAddress("addr1_______________").String()},
			expPass:   false,
			expErrMsg: "validator does not exist",
		},
		{
			name:    "valid request",
			msg:     &types.QueryValidatorOutstandingRewardsRequest{ValidatorAddress: f.valAddr.String()},
			expPass: true,
		},
	}

	for _, testCase := range testCases {
		tc := testCase
		t.Run(fmt.Sprintf("Case %s", tc.name), func(t *testing.T) {
			validatorOutstandingRewards, err := f.queryClient.ValidatorOutstandingRewards(f.sdkCtx, tc.msg)

			if tc.expPass {
				assert.NilError(t, err)
				assert.DeepEqual(t, rewards, validatorOutstandingRewards.Rewards)
				assert.DeepEqual(t, valCommission, validatorOutstandingRewards.Rewards.Rewards)
			} else {
				assert.ErrorContains(t, err, tc.expErrMsg)
				assert.Assert(t, validatorOutstandingRewards == nil)
			}
		})
	}
}

func TestGRPCValidatorCommission(t *testing.T) {
	t.Parallel()
	f := initFixture(t)

<<<<<<< HEAD
	assert.NilError(t, f.distrKeeper.Params.Set(f.sdkCtx, types.DefaultParams())) // Set default distribution parameters
	setupValidatorWithCommission(t, f, f.valAddr, 10)                             // Setup a validator with commission
=======
	// set module account coins
	initTokens := f.stakingKeeper.TokensFromConsensusPower(f.sdkCtx, int64(1000))
	assert.NilError(t, f.bankKeeper.MintCoins(f.sdkCtx, types.ModuleName, sdk.NewCoins(sdk.NewCoin(sdk.DefaultBondDenom, initTokens))))

	// Set default staking params
	assert.NilError(t, f.stakingKeeper.SetParams(f.sdkCtx, stakingtypes.DefaultParams()))

	qr := f.app.QueryHelper()
	queryClient := types.NewQueryClient(qr)

	// send funds to val addr
	funds := f.stakingKeeper.TokensFromConsensusPower(f.sdkCtx, int64(1000))
	assert.NilError(t, f.bankKeeper.SendCoinsFromModuleToAccount(f.sdkCtx, types.ModuleName, sdk.AccAddress(f.valAddr), sdk.NewCoins(sdk.NewCoin(sdk.DefaultBondDenom, funds))))

	initialStake := int64(10)
	tstaking := stakingtestutil.NewHelper(t, f.sdkCtx, f.stakingKeeper)
	tstaking.Commission = stakingtypes.NewCommissionRates(math.LegacyNewDecWithPrec(5, 1), math.LegacyNewDecWithPrec(5, 1), math.LegacyNewDec(0))
	tstaking.CreateValidator(f.valAddr, valConsPk0, math.NewInt(initialStake), true)
>>>>>>> 751e5ecb

	commission := sdk.DecCoins{sdk.DecCoin{Denom: "token1", Amount: math.LegacyNewDec(4)}, {Denom: "token2", Amount: math.LegacyNewDec(2)}}
	assert.NilError(t, f.distrKeeper.ValidatorsAccumulatedCommission.Set(f.sdkCtx, f.valAddr, types.ValidatorAccumulatedCommission{Commission: commission}))

	testCases := []struct {
		name      string
		msg       *types.QueryValidatorCommissionRequest
		expPass   bool
		expErrMsg string
	}{
		{
			name:      "empty request",
			msg:       &types.QueryValidatorCommissionRequest{},
			expPass:   false,
			expErrMsg: "empty validator address",
		},
		{
			name:      "invalid validator",
			msg:       &types.QueryValidatorCommissionRequest{ValidatorAddress: sdk.ValAddress("addr1_______________").String()},
			expPass:   false,
			expErrMsg: "validator does not exist",
		},
		{
			name:    "valid request",
			msg:     &types.QueryValidatorCommissionRequest{ValidatorAddress: f.valAddr.String()},
			expPass: true,
		},
	}

	for _, testCase := range testCases {
		tc := testCase
		t.Run(fmt.Sprintf("Case %s", tc.name), func(t *testing.T) {
			commissionRes, err := f.queryClient.ValidatorCommission(f.sdkCtx, tc.msg)

			if tc.expPass {
				assert.NilError(t, err)
				assert.Assert(t, commissionRes != nil)
				assert.DeepEqual(t, commissionRes.Commission.Commission, commission)
			} else {
				assert.ErrorContains(t, err, tc.expErrMsg)
				assert.Assert(t, commissionRes == nil)
			}
		})
	}
}

func TestGRPCValidatorSlashes(t *testing.T) {
	t.Parallel()
	f := initFixture(t)

	addr2 := sdk.AccAddress(PKS[1].Address())
	valAddr2 := sdk.ValAddress(addr2)

	slashes := []types.ValidatorSlashEvent{
		types.NewValidatorSlashEvent(3, math.LegacyNewDecWithPrec(5, 1)),
		types.NewValidatorSlashEvent(5, math.LegacyNewDecWithPrec(5, 1)),
		types.NewValidatorSlashEvent(7, math.LegacyNewDecWithPrec(5, 1)),
		types.NewValidatorSlashEvent(9, math.LegacyNewDecWithPrec(5, 1)),
	}

	for i, slash := range slashes {
		err := f.distrKeeper.ValidatorSlashEvents.Set(
			f.sdkCtx,
			collections.Join3(f.valAddr, uint64(i+2), uint64(0)),
			slash,
		)
		assert.NilError(t, err)
	}

	var (
		req    *types.QueryValidatorSlashesRequest
		expRes *types.QueryValidatorSlashesResponse
	)

	testCases := []struct {
		name      string
		malleate  func()
		expPass   bool
		expErrMsg string
	}{
		{
			name: "empty request",
			malleate: func() {
				req = &types.QueryValidatorSlashesRequest{}
				expRes = &types.QueryValidatorSlashesResponse{}
			},
			expPass:   false,
			expErrMsg: "empty validator address",
		},
		{
			name: "Ending height lesser than start height request",
			malleate: func() {
				req = &types.QueryValidatorSlashesRequest{
					ValidatorAddress: valAddr2.String(),
					StartingHeight:   10,
					EndingHeight:     1,
				}
				expRes = &types.QueryValidatorSlashesResponse{Pagination: &query.PageResponse{}}
			},
			expPass:   false,
			expErrMsg: "starting height greater than ending height",
		},
		{
			name: "no slash event validator request",
			malleate: func() {
				req = &types.QueryValidatorSlashesRequest{
					ValidatorAddress: valAddr2.String(),
					StartingHeight:   1,
					EndingHeight:     10,
				}
				expRes = &types.QueryValidatorSlashesResponse{Pagination: &query.PageResponse{}}
			},
			expPass: true,
		},
		{
			name: "request slashes with offset 2 and limit 2",
			malleate: func() {
				pageReq := &query.PageRequest{
					Offset: 2,
					Limit:  2,
				}

				req = &types.QueryValidatorSlashesRequest{
					ValidatorAddress: f.valAddr.String(),
					StartingHeight:   1,
					EndingHeight:     10,
					Pagination:       pageReq,
				}

				expRes = &types.QueryValidatorSlashesResponse{
					Slashes: slashes[2:],
				}
			},
			expPass: true,
		},
		{
			name: "request slashes with page limit 3 and count total",
			malleate: func() {
				pageReq := &query.PageRequest{
					Limit:      3,
					CountTotal: true,
				}

				req = &types.QueryValidatorSlashesRequest{
					ValidatorAddress: f.valAddr.String(),
					StartingHeight:   1,
					EndingHeight:     10,
					Pagination:       pageReq,
				}

				expRes = &types.QueryValidatorSlashesResponse{
					Slashes: slashes[:3],
				}
			},
			expPass: true,
		},
		{
			name: "request slashes with page limit 4 and count total",
			malleate: func() {
				pageReq := &query.PageRequest{
					Limit:      4,
					CountTotal: true,
				}

				req = &types.QueryValidatorSlashesRequest{
					ValidatorAddress: f.valAddr.String(),
					StartingHeight:   1,
					EndingHeight:     10,
					Pagination:       pageReq,
				}

				expRes = &types.QueryValidatorSlashesResponse{
					Slashes: slashes[:4],
				}
			},
			expPass: true,
		},
	}

	for _, testCase := range testCases {
		tc := testCase
		t.Run(fmt.Sprintf("Case %s", tc.name), func(t *testing.T) {
			tc.malleate()

			slashesRes, err := f.queryClient.ValidatorSlashes(f.sdkCtx, req)

			if tc.expPass {
				assert.NilError(t, err)
				assert.DeepEqual(t, expRes.GetSlashes(), slashesRes.GetSlashes())
			} else {
				assert.ErrorContains(t, err, tc.expErrMsg)
				assert.Assert(t, slashesRes == nil)
			}
		})
	}
}

func TestGRPCDelegatorWithdrawAddress(t *testing.T) {
	t.Parallel()
	f := initFixture(t)

	assert.NilError(t, f.distrKeeper.Params.Set(f.sdkCtx, types.DefaultParams()))

	addr2 := sdk.AccAddress(PKS[1].Address())

	err := f.distrKeeper.SetWithdrawAddr(f.sdkCtx, f.addr, addr2)
	assert.Assert(t, err == nil)

	testCases := []struct {
		name      string
		msg       *types.QueryDelegatorWithdrawAddressRequest
		expPass   bool
		expErrMsg string
	}{
		{
			name:      "empty request",
			msg:       &types.QueryDelegatorWithdrawAddressRequest{},
			expPass:   false,
			expErrMsg: "empty delegator address",
		},
		{
			name:    "valid request",
			msg:     &types.QueryDelegatorWithdrawAddressRequest{DelegatorAddress: f.addr.String()},
			expPass: true,
		},
	}

	for _, testCase := range testCases {
		tc := testCase
		t.Run(fmt.Sprintf("Case %s", tc.name), func(t *testing.T) {
			withdrawAddress, err := f.queryClient.DelegatorWithdrawAddress(f.sdkCtx, tc.msg)

			if tc.expPass {
				assert.NilError(t, err)
				assert.Equal(t, withdrawAddress.WithdrawAddress, addr2.String())
			} else {
				assert.ErrorContains(t, err, tc.expErrMsg)
				assert.Assert(t, withdrawAddress == nil)
			}
		})
	}
}

func TestGRPCCommunityPool(t *testing.T) {
	t.Parallel()
	f := initFixture(t)

	var (
		req     *types.QueryCommunityPoolRequest  //nolint:staticcheck // we're using a deprecated call
		expPool *types.QueryCommunityPoolResponse //nolint:staticcheck // we're using a deprecated call
	)

	testCases := []struct {
		name     string
		malleate func()
	}{
		{
			name: "valid request empty community pool",
			malleate: func() {
				req = &types.QueryCommunityPoolRequest{}      //nolint:staticcheck // we're using a deprecated call
				expPool = &types.QueryCommunityPoolResponse{} //nolint:staticcheck // we're using a deprecated call
			},
		},
		{
			name: "valid request",
			malleate: func() {
				amount := sdk.NewCoins(sdk.NewInt64Coin(sdk.DefaultBondDenom, 100))
				assert.NilError(t, f.bankKeeper.MintCoins(f.sdkCtx, types.ModuleName, amount))
				assert.NilError(t, f.bankKeeper.SendCoinsFromModuleToAccount(f.sdkCtx, types.ModuleName, f.addr, amount))

				err := f.poolKeeper.FundCommunityPool(f.sdkCtx, amount, f.addr)
				assert.Assert(t, err == nil)
				req = &types.QueryCommunityPoolRequest{} //nolint:staticcheck // we're using a deprecated call

				expPool = &types.QueryCommunityPoolResponse{Pool: sdk.NewDecCoinsFromCoins(amount...)} //nolint:staticcheck // we're using a deprecated call
			},
		},
	}

	for _, testCase := range testCases {
		tc := testCase
		t.Run(fmt.Sprintf("Case %s", tc.name), func(t *testing.T) {
			testCase.malleate()

			pool, err := f.queryClient.CommunityPool(f.sdkCtx, req) //nolint:staticcheck // we're using a deprecated call

			assert.NilError(t, err)
			assert.DeepEqual(t, expPool, pool)
		})
	}
}

func TestGRPCDelegationRewards(t *testing.T) {
	t.Parallel()
	f := initFixture(t)

	assert.NilError(t, f.distrKeeper.FeePool.Set(f.sdkCtx, types.FeePool{
		CommunityPool: sdk.NewDecCoins(sdk.DecCoin{Denom: sdk.DefaultBondDenom, Amount: math.LegacyNewDec(1000)}),
	}))

	initialStake := int64(10)
	assert.NilError(t, f.distrKeeper.Params.Set(f.sdkCtx, types.DefaultParams()))
	setupValidatorWithCommission(t, f, f.valAddr, initialStake) // Setup a validator with commission
	val, found := f.stakingKeeper.GetValidator(f.sdkCtx, f.valAddr)
	assert.Assert(t, found)

	// Set default staking params
	assert.NilError(t, f.stakingKeeper.Params.Set(f.sdkCtx, stakingtypes.DefaultParams()))

	addr2 := sdk.AccAddress(PKS[1].Address())
	valAddr2 := sdk.ValAddress(addr2)
	delAddr := sdk.AccAddress(PKS[2].Address())

<<<<<<< HEAD
=======
	// send funds to val addr
	funds := f.stakingKeeper.TokensFromConsensusPower(f.sdkCtx, int64(1000))
	assert.NilError(t, f.bankKeeper.SendCoinsFromModuleToAccount(f.sdkCtx, types.ModuleName, sdk.AccAddress(f.valAddr), sdk.NewCoins(sdk.NewCoin(sdk.DefaultBondDenom, funds))))

	initialStake := int64(10)
	tstaking := stakingtestutil.NewHelper(t, f.sdkCtx, f.stakingKeeper)
	tstaking.Commission = stakingtypes.NewCommissionRates(math.LegacyNewDecWithPrec(5, 1), math.LegacyNewDecWithPrec(5, 1), math.LegacyNewDec(0))
	tstaking.CreateValidator(f.valAddr, valConsPk0, math.NewInt(initialStake), true)

	val, found := f.stakingKeeper.GetValidator(f.sdkCtx, f.valAddr)
	assert.Assert(t, found)

>>>>>>> 751e5ecb
	// setup delegation
	delTokens := sdk.TokensFromConsensusPower(2, sdk.DefaultPowerReduction)
	validator, issuedShares := val.AddTokensFromDel(delTokens)
	delegation := stakingtypes.NewDelegation(delAddr.String(), f.valAddr.String(), issuedShares)
	assert.NilError(t, f.stakingKeeper.SetDelegation(f.sdkCtx, delegation))
	valBz, err := f.stakingKeeper.ValidatorAddressCodec().StringToBytes(validator.GetOperator())
	assert.NilError(t, err)
<<<<<<< HEAD
	assert.NilError(t, f.distrKeeper.DelegatorStartingInfo.Set(f.sdkCtx, collections.Join(sdk.ValAddress(valBz), delAddr), types.NewDelegatorStartingInfo(2, math.LegacyNewDec(initialStake), 20)))
=======
	assert.NilError(t, f.distrKeeper.SetDelegatorStartingInfo(f.sdkCtx, valBz, delAddr, types.NewDelegatorStartingInfo(2, math.LegacyNewDec(initialStake), 20)))
>>>>>>> 751e5ecb

	// setup validator rewards
	decCoins := sdk.DecCoins{sdk.NewDecCoinFromDec(sdk.DefaultBondDenom, math.LegacyOneDec())}
	historicalRewards := types.NewValidatorHistoricalRewards(decCoins, 2)
<<<<<<< HEAD
	assert.NilError(t, f.distrKeeper.ValidatorHistoricalRewards.Set(f.sdkCtx, collections.Join(sdk.ValAddress(valBz), uint64(2)), historicalRewards))
=======
	assert.NilError(t, f.distrKeeper.SetValidatorHistoricalRewards(f.sdkCtx, valBz, 2, historicalRewards))
>>>>>>> 751e5ecb
	// setup current rewards and outstanding rewards
	currentRewards := types.NewValidatorCurrentRewards(decCoins, 3)
	assert.NilError(t, f.distrKeeper.ValidatorCurrentRewards.Set(f.sdkCtx, f.valAddr, currentRewards))
	assert.NilError(t, f.distrKeeper.ValidatorOutstandingRewards.Set(f.sdkCtx, f.valAddr, types.ValidatorOutstandingRewards{Rewards: decCoins}))

	expRes := &types.QueryDelegationRewardsResponse{
		Rewards: sdk.DecCoins{sdk.DecCoin{Denom: sdk.DefaultBondDenom, Amount: math.LegacyNewDec(initialStake / 10)}},
	}

	// test command delegation rewards grpc
	testCases := []struct {
		name      string
		msg       *types.QueryDelegationRewardsRequest
		expPass   bool
		expErrMsg string
	}{
		{
			name:      "empty request",
			msg:       &types.QueryDelegationRewardsRequest{},
			expPass:   false,
			expErrMsg: "empty delegator address",
		},
		{
			name: "empty delegator address",
			msg: &types.QueryDelegationRewardsRequest{
				DelegatorAddress: "",
				ValidatorAddress: f.valAddr.String(),
			},
			expPass:   false,
			expErrMsg: "empty delegator address",
		},
		{
			name: "empty validator address",
			msg: &types.QueryDelegationRewardsRequest{
				DelegatorAddress: addr2.String(),
				ValidatorAddress: "",
			},
			expPass:   false,
			expErrMsg: "empty validator address",
		},
		{
			name: "request with wrong delegator and validator",
			msg: &types.QueryDelegationRewardsRequest{
				DelegatorAddress: addr2.String(),
				ValidatorAddress: valAddr2.String(),
			},
			expPass:   false,
			expErrMsg: "validator does not exist",
		},
		{
			name: "valid request",
			msg: &types.QueryDelegationRewardsRequest{
				DelegatorAddress: delAddr.String(),
				ValidatorAddress: f.valAddr.String(),
			},
			expPass: true,
		},
	}

	for _, testCase := range testCases {
		tc := testCase
		t.Run(fmt.Sprintf("Case %s", tc.name), func(t *testing.T) {
			rewards, err := f.queryClient.DelegationRewards(f.sdkCtx, tc.msg)

			if tc.expPass {
				assert.NilError(t, err)
				assert.DeepEqual(t, expRes, rewards)
			} else {
				assert.ErrorContains(t, err, tc.expErrMsg)
				assert.Assert(t, rewards == nil)
			}
		})
	}
}<|MERGE_RESOLUTION|>--- conflicted
+++ resolved
@@ -6,17 +6,13 @@
 
 	"gotest.tools/v3/assert"
 
-<<<<<<< HEAD
-	"cosmossdk.io/collections"
 	"cosmossdk.io/math"
-	"cosmossdk.io/x/distribution/types"
-	stakingtypes "cosmossdk.io/x/staking/types"
-=======
-	"cosmossdk.io/math"
->>>>>>> 751e5ecb
 
 	sdk "github.com/cosmos/cosmos-sdk/types"
 	"github.com/cosmos/cosmos-sdk/types/query"
+	"github.com/cosmos/cosmos-sdk/x/distribution/types"
+	stakingtestutil "github.com/cosmos/cosmos-sdk/x/staking/testutil"
+	stakingtypes "github.com/cosmos/cosmos-sdk/x/staking/types"
 )
 
 func TestGRPCParams(t *testing.T) {
@@ -24,6 +20,9 @@
 	f := initFixture(t)
 
 	assert.NilError(t, f.distrKeeper.Params.Set(f.sdkCtx, types.DefaultParams()))
+
+	qr := f.app.QueryHelper()
+	queryClient := types.NewQueryClient(qr)
 
 	var (
 		params    types.Params
@@ -64,7 +63,7 @@
 		t.Run(fmt.Sprintf("Case %s", tc.name), func(t *testing.T) {
 			tc.malleate()
 
-			paramsRes, err := f.queryClient.Params(f.sdkCtx, tc.msg)
+			paramsRes, err := queryClient.Params(f.sdkCtx, tc.msg)
 			assert.NilError(t, err)
 			assert.Assert(t, paramsRes != nil)
 			assert.DeepEqual(t, paramsRes.Params, expParams)
@@ -77,16 +76,21 @@
 	t.Parallel()
 	f := initFixture(t)
 
-	assert.NilError(t, f.distrKeeper.Params.Set(f.sdkCtx, types.DefaultParams()))
-	setupValidatorWithCommission(t, f, f.valAddr, 10) // Setup a validator with commission
+	// set module account coins
+	initTokens := f.stakingKeeper.TokensFromConsensusPower(f.sdkCtx, int64(1000))
+	assert.NilError(t, f.bankKeeper.MintCoins(f.sdkCtx, types.ModuleName, sdk.NewCoins(sdk.NewCoin(sdk.DefaultBondDenom, initTokens))))
+
+	// Set default staking params
+	assert.NilError(t, f.stakingKeeper.SetParams(f.sdkCtx, stakingtypes.DefaultParams()))
+
+	qr := f.app.QueryHelper()
+	queryClient := types.NewQueryClient(qr)
 
 	valCommission := sdk.DecCoins{
 		sdk.NewDecCoinFromDec("mytoken", math.LegacyNewDec(5000)),
 		sdk.NewDecCoinFromDec("stake", math.LegacyNewDec(300)),
 	}
 
-<<<<<<< HEAD
-=======
 	// send funds to val addr
 	funds := f.stakingKeeper.TokensFromConsensusPower(f.sdkCtx, int64(1000))
 	assert.NilError(t, f.bankKeeper.SendCoinsFromModuleToAccount(f.sdkCtx, types.ModuleName, sdk.AccAddress(f.valAddr), sdk.NewCoins(sdk.NewCoin(sdk.DefaultBondDenom, funds))))
@@ -96,12 +100,11 @@
 	tstaking.Commission = stakingtypes.NewCommissionRates(math.LegacyNewDecWithPrec(5, 1), math.LegacyNewDecWithPrec(5, 1), math.LegacyNewDec(0))
 	tstaking.CreateValidator(f.valAddr, valConsPk0, math.NewInt(initialStake), true)
 
->>>>>>> 751e5ecb
 	// set outstanding rewards
-	err := f.distrKeeper.ValidatorOutstandingRewards.Set(f.sdkCtx, f.valAddr, types.ValidatorOutstandingRewards{Rewards: valCommission})
+	err := f.distrKeeper.SetValidatorOutstandingRewards(f.sdkCtx, f.valAddr, types.ValidatorOutstandingRewards{Rewards: valCommission})
 	assert.NilError(t, err)
 
-	rewards, err := f.distrKeeper.ValidatorOutstandingRewards.Get(f.sdkCtx, f.valAddr)
+	rewards, err := f.distrKeeper.GetValidatorOutstandingRewards(f.sdkCtx, f.valAddr)
 	assert.NilError(t, err)
 
 	testCases := []struct {
@@ -132,7 +135,7 @@
 	for _, testCase := range testCases {
 		tc := testCase
 		t.Run(fmt.Sprintf("Case %s", tc.name), func(t *testing.T) {
-			validatorOutstandingRewards, err := f.queryClient.ValidatorOutstandingRewards(f.sdkCtx, tc.msg)
+			validatorOutstandingRewards, err := queryClient.ValidatorOutstandingRewards(f.sdkCtx, tc.msg)
 
 			if tc.expPass {
 				assert.NilError(t, err)
@@ -150,10 +153,6 @@
 	t.Parallel()
 	f := initFixture(t)
 
-<<<<<<< HEAD
-	assert.NilError(t, f.distrKeeper.Params.Set(f.sdkCtx, types.DefaultParams())) // Set default distribution parameters
-	setupValidatorWithCommission(t, f, f.valAddr, 10)                             // Setup a validator with commission
-=======
 	// set module account coins
 	initTokens := f.stakingKeeper.TokensFromConsensusPower(f.sdkCtx, int64(1000))
 	assert.NilError(t, f.bankKeeper.MintCoins(f.sdkCtx, types.ModuleName, sdk.NewCoins(sdk.NewCoin(sdk.DefaultBondDenom, initTokens))))
@@ -172,10 +171,9 @@
 	tstaking := stakingtestutil.NewHelper(t, f.sdkCtx, f.stakingKeeper)
 	tstaking.Commission = stakingtypes.NewCommissionRates(math.LegacyNewDecWithPrec(5, 1), math.LegacyNewDecWithPrec(5, 1), math.LegacyNewDec(0))
 	tstaking.CreateValidator(f.valAddr, valConsPk0, math.NewInt(initialStake), true)
->>>>>>> 751e5ecb
 
 	commission := sdk.DecCoins{sdk.DecCoin{Denom: "token1", Amount: math.LegacyNewDec(4)}, {Denom: "token2", Amount: math.LegacyNewDec(2)}}
-	assert.NilError(t, f.distrKeeper.ValidatorsAccumulatedCommission.Set(f.sdkCtx, f.valAddr, types.ValidatorAccumulatedCommission{Commission: commission}))
+	assert.NilError(t, f.distrKeeper.SetValidatorAccumulatedCommission(f.sdkCtx, f.valAddr, types.ValidatorAccumulatedCommission{Commission: commission}))
 
 	testCases := []struct {
 		name      string
@@ -205,7 +203,7 @@
 	for _, testCase := range testCases {
 		tc := testCase
 		t.Run(fmt.Sprintf("Case %s", tc.name), func(t *testing.T) {
-			commissionRes, err := f.queryClient.ValidatorCommission(f.sdkCtx, tc.msg)
+			commissionRes, err := queryClient.ValidatorCommission(f.sdkCtx, tc.msg)
 
 			if tc.expPass {
 				assert.NilError(t, err)
@@ -223,6 +221,9 @@
 	t.Parallel()
 	f := initFixture(t)
 
+	qr := f.app.QueryHelper()
+	queryClient := types.NewQueryClient(qr)
+
 	addr2 := sdk.AccAddress(PKS[1].Address())
 	valAddr2 := sdk.ValAddress(addr2)
 
@@ -234,12 +235,7 @@
 	}
 
 	for i, slash := range slashes {
-		err := f.distrKeeper.ValidatorSlashEvents.Set(
-			f.sdkCtx,
-			collections.Join3(f.valAddr, uint64(i+2), uint64(0)),
-			slash,
-		)
-		assert.NilError(t, err)
+		assert.NilError(t, f.distrKeeper.SetValidatorSlashEvent(f.sdkCtx, f.valAddr, uint64(i+2), 0, slash))
 	}
 
 	var (
@@ -357,7 +353,7 @@
 		t.Run(fmt.Sprintf("Case %s", tc.name), func(t *testing.T) {
 			tc.malleate()
 
-			slashesRes, err := f.queryClient.ValidatorSlashes(f.sdkCtx, req)
+			slashesRes, err := queryClient.ValidatorSlashes(f.sdkCtx, req)
 
 			if tc.expPass {
 				assert.NilError(t, err)
@@ -376,6 +372,9 @@
 
 	assert.NilError(t, f.distrKeeper.Params.Set(f.sdkCtx, types.DefaultParams()))
 
+	qr := f.app.QueryHelper()
+	queryClient := types.NewQueryClient(qr)
+
 	addr2 := sdk.AccAddress(PKS[1].Address())
 
 	err := f.distrKeeper.SetWithdrawAddr(f.sdkCtx, f.addr, addr2)
@@ -403,7 +402,7 @@
 	for _, testCase := range testCases {
 		tc := testCase
 		t.Run(fmt.Sprintf("Case %s", tc.name), func(t *testing.T) {
-			withdrawAddress, err := f.queryClient.DelegatorWithdrawAddress(f.sdkCtx, tc.msg)
+			withdrawAddress, err := queryClient.DelegatorWithdrawAddress(f.sdkCtx, tc.msg)
 
 			if tc.expPass {
 				assert.NilError(t, err)
@@ -420,9 +419,16 @@
 	t.Parallel()
 	f := initFixture(t)
 
+	assert.NilError(t, f.distrKeeper.FeePool.Set(f.sdkCtx, types.FeePool{
+		CommunityPool: sdk.NewDecCoins(sdk.DecCoin{Denom: sdk.DefaultBondDenom, Amount: math.LegacyNewDec(0)}),
+	}))
+
+	qr := f.app.QueryHelper()
+	queryClient := types.NewQueryClient(qr)
+
 	var (
-		req     *types.QueryCommunityPoolRequest  //nolint:staticcheck // we're using a deprecated call
-		expPool *types.QueryCommunityPoolResponse //nolint:staticcheck // we're using a deprecated call
+		req     *types.QueryCommunityPoolRequest
+		expPool *types.QueryCommunityPoolResponse
 	)
 
 	testCases := []struct {
@@ -432,8 +438,8 @@
 		{
 			name: "valid request empty community pool",
 			malleate: func() {
-				req = &types.QueryCommunityPoolRequest{}      //nolint:staticcheck // we're using a deprecated call
-				expPool = &types.QueryCommunityPoolResponse{} //nolint:staticcheck // we're using a deprecated call
+				req = &types.QueryCommunityPoolRequest{}
+				expPool = &types.QueryCommunityPoolResponse{}
 			},
 		},
 		{
@@ -443,11 +449,11 @@
 				assert.NilError(t, f.bankKeeper.MintCoins(f.sdkCtx, types.ModuleName, amount))
 				assert.NilError(t, f.bankKeeper.SendCoinsFromModuleToAccount(f.sdkCtx, types.ModuleName, f.addr, amount))
 
-				err := f.poolKeeper.FundCommunityPool(f.sdkCtx, amount, f.addr)
+				err := f.distrKeeper.FundCommunityPool(f.sdkCtx, amount, f.addr)
 				assert.Assert(t, err == nil)
-				req = &types.QueryCommunityPoolRequest{} //nolint:staticcheck // we're using a deprecated call
-
-				expPool = &types.QueryCommunityPoolResponse{Pool: sdk.NewDecCoinsFromCoins(amount...)} //nolint:staticcheck // we're using a deprecated call
+				req = &types.QueryCommunityPoolRequest{}
+
+				expPool = &types.QueryCommunityPoolResponse{Pool: sdk.NewDecCoinsFromCoins(amount...)}
 			},
 		},
 	}
@@ -457,7 +463,7 @@
 		t.Run(fmt.Sprintf("Case %s", tc.name), func(t *testing.T) {
 			testCase.malleate()
 
-			pool, err := f.queryClient.CommunityPool(f.sdkCtx, req) //nolint:staticcheck // we're using a deprecated call
+			pool, err := queryClient.CommunityPool(f.sdkCtx, req)
 
 			assert.NilError(t, err)
 			assert.DeepEqual(t, expPool, pool)
@@ -473,21 +479,20 @@
 		CommunityPool: sdk.NewDecCoins(sdk.DecCoin{Denom: sdk.DefaultBondDenom, Amount: math.LegacyNewDec(1000)}),
 	}))
 
-	initialStake := int64(10)
-	assert.NilError(t, f.distrKeeper.Params.Set(f.sdkCtx, types.DefaultParams()))
-	setupValidatorWithCommission(t, f, f.valAddr, initialStake) // Setup a validator with commission
-	val, found := f.stakingKeeper.GetValidator(f.sdkCtx, f.valAddr)
-	assert.Assert(t, found)
+	// set module account coins
+	initTokens := f.stakingKeeper.TokensFromConsensusPower(f.sdkCtx, int64(1000))
+	assert.NilError(t, f.bankKeeper.MintCoins(f.sdkCtx, types.ModuleName, sdk.NewCoins(sdk.NewCoin(sdk.DefaultBondDenom, initTokens))))
 
 	// Set default staking params
-	assert.NilError(t, f.stakingKeeper.Params.Set(f.sdkCtx, stakingtypes.DefaultParams()))
+	assert.NilError(t, f.stakingKeeper.SetParams(f.sdkCtx, stakingtypes.DefaultParams()))
+
+	qr := f.app.QueryHelper()
+	queryClient := types.NewQueryClient(qr)
 
 	addr2 := sdk.AccAddress(PKS[1].Address())
 	valAddr2 := sdk.ValAddress(addr2)
 	delAddr := sdk.AccAddress(PKS[2].Address())
 
-<<<<<<< HEAD
-=======
 	// send funds to val addr
 	funds := f.stakingKeeper.TokensFromConsensusPower(f.sdkCtx, int64(1000))
 	assert.NilError(t, f.bankKeeper.SendCoinsFromModuleToAccount(f.sdkCtx, types.ModuleName, sdk.AccAddress(f.valAddr), sdk.NewCoins(sdk.NewCoin(sdk.DefaultBondDenom, funds))))
@@ -500,7 +505,6 @@
 	val, found := f.stakingKeeper.GetValidator(f.sdkCtx, f.valAddr)
 	assert.Assert(t, found)
 
->>>>>>> 751e5ecb
 	// setup delegation
 	delTokens := sdk.TokensFromConsensusPower(2, sdk.DefaultPowerReduction)
 	validator, issuedShares := val.AddTokensFromDel(delTokens)
@@ -508,24 +512,16 @@
 	assert.NilError(t, f.stakingKeeper.SetDelegation(f.sdkCtx, delegation))
 	valBz, err := f.stakingKeeper.ValidatorAddressCodec().StringToBytes(validator.GetOperator())
 	assert.NilError(t, err)
-<<<<<<< HEAD
-	assert.NilError(t, f.distrKeeper.DelegatorStartingInfo.Set(f.sdkCtx, collections.Join(sdk.ValAddress(valBz), delAddr), types.NewDelegatorStartingInfo(2, math.LegacyNewDec(initialStake), 20)))
-=======
 	assert.NilError(t, f.distrKeeper.SetDelegatorStartingInfo(f.sdkCtx, valBz, delAddr, types.NewDelegatorStartingInfo(2, math.LegacyNewDec(initialStake), 20)))
->>>>>>> 751e5ecb
 
 	// setup validator rewards
 	decCoins := sdk.DecCoins{sdk.NewDecCoinFromDec(sdk.DefaultBondDenom, math.LegacyOneDec())}
 	historicalRewards := types.NewValidatorHistoricalRewards(decCoins, 2)
-<<<<<<< HEAD
-	assert.NilError(t, f.distrKeeper.ValidatorHistoricalRewards.Set(f.sdkCtx, collections.Join(sdk.ValAddress(valBz), uint64(2)), historicalRewards))
-=======
 	assert.NilError(t, f.distrKeeper.SetValidatorHistoricalRewards(f.sdkCtx, valBz, 2, historicalRewards))
->>>>>>> 751e5ecb
 	// setup current rewards and outstanding rewards
 	currentRewards := types.NewValidatorCurrentRewards(decCoins, 3)
-	assert.NilError(t, f.distrKeeper.ValidatorCurrentRewards.Set(f.sdkCtx, f.valAddr, currentRewards))
-	assert.NilError(t, f.distrKeeper.ValidatorOutstandingRewards.Set(f.sdkCtx, f.valAddr, types.ValidatorOutstandingRewards{Rewards: decCoins}))
+	assert.NilError(t, f.distrKeeper.SetValidatorCurrentRewards(f.sdkCtx, f.valAddr, currentRewards))
+	assert.NilError(t, f.distrKeeper.SetValidatorOutstandingRewards(f.sdkCtx, f.valAddr, types.ValidatorOutstandingRewards{Rewards: decCoins}))
 
 	expRes := &types.QueryDelegationRewardsResponse{
 		Rewards: sdk.DecCoins{sdk.DecCoin{Denom: sdk.DefaultBondDenom, Amount: math.LegacyNewDec(initialStake / 10)}},
@@ -584,7 +580,7 @@
 	for _, testCase := range testCases {
 		tc := testCase
 		t.Run(fmt.Sprintf("Case %s", tc.name), func(t *testing.T) {
-			rewards, err := f.queryClient.DelegationRewards(f.sdkCtx, tc.msg)
+			rewards, err := queryClient.DelegationRewards(f.sdkCtx, tc.msg)
 
 			if tc.expPass {
 				assert.NilError(t, err)
