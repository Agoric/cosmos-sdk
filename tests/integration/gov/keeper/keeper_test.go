package keeper_test

import (
	"context"
	"testing"

<<<<<<< HEAD
	"github.com/golang/mock/gomock"
	"gotest.tools/v3/assert"

	"cosmossdk.io/core/appmodule"
	"cosmossdk.io/log"
	storetypes "cosmossdk.io/store/types"
	"cosmossdk.io/x/bank"
	bankkeeper "cosmossdk.io/x/bank/keeper"
	banktypes "cosmossdk.io/x/bank/types"
	"cosmossdk.io/x/consensus"
	consensusparamkeeper "cosmossdk.io/x/consensus/keeper"
	consensusparamtypes "cosmossdk.io/x/consensus/types"
	"cosmossdk.io/x/gov"
	"cosmossdk.io/x/gov/keeper"
	"cosmossdk.io/x/gov/types"
	v1 "cosmossdk.io/x/gov/types/v1"
	"cosmossdk.io/x/gov/types/v1beta1"
	minttypes "cosmossdk.io/x/mint/types"
	poolkeeper "cosmossdk.io/x/protocolpool/keeper"
	pooltypes "cosmossdk.io/x/protocolpool/types"
	"cosmossdk.io/x/staking"
	stakingkeeper "cosmossdk.io/x/staking/keeper"
	stakingtypes "cosmossdk.io/x/staking/types"
=======
	cmtproto "github.com/cometbft/cometbft/proto/tendermint/types"
	"gotest.tools/v3/assert"
>>>>>>> 751e5ecb

	"cosmossdk.io/core/appmodule"
	"cosmossdk.io/log"
	storetypes "cosmossdk.io/store/types"

	"github.com/cosmos/cosmos-sdk/baseapp"
	addresscodec "github.com/cosmos/cosmos-sdk/codec/address"
<<<<<<< HEAD
	codectestutil "github.com/cosmos/cosmos-sdk/codec/testutil"
=======
>>>>>>> 751e5ecb
	"github.com/cosmos/cosmos-sdk/runtime"
	"github.com/cosmos/cosmos-sdk/testutil/integration"
	sdk "github.com/cosmos/cosmos-sdk/types"
	moduletestutil "github.com/cosmos/cosmos-sdk/types/module/testutil"
	"github.com/cosmos/cosmos-sdk/x/auth"
	authkeeper "github.com/cosmos/cosmos-sdk/x/auth/keeper"
	authsims "github.com/cosmos/cosmos-sdk/x/auth/simulation"
	authtestutil "github.com/cosmos/cosmos-sdk/x/auth/testutil"
	authtypes "github.com/cosmos/cosmos-sdk/x/auth/types"
)

type fixture struct {
	ctx sdk.Context

	queryClient       v1.QueryClient
	legacyQueryClient v1beta1.QueryClient

	accountKeeper authkeeper.AccountKeeper
	bankKeeper    bankkeeper.Keeper
	stakingKeeper *stakingkeeper.Keeper
	govKeeper     *keeper.Keeper
}

func initFixture(tb testing.TB) *fixture {
	tb.Helper()
	keys := storetypes.NewKVStoreKeys(
		authtypes.StoreKey, banktypes.StoreKey, stakingtypes.StoreKey, pooltypes.StoreKey, types.StoreKey, consensusparamtypes.StoreKey,
	)
	encodingCfg := moduletestutil.MakeTestEncodingConfig(codectestutil.CodecOptions{}, auth.AppModule{}, bank.AppModule{}, gov.AppModule{})
	cdc := encodingCfg.Codec

	logger := log.NewTestLogger(tb)
	cms := integration.CreateMultiStore(keys, logger)

	newCtx := sdk.NewContext(cms, true, logger)

	authority := authtypes.NewModuleAddress(types.ModuleName)

	maccPerms := map[string][]string{
		pooltypes.ModuleName:               {},
		pooltypes.StreamAccount:            {},
		pooltypes.ProtocolPoolDistrAccount: {},
		minttypes.ModuleName:               {authtypes.Minter},
		stakingtypes.BondedPoolName:        {authtypes.Burner, authtypes.Staking},
		stakingtypes.NotBondedPoolName:     {authtypes.Burner, authtypes.Staking},
		types.ModuleName:                   {authtypes.Burner},
	}

	// gomock initializations
	ctrl := gomock.NewController(tb)
	acctsModKeeper := authtestutil.NewMockAccountsModKeeper(ctrl)
	accNum := uint64(0)
	acctsModKeeper.EXPECT().NextAccountNumber(gomock.Any()).AnyTimes().DoAndReturn(func(ctx context.Context) (uint64, error) {
		currentNum := accNum
		accNum++
		return currentNum, nil
	})

	accountKeeper := authkeeper.NewAccountKeeper(
		runtime.NewEnvironment(runtime.NewKVStoreService(keys[authtypes.StoreKey]), log.NewNopLogger()),
		cdc,
		authtypes.ProtoBaseAccount,
		acctsModKeeper,
		maccPerms,
		addresscodec.NewBech32Codec(sdk.Bech32MainPrefix),
		sdk.Bech32MainPrefix,
		authority.String(),
	)

	blockedAddresses := map[string]bool{
		accountKeeper.GetAuthority(): false,
	}
	bankKeeper := bankkeeper.NewBaseKeeper(
		runtime.NewEnvironment(runtime.NewKVStoreService(keys[banktypes.StoreKey]), log.NewNopLogger()),
		cdc,
		accountKeeper,
		blockedAddresses,
		authority.String(),
	)

<<<<<<< HEAD
	assert.NilError(tb, bankKeeper.SetParams(newCtx, banktypes.DefaultParams()))
=======
	stakingKeeper := stakingkeeper.NewKeeper(cdc, runtime.NewKVStoreService(keys[stakingtypes.StoreKey]), accountKeeper, bankKeeper, authority.String(), addresscodec.NewBech32Codec(sdk.Bech32PrefixValAddr), addresscodec.NewBech32Codec(sdk.Bech32PrefixConsAddr))
>>>>>>> 751e5ecb

	router := baseapp.NewMsgServiceRouter()
	queryRouter := baseapp.NewGRPCQueryRouter()
	consensusParamsKeeper := consensusparamkeeper.NewKeeper(cdc, runtime.NewEnvironment(runtime.NewKVStoreService(keys[consensusparamtypes.StoreKey]), log.NewNopLogger(), runtime.EnvWithQueryRouterService(queryRouter), runtime.EnvWithMsgRouterService(router)), authtypes.NewModuleAddress("gov").String())

	stakingKeeper := stakingkeeper.NewKeeper(cdc, runtime.NewEnvironment(runtime.NewKVStoreService(keys[stakingtypes.StoreKey]), log.NewNopLogger()), accountKeeper, bankKeeper, consensusParamsKeeper, authority.String(), addresscodec.NewBech32Codec(sdk.Bech32PrefixValAddr), addresscodec.NewBech32Codec(sdk.Bech32PrefixConsAddr), runtime.NewContextAwareCometInfoService())

	poolKeeper := poolkeeper.NewKeeper(cdc, runtime.NewEnvironment(runtime.NewKVStoreService(keys[pooltypes.StoreKey]), log.NewNopLogger()), accountKeeper, bankKeeper, stakingKeeper, authority.String())

	// set default staking params
	err := stakingKeeper.Params.Set(newCtx, stakingtypes.DefaultParams())
	assert.NilError(tb, err)

	// Create MsgServiceRouter, but don't populate it before creating the gov
	// keeper.
	router.SetInterfaceRegistry(cdc.InterfaceRegistry())
	queryRouter.SetInterfaceRegistry(cdc.InterfaceRegistry())

	govKeeper := keeper.NewKeeper(
		cdc,
		runtime.NewEnvironment(runtime.NewKVStoreService(keys[types.StoreKey]), log.NewNopLogger(), runtime.EnvWithQueryRouterService(queryRouter), runtime.EnvWithMsgRouterService(router)),
		accountKeeper,
		bankKeeper,
		stakingKeeper,
		poolKeeper,
		keeper.DefaultConfig(),
		authority.String(),
	)
	assert.NilError(tb, govKeeper.ProposalID.Set(newCtx, 1))
	govRouter := v1beta1.NewRouter()
	govRouter.AddRoute(types.RouterKey, v1beta1.ProposalHandler)
	govKeeper.SetLegacyRouter(govRouter)
	err = govKeeper.Params.Set(newCtx, v1.DefaultParams())
<<<<<<< HEAD
	assert.NilError(tb, err)

	authModule := auth.NewAppModule(cdc, accountKeeper, acctsModKeeper, authsims.RandomGenesisAccounts, nil)
	bankModule := bank.NewAppModule(cdc, bankKeeper, accountKeeper)
	stakingModule := staking.NewAppModule(cdc, stakingKeeper)
	govModule := gov.NewAppModule(cdc, govKeeper, accountKeeper, bankKeeper, poolKeeper)
	consensusModule := consensus.NewAppModule(cdc, consensusParamsKeeper)

	integrationApp := integration.NewIntegrationApp(newCtx, logger, keys, cdc,
		encodingCfg.InterfaceRegistry.SigningContext().AddressCodec(),
		encodingCfg.InterfaceRegistry.SigningContext().ValidatorAddressCodec(),
		map[string]appmodule.AppModule{
			authtypes.ModuleName:           authModule,
			banktypes.ModuleName:           bankModule,
			stakingtypes.ModuleName:        stakingModule,
			types.ModuleName:               govModule,
			consensusparamtypes.ModuleName: consensusModule,
		},
		baseapp.NewMsgServiceRouter(),
		baseapp.NewGRPCQueryRouter(),
	)
=======
	assert.NilError(t, err)

	authModule := auth.NewAppModule(cdc, accountKeeper, authsims.RandomGenesisAccounts, nil)
	bankModule := bank.NewAppModule(cdc, bankKeeper, accountKeeper, nil)
	stakingModule := staking.NewAppModule(cdc, stakingKeeper, accountKeeper, bankKeeper, nil)
	distrModule := distribution.NewAppModule(cdc, distrKeeper, accountKeeper, bankKeeper, stakingKeeper, nil)
	govModule := gov.NewAppModule(cdc, govKeeper, accountKeeper, bankKeeper, nil)

	integrationApp := integration.NewIntegrationApp(newCtx, logger, keys, cdc, map[string]appmodule.AppModule{
		authtypes.ModuleName:    authModule,
		banktypes.ModuleName:    bankModule,
		distrtypes.ModuleName:   distrModule,
		stakingtypes.ModuleName: stakingModule,
		types.ModuleName:        govModule,
	})
>>>>>>> 751e5ecb

	sdkCtx := sdk.UnwrapSDKContext(integrationApp.Context())

	msgSrvr := keeper.NewMsgServerImpl(govKeeper)
	legacyMsgSrvr := keeper.NewLegacyMsgServerImpl(authority.String(), msgSrvr)

	// Register MsgServer and QueryServer
	v1.RegisterMsgServer(router, msgSrvr)
	v1beta1.RegisterMsgServer(router, legacyMsgSrvr)

	v1.RegisterQueryServer(integrationApp.QueryHelper(), keeper.NewQueryServer(govKeeper))
	v1beta1.RegisterQueryServer(integrationApp.QueryHelper(), keeper.NewLegacyQueryServer(govKeeper))

	queryClient := v1.NewQueryClient(integrationApp.QueryHelper())
	legacyQueryClient := v1beta1.NewQueryClient(integrationApp.QueryHelper())

	return &fixture{
		ctx:               sdkCtx,
		queryClient:       queryClient,
		legacyQueryClient: legacyQueryClient,
		accountKeeper:     accountKeeper,
		bankKeeper:        bankKeeper,
		stakingKeeper:     stakingKeeper,
		govKeeper:         govKeeper,
	}
}<|MERGE_RESOLUTION|>--- conflicted
+++ resolved
@@ -1,37 +1,10 @@
 package keeper_test
 
 import (
-	"context"
 	"testing"
 
-<<<<<<< HEAD
-	"github.com/golang/mock/gomock"
-	"gotest.tools/v3/assert"
-
-	"cosmossdk.io/core/appmodule"
-	"cosmossdk.io/log"
-	storetypes "cosmossdk.io/store/types"
-	"cosmossdk.io/x/bank"
-	bankkeeper "cosmossdk.io/x/bank/keeper"
-	banktypes "cosmossdk.io/x/bank/types"
-	"cosmossdk.io/x/consensus"
-	consensusparamkeeper "cosmossdk.io/x/consensus/keeper"
-	consensusparamtypes "cosmossdk.io/x/consensus/types"
-	"cosmossdk.io/x/gov"
-	"cosmossdk.io/x/gov/keeper"
-	"cosmossdk.io/x/gov/types"
-	v1 "cosmossdk.io/x/gov/types/v1"
-	"cosmossdk.io/x/gov/types/v1beta1"
-	minttypes "cosmossdk.io/x/mint/types"
-	poolkeeper "cosmossdk.io/x/protocolpool/keeper"
-	pooltypes "cosmossdk.io/x/protocolpool/types"
-	"cosmossdk.io/x/staking"
-	stakingkeeper "cosmossdk.io/x/staking/keeper"
-	stakingtypes "cosmossdk.io/x/staking/types"
-=======
 	cmtproto "github.com/cometbft/cometbft/proto/tendermint/types"
 	"gotest.tools/v3/assert"
->>>>>>> 751e5ecb
 
 	"cosmossdk.io/core/appmodule"
 	"cosmossdk.io/log"
@@ -39,10 +12,6 @@
 
 	"github.com/cosmos/cosmos-sdk/baseapp"
 	addresscodec "github.com/cosmos/cosmos-sdk/codec/address"
-<<<<<<< HEAD
-	codectestutil "github.com/cosmos/cosmos-sdk/codec/testutil"
-=======
->>>>>>> 751e5ecb
 	"github.com/cosmos/cosmos-sdk/runtime"
 	"github.com/cosmos/cosmos-sdk/testutil/integration"
 	sdk "github.com/cosmos/cosmos-sdk/types"
@@ -50,8 +19,22 @@
 	"github.com/cosmos/cosmos-sdk/x/auth"
 	authkeeper "github.com/cosmos/cosmos-sdk/x/auth/keeper"
 	authsims "github.com/cosmos/cosmos-sdk/x/auth/simulation"
-	authtestutil "github.com/cosmos/cosmos-sdk/x/auth/testutil"
 	authtypes "github.com/cosmos/cosmos-sdk/x/auth/types"
+	"github.com/cosmos/cosmos-sdk/x/bank"
+	bankkeeper "github.com/cosmos/cosmos-sdk/x/bank/keeper"
+	banktypes "github.com/cosmos/cosmos-sdk/x/bank/types"
+	"github.com/cosmos/cosmos-sdk/x/distribution"
+	distrkeeper "github.com/cosmos/cosmos-sdk/x/distribution/keeper"
+	distrtypes "github.com/cosmos/cosmos-sdk/x/distribution/types"
+	"github.com/cosmos/cosmos-sdk/x/gov"
+	"github.com/cosmos/cosmos-sdk/x/gov/keeper"
+	"github.com/cosmos/cosmos-sdk/x/gov/types"
+	v1 "github.com/cosmos/cosmos-sdk/x/gov/types/v1"
+	"github.com/cosmos/cosmos-sdk/x/gov/types/v1beta1"
+	minttypes "github.com/cosmos/cosmos-sdk/x/mint/types"
+	"github.com/cosmos/cosmos-sdk/x/staking"
+	stakingkeeper "github.com/cosmos/cosmos-sdk/x/staking/keeper"
+	stakingtypes "github.com/cosmos/cosmos-sdk/x/staking/types"
 )
 
 type fixture struct {
@@ -60,52 +43,36 @@
 	queryClient       v1.QueryClient
 	legacyQueryClient v1beta1.QueryClient
 
-	accountKeeper authkeeper.AccountKeeper
 	bankKeeper    bankkeeper.Keeper
 	stakingKeeper *stakingkeeper.Keeper
 	govKeeper     *keeper.Keeper
 }
 
-func initFixture(tb testing.TB) *fixture {
-	tb.Helper()
+func initFixture(t testing.TB) *fixture {
 	keys := storetypes.NewKVStoreKeys(
-		authtypes.StoreKey, banktypes.StoreKey, stakingtypes.StoreKey, pooltypes.StoreKey, types.StoreKey, consensusparamtypes.StoreKey,
+		authtypes.StoreKey, banktypes.StoreKey, distrtypes.StoreKey, stakingtypes.StoreKey, types.StoreKey,
 	)
-	encodingCfg := moduletestutil.MakeTestEncodingConfig(codectestutil.CodecOptions{}, auth.AppModule{}, bank.AppModule{}, gov.AppModule{})
-	cdc := encodingCfg.Codec
+	cdc := moduletestutil.MakeTestEncodingConfig(auth.AppModuleBasic{}, bank.AppModuleBasic{}, gov.AppModuleBasic{}).Codec
 
-	logger := log.NewTestLogger(tb)
+	logger := log.NewTestLogger(t)
 	cms := integration.CreateMultiStore(keys, logger)
 
-	newCtx := sdk.NewContext(cms, true, logger)
+	newCtx := sdk.NewContext(cms, cmtproto.Header{}, true, logger)
 
 	authority := authtypes.NewModuleAddress(types.ModuleName)
 
 	maccPerms := map[string][]string{
-		pooltypes.ModuleName:               {},
-		pooltypes.StreamAccount:            {},
-		pooltypes.ProtocolPoolDistrAccount: {},
-		minttypes.ModuleName:               {authtypes.Minter},
-		stakingtypes.BondedPoolName:        {authtypes.Burner, authtypes.Staking},
-		stakingtypes.NotBondedPoolName:     {authtypes.Burner, authtypes.Staking},
-		types.ModuleName:                   {authtypes.Burner},
+		distrtypes.ModuleName:          nil,
+		minttypes.ModuleName:           {authtypes.Minter},
+		stakingtypes.BondedPoolName:    {authtypes.Burner, authtypes.Staking},
+		stakingtypes.NotBondedPoolName: {authtypes.Burner, authtypes.Staking},
+		types.ModuleName:               {authtypes.Burner},
 	}
 
-	// gomock initializations
-	ctrl := gomock.NewController(tb)
-	acctsModKeeper := authtestutil.NewMockAccountsModKeeper(ctrl)
-	accNum := uint64(0)
-	acctsModKeeper.EXPECT().NextAccountNumber(gomock.Any()).AnyTimes().DoAndReturn(func(ctx context.Context) (uint64, error) {
-		currentNum := accNum
-		accNum++
-		return currentNum, nil
-	})
-
 	accountKeeper := authkeeper.NewAccountKeeper(
-		runtime.NewEnvironment(runtime.NewKVStoreService(keys[authtypes.StoreKey]), log.NewNopLogger()),
 		cdc,
+		runtime.NewKVStoreService(keys[authtypes.StoreKey]),
 		authtypes.ProtoBaseAccount,
-		acctsModKeeper,
 		maccPerms,
 		addresscodec.NewBech32Codec(sdk.Bech32MainPrefix),
 		sdk.Bech32MainPrefix,
@@ -116,74 +83,45 @@
 		accountKeeper.GetAuthority(): false,
 	}
 	bankKeeper := bankkeeper.NewBaseKeeper(
-		runtime.NewEnvironment(runtime.NewKVStoreService(keys[banktypes.StoreKey]), log.NewNopLogger()),
 		cdc,
+		runtime.NewKVStoreService(keys[banktypes.StoreKey]),
 		accountKeeper,
 		blockedAddresses,
 		authority.String(),
+		log.NewNopLogger(),
 	)
 
-<<<<<<< HEAD
-	assert.NilError(tb, bankKeeper.SetParams(newCtx, banktypes.DefaultParams()))
-=======
 	stakingKeeper := stakingkeeper.NewKeeper(cdc, runtime.NewKVStoreService(keys[stakingtypes.StoreKey]), accountKeeper, bankKeeper, authority.String(), addresscodec.NewBech32Codec(sdk.Bech32PrefixValAddr), addresscodec.NewBech32Codec(sdk.Bech32PrefixConsAddr))
->>>>>>> 751e5ecb
-
-	router := baseapp.NewMsgServiceRouter()
-	queryRouter := baseapp.NewGRPCQueryRouter()
-	consensusParamsKeeper := consensusparamkeeper.NewKeeper(cdc, runtime.NewEnvironment(runtime.NewKVStoreService(keys[consensusparamtypes.StoreKey]), log.NewNopLogger(), runtime.EnvWithQueryRouterService(queryRouter), runtime.EnvWithMsgRouterService(router)), authtypes.NewModuleAddress("gov").String())
-
-	stakingKeeper := stakingkeeper.NewKeeper(cdc, runtime.NewEnvironment(runtime.NewKVStoreService(keys[stakingtypes.StoreKey]), log.NewNopLogger()), accountKeeper, bankKeeper, consensusParamsKeeper, authority.String(), addresscodec.NewBech32Codec(sdk.Bech32PrefixValAddr), addresscodec.NewBech32Codec(sdk.Bech32PrefixConsAddr), runtime.NewContextAwareCometInfoService())
-
-	poolKeeper := poolkeeper.NewKeeper(cdc, runtime.NewEnvironment(runtime.NewKVStoreService(keys[pooltypes.StoreKey]), log.NewNopLogger()), accountKeeper, bankKeeper, stakingKeeper, authority.String())
 
 	// set default staking params
-	err := stakingKeeper.Params.Set(newCtx, stakingtypes.DefaultParams())
-	assert.NilError(tb, err)
+	stakingKeeper.SetParams(newCtx, stakingtypes.DefaultParams())
+
+	distrKeeper := distrkeeper.NewKeeper(
+		cdc, runtime.NewKVStoreService(keys[distrtypes.StoreKey]), accountKeeper, bankKeeper, stakingKeeper, distrtypes.ModuleName, authority.String(),
+	)
 
 	// Create MsgServiceRouter, but don't populate it before creating the gov
 	// keeper.
+	router := baseapp.NewMsgServiceRouter()
 	router.SetInterfaceRegistry(cdc.InterfaceRegistry())
-	queryRouter.SetInterfaceRegistry(cdc.InterfaceRegistry())
 
 	govKeeper := keeper.NewKeeper(
 		cdc,
-		runtime.NewEnvironment(runtime.NewKVStoreService(keys[types.StoreKey]), log.NewNopLogger(), runtime.EnvWithQueryRouterService(queryRouter), runtime.EnvWithMsgRouterService(router)),
+		runtime.NewKVStoreService(keys[types.StoreKey]),
 		accountKeeper,
 		bankKeeper,
 		stakingKeeper,
-		poolKeeper,
-		keeper.DefaultConfig(),
+		distrKeeper,
+		router,
+		types.DefaultConfig(),
 		authority.String(),
 	)
-	assert.NilError(tb, govKeeper.ProposalID.Set(newCtx, 1))
+	err := govKeeper.ProposalID.Set(newCtx, 1)
+	assert.NilError(t, err)
 	govRouter := v1beta1.NewRouter()
 	govRouter.AddRoute(types.RouterKey, v1beta1.ProposalHandler)
 	govKeeper.SetLegacyRouter(govRouter)
 	err = govKeeper.Params.Set(newCtx, v1.DefaultParams())
-<<<<<<< HEAD
-	assert.NilError(tb, err)
-
-	authModule := auth.NewAppModule(cdc, accountKeeper, acctsModKeeper, authsims.RandomGenesisAccounts, nil)
-	bankModule := bank.NewAppModule(cdc, bankKeeper, accountKeeper)
-	stakingModule := staking.NewAppModule(cdc, stakingKeeper)
-	govModule := gov.NewAppModule(cdc, govKeeper, accountKeeper, bankKeeper, poolKeeper)
-	consensusModule := consensus.NewAppModule(cdc, consensusParamsKeeper)
-
-	integrationApp := integration.NewIntegrationApp(newCtx, logger, keys, cdc,
-		encodingCfg.InterfaceRegistry.SigningContext().AddressCodec(),
-		encodingCfg.InterfaceRegistry.SigningContext().ValidatorAddressCodec(),
-		map[string]appmodule.AppModule{
-			authtypes.ModuleName:           authModule,
-			banktypes.ModuleName:           bankModule,
-			stakingtypes.ModuleName:        stakingModule,
-			types.ModuleName:               govModule,
-			consensusparamtypes.ModuleName: consensusModule,
-		},
-		baseapp.NewMsgServiceRouter(),
-		baseapp.NewGRPCQueryRouter(),
-	)
-=======
 	assert.NilError(t, err)
 
 	authModule := auth.NewAppModule(cdc, accountKeeper, authsims.RandomGenesisAccounts, nil)
@@ -199,7 +137,6 @@
 		stakingtypes.ModuleName: stakingModule,
 		types.ModuleName:        govModule,
 	})
->>>>>>> 751e5ecb
 
 	sdkCtx := sdk.UnwrapSDKContext(integrationApp.Context())
 
@@ -220,7 +157,6 @@
 		ctx:               sdkCtx,
 		queryClient:       queryClient,
 		legacyQueryClient: legacyQueryClient,
-		accountKeeper:     accountKeeper,
 		bankKeeper:        bankKeeper,
 		stakingKeeper:     stakingKeeper,
 		govKeeper:         govKeeper,
