--- conflicted
+++ resolved
@@ -1,133 +1,31 @@
 package gov_test
 
 import (
-	"bytes"
-	"log"
-	"sort"
 	"testing"
 
-<<<<<<< HEAD
-	"github.com/stretchr/testify/require"
-	"gotest.tools/v3/assert"
-
-	"cosmossdk.io/depinject"
-	sdklog "cosmossdk.io/log"
-	"cosmossdk.io/math"
-	_ "cosmossdk.io/x/accounts"
-	_ "cosmossdk.io/x/bank"
-	_ "cosmossdk.io/x/consensus"
-	"cosmossdk.io/x/gov/types"
-	v1 "cosmossdk.io/x/gov/types/v1"
-	"cosmossdk.io/x/gov/types/v1beta1"
-	_ "cosmossdk.io/x/protocolpool"
-	_ "cosmossdk.io/x/staking"
-	stakingtypes "cosmossdk.io/x/staking/types"
-
-	"github.com/cosmos/cosmos-sdk/crypto/keys/ed25519"
-	cryptotypes "github.com/cosmos/cosmos-sdk/crypto/types"
-	"github.com/cosmos/cosmos-sdk/testutil/configurator"
-	simtestutil "github.com/cosmos/cosmos-sdk/testutil/sims"
-=======
 	"gotest.tools/v3/assert"
 
 	"cosmossdk.io/math"
 
->>>>>>> 751e5ecb
 	sdk "github.com/cosmos/cosmos-sdk/types"
-	_ "github.com/cosmos/cosmos-sdk/x/auth"
 	authtypes "github.com/cosmos/cosmos-sdk/x/auth/types"
+	"github.com/cosmos/cosmos-sdk/x/gov/types"
+	v1 "github.com/cosmos/cosmos-sdk/x/gov/types/v1"
+	"github.com/cosmos/cosmos-sdk/x/gov/types/v1beta1"
+	stakingtypes "github.com/cosmos/cosmos-sdk/x/staking/types"
 )
 
 var (
 	valTokens           = sdk.TokensFromConsensusPower(42, sdk.DefaultPowerReduction)
 	TestProposal        = v1beta1.NewTextProposal("Test", "description")
-	TestDescription     = stakingtypes.NewDescription("T", "E", "S", "T", "Z", stakingtypes.Metadata{})
+	TestDescription     = stakingtypes.NewDescription("T", "E", "S", "T", "Z")
 	TestCommissionRates = stakingtypes.NewCommissionRates(math.LegacyZeroDec(), math.LegacyZeroDec(), math.LegacyZeroDec())
 )
 
 // mkTestLegacyContent creates a MsgExecLegacyContent for testing purposes.
 func mkTestLegacyContent(t *testing.T) *v1.MsgExecLegacyContent {
-	t.Helper()
 	msgContent, err := v1.NewLegacyContent(TestProposal, authtypes.NewModuleAddress(types.ModuleName).String())
 	assert.NilError(t, err)
 
 	return msgContent
-}
-
-var pubkeys = []cryptotypes.PubKey{
-	ed25519.GenPrivKey().PubKey(),
-	ed25519.GenPrivKey().PubKey(),
-	ed25519.GenPrivKey().PubKey(),
-}
-
-// SortAddresses - Sorts Addresses
-func SortAddresses(addrs []sdk.AccAddress) {
-	byteAddrs := make([][]byte, len(addrs))
-
-	for i, addr := range addrs {
-		byteAddrs[i] = addr.Bytes()
-	}
-
-	SortByteArrays(byteAddrs)
-
-	for i, byteAddr := range byteAddrs {
-		addrs[i] = byteAddr
-	}
-}
-
-// implement `Interface` in sort package.
-type sortByteArrays [][]byte
-
-func (b sortByteArrays) Len() int {
-	return len(b)
-}
-
-func (b sortByteArrays) Less(i, j int) bool {
-	// bytes package already implements Comparable for []byte.
-	switch bytes.Compare(b[i], b[j]) {
-	case -1:
-		return true
-	case 0, 1:
-		return false
-	default:
-		log.Panic("not fail-able with `bytes.Comparable` bounded [-1, 1].")
-		return false
-	}
-}
-
-func (b sortByteArrays) Swap(i, j int) {
-	b[j], b[i] = b[i], b[j]
-}
-
-// SortByteArrays - sorts the provided byte array
-func SortByteArrays(src [][]byte) [][]byte {
-	sorted := sortByteArrays(src)
-	sort.Sort(sorted)
-	return sorted
-}
-
-func createTestSuite(t *testing.T) suite {
-	t.Helper()
-	res := suite{}
-
-	app, err := simtestutil.SetupWithConfiguration(
-		depinject.Configs(
-			configurator.NewAppConfig(
-				configurator.AccountsModule(),
-				configurator.AuthModule(),
-				configurator.StakingModule(),
-				configurator.BankModule(),
-				configurator.GovModule(),
-				configurator.ConsensusModule(),
-				configurator.ProtocolPoolModule(),
-			),
-			depinject.Supply(sdklog.NewNopLogger()),
-		),
-		simtestutil.DefaultStartUpConfig(),
-		&res.AccountKeeper, &res.BankKeeper, &res.GovKeeper, &res.StakingKeeper,
-	)
-	require.NoError(t, err)
-
-	res.app = app
-	return res
 }