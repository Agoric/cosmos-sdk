package gov_test

import (
	"encoding/json"
	"testing"

<<<<<<< HEAD
	abci "github.com/cometbft/cometbft/api/cometbft/abci/v1"
	"github.com/stretchr/testify/require"
=======
	abci "github.com/cometbft/cometbft/abci/types"
	dbm "github.com/cosmos/cosmos-db"
>>>>>>> 751e5ecb
	"gotest.tools/v3/assert"

	"cosmossdk.io/core/header"
	corestore "cosmossdk.io/core/store"
	coretesting "cosmossdk.io/core/testing"
	"cosmossdk.io/depinject"
	"cosmossdk.io/log"
	sdkmath "cosmossdk.io/math"
	_ "cosmossdk.io/x/accounts"
	_ "cosmossdk.io/x/bank"
	bankkeeper "cosmossdk.io/x/bank/keeper"
	banktypes "cosmossdk.io/x/bank/types"
	_ "cosmossdk.io/x/consensus"
	"cosmossdk.io/x/gov"
	"cosmossdk.io/x/gov/keeper"
	"cosmossdk.io/x/gov/types"
	v1 "cosmossdk.io/x/gov/types/v1"
	_ "cosmossdk.io/x/staking"
	stakingkeeper "cosmossdk.io/x/staking/keeper"
	stakingtypes "cosmossdk.io/x/staking/types"

	"github.com/cosmos/cosmos-sdk/codec"
	"github.com/cosmos/cosmos-sdk/runtime"
	"github.com/cosmos/cosmos-sdk/testutil/configurator"
	simtestutil "github.com/cosmos/cosmos-sdk/testutil/sims"
	sdk "github.com/cosmos/cosmos-sdk/types"
	_ "github.com/cosmos/cosmos-sdk/x/auth"
	authkeeper "github.com/cosmos/cosmos-sdk/x/auth/keeper"
	authtypes "github.com/cosmos/cosmos-sdk/x/auth/types"
)

type suite struct {
	cdc           codec.Codec
	app           *runtime.App
	AccountKeeper authkeeper.AccountKeeper
	BankKeeper    bankkeeper.Keeper
	GovKeeper     *keeper.Keeper
	StakingKeeper *stakingkeeper.Keeper
	appBuilder    *runtime.AppBuilder
}

var appConfig = configurator.NewAppConfig(
	configurator.AccountsModule(),
	configurator.AuthModule(),
	configurator.StakingModule(),
	configurator.BankModule(),
	configurator.GovModule(),
	configurator.MintModule(),
	configurator.ConsensusModule(),
	configurator.ProtocolPoolModule(),
)

func TestImportExportQueues(t *testing.T) {
	var err error

	s1 := suite{}
	s1.app, err = simtestutil.SetupWithConfiguration(
		depinject.Configs(
			appConfig,
			depinject.Supply(log.NewNopLogger()),
		),
		simtestutil.DefaultStartUpConfig(),
		&s1.AccountKeeper, &s1.BankKeeper, &s1.GovKeeper, &s1.StakingKeeper, &s1.cdc, &s1.appBuilder,
	)
	assert.NilError(t, err)

	ctx := s1.app.BaseApp.NewContext(false)
	addrs := simtestutil.AddTestAddrs(s1.BankKeeper, s1.StakingKeeper, ctx, 1, valTokens)

	_, err = s1.app.FinalizeBlock(&abci.FinalizeBlockRequest{
		Height: s1.app.LastBlockHeight() + 1,
	})
	assert.NilError(t, err)

	ctx = s1.app.BaseApp.NewContext(false)
	// Create two proposals, put the second into the voting period
	proposal1, err := s1.GovKeeper.SubmitProposal(ctx, []sdk.Msg{mkTestLegacyContent(t)}, "", "test", "description", addrs[0], v1.ProposalType_PROPOSAL_TYPE_STANDARD)
	assert.NilError(t, err)
	proposalID1 := proposal1.Id

	proposal2, err := s1.GovKeeper.SubmitProposal(ctx, []sdk.Msg{mkTestLegacyContent(t)}, "", "test", "description", addrs[0], v1.ProposalType_PROPOSAL_TYPE_STANDARD)
	assert.NilError(t, err)
	proposalID2 := proposal2.Id

	params, err := s1.GovKeeper.Params.Get(ctx)
	assert.NilError(t, err)
	votingStarted, err := s1.GovKeeper.AddDeposit(ctx, proposalID2, addrs[0], params.MinDeposit)
	assert.NilError(t, err)
	assert.Assert(t, votingStarted)

	proposal1, err = s1.GovKeeper.Proposals.Get(ctx, proposalID1)
	assert.NilError(t, err)
	proposal2, err = s1.GovKeeper.Proposals.Get(ctx, proposalID2)
	assert.NilError(t, err)
	assert.Assert(t, proposal1.Status == v1.StatusDepositPeriod)
	assert.Assert(t, proposal2.Status == v1.StatusVotingPeriod)

	authGenState, err := s1.AccountKeeper.ExportGenesis(ctx)
	require.NoError(t, err)
	bankGenState, err := s1.BankKeeper.ExportGenesis(ctx)
	require.NoError(t, err)
	stakingGenState, err := s1.StakingKeeper.ExportGenesis(ctx)
	require.NoError(t, err)

	// export the state and import it into a new app
	govGenState, _ := gov.ExportGenesis(ctx, s1.GovKeeper)
	genesisState := s1.appBuilder.DefaultGenesis()

	genesisState[authtypes.ModuleName] = s1.cdc.MustMarshalJSON(authGenState)
	genesisState[banktypes.ModuleName] = s1.cdc.MustMarshalJSON(bankGenState)
	genesisState[types.ModuleName] = s1.cdc.MustMarshalJSON(govGenState)
	genesisState[stakingtypes.ModuleName] = s1.cdc.MustMarshalJSON(stakingGenState)

	stateBytes, err := json.MarshalIndent(genesisState, "", " ")
	assert.NilError(t, err)

	s2 := suite{}
	db := coretesting.NewMemDB()
	conf2 := simtestutil.DefaultStartUpConfig()
	conf2.DB = db
	s2.app, err = simtestutil.SetupWithConfiguration(
		depinject.Configs(
			appConfig,
			depinject.Supply(log.NewNopLogger()),
		),
		conf2,
		&s2.AccountKeeper, &s2.BankKeeper, &s2.GovKeeper, &s2.StakingKeeper, &s2.cdc, &s2.appBuilder,
	)
	assert.NilError(t, err)

	clearDB(t, db)
	err = s2.app.CommitMultiStore().LoadLatestVersion()
	assert.NilError(t, err)

	_, err = s2.app.InitChain(
		&abci.InitChainRequest{
			Validators:      []abci.ValidatorUpdate{},
			ConsensusParams: simtestutil.DefaultConsensusParams,
			AppStateBytes:   stateBytes,
		},
	)
	assert.NilError(t, err)

	_, err = s2.app.FinalizeBlock(&abci.FinalizeBlockRequest{
		Height: s2.app.LastBlockHeight() + 1,
	})
	assert.NilError(t, err)

	_, err = s2.app.FinalizeBlock(&abci.FinalizeBlockRequest{
		Height: s2.app.LastBlockHeight() + 1,
	})
	assert.NilError(t, err)

	ctx2 := s2.app.BaseApp.NewContext(false)

	params, err = s2.GovKeeper.Params.Get(ctx2)
	assert.NilError(t, err)
	// Jump the time forward past the DepositPeriod and VotingPeriod
	ctx2 = ctx2.WithHeaderInfo(header.Info{Time: ctx2.BlockHeader().Time.Add(*params.MaxDepositPeriod).Add(*params.VotingPeriod)})

	// Make sure that they are still in the DepositPeriod and VotingPeriod respectively
	proposal1, err = s2.GovKeeper.Proposals.Get(ctx2, proposalID1)
	assert.NilError(t, err)
	proposal2, err = s2.GovKeeper.Proposals.Get(ctx2, proposalID2)
	assert.NilError(t, err)
	assert.Assert(t, proposal1.Status == v1.StatusDepositPeriod)
	assert.Assert(t, proposal2.Status == v1.StatusVotingPeriod)

	macc := s2.GovKeeper.GetGovernanceAccount(ctx2)
	assert.DeepEqual(t, sdk.Coins(params.MinDeposit), s2.BankKeeper.GetAllBalances(ctx2, macc.GetAddress()))

	// Run the endblocker. Check to make sure that proposal1 is removed from state, and proposal2 is finished VotingPeriod.
	err = s2.GovKeeper.EndBlocker(ctx2)
	assert.NilError(t, err)

	proposal1, err = s2.GovKeeper.Proposals.Get(ctx2, proposalID1)
	assert.ErrorContains(t, err, "not found")

	proposal2, err = s2.GovKeeper.Proposals.Get(ctx2, proposalID2)
	assert.NilError(t, err)
	assert.Assert(t, proposal2.Status == v1.StatusRejected)
}

func clearDB(t *testing.T, db corestore.KVStoreWithBatch) {
	t.Helper()
	iter, err := db.Iterator(nil, nil)
	assert.NilError(t, err)
	defer iter.Close()

	var keys [][]byte
	for ; iter.Valid(); iter.Next() {
		keys = append(keys, iter.Key())
	}

	for _, k := range keys {
		assert.NilError(t, db.Delete(k))
	}
}

func TestImportExportQueues_ErrorUnconsistentState(t *testing.T) {
	suite := createTestSuite(t)
	app := suite.app
	ctx := app.BaseApp.NewContext(false)

	params := v1.DefaultParams()
	err := gov.InitGenesis(ctx, suite.AccountKeeper, suite.BankKeeper, suite.GovKeeper, &v1.GenesisState{
		Deposits: v1.Deposits{
			{
				ProposalId: 1234,
				Depositor:  "me",
				Amount: sdk.Coins{
					sdk.NewCoin(
						"stake",
						sdkmath.NewInt(1234),
					),
				},
			},
		},
		Params: &params,
	})
	require.Error(t, err)
	err = gov.InitGenesis(ctx, suite.AccountKeeper, suite.BankKeeper, suite.GovKeeper, v1.DefaultGenesisState())
	require.NoError(t, err)
	genState, err := gov.ExportGenesis(ctx, suite.GovKeeper)
	require.NoError(t, err)
	require.Equal(t, genState, v1.DefaultGenesisState())
}<|MERGE_RESOLUTION|>--- conflicted
+++ resolved
@@ -4,33 +4,12 @@
 	"encoding/json"
 	"testing"
 
-<<<<<<< HEAD
-	abci "github.com/cometbft/cometbft/api/cometbft/abci/v1"
-	"github.com/stretchr/testify/require"
-=======
 	abci "github.com/cometbft/cometbft/abci/types"
 	dbm "github.com/cosmos/cosmos-db"
->>>>>>> 751e5ecb
 	"gotest.tools/v3/assert"
 
-	"cosmossdk.io/core/header"
-	corestore "cosmossdk.io/core/store"
-	coretesting "cosmossdk.io/core/testing"
 	"cosmossdk.io/depinject"
 	"cosmossdk.io/log"
-	sdkmath "cosmossdk.io/math"
-	_ "cosmossdk.io/x/accounts"
-	_ "cosmossdk.io/x/bank"
-	bankkeeper "cosmossdk.io/x/bank/keeper"
-	banktypes "cosmossdk.io/x/bank/types"
-	_ "cosmossdk.io/x/consensus"
-	"cosmossdk.io/x/gov"
-	"cosmossdk.io/x/gov/keeper"
-	"cosmossdk.io/x/gov/types"
-	v1 "cosmossdk.io/x/gov/types/v1"
-	_ "cosmossdk.io/x/staking"
-	stakingkeeper "cosmossdk.io/x/staking/keeper"
-	stakingtypes "cosmossdk.io/x/staking/types"
 
 	"github.com/cosmos/cosmos-sdk/codec"
 	"github.com/cosmos/cosmos-sdk/runtime"
@@ -40,6 +19,21 @@
 	_ "github.com/cosmos/cosmos-sdk/x/auth"
 	authkeeper "github.com/cosmos/cosmos-sdk/x/auth/keeper"
 	authtypes "github.com/cosmos/cosmos-sdk/x/auth/types"
+	_ "github.com/cosmos/cosmos-sdk/x/bank"
+	bankkeeper "github.com/cosmos/cosmos-sdk/x/bank/keeper"
+	banktypes "github.com/cosmos/cosmos-sdk/x/bank/types"
+	_ "github.com/cosmos/cosmos-sdk/x/consensus"
+	_ "github.com/cosmos/cosmos-sdk/x/distribution"
+	distrkeeper "github.com/cosmos/cosmos-sdk/x/distribution/keeper"
+	disttypes "github.com/cosmos/cosmos-sdk/x/distribution/types"
+	"github.com/cosmos/cosmos-sdk/x/gov"
+	"github.com/cosmos/cosmos-sdk/x/gov/keeper"
+	"github.com/cosmos/cosmos-sdk/x/gov/types"
+	v1 "github.com/cosmos/cosmos-sdk/x/gov/types/v1"
+	_ "github.com/cosmos/cosmos-sdk/x/params"
+	_ "github.com/cosmos/cosmos-sdk/x/staking"
+	stakingkeeper "github.com/cosmos/cosmos-sdk/x/staking/keeper"
+	stakingtypes "github.com/cosmos/cosmos-sdk/x/staking/types"
 )
 
 type suite struct {
@@ -47,20 +41,21 @@
 	app           *runtime.App
 	AccountKeeper authkeeper.AccountKeeper
 	BankKeeper    bankkeeper.Keeper
+	DistrKeeper   distrkeeper.Keeper
 	GovKeeper     *keeper.Keeper
 	StakingKeeper *stakingkeeper.Keeper
 	appBuilder    *runtime.AppBuilder
 }
 
 var appConfig = configurator.NewAppConfig(
-	configurator.AccountsModule(),
+	configurator.ParamsModule(),
 	configurator.AuthModule(),
 	configurator.StakingModule(),
 	configurator.BankModule(),
 	configurator.GovModule(),
+	configurator.DistributionModule(),
 	configurator.MintModule(),
 	configurator.ConsensusModule(),
-	configurator.ProtocolPoolModule(),
 )
 
 func TestImportExportQueues(t *testing.T) {
@@ -73,25 +68,25 @@
 			depinject.Supply(log.NewNopLogger()),
 		),
 		simtestutil.DefaultStartUpConfig(),
-		&s1.AccountKeeper, &s1.BankKeeper, &s1.GovKeeper, &s1.StakingKeeper, &s1.cdc, &s1.appBuilder,
+		&s1.AccountKeeper, &s1.BankKeeper, &s1.DistrKeeper, &s1.GovKeeper, &s1.StakingKeeper, &s1.cdc, &s1.appBuilder,
 	)
 	assert.NilError(t, err)
 
 	ctx := s1.app.BaseApp.NewContext(false)
 	addrs := simtestutil.AddTestAddrs(s1.BankKeeper, s1.StakingKeeper, ctx, 1, valTokens)
 
-	_, err = s1.app.FinalizeBlock(&abci.FinalizeBlockRequest{
+	_, err = s1.app.FinalizeBlock(&abci.RequestFinalizeBlock{
 		Height: s1.app.LastBlockHeight() + 1,
 	})
 	assert.NilError(t, err)
 
 	ctx = s1.app.BaseApp.NewContext(false)
 	// Create two proposals, put the second into the voting period
-	proposal1, err := s1.GovKeeper.SubmitProposal(ctx, []sdk.Msg{mkTestLegacyContent(t)}, "", "test", "description", addrs[0], v1.ProposalType_PROPOSAL_TYPE_STANDARD)
+	proposal1, err := s1.GovKeeper.SubmitProposal(ctx, []sdk.Msg{mkTestLegacyContent(t)}, "", "test", "description", addrs[0], false)
 	assert.NilError(t, err)
 	proposalID1 := proposal1.Id
 
-	proposal2, err := s1.GovKeeper.SubmitProposal(ctx, []sdk.Msg{mkTestLegacyContent(t)}, "", "test", "description", addrs[0], v1.ProposalType_PROPOSAL_TYPE_STANDARD)
+	proposal2, err := s1.GovKeeper.SubmitProposal(ctx, []sdk.Msg{mkTestLegacyContent(t)}, "", "test", "description", addrs[0], false)
 	assert.NilError(t, err)
 	proposalID2 := proposal2.Id
 
@@ -108,12 +103,10 @@
 	assert.Assert(t, proposal1.Status == v1.StatusDepositPeriod)
 	assert.Assert(t, proposal2.Status == v1.StatusVotingPeriod)
 
-	authGenState, err := s1.AccountKeeper.ExportGenesis(ctx)
-	require.NoError(t, err)
-	bankGenState, err := s1.BankKeeper.ExportGenesis(ctx)
-	require.NoError(t, err)
-	stakingGenState, err := s1.StakingKeeper.ExportGenesis(ctx)
-	require.NoError(t, err)
+	authGenState := s1.AccountKeeper.ExportGenesis(ctx)
+	bankGenState := s1.BankKeeper.ExportGenesis(ctx)
+	stakingGenState := s1.StakingKeeper.ExportGenesis(ctx)
+	distributionGenState := s1.DistrKeeper.ExportGenesis(ctx)
 
 	// export the state and import it into a new app
 	govGenState, _ := gov.ExportGenesis(ctx, s1.GovKeeper)
@@ -123,12 +116,13 @@
 	genesisState[banktypes.ModuleName] = s1.cdc.MustMarshalJSON(bankGenState)
 	genesisState[types.ModuleName] = s1.cdc.MustMarshalJSON(govGenState)
 	genesisState[stakingtypes.ModuleName] = s1.cdc.MustMarshalJSON(stakingGenState)
+	genesisState[disttypes.ModuleName] = s1.cdc.MustMarshalJSON(distributionGenState)
 
 	stateBytes, err := json.MarshalIndent(genesisState, "", " ")
 	assert.NilError(t, err)
 
 	s2 := suite{}
-	db := coretesting.NewMemDB()
+	db := dbm.NewMemDB()
 	conf2 := simtestutil.DefaultStartUpConfig()
 	conf2.DB = db
 	s2.app, err = simtestutil.SetupWithConfiguration(
@@ -137,7 +131,7 @@
 			depinject.Supply(log.NewNopLogger()),
 		),
 		conf2,
-		&s2.AccountKeeper, &s2.BankKeeper, &s2.GovKeeper, &s2.StakingKeeper, &s2.cdc, &s2.appBuilder,
+		&s2.AccountKeeper, &s2.BankKeeper, &s2.DistrKeeper, &s2.GovKeeper, &s2.StakingKeeper, &s2.cdc, &s2.appBuilder,
 	)
 	assert.NilError(t, err)
 
@@ -146,7 +140,7 @@
 	assert.NilError(t, err)
 
 	_, err = s2.app.InitChain(
-		&abci.InitChainRequest{
+		&abci.RequestInitChain{
 			Validators:      []abci.ValidatorUpdate{},
 			ConsensusParams: simtestutil.DefaultConsensusParams,
 			AppStateBytes:   stateBytes,
@@ -154,12 +148,12 @@
 	)
 	assert.NilError(t, err)
 
-	_, err = s2.app.FinalizeBlock(&abci.FinalizeBlockRequest{
+	_, err = s2.app.FinalizeBlock(&abci.RequestFinalizeBlock{
 		Height: s2.app.LastBlockHeight() + 1,
 	})
 	assert.NilError(t, err)
 
-	_, err = s2.app.FinalizeBlock(&abci.FinalizeBlockRequest{
+	_, err = s2.app.FinalizeBlock(&abci.RequestFinalizeBlock{
 		Height: s2.app.LastBlockHeight() + 1,
 	})
 	assert.NilError(t, err)
@@ -169,7 +163,7 @@
 	params, err = s2.GovKeeper.Params.Get(ctx2)
 	assert.NilError(t, err)
 	// Jump the time forward past the DepositPeriod and VotingPeriod
-	ctx2 = ctx2.WithHeaderInfo(header.Info{Time: ctx2.BlockHeader().Time.Add(*params.MaxDepositPeriod).Add(*params.VotingPeriod)})
+	ctx2 = ctx2.WithBlockTime(ctx2.BlockHeader().Time.Add(*params.MaxDepositPeriod).Add(*params.VotingPeriod))
 
 	// Make sure that they are still in the DepositPeriod and VotingPeriod respectively
 	proposal1, err = s2.GovKeeper.Proposals.Get(ctx2, proposalID1)
@@ -183,7 +177,7 @@
 	assert.DeepEqual(t, sdk.Coins(params.MinDeposit), s2.BankKeeper.GetAllBalances(ctx2, macc.GetAddress()))
 
 	// Run the endblocker. Check to make sure that proposal1 is removed from state, and proposal2 is finished VotingPeriod.
-	err = s2.GovKeeper.EndBlocker(ctx2)
+	err = gov.EndBlocker(ctx2, s2.GovKeeper)
 	assert.NilError(t, err)
 
 	proposal1, err = s2.GovKeeper.Proposals.Get(ctx2, proposalID1)
@@ -194,8 +188,7 @@
 	assert.Assert(t, proposal2.Status == v1.StatusRejected)
 }
 
-func clearDB(t *testing.T, db corestore.KVStoreWithBatch) {
-	t.Helper()
+func clearDB(t *testing.T, db *dbm.MemDB) {
 	iter, err := db.Iterator(nil, nil)
 	assert.NilError(t, err)
 	defer iter.Close()
@@ -208,33 +201,4 @@
 	for _, k := range keys {
 		assert.NilError(t, db.Delete(k))
 	}
-}
-
-func TestImportExportQueues_ErrorUnconsistentState(t *testing.T) {
-	suite := createTestSuite(t)
-	app := suite.app
-	ctx := app.BaseApp.NewContext(false)
-
-	params := v1.DefaultParams()
-	err := gov.InitGenesis(ctx, suite.AccountKeeper, suite.BankKeeper, suite.GovKeeper, &v1.GenesisState{
-		Deposits: v1.Deposits{
-			{
-				ProposalId: 1234,
-				Depositor:  "me",
-				Amount: sdk.Coins{
-					sdk.NewCoin(
-						"stake",
-						sdkmath.NewInt(1234),
-					),
-				},
-			},
-		},
-		Params: &params,
-	})
-	require.Error(t, err)
-	err = gov.InitGenesis(ctx, suite.AccountKeeper, suite.BankKeeper, suite.GovKeeper, v1.DefaultGenesisState())
-	require.NoError(t, err)
-	genState, err := gov.ExportGenesis(ctx, suite.GovKeeper)
-	require.NoError(t, err)
-	require.Equal(t, genState, v1.DefaultGenesisState())
 }