package keeper_test

import (
	gocontext "context"
	"fmt"
	"testing"

	cmtproto "github.com/cometbft/cometbft/proto/tendermint/types"
	"gotest.tools/v3/assert"

<<<<<<< HEAD
	"cosmossdk.io/collections"
	"cosmossdk.io/math"
	"cosmossdk.io/x/staking/types"
=======
	"cosmossdk.io/math"
>>>>>>> 751e5ecb

	simtestutil "github.com/cosmos/cosmos-sdk/testutil/sims"
	sdk "github.com/cosmos/cosmos-sdk/types"
	"github.com/cosmos/cosmos-sdk/types/query"
)

func createValidatorAccs(t *testing.T, f *fixture) ([]sdk.AccAddress, []types.Validator) {
	t.Helper()
	addrs, _, validators := createValidators(&testing.T{}, f, []int64{9, 8, 7})

	// sort a copy of the validators, so that original validators does not
	// have its order changed
	sortedVals := make([]types.Validator, len(validators))
	copy(sortedVals, validators)
<<<<<<< HEAD
=======
	hi := types.NewHistoricalInfo(header, types.Validators{Validators: sortedVals}, f.stakingKeeper.PowerReduction(f.sdkCtx))
	assert.NilError(t, f.stakingKeeper.SetHistoricalInfo(f.sdkCtx, 5, &hi))
>>>>>>> 751e5ecb

	return addrs, validators
}

func TestGRPCQueryValidators(t *testing.T) {
	t.Parallel()
	f := initFixture(t)

	_, vals := createValidatorAccs(t, f)

	qr := f.app.QueryHelper()
	queryClient := types.NewQueryClient(qr)

	var req *types.QueryValidatorsRequest
	testCases := []struct {
		msg       string
		malleate  func()
		expPass   bool
		numVals   int
		hasNext   bool
		expErrMsg string
	}{
		{
			"empty request",
			func() {
				req = &types.QueryValidatorsRequest{}
			},
			true,
			len(vals),
			false,
			"",
		},
		{
			"empty status returns all the validators",
			func() {
				req = &types.QueryValidatorsRequest{Status: ""}
			},
			true,
			len(vals),
			false,
			"",
		},
		{
			"invalid request",
			func() {
				req = &types.QueryValidatorsRequest{Status: "test"}
			},
			false,
			0,
			false,
			"invalid validator status test",
		},
		{
			"valid request",
			func() {
				req = &types.QueryValidatorsRequest{
					Status:     types.Bonded.String(),
					Pagination: &query.PageRequest{Limit: 1, CountTotal: true},
				}
			},
			true,
			1,
			true,
			"",
		},
	}
	for _, tc := range testCases {
		t.Run(fmt.Sprintf("Case %s", tc.msg), func(t *testing.T) {
			tc.malleate()
			valsResp, err := queryClient.Validators(gocontext.Background(), req)
			if tc.expPass {
				assert.NilError(t, err)
				assert.Assert(t, valsResp != nil)
				assert.Equal(t, tc.numVals, len(valsResp.Validators))
				assert.Equal(t, uint64(len(vals)), valsResp.Pagination.Total)

				if tc.hasNext {
					assert.Assert(t, valsResp.Pagination.NextKey != nil)
				} else {
					assert.Assert(t, valsResp.Pagination.NextKey == nil)
				}
			} else {
				assert.ErrorContains(t, err, tc.expErrMsg)
			}
		})
	}
}

func TestGRPCQueryDelegatorValidators(t *testing.T) {
	t.Parallel()
	f := initFixture(t)

	ctx := f.sdkCtx
	addrs, _ := createValidatorAccs(t, f)

	qr := f.app.QueryHelper()
	queryClient := types.NewQueryClient(qr)

<<<<<<< HEAD
	params, err := f.stakingKeeper.Params.Get(ctx)
=======
	params, err := f.stakingKeeper.GetParams(ctx)
>>>>>>> 751e5ecb
	assert.NilError(t, err)
	delValidators, err := f.stakingKeeper.GetDelegatorValidators(ctx, addrs[0], params.MaxValidators)
	assert.NilError(t, err)
	var req *types.QueryDelegatorValidatorsRequest
	testCases := []struct {
		msg       string
		malleate  func()
		expPass   bool
		expErrMsg string
	}{
		{
			"empty request",
			func() {
				req = &types.QueryDelegatorValidatorsRequest{}
			},
			false,
			"delegator address cannot be empty",
		},
		{
			"invalid delegator address",
			func() {
				req = &types.QueryDelegatorValidatorsRequest{
					DelegatorAddr: "invalid",
					Pagination:    &query.PageRequest{Limit: 1, CountTotal: true},
				}
			},
			false,
			"invalid bech32",
		},
		{
			"valid request",
			func() {
				req = &types.QueryDelegatorValidatorsRequest{
					DelegatorAddr: addrs[0].String(),
					Pagination:    &query.PageRequest{Limit: 1, CountTotal: true},
				}
			},
			true,
			"",
		},
	}

	for _, tc := range testCases {
		t.Run(fmt.Sprintf("Case %s", tc.msg), func(t *testing.T) {
			tc.malleate()
			res, err := queryClient.DelegatorValidators(gocontext.Background(), req)
			if tc.expPass {
				assert.NilError(t, err)
				assert.Equal(t, 1, len(res.Validators))
				assert.Assert(t, res.Pagination.NextKey != nil)
				assert.Equal(t, uint64(len(delValidators.Validators)), res.Pagination.Total)
			} else {
				assert.ErrorContains(t, err, tc.expErrMsg)
				assert.Assert(t, res == nil)
			}
		})
	}
}

func TestGRPCQueryDelegatorValidator(t *testing.T) {
	t.Parallel()
	f := initFixture(t)

	addrs, vals := createValidatorAccs(t, f)

	qr := f.app.QueryHelper()
	queryClient := types.NewQueryClient(qr)

	addr := addrs[1]
	addrVal, addrVal1 := vals[0].OperatorAddress, vals[1].OperatorAddress
	var req *types.QueryDelegatorValidatorRequest
	testCases := []struct {
		msg       string
		malleate  func()
		expPass   bool
		expErrMsg string
	}{
		{
			"empty request",
			func() {
				req = &types.QueryDelegatorValidatorRequest{}
			},
			false,
			"delegator address cannot be empty",
		},
		{
			"invalid delegator, validator pair",
			func() {
				req = &types.QueryDelegatorValidatorRequest{
					DelegatorAddr: addr.String(),
					ValidatorAddr: addrVal,
				}
			},
			false,
			"not found",
		},
		{
			"empty delegator address",
			func() {
				req = &types.QueryDelegatorValidatorRequest{
					DelegatorAddr: "",
					ValidatorAddr: addrVal1,
				}
			},
			false,
			"delegator address cannot be empty",
		},
		{
			"empty validator address",
			func() {
				req = &types.QueryDelegatorValidatorRequest{
					DelegatorAddr: addr.String(),
					ValidatorAddr: "",
				}
			},
			false,
			"validator address cannot be empty",
		},
		{
			"valid request",
			func() {
				req = &types.QueryDelegatorValidatorRequest{
					DelegatorAddr: addr.String(),
					ValidatorAddr: addrVal1,
				}
			},
			true,
			"",
		},
	}

	for _, tc := range testCases {
		t.Run(fmt.Sprintf("Case %s", tc.msg), func(t *testing.T) {
			tc.malleate()
			res, err := queryClient.DelegatorValidator(gocontext.Background(), req)
			if tc.expPass {
				assert.NilError(t, err)
				assert.Equal(t, addrVal1, res.Validator.OperatorAddress)
			} else {
				assert.ErrorContains(t, err, tc.expErrMsg)
				assert.Assert(t, res == nil)
			}
		})
	}
}

func TestGRPCQueryDelegation(t *testing.T) {
	t.Parallel()
	f := initFixture(t)

	ctx := f.sdkCtx
	addrs, vals := createValidatorAccs(t, f)

	qr := f.app.QueryHelper()
	queryClient := types.NewQueryClient(qr)

	addrAcc, addrAcc1 := addrs[0], addrs[1]
	addrVal := vals[0].OperatorAddress
	valAddr, err := sdk.ValAddressFromBech32(addrVal)
	assert.NilError(t, err)
	delegation, found := f.stakingKeeper.Delegations.Get(ctx, collections.Join(addrAcc, valAddr))
	assert.Assert(t, found)
	var req *types.QueryDelegationRequest

	testCases := []struct {
		msg       string
		malleate  func()
		expPass   bool
		expErrMsg string
	}{
		{
			"empty request",
			func() {
				req = &types.QueryDelegationRequest{}
			},
			false,
			"delegator address cannot be empty",
		},
		{
			"invalid validator, delegator pair",
			func() {
				req = &types.QueryDelegationRequest{
					DelegatorAddr: addrAcc1.String(),
					ValidatorAddr: addrVal,
				}
			},
			false,
			fmt.Sprintf("delegation with delegator %s not found for validator %s", addrAcc1.String(), addrVal),
		},
		{
			"valid request",
			func() {
				req = &types.QueryDelegationRequest{DelegatorAddr: addrAcc.String(), ValidatorAddr: addrVal}
			},
			true,
			"",
		},
	}

	for _, tc := range testCases {
		t.Run(fmt.Sprintf("Case %s", tc.msg), func(t *testing.T) {
			tc.malleate()
			res, err := queryClient.Delegation(gocontext.Background(), req)
			if tc.expPass {
				assert.Equal(t, delegation.ValidatorAddress, res.DelegationResponse.Delegation.ValidatorAddress)
				assert.Equal(t, delegation.DelegatorAddress, res.DelegationResponse.Delegation.DelegatorAddress)
				assert.DeepEqual(t, sdk.NewCoin(sdk.DefaultBondDenom, delegation.Shares.TruncateInt()), res.DelegationResponse.Balance)
			} else {
				assert.ErrorContains(t, err, tc.expErrMsg)
				assert.Assert(t, res == nil)
			}
		})
	}
}

func TestGRPCQueryDelegatorDelegations(t *testing.T) {
	t.Parallel()
	f := initFixture(t)

	ctx := f.sdkCtx
	addrs, vals := createValidatorAccs(t, f)

	qr := f.app.QueryHelper()
	queryClient := types.NewQueryClient(qr)

	addrAcc := addrs[0]
	addrVal1 := vals[0].OperatorAddress
	valAddr, err := sdk.ValAddressFromBech32(addrVal1)
	assert.NilError(t, err)
	delegation, found := f.stakingKeeper.Delegations.Get(ctx, collections.Join(addrAcc, valAddr))
	assert.Assert(t, found)
	var req *types.QueryDelegatorDelegationsRequest

	testCases := []struct {
		msg       string
		malleate  func()
		onSuccess func(response *types.QueryDelegatorDelegationsResponse)
		expErr    bool
		expErrMsg string
	}{
		{
			"empty request",
			func() {
				req = &types.QueryDelegatorDelegationsRequest{}
			},
			func(response *types.QueryDelegatorDelegationsResponse) {},
			true,
			"delegator address cannot be empty",
		},
		{
			"valid request with no delegations",
			func() {
				req = &types.QueryDelegatorDelegationsRequest{DelegatorAddr: addrs[4].String()}
			},
			func(response *types.QueryDelegatorDelegationsResponse) {
				assert.Equal(t, uint64(0), response.Pagination.Total)
				assert.Assert(t, len(response.DelegationResponses) == 0)
			},
			false,
			"",
		},
		{
			"valid request",
			func() {
				req = &types.QueryDelegatorDelegationsRequest{
					DelegatorAddr: addrAcc.String(),
					Pagination:    &query.PageRequest{Limit: 1, CountTotal: true},
				}
			},
			func(response *types.QueryDelegatorDelegationsResponse) {
				assert.Equal(t, uint64(2), response.Pagination.Total)
				assert.Assert(t, len(response.DelegationResponses) == 1)
				assert.DeepEqual(t, sdk.NewCoin(sdk.DefaultBondDenom, delegation.Shares.TruncateInt()), response.DelegationResponses[0].Balance)
			},
			false,
			"",
		},
	}

	for _, tc := range testCases {
		t.Run(fmt.Sprintf("Case %s", tc.msg), func(t *testing.T) {
			tc.malleate()
			res, err := queryClient.DelegatorDelegations(gocontext.Background(), req)
			if tc.expErr {
				assert.ErrorContains(t, err, tc.expErrMsg)
			} else {
				assert.NilError(t, err)
				tc.onSuccess(res)
			}
		})
	}
}

func TestGRPCQueryValidatorDelegations(t *testing.T) {
	t.Parallel()
	f := initFixture(t)

	ctx := f.sdkCtx
	addrs, vals := createValidatorAccs(t, f)

	qr := f.app.QueryHelper()
	queryClient := types.NewQueryClient(qr)

	addrAcc := addrs[0]
	addrVal1 := vals[1].OperatorAddress
	valAddrs := simtestutil.ConvertAddrsToValAddrs(addrs)
	addrVal2 := valAddrs[4]
	valAddr, err := sdk.ValAddressFromBech32(addrVal1)
	assert.NilError(t, err)
	delegation, found := f.stakingKeeper.Delegations.Get(ctx, collections.Join(addrAcc, valAddr))
	assert.Assert(t, found)

	var req *types.QueryValidatorDelegationsRequest
	testCases := []struct {
		msg       string
		malleate  func()
		expPass   bool
		expErr    bool
		expErrMsg string
	}{
		{
			"empty request",
			func() {
				req = &types.QueryValidatorDelegationsRequest{}
			},
			false,
			true,
			"validator address cannot be empty",
		},
		{
			"invalid validator address",
			func() {
				req = &types.QueryValidatorDelegationsRequest{ValidatorAddr: addrVal2.String()}
			},
			false,
			false,
			"",
		},
		{
			"valid request",
			func() {
				req = &types.QueryValidatorDelegationsRequest{
					ValidatorAddr: addrVal1,
					Pagination:    &query.PageRequest{Limit: 1, CountTotal: true},
				}
			},
			true,
			false,
			"",
		},
	}

	for _, tc := range testCases {
		t.Run(fmt.Sprintf("Case %s", tc.msg), func(t *testing.T) {
			tc.malleate()
			res, err := queryClient.ValidatorDelegations(gocontext.Background(), req)
			switch {
			case tc.expPass && !tc.expErr:
				assert.NilError(t, err)
				assert.Assert(t, len(res.DelegationResponses) == 1)
				assert.Assert(t, res.Pagination.NextKey != nil)
				assert.Equal(t, uint64(2), res.Pagination.Total)
				assert.Equal(t, addrVal1, res.DelegationResponses[0].Delegation.ValidatorAddress)
				assert.DeepEqual(t, sdk.NewCoin(sdk.DefaultBondDenom, delegation.Shares.TruncateInt()), res.DelegationResponses[0].Balance)
			case !tc.expPass && !tc.expErr:
				assert.NilError(t, err)
				assert.Assert(t, res.DelegationResponses == nil)
			default:
				assert.ErrorContains(t, err, tc.expErrMsg)
				assert.Assert(t, res == nil)
			}
		})
	}
}

func TestGRPCQueryUnbondingDelegation(t *testing.T) {
	t.Parallel()
	f := initFixture(t)

	ctx := f.sdkCtx
	addrs, vals := createValidatorAccs(t, f)

	qr := f.app.QueryHelper()
	queryClient := types.NewQueryClient(qr)

	addrAcc2 := addrs[1]
	addrVal2 := vals[1].OperatorAddress

	unbondingTokens := f.stakingKeeper.TokensFromConsensusPower(ctx, 2)
	valAddr, err1 := sdk.ValAddressFromBech32(addrVal2)
	assert.NilError(t, err1)
	_, _, err := f.stakingKeeper.Undelegate(ctx, addrAcc2, valAddr, math.LegacyNewDecFromInt(unbondingTokens))
	assert.NilError(t, err)

	unbond, found := f.stakingKeeper.GetUnbondingDelegation(ctx, addrAcc2, valAddr)
	assert.Assert(t, found)
	var req *types.QueryUnbondingDelegationRequest
	testCases := []struct {
		msg       string
		malleate  func()
		expPass   bool
		expErrMsg string
	}{
		{
			"empty request",
			func() {
				req = &types.QueryUnbondingDelegationRequest{}
			},
			false,
			"delegator address cannot be empty",
		},
		{
			"empty validator address",
			func() {
				req = &types.QueryUnbondingDelegationRequest{
					DelegatorAddr: addrAcc2.String(),
				}
			},
			false,
			"validator address cannot be empty",
		},
		{
			"empty delegator address",
			func() {
				req = &types.QueryUnbondingDelegationRequest{
					ValidatorAddr: addrVal2,
				}
			},
			false,
			"delegator address cannot be empty",
		},
		{
			"invalid validator address",
			func() {
				req = &types.QueryUnbondingDelegationRequest{
					DelegatorAddr: addrAcc2.String(), ValidatorAddr: sdk.AccAddress([]byte("invalid")).String(),
				}
			},
			false,
			"hrp does not match bech32 prefix",
		},
		{
			"delegation not found for validator",
			func() {
				req = &types.QueryUnbondingDelegationRequest{
					DelegatorAddr: addrAcc2.String(), ValidatorAddr: sdk.ValAddress([]byte("invalid")).String(),
				}
			},
			false,
			fmt.Sprintf("unbonding delegation with delegator %s not found for validator", addrAcc2.String()),
		},
		{
			"valid request",
			func() {
				req = &types.QueryUnbondingDelegationRequest{
					DelegatorAddr: addrAcc2.String(), ValidatorAddr: addrVal2,
				}
			},
			true,
			"",
		},
	}

	for _, tc := range testCases {
		t.Run(fmt.Sprintf("Case %s", tc.msg), func(t *testing.T) {
			tc.malleate()
			res, err := queryClient.UnbondingDelegation(gocontext.Background(), req)
			if tc.expPass {
				assert.Assert(t, res != nil)
				assert.DeepEqual(t, unbond, res.Unbond)
			} else {
				assert.ErrorContains(t, err, tc.expErrMsg)
				assert.Assert(t, res == nil)
			}
		})
	}
}

func TestGRPCQueryDelegatorUnbondingDelegations(t *testing.T) {
	t.Parallel()
	f := initFixture(t)

	ctx := f.sdkCtx
	addrs, vals := createValidatorAccs(t, f)

	qr := f.app.QueryHelper()
	queryClient := types.NewQueryClient(qr)

	addrAcc, addrAcc1 := addrs[0], addrs[1]
	addrVal, addrVal2 := vals[0].OperatorAddress, vals[1].OperatorAddress

	unbondingTokens := f.stakingKeeper.TokensFromConsensusPower(ctx, 2)
	valAddr1, err1 := sdk.ValAddressFromBech32(addrVal)
	assert.NilError(t, err1)
	_, _, err := f.stakingKeeper.Undelegate(ctx, addrAcc, valAddr1, math.LegacyNewDecFromInt(unbondingTokens))
	assert.NilError(t, err)
	valAddr2, err1 := sdk.ValAddressFromBech32(addrVal2)
	assert.NilError(t, err1)
	_, _, err = f.stakingKeeper.Undelegate(ctx, addrAcc, valAddr2, math.LegacyNewDecFromInt(unbondingTokens))
	assert.NilError(t, err)

	unbond, found := f.stakingKeeper.GetUnbondingDelegation(ctx, addrAcc, valAddr1)
	assert.Assert(t, found)
	var req *types.QueryDelegatorUnbondingDelegationsRequest
	testCases := []struct {
		msg       string
		malleate  func()
		expPass   bool
		expErr    bool
		expErrMsg string
	}{
		{
			"empty request",
			func() {
				req = &types.QueryDelegatorUnbondingDelegationsRequest{}
			},
			false,
			true,
			"delegator address cannot be empty",
		},
		{
			"invalid request",
			func() {
				req = &types.QueryDelegatorUnbondingDelegationsRequest{DelegatorAddr: addrAcc1.String()}
			},
			false,
			false,
			"",
		},
		{
			"valid request",
			func() {
				req = &types.QueryDelegatorUnbondingDelegationsRequest{
					DelegatorAddr: addrAcc.String(),
					Pagination:    &query.PageRequest{Limit: 1, CountTotal: true},
				}
			},
			true,
			false,
			"",
		},
	}

	for _, tc := range testCases {
		t.Run(fmt.Sprintf("Case %s", tc.msg), func(t *testing.T) {
			tc.malleate()
			res, err := queryClient.DelegatorUnbondingDelegations(gocontext.Background(), req)
			switch {
			case tc.expPass && !tc.expErr:
				assert.NilError(t, err)
				assert.Assert(t, res.Pagination.NextKey != nil)
				assert.Equal(t, uint64(2), res.Pagination.Total)
				assert.Assert(t, len(res.UnbondingResponses) == 1)
				assert.DeepEqual(t, unbond, res.UnbondingResponses[0])
			case !tc.expPass && !tc.expErr:
				assert.NilError(t, err)
				assert.Assert(t, res.UnbondingResponses == nil)
			default:
				assert.ErrorContains(t, err, tc.expErrMsg)
				assert.Assert(t, res == nil)
			}
		})
	}
}

func TestGRPCQueryPoolParameters(t *testing.T) {
	t.Parallel()
	f := initFixture(t)

	ctx := f.sdkCtx

	qr := f.app.QueryHelper()
	queryClient := types.NewQueryClient(qr)

	bondDenom := sdk.DefaultBondDenom

	// Query pool
	res, err := queryClient.Pool(gocontext.Background(), &types.QueryPoolRequest{})
	assert.NilError(t, err)
	bondedPool := f.stakingKeeper.GetBondedPool(ctx)
	notBondedPool := f.stakingKeeper.GetNotBondedPool(ctx)
	assert.DeepEqual(t, f.bankKeeper.GetBalance(ctx, notBondedPool.GetAddress(), bondDenom).Amount, res.Pool.NotBondedTokens)
	assert.DeepEqual(t, f.bankKeeper.GetBalance(ctx, bondedPool.GetAddress(), bondDenom).Amount, res.Pool.BondedTokens)

	// Query Params
	resp, err := queryClient.Params(gocontext.Background(), &types.QueryParamsRequest{})
	assert.NilError(t, err)
<<<<<<< HEAD
	params, err := f.stakingKeeper.Params.Get(ctx)
	assert.NilError(t, err)
	assert.DeepEqual(t, params, resp.Params)
=======
	params, err := f.stakingKeeper.GetParams(ctx)
	assert.NilError(t, err)
	assert.DeepEqual(t, params, resp.Params)
}

func TestGRPCQueryHistoricalInfo(t *testing.T) {
	t.Parallel()
	f := initFixture(t)

	ctx := f.sdkCtx
	_, _ = createValidatorAccs(t, f)

	qr := f.app.QueryHelper()
	queryClient := types.NewQueryClient(qr)

	hi, found := f.stakingKeeper.GetHistoricalInfo(ctx, 5)
	assert.Assert(t, found)

	var req *types.QueryHistoricalInfoRequest
	testCases := []struct {
		msg       string
		malleate  func()
		expPass   bool
		expErrMsg string
	}{
		{
			"empty request",
			func() {
				req = &types.QueryHistoricalInfoRequest{}
			},
			false,
			"historical info for height 0 not found",
		},
		{
			"invalid request with negative height",
			func() {
				req = &types.QueryHistoricalInfoRequest{Height: -1}
			},
			false,
			"height cannot be negative",
		},
		{
			"valid request with old height",
			func() {
				req = &types.QueryHistoricalInfoRequest{Height: 4}
			},
			false,
			"historical info for height 4 not found",
		},
		{
			"valid request with current height",
			func() {
				req = &types.QueryHistoricalInfoRequest{Height: 5}
			},
			true,
			"",
		},
	}

	for _, tc := range testCases {
		t.Run(fmt.Sprintf("Case %s", tc.msg), func(t *testing.T) {
			tc.malleate()
			res, err := queryClient.HistoricalInfo(gocontext.Background(), req)
			if tc.expPass {
				assert.NilError(t, err)
				assert.Assert(t, res != nil)
				assert.Assert(t, hi.Equal(res.Hist))
			} else {
				assert.ErrorContains(t, err, tc.expErrMsg)
				assert.Assert(t, res == nil)
			}
		})
	}
>>>>>>> 751e5ecb
}

func TestGRPCQueryRedelegations(t *testing.T) {
	t.Parallel()
	f := initFixture(t)

	ctx := f.sdkCtx
	addrs, vals := createValidatorAccs(t, f)

	qr := f.app.QueryHelper()
	queryClient := types.NewQueryClient(qr)

	addrAcc, addrAcc1 := addrs[0], addrs[1]
	valAddrs := simtestutil.ConvertAddrsToValAddrs(addrs)
	val1, val2, val3, val4 := vals[0], vals[1], valAddrs[3], valAddrs[4]
	delAmount := f.stakingKeeper.TokensFromConsensusPower(ctx, 1)
	_, err := f.stakingKeeper.Delegate(ctx, addrAcc1, delAmount, types.Unbonded, val1, true)
	assert.NilError(t, err)
	applyValidatorSetUpdates(t, ctx, f.stakingKeeper, -1)

	rdAmount := f.stakingKeeper.TokensFromConsensusPower(ctx, 1)
	val1bz, err := f.stakingKeeper.ValidatorAddressCodec().StringToBytes(val1.GetOperator())
	assert.NilError(t, err)
	val2bz, err := f.stakingKeeper.ValidatorAddressCodec().StringToBytes(val2.GetOperator())
	assert.NilError(t, err)

	_, err = f.stakingKeeper.BeginRedelegation(ctx, addrAcc1, val1bz, val2bz, math.LegacyNewDecFromInt(rdAmount))
	assert.NilError(t, err)
	applyValidatorSetUpdates(t, ctx, f.stakingKeeper, -1)

<<<<<<< HEAD
	redel, found := f.stakingKeeper.Redelegations.Get(ctx, collections.Join3(addrAcc1.Bytes(), valAddrs[0].Bytes(), valAddrs[1].Bytes()))
=======
	redel, found := f.stakingKeeper.GetRedelegation(ctx, addrAcc1, val1bz, val2bz)
>>>>>>> 751e5ecb
	assert.Assert(t, found)

	var req *types.QueryRedelegationsRequest
	testCases := []struct {
		msg       string
		malleate  func()
		expPass   bool
		expErr    bool
		expErrMsg string
	}{
		{
			"request redelegations for non existent addr",
			func() {
				req = &types.QueryRedelegationsRequest{DelegatorAddr: addrAcc.String()}
			},
			false,
			false,
			fmt.Sprintf("redelegation not found for delegator address %s", addrAcc.String()),
		},
		{
			"request redelegations with non existent pairs",
			func() {
				req = &types.QueryRedelegationsRequest{
					DelegatorAddr: addrAcc.String(), SrcValidatorAddr: val3.String(),
					DstValidatorAddr: val4.String(),
				}
			},
			false,
			true,
			fmt.Sprintf("redelegation not found for delegator address %s from validator address %s",
				addrAcc.String(), val3.String()),
		},
		{
			"request redelegations with delegatoraddr, sourceValAddr, destValAddr",
			func() {
				req = &types.QueryRedelegationsRequest{
					DelegatorAddr: addrAcc1.String(), SrcValidatorAddr: val1.OperatorAddress,
					DstValidatorAddr: val2.OperatorAddress, Pagination: &query.PageRequest{},
				}
			},
			true,
			false,
			"",
		},
		{
			"request redelegations with delegatoraddr and sourceValAddr",
			func() {
				req = &types.QueryRedelegationsRequest{
					DelegatorAddr: addrAcc1.String(), SrcValidatorAddr: val1.OperatorAddress,
					Pagination: &query.PageRequest{},
				}
			},
			true,
			false,
			"",
		},
		{
			"query redelegations with sourceValAddr only",
			func() {
				req = &types.QueryRedelegationsRequest{
					SrcValidatorAddr: val1.GetOperator(),
					Pagination:       &query.PageRequest{Limit: 1, CountTotal: true},
				}
			},
			true,
			false,
			"",
		},
	}

	for _, tc := range testCases {
		t.Run(fmt.Sprintf("Case %s", tc.msg), func(t *testing.T) {
			tc.malleate()
			res, err := queryClient.Redelegations(gocontext.Background(), req)
			switch {
			case tc.expPass && !tc.expErr:
				assert.NilError(t, err)
				assert.Assert(t, len(res.RedelegationResponses) == len(redel.Entries))
				assert.Equal(t, redel.DelegatorAddress, res.RedelegationResponses[0].Redelegation.DelegatorAddress)
				assert.Equal(t, redel.ValidatorSrcAddress, res.RedelegationResponses[0].Redelegation.ValidatorSrcAddress)
				assert.Equal(t, redel.ValidatorDstAddress, res.RedelegationResponses[0].Redelegation.ValidatorDstAddress)
				assert.Assert(t, len(redel.Entries) == len(res.RedelegationResponses[0].Entries))
			case !tc.expPass && !tc.expErr:
				assert.NilError(t, err)
				assert.Assert(t, res.RedelegationResponses == nil)
			default:
				assert.ErrorContains(t, err, tc.expErrMsg)
				assert.Assert(t, res == nil)
			}
		})
	}
}

func TestGRPCQueryValidatorUnbondingDelegations(t *testing.T) {
	t.Parallel()
	f := initFixture(t)

	ctx := f.sdkCtx
	addrs, vals := createValidatorAccs(t, f)

	qr := f.app.QueryHelper()
	queryClient := types.NewQueryClient(qr)

	addrAcc1, _ := addrs[0], addrs[1]
	val1 := vals[0]

	// undelegate
	undelAmount := f.stakingKeeper.TokensFromConsensusPower(ctx, 2)
	valbz, err := f.stakingKeeper.ValidatorAddressCodec().StringToBytes(val1.GetOperator())
	assert.NilError(t, err)
	_, _, err = f.stakingKeeper.Undelegate(ctx, addrAcc1, valbz, math.LegacyNewDecFromInt(undelAmount))
	assert.NilError(t, err)
	applyValidatorSetUpdates(t, ctx, f.stakingKeeper, -1)

	var req *types.QueryValidatorUnbondingDelegationsRequest
	testCases := []struct {
		msg       string
		malleate  func()
		expPass   bool
		expErrMsg string
	}{
		{
			"empty request",
			func() {
				req = &types.QueryValidatorUnbondingDelegationsRequest{}
			},
			false,
			"validator address cannot be empty",
		},
		{
			"invalid validator address",
			func() {
				req = &types.QueryValidatorUnbondingDelegationsRequest{
					ValidatorAddr: "invalid",
					Pagination:    &query.PageRequest{Limit: 1, CountTotal: true},
				}
			},
			false,
			"invalid bech32",
		},
		{
			"valid request",
			func() {
				req = &types.QueryValidatorUnbondingDelegationsRequest{
					ValidatorAddr: val1.GetOperator(),
					Pagination:    &query.PageRequest{Limit: 1, CountTotal: true},
				}
			},
			true,
			"",
		},
	}

	for _, tc := range testCases {
		t.Run(fmt.Sprintf("Case %s", tc.msg), func(t *testing.T) {
			tc.malleate()
			res, err := queryClient.ValidatorUnbondingDelegations(gocontext.Background(), req)
			if tc.expPass {
				assert.NilError(t, err)
				assert.Equal(t, uint64(1), res.Pagination.Total)
				assert.Equal(t, 1, len(res.UnbondingResponses))
				assert.Equal(t, res.UnbondingResponses[0].ValidatorAddress, val1.OperatorAddress)
			} else {
				assert.ErrorContains(t, err, tc.expErrMsg)
				assert.Assert(t, res == nil)
			}
		})
	}
}<|MERGE_RESOLUTION|>--- conflicted
+++ resolved
@@ -8,32 +8,27 @@
 	cmtproto "github.com/cometbft/cometbft/proto/tendermint/types"
 	"gotest.tools/v3/assert"
 
-<<<<<<< HEAD
-	"cosmossdk.io/collections"
 	"cosmossdk.io/math"
-	"cosmossdk.io/x/staking/types"
-=======
-	"cosmossdk.io/math"
->>>>>>> 751e5ecb
 
 	simtestutil "github.com/cosmos/cosmos-sdk/testutil/sims"
 	sdk "github.com/cosmos/cosmos-sdk/types"
 	"github.com/cosmos/cosmos-sdk/types/query"
+	"github.com/cosmos/cosmos-sdk/x/staking/types"
 )
 
 func createValidatorAccs(t *testing.T, f *fixture) ([]sdk.AccAddress, []types.Validator) {
-	t.Helper()
 	addrs, _, validators := createValidators(&testing.T{}, f, []int64{9, 8, 7})
+	header := cmtproto.Header{
+		ChainID: "HelloChain",
+		Height:  5,
+	}
 
 	// sort a copy of the validators, so that original validators does not
 	// have its order changed
 	sortedVals := make([]types.Validator, len(validators))
 	copy(sortedVals, validators)
-<<<<<<< HEAD
-=======
 	hi := types.NewHistoricalInfo(header, types.Validators{Validators: sortedVals}, f.stakingKeeper.PowerReduction(f.sdkCtx))
 	assert.NilError(t, f.stakingKeeper.SetHistoricalInfo(f.sdkCtx, 5, &hi))
->>>>>>> 751e5ecb
 
 	return addrs, validators
 }
@@ -132,11 +127,7 @@
 	qr := f.app.QueryHelper()
 	queryClient := types.NewQueryClient(qr)
 
-<<<<<<< HEAD
-	params, err := f.stakingKeeper.Params.Get(ctx)
-=======
 	params, err := f.stakingKeeper.GetParams(ctx)
->>>>>>> 751e5ecb
 	assert.NilError(t, err)
 	delValidators, err := f.stakingKeeper.GetDelegatorValidators(ctx, addrs[0], params.MaxValidators)
 	assert.NilError(t, err)
@@ -231,7 +222,7 @@
 				}
 			},
 			false,
-			"not found",
+			"no delegation for (address, validator) tuple",
 		},
 		{
 			"empty delegator address",
@@ -297,7 +288,7 @@
 	addrVal := vals[0].OperatorAddress
 	valAddr, err := sdk.ValAddressFromBech32(addrVal)
 	assert.NilError(t, err)
-	delegation, found := f.stakingKeeper.Delegations.Get(ctx, collections.Join(addrAcc, valAddr))
+	delegation, found := f.stakingKeeper.GetDelegation(ctx, addrAcc, valAddr)
 	assert.Assert(t, found)
 	var req *types.QueryDelegationRequest
 
@@ -366,7 +357,7 @@
 	addrVal1 := vals[0].OperatorAddress
 	valAddr, err := sdk.ValAddressFromBech32(addrVal1)
 	assert.NilError(t, err)
-	delegation, found := f.stakingKeeper.Delegations.Get(ctx, collections.Join(addrAcc, valAddr))
+	delegation, found := f.stakingKeeper.GetDelegation(ctx, addrAcc, valAddr)
 	assert.Assert(t, found)
 	var req *types.QueryDelegatorDelegationsRequest
 
@@ -446,7 +437,7 @@
 	addrVal2 := valAddrs[4]
 	valAddr, err := sdk.ValAddressFromBech32(addrVal1)
 	assert.NilError(t, err)
-	delegation, found := f.stakingKeeper.Delegations.Get(ctx, collections.Join(addrAcc, valAddr))
+	delegation, found := f.stakingKeeper.GetDelegation(ctx, addrAcc, valAddr)
 	assert.Assert(t, found)
 
 	var req *types.QueryValidatorDelegationsRequest
@@ -724,11 +715,6 @@
 	// Query Params
 	resp, err := queryClient.Params(gocontext.Background(), &types.QueryParamsRequest{})
 	assert.NilError(t, err)
-<<<<<<< HEAD
-	params, err := f.stakingKeeper.Params.Get(ctx)
-	assert.NilError(t, err)
-	assert.DeepEqual(t, params, resp.Params)
-=======
 	params, err := f.stakingKeeper.GetParams(ctx)
 	assert.NilError(t, err)
 	assert.DeepEqual(t, params, resp.Params)
@@ -802,7 +788,6 @@
 			}
 		})
 	}
->>>>>>> 751e5ecb
 }
 
 func TestGRPCQueryRedelegations(t *testing.T) {
@@ -833,11 +818,7 @@
 	assert.NilError(t, err)
 	applyValidatorSetUpdates(t, ctx, f.stakingKeeper, -1)
 
-<<<<<<< HEAD
-	redel, found := f.stakingKeeper.Redelegations.Get(ctx, collections.Join3(addrAcc1.Bytes(), valAddrs[0].Bytes(), valAddrs[1].Bytes()))
-=======
 	redel, found := f.stakingKeeper.GetRedelegation(ctx, addrAcc1, val1bz, val2bz)
->>>>>>> 751e5ecb
 	assert.Assert(t, found)
 
 	var req *types.QueryRedelegationsRequest
