package keeper_test

import (
	"bytes"
	"fmt"
	"testing"

	"cosmossdk.io/collections"
	"cosmossdk.io/math"
	storetypes "cosmossdk.io/store/types"
	banktestutil "cosmossdk.io/x/bank/testutil"
	"cosmossdk.io/x/staking/types"

	sdk "github.com/cosmos/cosmos-sdk/types"
)

func BenchmarkGetValidator(b *testing.B) {
	// 900 is the max number we are allowed to use in order to avoid simtestutil.CreateTestPubKeys
	// panic: encoding/hex: odd length hex string
	powersNumber := 900

	var totalPower int64
	powers := make([]int64, powersNumber)
	for i := range powers {
		powers[i] = int64(i)
		totalPower += int64(i)
	}

	f, _, valAddrs, vals := initValidators(b, totalPower, len(powers), powers)

	for _, validator := range vals {
		if err := f.stakingKeeper.SetValidator(f.sdkCtx, validator); err != nil {
			panic(err)
		}
	}

	b.ResetTimer()
	for n := 0; n < b.N; n++ {
		for _, addr := range valAddrs {
			_, _ = f.stakingKeeper.GetValidator(f.sdkCtx, addr)
		}
	}
}

func BenchmarkGetValidatorDelegations(b *testing.B) {
	var totalPower int64
	powersNumber := 10

	powers := make([]int64, powersNumber)
	for i := range powers {
		powers[i] = int64(i)
		totalPower += int64(i)
	}

	f, _, valAddrs, vals := initValidators(b, totalPower, len(powers), powers)
	for _, validator := range vals {
		if err := f.stakingKeeper.SetValidator(f.sdkCtx, validator); err != nil {
			panic(err)
		}
	}

	delegationsNum := 1000
	for _, val := range valAddrs {
		for i := 0; i < delegationsNum; i++ {
			delegator := sdk.AccAddress(fmt.Sprintf("address%d", i))
<<<<<<< HEAD
			err := banktestutil.FundAccount(f.sdkCtx, f.bankKeeper, delegator,
				sdk.NewCoins(sdk.NewCoin(sdk.DefaultBondDenom, math.NewInt(int64(i)))))
			if err != nil {
				panic(err)
			}
=======
			banktestutil.FundAccount(f.sdkCtx, f.bankKeeper, delegator,
				sdk.NewCoins(sdk.NewCoin(sdk.DefaultBondDenom, math.NewInt(int64(i)))))
>>>>>>> 751e5ecb
			NewDel := types.NewDelegation(delegator.String(), val.String(), math.LegacyNewDec(int64(i)))

			if err := f.stakingKeeper.SetDelegation(f.sdkCtx, NewDel); err != nil {
				panic(err)
			}
		}
	}

	b.ResetTimer()
	for n := 0; n < b.N; n++ {
		updateValidatorDelegations(f, valAddrs[0], sdk.ValAddress("val"))
	}
}

func BenchmarkGetValidatorDelegationsLegacy(b *testing.B) {
	var totalPower int64
	powersNumber := 10

	powers := make([]int64, powersNumber)
	for i := range powers {
		powers[i] = int64(i)
		totalPower += int64(i)
	}

	f, _, valAddrs, vals := initValidators(b, totalPower, len(powers), powers)

	for _, validator := range vals {
		if err := f.stakingKeeper.SetValidator(f.sdkCtx, validator); err != nil {
			panic(err)
		}
	}

	delegationsNum := 1000
	for _, val := range valAddrs {
		for i := 0; i < delegationsNum; i++ {
			delegator := sdk.AccAddress(fmt.Sprintf("address%d", i))
<<<<<<< HEAD
			err := banktestutil.FundAccount(f.sdkCtx, f.bankKeeper, delegator,
				sdk.NewCoins(sdk.NewCoin(sdk.DefaultBondDenom, math.NewInt(int64(i)))))
			if err != nil {
				panic(err)
			}
=======
			banktestutil.FundAccount(f.sdkCtx, f.bankKeeper, delegator, sdk.NewCoins(sdk.NewCoin(sdk.DefaultBondDenom, math.NewInt(int64(i)))))
>>>>>>> 751e5ecb
			NewDel := types.NewDelegation(delegator.String(), val.String(), math.LegacyNewDec(int64(i)))
			if err := f.stakingKeeper.SetDelegation(f.sdkCtx, NewDel); err != nil {
				panic(err)
			}
		}
	}

	b.ResetTimer()
	for n := 0; n < b.N; n++ {
		updateValidatorDelegationsLegacy(f, valAddrs[0], sdk.ValAddress("val"))
	}
}

func updateValidatorDelegationsLegacy(f *fixture, existingValAddr, newValAddr sdk.ValAddress) {
	storeKey := f.keys[types.StoreKey]
	cdc, k := f.cdc, f.stakingKeeper

	store := f.sdkCtx.KVStore(storeKey)

	iterator := storetypes.KVStorePrefixIterator(store, types.DelegationKey)
	defer iterator.Close()

	for ; iterator.Valid(); iterator.Next() {
		delegation := types.MustUnmarshalDelegation(cdc, iterator.Value())
		valAddr, err := k.ValidatorAddressCodec().StringToBytes(delegation.GetValidatorAddr())
		if err != nil {
			panic(err)
		}

		if bytes.EqualFold(valAddr, existingValAddr) {
			if err := k.RemoveDelegation(f.sdkCtx, delegation); err != nil {
				panic(err)
			}
			delegation.ValidatorAddress = newValAddr.String()
			if err := k.SetDelegation(f.sdkCtx, delegation); err != nil {
				panic(err)
			}
		}
	}
}

func updateValidatorDelegations(f *fixture, existingValAddr, newValAddr sdk.ValAddress) {
	k := f.stakingKeeper

	rng := collections.NewPrefixedPairRange[sdk.ValAddress, sdk.AccAddress](existingValAddr)
	err := k.DelegationsByValidator.Walk(f.sdkCtx, rng, func(key collections.Pair[sdk.ValAddress, sdk.AccAddress], _ []byte) (stop bool, err error) {
		valAddr, delAddr := key.K1(), key.K2()

		delegation, err := k.Delegations.Get(f.sdkCtx, collections.Join(delAddr, valAddr))
		if err != nil {
			return true, err
		}

		// remove old operator addr from delegation
		if err := k.RemoveDelegation(f.sdkCtx, delegation); err != nil {
			return true, err
		}

		delegation.ValidatorAddress = newValAddr.String()
		// add with new operator addr
		if err := k.SetDelegation(f.sdkCtx, delegation); err != nil {
			return true, err
		}

		return false, nil
	})
	if err != nil {
		panic(err)
	}
}<|MERGE_RESOLUTION|>--- conflicted
+++ resolved
@@ -5,13 +5,12 @@
 	"fmt"
 	"testing"
 
-	"cosmossdk.io/collections"
 	"cosmossdk.io/math"
 	storetypes "cosmossdk.io/store/types"
-	banktestutil "cosmossdk.io/x/bank/testutil"
-	"cosmossdk.io/x/staking/types"
 
 	sdk "github.com/cosmos/cosmos-sdk/types"
+	banktestutil "github.com/cosmos/cosmos-sdk/x/bank/testutil"
+	"github.com/cosmos/cosmos-sdk/x/staking/types"
 )
 
 func BenchmarkGetValidator(b *testing.B) {
@@ -29,9 +28,7 @@
 	f, _, valAddrs, vals := initValidators(b, totalPower, len(powers), powers)
 
 	for _, validator := range vals {
-		if err := f.stakingKeeper.SetValidator(f.sdkCtx, validator); err != nil {
-			panic(err)
-		}
+		f.stakingKeeper.SetValidator(f.sdkCtx, validator)
 	}
 
 	b.ResetTimer()
@@ -54,25 +51,15 @@
 
 	f, _, valAddrs, vals := initValidators(b, totalPower, len(powers), powers)
 	for _, validator := range vals {
-		if err := f.stakingKeeper.SetValidator(f.sdkCtx, validator); err != nil {
-			panic(err)
-		}
+		f.stakingKeeper.SetValidator(f.sdkCtx, validator)
 	}
 
 	delegationsNum := 1000
 	for _, val := range valAddrs {
 		for i := 0; i < delegationsNum; i++ {
 			delegator := sdk.AccAddress(fmt.Sprintf("address%d", i))
-<<<<<<< HEAD
-			err := banktestutil.FundAccount(f.sdkCtx, f.bankKeeper, delegator,
-				sdk.NewCoins(sdk.NewCoin(sdk.DefaultBondDenom, math.NewInt(int64(i)))))
-			if err != nil {
-				panic(err)
-			}
-=======
 			banktestutil.FundAccount(f.sdkCtx, f.bankKeeper, delegator,
 				sdk.NewCoins(sdk.NewCoin(sdk.DefaultBondDenom, math.NewInt(int64(i)))))
->>>>>>> 751e5ecb
 			NewDel := types.NewDelegation(delegator.String(), val.String(), math.LegacyNewDec(int64(i)))
 
 			if err := f.stakingKeeper.SetDelegation(f.sdkCtx, NewDel); err != nil {
@@ -100,24 +87,14 @@
 	f, _, valAddrs, vals := initValidators(b, totalPower, len(powers), powers)
 
 	for _, validator := range vals {
-		if err := f.stakingKeeper.SetValidator(f.sdkCtx, validator); err != nil {
-			panic(err)
-		}
+		f.stakingKeeper.SetValidator(f.sdkCtx, validator)
 	}
 
 	delegationsNum := 1000
 	for _, val := range valAddrs {
 		for i := 0; i < delegationsNum; i++ {
 			delegator := sdk.AccAddress(fmt.Sprintf("address%d", i))
-<<<<<<< HEAD
-			err := banktestutil.FundAccount(f.sdkCtx, f.bankKeeper, delegator,
-				sdk.NewCoins(sdk.NewCoin(sdk.DefaultBondDenom, math.NewInt(int64(i)))))
-			if err != nil {
-				panic(err)
-			}
-=======
 			banktestutil.FundAccount(f.sdkCtx, f.bankKeeper, delegator, sdk.NewCoins(sdk.NewCoin(sdk.DefaultBondDenom, math.NewInt(int64(i)))))
->>>>>>> 751e5ecb
 			NewDel := types.NewDelegation(delegator.String(), val.String(), math.LegacyNewDec(int64(i)))
 			if err := f.stakingKeeper.SetDelegation(f.sdkCtx, NewDel); err != nil {
 				panic(err)
@@ -152,39 +129,37 @@
 				panic(err)
 			}
 			delegation.ValidatorAddress = newValAddr.String()
-			if err := k.SetDelegation(f.sdkCtx, delegation); err != nil {
-				panic(err)
-			}
+			k.SetDelegation(f.sdkCtx, delegation)
 		}
 	}
 }
 
 func updateValidatorDelegations(f *fixture, existingValAddr, newValAddr sdk.ValAddress) {
-	k := f.stakingKeeper
+	storeKey := f.keys[types.StoreKey]
+	cdc, k := f.cdc, f.stakingKeeper
 
-	rng := collections.NewPrefixedPairRange[sdk.ValAddress, sdk.AccAddress](existingValAddr)
-	err := k.DelegationsByValidator.Walk(f.sdkCtx, rng, func(key collections.Pair[sdk.ValAddress, sdk.AccAddress], _ []byte) (stop bool, err error) {
-		valAddr, delAddr := key.K1(), key.K2()
+	store := f.sdkCtx.KVStore(storeKey)
 
-		delegation, err := k.Delegations.Get(f.sdkCtx, collections.Join(delAddr, valAddr))
+	itr := storetypes.KVStorePrefixIterator(store, types.GetDelegationsByValPrefixKey(existingValAddr))
+	defer itr.Close()
+
+	for ; itr.Valid(); itr.Next() {
+		key := itr.Key()
+		valAddr, delAddr, err := types.ParseDelegationsByValKey(key)
 		if err != nil {
-			return true, err
+			panic(err)
 		}
+
+		bz := store.Get(types.GetDelegationKey(delAddr, valAddr))
+		delegation := types.MustUnmarshalDelegation(cdc, bz)
 
 		// remove old operator addr from delegation
 		if err := k.RemoveDelegation(f.sdkCtx, delegation); err != nil {
-			return true, err
+			panic(err)
 		}
 
 		delegation.ValidatorAddress = newValAddr.String()
 		// add with new operator addr
-		if err := k.SetDelegation(f.sdkCtx, delegation); err != nil {
-			return true, err
-		}
-
-		return false, nil
-	})
-	if err != nil {
-		panic(err)
+		k.SetDelegation(f.sdkCtx, delegation)
 	}
 }