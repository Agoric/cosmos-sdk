--- conflicted
+++ resolved
@@ -6,22 +6,15 @@
 	"github.com/cosmos/gogoproto/proto"
 
 	"cosmossdk.io/math"
-<<<<<<< HEAD
-	minttypes "cosmossdk.io/x/mint/types"
-
-	"github.com/cosmos/cosmos-sdk/testutil"
-	grpctypes "github.com/cosmos/cosmos-sdk/types/grpc"
-=======
 
 	"github.com/cosmos/cosmos-sdk/testutil"
 	grpctypes "github.com/cosmos/cosmos-sdk/types/grpc"
 	minttypes "github.com/cosmos/cosmos-sdk/x/mint/types"
->>>>>>> 751e5ecb
 )
 
 func (s *E2ETestSuite) TestQueryGRPC() {
-	val := s.network.GetValidators()[0]
-	baseURL := val.GetAPIAddress()
+	val := s.network.Validators[0]
+	baseURL := val.APIAddress
 	testCases := []struct {
 		name     string
 		url      string
@@ -36,11 +29,7 @@
 			&minttypes.QueryParamsResponse{},
 			&minttypes.QueryParamsResponse{
 				Params: minttypes.NewParams("stake", math.LegacyNewDecWithPrec(13, 2), math.LegacyNewDecWithPrec(100, 2),
-<<<<<<< HEAD
-					math.LegacyNewDec(1), math.LegacyNewDecWithPrec(67, 2), (60 * 60 * 8766 / 5), math.ZeroInt()),
-=======
 					math.LegacyNewDec(1), math.LegacyNewDecWithPrec(67, 2), (60 * 60 * 8766 / 5)),
->>>>>>> 751e5ecb
 			},
 		},
 		{
@@ -68,7 +57,7 @@
 		resp, err := testutil.GetRequestWithHeaders(tc.url, tc.headers)
 		s.Run(tc.name, func() {
 			s.Require().NoError(err)
-			s.Require().NoError(val.GetClientCtx().Codec.UnmarshalJSON(resp, tc.respType))
+			s.Require().NoError(val.ClientCtx.Codec.UnmarshalJSON(resp, tc.respType))
 			s.Require().Equal(tc.expected.String(), tc.respType.String())
 		})
 	}
