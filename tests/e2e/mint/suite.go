--- conflicted
+++ resolved
@@ -4,22 +4,16 @@
 	"github.com/stretchr/testify/suite"
 
 	"cosmossdk.io/math"
-<<<<<<< HEAD
-	minttypes "cosmossdk.io/x/mint/types"
-
-	"github.com/cosmos/cosmos-sdk/testutil/network"
-=======
 
 	"github.com/cosmos/cosmos-sdk/testutil/network"
 	minttypes "github.com/cosmos/cosmos-sdk/x/mint/types"
->>>>>>> 751e5ecb
 )
 
 type E2ETestSuite struct {
 	suite.Suite
 
 	cfg     network.Config
-	network network.NetworkI
+	network *network.Network
 }
 
 func NewE2ETestSuite(cfg network.Config) *E2ETestSuite {
