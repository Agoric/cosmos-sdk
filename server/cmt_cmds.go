package server

import (
	"context"
	"encoding/json"
<<<<<<< HEAD
	"errors"
=======
>>>>>>> 751e5ecb
	"fmt"
	"strconv"
	"strings"

	cmtcfg "github.com/cometbft/cometbft/config"
	cmtjson "github.com/cometbft/cometbft/libs/json"
	"github.com/cometbft/cometbft/node"
	"github.com/cometbft/cometbft/p2p"
	pvm "github.com/cometbft/cometbft/privval"
	cmtversion "github.com/cometbft/cometbft/version"
	"github.com/spf13/cobra"
	"sigs.k8s.io/yaml"

	"cosmossdk.io/log"

	"github.com/cosmos/cosmos-sdk/client"
	"github.com/cosmos/cosmos-sdk/client/flags"
<<<<<<< HEAD
	"github.com/cosmos/cosmos-sdk/client/rpc"
=======
	"github.com/cosmos/cosmos-sdk/client/grpc/cmtservice"
	rpc "github.com/cosmos/cosmos-sdk/client/rpc"
>>>>>>> 751e5ecb
	cryptocodec "github.com/cosmos/cosmos-sdk/crypto/codec"
	"github.com/cosmos/cosmos-sdk/server/types"
	sdk "github.com/cosmos/cosmos-sdk/types"
	"github.com/cosmos/cosmos-sdk/types/query"
	"github.com/cosmos/cosmos-sdk/version"
	auth "github.com/cosmos/cosmos-sdk/x/auth/client/cli"
)

// StatusCommand returns the command to return the status of the network.
func StatusCommand() *cobra.Command {
	cmd := &cobra.Command{
		Use:   "status",
		Short: "Query remote node for status",
		RunE: func(cmd *cobra.Command, _ []string) error {
			clientCtx, err := client.GetClientQueryContext(cmd)
			if err != nil {
				return err
			}
<<<<<<< HEAD
			node, err := clientCtx.GetNode()
			if err != nil {
				return err
			}
			status, err := node.Status(context.Background())
=======

			status, err := cmtservice.GetNodeStatus(context.Background(), clientCtx)
>>>>>>> 751e5ecb
			if err != nil {
				return err
			}

			output, err := cmtjson.Marshal(status)
			if err != nil {
				return err
			}

			// In order to maintain backwards compatibility, the default json format output
			outputFormat, _ := cmd.Flags().GetString(flags.FlagOutput)
			if outputFormat == flags.OutputFormatJSON {
				clientCtx = clientCtx.WithOutputFormat(flags.OutputFormatJSON)
			}

			return clientCtx.PrintRaw(output)
		},
	}

	cmd.Flags().StringP(flags.FlagNode, "n", "tcp://localhost:26657", "Node to connect to")
	cmd.Flags().StringP(flags.FlagOutput, "o", "json", "Output format (text|json)")

	return cmd
}

// ShowNodeIDCmd - ported from CometBFT, dump node ID to stdout
func ShowNodeIDCmd() *cobra.Command {
	return &cobra.Command{
		Use:   "show-node-id",
		Short: "Show this node's ID",
		RunE: func(cmd *cobra.Command, args []string) error {
			serverCtx := GetServerContextFromCmd(cmd)
			cfg := serverCtx.Config

			nodeKey, err := p2p.LoadNodeKey(cfg.NodeKeyFile())
			if err != nil {
				return err
			}

			cmd.Println(nodeKey.ID())
			return nil
		},
	}
}

// ShowValidatorCmd - ported from CometBFT, show this node's validator info
func ShowValidatorCmd() *cobra.Command {
	cmd := cobra.Command{
		Use:   "show-validator",
		Short: "Show this node's CometBFT validator info",
		RunE: func(cmd *cobra.Command, args []string) error {
			serverCtx := GetServerContextFromCmd(cmd)
			cfg := serverCtx.Config

			privValidator := pvm.LoadFilePV(cfg.PrivValidatorKeyFile(), cfg.PrivValidatorStateFile())
			pk, err := privValidator.GetPubKey()
			if err != nil {
				return err
			}

			sdkPK, err := cryptocodec.FromCmtPubKeyInterface(pk)
			if err != nil {
				return err
			}

			clientCtx := client.GetClientContextFromCmd(cmd)
			bz, err := clientCtx.Codec.MarshalInterfaceJSON(sdkPK)
			if err != nil {
				return err
			}

			cmd.Println(string(bz))
			return nil
		},
	}

	return &cmd
}

// ShowAddressCmd - show this node's validator address
func ShowAddressCmd() *cobra.Command {
	cmd := &cobra.Command{
		Use:   "show-address",
		Short: "Shows this node's CometBFT validator consensus address",
		RunE: func(cmd *cobra.Command, args []string) error {
			serverCtx := GetServerContextFromCmd(cmd)
			cfg := serverCtx.Config

			privValidator := pvm.LoadFilePV(cfg.PrivValidatorKeyFile(), cfg.PrivValidatorStateFile())

			valConsAddr := (sdk.ConsAddress)(privValidator.GetAddress())

			cmd.Println(valConsAddr.String())
			return nil
		},
	}

	return cmd
}

// VersionCmd prints CometBFT and ABCI version numbers.
func VersionCmd() *cobra.Command {
	return &cobra.Command{
		Use:   "version",
		Short: "Print CometBFT libraries' version",
		Long:  "Print protocols' and libraries' version numbers against which this app has been compiled.",
		RunE: func(cmd *cobra.Command, args []string) error {
			bs, err := yaml.Marshal(&struct {
				CometBFT      string
				ABCI          string
				BlockProtocol uint64
				P2PProtocol   uint64
			}{
				CometBFT:      cmtversion.CMTSemVer,
				ABCI:          cmtversion.ABCIVersion,
				BlockProtocol: cmtversion.BlockProtocol,
				P2PProtocol:   cmtversion.P2PProtocol,
			})
			if err != nil {
				return err
			}

			cmd.Println(string(bs))
			return nil
		},
	}
}

// QueryBlocksCmd returns a command to search through blocks by events.
func QueryBlocksCmd() *cobra.Command {
	cmd := &cobra.Command{
		Use:   "blocks",
		Short: "Query for paginated blocks that match a set of events",
		Long: `Search for blocks that match the exact given events where results are paginated.
The events query is directly passed to CometBFT's RPC BlockSearch method and must
conform to CometBFT's query syntax.
Please refer to each module's documentation for the full set of events to query
for. Each module documents its respective events under 'xx_events.md'.
`,
		Example: fmt.Sprintf(
			"$ %s query blocks --query \"message.sender='cosmos1...' AND block.height > 7\" --page 1 --limit 30 --order_by asc",
			version.AppName,
		),
		RunE: func(cmd *cobra.Command, args []string) error {
			clientCtx, err := client.GetClientQueryContext(cmd)
			if err != nil {
				return err
			}
			query, _ := cmd.Flags().GetString(auth.FlagQuery)
			page, _ := cmd.Flags().GetInt(flags.FlagPage)
			limit, _ := cmd.Flags().GetInt(flags.FlagLimit)
			orderBy, _ := cmd.Flags().GetString(auth.FlagOrderBy)

			blocks, err := rpc.QueryBlocks(clientCtx, page, limit, query, orderBy)
			if err != nil {
				return err
			}

			return clientCtx.PrintProto(blocks)
		},
	}

	flags.AddQueryFlagsToCmd(cmd)
	cmd.Flags().Int(flags.FlagPage, query.DefaultPage, "Query a specific page of paginated results")
	cmd.Flags().Int(flags.FlagLimit, query.DefaultLimit, "Query number of transactions results per page returned")
	cmd.Flags().String(auth.FlagQuery, "", "The blocks events query per CometBFT's query semantics")
	cmd.Flags().String(auth.FlagOrderBy, "", "The ordering semantics (asc|dsc)")
	_ = cmd.MarkFlagRequired(auth.FlagQuery)

	return cmd
}

// QueryBlockCmd implements the default command for a Block query.
func QueryBlockCmd() *cobra.Command {
	cmd := &cobra.Command{
		Use:   "block --type={height|hash} [height|hash]",
		Short: "Query for a committed block by height, hash, or event(s)",
		Long:  "Query for a specific committed block using the CometBFT RPC `block` and `block_by_hash` method",
		Example: strings.TrimSpace(fmt.Sprintf(`
$ %s query block --%s=%s <height>
$ %s query block --%s=%s <hash>
`,
			version.AppName, auth.FlagType, auth.TypeHeight,
			version.AppName, auth.FlagType, auth.TypeHash)),
		Args: cobra.MaximumNArgs(1),
		RunE: func(cmd *cobra.Command, args []string) error {
			clientCtx, err := client.GetClientQueryContext(cmd)
			if err != nil {
				return err
			}

			typ, _ := cmd.Flags().GetString(auth.FlagType)
			if len(args) == 0 {
				// do not break default v0.50 behavior of block hash
				// if no args are provided, set the type to height
				typ = auth.TypeHeight
			}

			switch typ {
			case auth.TypeHeight:
				var (
					err    error
					height int64
				)
				heightStr := ""
				if len(args) > 0 {
					heightStr = args[0]
				}

				if heightStr == "" {
					cmd.Println("Falling back to latest block height:")
					height, err = rpc.GetChainHeight(clientCtx)
					if err != nil {
						return fmt.Errorf("failed to get chain height: %w", err)
					}
				} else {
					height, err = strconv.ParseInt(heightStr, 10, 64)
					if err != nil {
						return fmt.Errorf("failed to parse block height: %w", err)
					}
				}

				output, err := rpc.GetBlockByHeight(clientCtx, &height)
				if err != nil {
					return err
				}

				if output.Header.Height == 0 {
					return fmt.Errorf("no block found with height %s", args[0])
				}

				return clientCtx.PrintProto(output)

			case auth.TypeHash:

				if args[0] == "" {
					return errors.New("argument should be a tx hash")
				}

				// If hash is given, then query the tx by hash.
				output, err := rpc.GetBlockByHash(clientCtx, args[0])
				if err != nil {
					return err
				}

				if output.Header.AppHash == nil {
					return fmt.Errorf("no block found with hash %s", args[0])
				}

				return clientCtx.PrintProto(output)

			default:
				return fmt.Errorf("unknown --%s value %s", auth.FlagType, typ)
			}
		},
	}

	flags.AddQueryFlagsToCmd(cmd)
	cmd.Flags().String(auth.FlagType, auth.TypeHash, fmt.Sprintf("The type to be used when querying tx, can be one of \"%s\", \"%s\"", auth.TypeHeight, auth.TypeHash))

	return cmd
}

// QueryBlockResultsCmd implements the default command for a BlockResults query.
func QueryBlockResultsCmd() *cobra.Command {
	cmd := &cobra.Command{
		Use:   "block-results [height]",
		Short: "Query for a committed block's results by height",
		Long:  "Query for a specific committed block's results using the CometBFT RPC `block_results` method",
		Args:  cobra.RangeArgs(0, 1),
		RunE: func(cmd *cobra.Command, args []string) error {
			clientCtx, err := client.GetClientQueryContext(cmd)
			if err != nil {
				return err
			}

			node, err := clientCtx.GetNode()
			if err != nil {
				return err
			}

			// optional height
			var height int64
			if len(args) > 0 {
				height, err = strconv.ParseInt(args[0], 10, 64)
				if err != nil {
					return err
				}
			} else {
				cmd.Println("Falling back to latest block height:")
				height, err = rpc.GetChainHeight(clientCtx)
				if err != nil {
					return fmt.Errorf("failed to get chain height: %w", err)
				}
			}

			blockRes, err := node.BlockResults(context.Background(), &height)
			if err != nil {
				return err
			}

			// coretypes.ResultBlockResults doesn't implement proto.Message interface
			// so we can't print it using clientCtx.PrintProto
			// we choose to serialize it to json and print the json instead
			blockResStr, err := json.Marshal(blockRes)
			if err != nil {
				return err
			}

			return clientCtx.PrintRaw(blockResStr)
		},
	}

	flags.AddQueryFlagsToCmd(cmd)

	return cmd
}

<<<<<<< HEAD
func BootstrapStateCmd[T types.Application](appCreator types.AppCreator[T]) *cobra.Command {
	cmd := &cobra.Command{
		Use:     "bootstrap-state",
		Short:   "Bootstrap CometBFT state at an arbitrary block height using a light client",
		Args:    cobra.NoArgs,
		Example: "bootstrap-state --height 1000000",
=======
func BootstrapStateCmd(appCreator types.AppCreator) *cobra.Command {
	cmd := &cobra.Command{
		Use:   "bootstrap-state",
		Short: "Bootstrap CometBFT state at an arbitrary block height using a light client",
		Args:  cobra.NoArgs,
>>>>>>> 751e5ecb
		RunE: func(cmd *cobra.Command, args []string) error {
			serverCtx := GetServerContextFromCmd(cmd)
			logger := log.NewLogger(cmd.OutOrStdout())
			cfg := serverCtx.Config

			height, err := cmd.Flags().GetInt64("height")
			if err != nil {
				return err
			}
			if height == 0 {
				home := serverCtx.Viper.GetString(flags.FlagHome)
<<<<<<< HEAD
				db, err := OpenDB(home, GetAppDBBackend(serverCtx.Viper))
=======
				db, err := openDB(home, GetAppDBBackend(serverCtx.Viper))
>>>>>>> 751e5ecb
				if err != nil {
					return err
				}

				app := appCreator(logger, db, nil, serverCtx.Viper)
				height = app.CommitMultiStore().LastCommitID().Version
			}

<<<<<<< HEAD
			return node.BootstrapState(cmd.Context(), cfg, cmtcfg.DefaultDBProvider, getGenDocProvider(cfg), uint64(height), nil)
=======
			return node.BootstrapStateWithGenProvider(cmd.Context(), cfg, cmtcfg.DefaultDBProvider, getGenDocProvider(cfg), uint64(height), nil)
>>>>>>> 751e5ecb
		},
	}

	cmd.Flags().Int64("height", 0, "Block height to bootstrap state at, if not provided it uses the latest block height in app state")

	return cmd
}<|MERGE_RESOLUTION|>--- conflicted
+++ resolved
@@ -3,10 +3,6 @@
 import (
 	"context"
 	"encoding/json"
-<<<<<<< HEAD
-	"errors"
-=======
->>>>>>> 751e5ecb
 	"fmt"
 	"strconv"
 	"strings"
@@ -24,12 +20,8 @@
 
 	"github.com/cosmos/cosmos-sdk/client"
 	"github.com/cosmos/cosmos-sdk/client/flags"
-<<<<<<< HEAD
-	"github.com/cosmos/cosmos-sdk/client/rpc"
-=======
 	"github.com/cosmos/cosmos-sdk/client/grpc/cmtservice"
 	rpc "github.com/cosmos/cosmos-sdk/client/rpc"
->>>>>>> 751e5ecb
 	cryptocodec "github.com/cosmos/cosmos-sdk/crypto/codec"
 	"github.com/cosmos/cosmos-sdk/server/types"
 	sdk "github.com/cosmos/cosmos-sdk/types"
@@ -48,16 +40,8 @@
 			if err != nil {
 				return err
 			}
-<<<<<<< HEAD
-			node, err := clientCtx.GetNode()
-			if err != nil {
-				return err
-			}
-			status, err := node.Status(context.Background())
-=======
 
 			status, err := cmtservice.GetNodeStatus(context.Background(), clientCtx)
->>>>>>> 751e5ecb
 			if err != nil {
 				return err
 			}
@@ -171,7 +155,7 @@
 				BlockProtocol uint64
 				P2PProtocol   uint64
 			}{
-				CometBFT:      cmtversion.CMTSemVer,
+				CometBFT:      cmtversion.TMCoreSemVer,
 				ABCI:          cmtversion.ABCIVersion,
 				BlockProtocol: cmtversion.BlockProtocol,
 				P2PProtocol:   cmtversion.P2PProtocol,
@@ -233,7 +217,7 @@
 // QueryBlockCmd implements the default command for a Block query.
 func QueryBlockCmd() *cobra.Command {
 	cmd := &cobra.Command{
-		Use:   "block --type={height|hash} [height|hash]",
+		Use:   "block --type=[height|hash] [height|hash]",
 		Short: "Query for a committed block by height, hash, or event(s)",
 		Long:  "Query for a specific committed block using the CometBFT RPC `block` and `block_by_hash` method",
 		Example: strings.TrimSpace(fmt.Sprintf(`
@@ -294,7 +278,7 @@
 			case auth.TypeHash:
 
 				if args[0] == "" {
-					return errors.New("argument should be a tx hash")
+					return fmt.Errorf("argument should be a tx hash")
 				}
 
 				// If hash is given, then query the tx by hash.
@@ -376,20 +360,11 @@
 	return cmd
 }
 
-<<<<<<< HEAD
-func BootstrapStateCmd[T types.Application](appCreator types.AppCreator[T]) *cobra.Command {
-	cmd := &cobra.Command{
-		Use:     "bootstrap-state",
-		Short:   "Bootstrap CometBFT state at an arbitrary block height using a light client",
-		Args:    cobra.NoArgs,
-		Example: "bootstrap-state --height 1000000",
-=======
 func BootstrapStateCmd(appCreator types.AppCreator) *cobra.Command {
 	cmd := &cobra.Command{
 		Use:   "bootstrap-state",
 		Short: "Bootstrap CometBFT state at an arbitrary block height using a light client",
 		Args:  cobra.NoArgs,
->>>>>>> 751e5ecb
 		RunE: func(cmd *cobra.Command, args []string) error {
 			serverCtx := GetServerContextFromCmd(cmd)
 			logger := log.NewLogger(cmd.OutOrStdout())
@@ -401,11 +376,7 @@
 			}
 			if height == 0 {
 				home := serverCtx.Viper.GetString(flags.FlagHome)
-<<<<<<< HEAD
-				db, err := OpenDB(home, GetAppDBBackend(serverCtx.Viper))
-=======
 				db, err := openDB(home, GetAppDBBackend(serverCtx.Viper))
->>>>>>> 751e5ecb
 				if err != nil {
 					return err
 				}
@@ -414,11 +385,7 @@
 				height = app.CommitMultiStore().LastCommitID().Version
 			}
 
-<<<<<<< HEAD
-			return node.BootstrapState(cmd.Context(), cfg, cmtcfg.DefaultDBProvider, getGenDocProvider(cfg), uint64(height), nil)
-=======
 			return node.BootstrapStateWithGenProvider(cmd.Context(), cfg, cmtcfg.DefaultDBProvider, getGenDocProvider(cfg), uint64(height), nil)
->>>>>>> 751e5ecb
 		},
 	}
 
