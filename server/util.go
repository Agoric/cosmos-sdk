package server

import (
	"context"
	"errors"
	"fmt"
	"io"
	"net"
	"os"
	"os/signal"
	"path"
	"path/filepath"
	"strings"
	"syscall"
	"time"

	cmtcmd "github.com/cometbft/cometbft/cmd/cometbft/commands"
	cmtcfg "github.com/cometbft/cometbft/config"
	dbm "github.com/cosmos/cosmos-db"
	"github.com/rs/zerolog"
	"github.com/spf13/cast"
	"github.com/spf13/cobra"
	"github.com/spf13/pflag"
	"github.com/spf13/viper"
<<<<<<< HEAD
	tmcmd "github.com/tendermint/tendermint/cmd/cometbft/commands"
	tmcfg "github.com/tendermint/tendermint/config"
	tmlog "github.com/tendermint/tendermint/libs/log"
	dbm "github.com/tendermint/tm-db"

=======
	"golang.org/x/sync/errgroup"

	corectx "cosmossdk.io/core/context"
	corestore "cosmossdk.io/core/store"
	"cosmossdk.io/log"
	"cosmossdk.io/store"
	"cosmossdk.io/store/snapshots"
	snapshottypes "cosmossdk.io/store/snapshots/types"
	storetypes "cosmossdk.io/store/types"

>>>>>>> 787ee698
	"github.com/cosmos/cosmos-sdk/baseapp"
	"github.com/cosmos/cosmos-sdk/client/flags"
	"github.com/cosmos/cosmos-sdk/server/config"
	"github.com/cosmos/cosmos-sdk/server/types"
	"github.com/cosmos/cosmos-sdk/snapshots"
	snapshottypes "github.com/cosmos/cosmos-sdk/snapshots/types"
	"github.com/cosmos/cosmos-sdk/store"
	sdk "github.com/cosmos/cosmos-sdk/types"
	"github.com/cosmos/cosmos-sdk/types/mempool"
	"github.com/cosmos/cosmos-sdk/version"
	genutiltypes "github.com/cosmos/cosmos-sdk/x/genutil/types"
)

// ServerContextKey defines the context key used to retrieve a server.Context from
// a command's Context.
const ServerContextKey = sdk.ContextKey("server.context")

// Context is the server context.
// Prefer using we use viper a it tracks track all config.
// See core/context/server_context.go.
type Context struct {
	Viper  *viper.Viper
	Config *cmtcfg.Config
	Logger log.Logger
}

func NewDefaultContext() *Context {
	return NewContext(
		viper.New(),
		cmtcfg.DefaultConfig(),
		log.NewLogger(os.Stdout),
	)
}

func NewContext(v *viper.Viper, config *cmtcfg.Config, logger log.Logger) *Context {
	return &Context{v, config, logger}
}

func bindFlags(basename string, cmd *cobra.Command, v *viper.Viper) (err error) {
	defer func() {
		if r := recover(); r != nil {
			err = fmt.Errorf("bindFlags failed: %v", r)
		}
	}()

	cmd.Flags().VisitAll(func(f *pflag.Flag) {
		// Environment variables can't have dashes in them, so bind them to their equivalent
		// keys with underscores, e.g. --favorite-color to STING_FAVORITE_COLOR
		err = v.BindEnv(f.Name, fmt.Sprintf("%s_%s", basename, strings.ToUpper(strings.ReplaceAll(f.Name, "-", "_"))))
		if err != nil {
			panic(err)
		}

		err = v.BindPFlag(f.Name, f)
		if err != nil {
			panic(err)
		}

		// Apply the viper config value to the flag when the flag is not set and
		// viper has a value.
		if !f.Changed && v.IsSet(f.Name) {
			val := v.Get(f.Name)
			err = cmd.Flags().Set(f.Name, fmt.Sprintf("%v", val))
			if err != nil {
				panic(err)
			}
		}
	})

<<<<<<< HEAD
	return nil
=======
	return err
>>>>>>> 787ee698
}

// InterceptConfigsPreRunHandler is identical to InterceptConfigsAndCreateContext
// except it also sets the server context on the command and the server logger.
func InterceptConfigsPreRunHandler(cmd *cobra.Command, customAppConfigTemplate string, customAppConfig interface{}, cmtConfig *cmtcfg.Config) error {
	serverCtx, err := InterceptConfigsAndCreateContext(cmd, customAppConfigTemplate, customAppConfig, cmtConfig)
	if err != nil {
		return err
	}

	// overwrite default server logger
	logger, err := CreateSDKLogger(serverCtx, cmd.OutOrStdout())
	if err != nil {
		return err
	}
	serverCtx.Logger = logger.With(log.ModuleKey, "server")

	// set server context
	return SetCmdServerContext(cmd, serverCtx)
}

// InterceptConfigsAndCreateContext performs a pre-run function for the root daemon
// application command. It will create a Viper literal and a default server
// Context. The server CometBFT configuration will either be read and parsed
// or created and saved to disk, where the server Context is updated to reflect
// the CometBFT configuration. It takes custom app config template and config
// settings to create a custom CometBFT configuration. If the custom template
// is empty, it uses default-template provided by the server. The Viper literal
// is used to read and parse the application configuration. Command handlers can
// fetch the server Context to get the CometBFT configuration or to get access
// to Viper.
func InterceptConfigsAndCreateContext(cmd *cobra.Command, customAppConfigTemplate string, customAppConfig interface{}, cmtConfig *cmtcfg.Config) (*Context, error) {
	serverCtx := NewDefaultContext()

	// Get the executable name and configure the viper instance so that environmental
	// variables are checked based off that name. The underscore character is used
	// as a separator.
	executableName, err := os.Executable()
	if err != nil {
		return nil, err
	}

	basename := path.Base(executableName)

	// configure the viper instance
	if err := serverCtx.Viper.BindPFlags(cmd.Flags()); err != nil {
		return nil, err
	}
	if err := serverCtx.Viper.BindPFlags(cmd.PersistentFlags()); err != nil {
		return nil, err
	}

	serverCtx.Viper.SetEnvPrefix(basename)
	serverCtx.Viper.SetEnvKeyReplacer(strings.NewReplacer(".", "_", "-", "_"))
	serverCtx.Viper.AutomaticEnv()

	// intercept configuration files, using both Viper instances separately
	config, err := interceptConfigs(serverCtx.Viper, customAppConfigTemplate, customAppConfig, cmtConfig)
	if err != nil {
		return nil, err
	}

	// return value is a CometBFT configuration object
	serverCtx.Config = config
	if err = bindFlags(basename, cmd, serverCtx.Viper); err != nil {
		return nil, err
	}

<<<<<<< HEAD
	var logWriter io.Writer
	if strings.ToLower(serverCtx.Viper.GetString(flags.FlagLogFormat)) == tmcfg.LogFormatPlain {
		logWriter = zerolog.ConsoleWriter{Out: os.Stderr}
	} else {
		logWriter = os.Stderr
=======
	return serverCtx, nil
}

// CreateSDKLogger creates the default SDK logger.
// It reads the log level and format from the server context.
func CreateSDKLogger(ctx *Context, out io.Writer) (log.Logger, error) {
	var opts []log.Option
	if ctx.Viper.GetString(flags.FlagLogFormat) == flags.OutputFormatJSON {
		opts = append(opts, log.OutputJSONOption())
	}
	opts = append(opts,
		log.ColorOption(!ctx.Viper.GetBool(flags.FlagLogNoColor)),
		// We use CometBFT flag (cmtcli.TraceFlag) for trace logging.
		log.TraceOption(ctx.Viper.GetBool(FlagTrace)))

	// check and set filter level or keys for the logger if any
	logLvlStr := ctx.Viper.GetString(flags.FlagLogLevel)
	if logLvlStr == "" {
		return log.NewLogger(out, opts...), nil
>>>>>>> 787ee698
	}

	logLvl, err := zerolog.ParseLevel(logLvlStr)
	switch {
	case err != nil:
		// If the log level is not a valid zerolog level, then we try to parse it as a key filter.
		filterFunc, err := log.ParseLogLevel(logLvlStr)
		if err != nil {
			return nil, err
		}

		opts = append(opts, log.FilterOption(filterFunc))
	default:
		opts = append(opts, log.LevelOption(logLvl))
	}

	return log.NewLogger(out, opts...), nil
}

// GetServerContextFromCmd returns a Context from a command or an empty Context
// if it has not been set.
func GetServerContextFromCmd(cmd *cobra.Command) *Context {
	if v := cmd.Context().Value(ServerContextKey); v != nil {
		serverCtxPtr := v.(*Context)
		return serverCtxPtr
	}

	return NewDefaultContext()
}

// SetCmdServerContext sets a command's Context value to the provided argument.
// If the context has not been set, set the given context as the default.
func SetCmdServerContext(cmd *cobra.Command, serverCtx *Context) error {
	var cmdCtx context.Context

	if cmd.Context() == nil {
		cmdCtx = context.Background()
	} else {
		cmdCtx = cmd.Context()
	}

	cmdCtx = context.WithValue(cmdCtx, ServerContextKey, serverCtx)
	cmdCtx = context.WithValue(cmdCtx, corectx.ViperContextKey, serverCtx.Viper)
	cmdCtx = context.WithValue(cmdCtx, corectx.LoggerContextKey, serverCtx.Logger)

	cmd.SetContext(cmdCtx)

	return nil
}

// interceptConfigs parses and updates a CometBFT configuration file or
// creates a new one and saves it. It also parses and saves the application
// configuration file. The CometBFT configuration file is parsed given a root
// Viper object, whereas the application is parsed with the private package-aware
// viperCfg object.
func interceptConfigs(rootViper *viper.Viper, customAppTemplate string, customConfig interface{}, cmtConfig *cmtcfg.Config) (*cmtcfg.Config, error) {
	rootDir := rootViper.GetString(flags.FlagHome)
	configPath := filepath.Join(rootDir, "config")
	cmtCfgFile := filepath.Join(configPath, "config.toml")

	conf := cmtConfig

	switch _, err := os.Stat(cmtCfgFile); {
	case os.IsNotExist(err):
		cmtcfg.EnsureRoot(rootDir)

		if err = conf.ValidateBasic(); err != nil {
			return nil, fmt.Errorf("error in config file: %w", err)
		}

<<<<<<< HEAD
		conf.RPC.PprofListenAddress = "localhost:6060"
		conf.P2P.RecvRate = 5120000
		conf.P2P.SendRate = 5120000
		conf.Consensus.TimeoutCommit = 5 * time.Second
		tmcfg.WriteConfigFile(tmCfgFile, conf)
=======
		defaultCometCfg := cmtcfg.DefaultConfig()
		// The SDK is opinionated about those comet values, so we set them here.
		// We verify first that the user has not changed them for not overriding them.
		if conf.Consensus.TimeoutCommit == defaultCometCfg.Consensus.TimeoutCommit {
			conf.Consensus.TimeoutCommit = 5 * time.Second
		}
		if conf.RPC.PprofListenAddress == defaultCometCfg.RPC.PprofListenAddress {
			conf.RPC.PprofListenAddress = "localhost:6060"
		}
>>>>>>> 787ee698

		cmtcfg.WriteConfigFile(cmtCfgFile, conf)

	case err != nil:
		return nil, err

	default:
		rootViper.SetConfigType("toml")
		rootViper.SetConfigName("config")
		rootViper.AddConfigPath(configPath)

		if err := rootViper.ReadInConfig(); err != nil {
			return nil, fmt.Errorf("failed to read in %s: %w", cmtCfgFile, err)
		}
	}

	// Read into the configuration whatever data the viper instance has for it.
	// This may come from the configuration file above but also any of the other
	// sources viper uses.
	if err := rootViper.Unmarshal(conf); err != nil {
		return nil, err
	}

	conf.SetRoot(rootDir)

	appCfgFilePath := filepath.Join(configPath, "app.toml")
	if _, err := os.Stat(appCfgFilePath); os.IsNotExist(err) {
		if (customAppTemplate != "" && customConfig == nil) || (customAppTemplate == "" && customConfig != nil) {
			return nil, errors.New("customAppTemplate and customConfig should be both nil or not nil")
		}

		if customAppTemplate != "" {
			if err := config.SetConfigTemplate(customAppTemplate); err != nil {
				return nil, fmt.Errorf("failed to set config template: %w", err)
			}

			if err = rootViper.Unmarshal(&customConfig); err != nil {
				return nil, fmt.Errorf("failed to parse %s: %w", appCfgFilePath, err)
			}

			if err := config.WriteConfigFile(appCfgFilePath, customConfig); err != nil {
				return nil, fmt.Errorf("failed to write %s: %w", appCfgFilePath, err)
			}
		} else {
			appConf, err := config.ParseConfig(rootViper)
			if err != nil {
				return nil, fmt.Errorf("failed to parse %s: %w", appCfgFilePath, err)
			}

			if err := config.WriteConfigFile(appCfgFilePath, appConf); err != nil {
				return nil, fmt.Errorf("failed to write %s: %w", appCfgFilePath, err)
			}
		}
	}

	rootViper.SetConfigType("toml")
	rootViper.SetConfigName("app")
	rootViper.AddConfigPath(configPath)

	if err := rootViper.MergeInConfig(); err != nil {
		return nil, fmt.Errorf("failed to merge configuration: %w", err)
	}

	return conf, nil
}

<<<<<<< HEAD
// add server commands
func AddCommands(rootCmd *cobra.Command, defaultNodeHome string, appCreator types.AppCreator, appExport types.AppExporter, addStartFlags types.ModuleInitFlags) {
	tendermintCmd := &cobra.Command{
		Use:     "tendermint",
		Aliases: []string{"comet", "cometbft"},
		Short:   "Tendermint subcommands",
=======
// AddCommands add server commands
func AddCommands[T types.Application](rootCmd *cobra.Command, appCreator types.AppCreator[T], opts StartCmdOptions[T]) {
	cometCmd := &cobra.Command{
		Use:     "comet",
		Aliases: []string{"cometbft", "tendermint"},
		Short:   "CometBFT subcommands",
>>>>>>> 787ee698
	}

	cometCmd.AddCommand(
		ShowNodeIDCmd(),
		ShowValidatorCmd(),
		ShowAddressCmd(),
		VersionCmd(),
<<<<<<< HEAD
		tmcmd.ResetAllCmd,
		tmcmd.ResetStateCmd,
=======
		cmtcmd.ResetAllCmd,
		cmtcmd.ResetStateCmd,
>>>>>>> 787ee698
		BootstrapStateCmd(appCreator),
	)

	startCmd := StartCmdWithOptions(appCreator, opts)
	rootCmd.AddCommand(
		startCmd,
		cometCmd,
		version.NewVersionCommand(),
<<<<<<< HEAD
		NewRollbackCmd(appCreator, defaultNodeHome),
=======
		NewRollbackCmd(appCreator),
		ModuleHashByHeightQuery(appCreator),
>>>>>>> 787ee698
	)
}

// AddCommandsWithStartCmdOptions adds server commands with the provided StartCmdOptions.
// Deprecated: Use AddCommands directly instead.
func AddCommandsWithStartCmdOptions[T types.Application](rootCmd *cobra.Command, appCreator types.AppCreator[T], opts StartCmdOptions[T]) {
	AddCommands(rootCmd, appCreator, opts)
}

// AddTestnetCreatorCommand allows chains to create a testnet from the state existing in their node's data directory.
func AddTestnetCreatorCommand[T types.Application](rootCmd *cobra.Command, appCreator types.AppCreator[T]) {
	testnetCreateCmd := InPlaceTestnetCreator(appCreator)
	rootCmd.AddCommand(testnetCreateCmd)
}

// ExternalIP https://stackoverflow.com/questions/23558425/how-do-i-get-the-local-ip-address-in-go
// TODO there must be a better way to get external IP
func ExternalIP() (string, error) {
	ifaces, err := net.Interfaces()
	if err != nil {
		return "", err
	}

	for _, iface := range ifaces {
		if skipInterface(iface) {
			continue
		}
		addrs, err := iface.Addrs()
		if err != nil {
			return "", err
		}

		for _, addr := range addrs {
			ip := addrToIP(addr)
			if ip == nil || ip.IsLoopback() {
				continue
			}
			ip = ip.To4()
			if ip == nil {
				continue // not an ipv4 address
			}
			return ip.String(), nil
		}
	}
	return "", errors.New("are you connected to the network?")
}

// ListenForQuitSignals listens for SIGINT and SIGTERM. When a signal is received,
// the cleanup function is called, indicating the caller can gracefully exit or
// return.
//
// Note, the blocking behavior of this depends on the block argument.
// The caller must ensure the corresponding context derived from the cancelFn is used correctly.
func ListenForQuitSignals(g *errgroup.Group, block bool, cancelFn context.CancelFunc, logger log.Logger) {
	sigCh := make(chan os.Signal, 1)
	signal.Notify(sigCh, syscall.SIGINT, syscall.SIGTERM)

	f := func() {
		sig := <-sigCh
		cancelFn()

		logger.Info("caught signal", "signal", sig.String())
	}

	if block {
		g.Go(func() error {
			f()
			return nil
		})
	} else {
		go f()
	}
}

// GetAppDBBackend gets the backend type to use for the application DBs.
func GetAppDBBackend(opts types.AppOptions) dbm.BackendType {
	rv := cast.ToString(opts.Get("app-db-backend"))
	if len(rv) == 0 {
		rv = cast.ToString(opts.Get("db_backend"))
	}
<<<<<<< HEAD
	if len(rv) == 0 {
		rv = cast.ToString(opts.Get("db_backend"))
=======

	// Cosmos SDK has migrated to cosmos-db which does not support all the backends which tm-db supported
	if rv == "cleveldb" || rv == "badgerdb" || rv == "boltdb" {
		panic(fmt.Sprintf("invalid app-db-backend %q, use %q, %q, %q instead", rv, dbm.GoLevelDBBackend, dbm.PebbleDBBackend, dbm.RocksDBBackend))
>>>>>>> 787ee698
	}

	if len(rv) != 0 {
		return dbm.BackendType(rv)
	}

	return dbm.GoLevelDBBackend
}

func skipInterface(iface net.Interface) bool {
	if iface.Flags&net.FlagUp == 0 {
		return true // interface down
	}

	if iface.Flags&net.FlagLoopback != 0 {
		return true // loopback interface
	}

	return false
}

func addrToIP(addr net.Addr) net.IP {
	var ip net.IP

	switch v := addr.(type) {
	case *net.IPNet:
		ip = v.IP
	case *net.IPAddr:
		ip = v.IP
	}
	return ip
}

// OpenDB opens the application database using the appropriate driver.
func OpenDB(rootDir string, backendType dbm.BackendType) (corestore.KVStoreWithBatch, error) {
	dataDir := filepath.Join(rootDir, "data")
	return dbm.NewDB("application", backendType, dataDir)
}

func openTraceWriter(traceWriterFile string) (w io.WriteCloser, err error) {
	if traceWriterFile == "" {
		return
	}
	return os.OpenFile(
		traceWriterFile,
		os.O_WRONLY|os.O_APPEND|os.O_CREATE,
		0o666,
	)
}

// DefaultBaseappOptions returns the default baseapp options provided by the Cosmos SDK
func DefaultBaseappOptions(appOpts types.AppOptions) []func(*baseapp.BaseApp) {
<<<<<<< HEAD
	var cache sdk.MultiStorePersistentCache
=======
	var cache storetypes.MultiStorePersistentCache
>>>>>>> 787ee698

	if cast.ToBool(appOpts.Get(FlagInterBlockCache)) {
		cache = store.NewCommitKVStoreCacheManager()
	}

	pruningOpts, err := GetPruningOptionsFromFlags(appOpts)
	if err != nil {
		panic(err)
	}

<<<<<<< HEAD
	snapshotDir := filepath.Join(cast.ToString(appOpts.Get(flags.FlagHome)), "data", "snapshots")
	if err = os.MkdirAll(snapshotDir, os.ModePerm); err != nil {
		panic(fmt.Errorf("failed to create snapshots directory: %w", err))
	}

	snapshotDB, err := dbm.NewDB("metadata", GetAppDBBackend(appOpts), snapshotDir)
	if err != nil {
		panic(err)
	}
	snapshotStore, err := snapshots.NewStore(snapshotDB, snapshotDir)
=======
	homeDir := cast.ToString(appOpts.Get(flags.FlagHome))
	chainID := cast.ToString(appOpts.Get(flags.FlagChainID))
	if chainID == "" {
		// fallback to genesis chain-id
		reader, err := os.Open(filepath.Join(homeDir, "config", "genesis.json"))
		if err != nil {
			panic(err)
		}
		defer reader.Close()

		chainID, err = genutiltypes.ParseChainIDFromGenesis(reader)
		if err != nil {
			panic(fmt.Errorf("failed to parse chain-id from genesis file: %w", err))
		}
	}

	snapshotStore, err := GetSnapshotStore(appOpts)
>>>>>>> 787ee698
	if err != nil {
		panic(err)
	}

	snapshotOptions := snapshottypes.NewSnapshotOptions(
		cast.ToUint64(appOpts.Get(FlagStateSyncSnapshotInterval)),
		cast.ToUint32(appOpts.Get(FlagStateSyncSnapshotKeepRecent)),
	)

<<<<<<< HEAD
=======
	defaultMempool := baseapp.SetMempool(mempool.NoOpMempool{})
	if maxTxs := cast.ToInt(appOpts.Get(FlagMempoolMaxTxs)); maxTxs >= 0 {
		defaultMempool = baseapp.SetMempool(
			mempool.NewSenderNonceMempool(
				mempool.SenderNonceMaxTxOpt(maxTxs),
			),
		)
	}

>>>>>>> 787ee698
	return []func(*baseapp.BaseApp){
		baseapp.SetPruning(pruningOpts),
		baseapp.SetMinGasPrices(cast.ToString(appOpts.Get(FlagMinGasPrices))),
		baseapp.SetHaltHeight(cast.ToUint64(appOpts.Get(FlagHaltHeight))),
		baseapp.SetHaltTime(cast.ToUint64(appOpts.Get(FlagHaltTime))),
		baseapp.SetMinRetainBlocks(cast.ToUint64(appOpts.Get(FlagMinRetainBlocks))),
		baseapp.SetInterBlockCache(cache),
		baseapp.SetTrace(cast.ToBool(appOpts.Get(FlagTrace))),
		baseapp.SetIndexEvents(cast.ToStringSlice(appOpts.Get(FlagIndexEvents))),
		baseapp.SetSnapshot(snapshotStore, snapshotOptions),
		baseapp.SetIAVLCacheSize(cast.ToInt(appOpts.Get(FlagIAVLCacheSize))),
		baseapp.SetIAVLDisableFastNode(cast.ToBool(appOpts.Get(FlagDisableIAVLFastNode))),
<<<<<<< HEAD
		baseapp.SetIAVLLazyLoading(cast.ToBool(appOpts.Get(FlagIAVLLazyLoading))),
=======
		defaultMempool,
		baseapp.SetChainID(chainID),
		baseapp.SetQueryGasLimit(cast.ToUint64(appOpts.Get(FlagQueryGasLimit))),
>>>>>>> 787ee698
	}
}

func GetSnapshotStore(appOpts types.AppOptions) (*snapshots.Store, error) {
	homeDir := cast.ToString(appOpts.Get(flags.FlagHome))
	snapshotDir := filepath.Join(homeDir, "data", "snapshots")
<<<<<<< HEAD
	if err := os.MkdirAll(snapshotDir, os.ModePerm); err != nil {
=======
	if err := os.MkdirAll(snapshotDir, 0o744); err != nil {
>>>>>>> 787ee698
		return nil, fmt.Errorf("failed to create snapshots directory: %w", err)
	}

	snapshotDB, err := dbm.NewDB("metadata", GetAppDBBackend(appOpts), snapshotDir)
	if err != nil {
		return nil, err
	}
	snapshotStore, err := snapshots.NewStore(snapshotDB, snapshotDir)
	if err != nil {
		return nil, err
	}

	return snapshotStore, nil
}<|MERGE_RESOLUTION|>--- conflicted
+++ resolved
@@ -22,13 +22,6 @@
 	"github.com/spf13/cobra"
 	"github.com/spf13/pflag"
 	"github.com/spf13/viper"
-<<<<<<< HEAD
-	tmcmd "github.com/tendermint/tendermint/cmd/cometbft/commands"
-	tmcfg "github.com/tendermint/tendermint/config"
-	tmlog "github.com/tendermint/tendermint/libs/log"
-	dbm "github.com/tendermint/tm-db"
-
-=======
 	"golang.org/x/sync/errgroup"
 
 	corectx "cosmossdk.io/core/context"
@@ -39,7 +32,6 @@
 	snapshottypes "cosmossdk.io/store/snapshots/types"
 	storetypes "cosmossdk.io/store/types"
 
->>>>>>> 787ee698
 	"github.com/cosmos/cosmos-sdk/baseapp"
 	"github.com/cosmos/cosmos-sdk/client/flags"
 	"github.com/cosmos/cosmos-sdk/server/config"
@@ -109,11 +101,7 @@
 		}
 	})
 
-<<<<<<< HEAD
-	return nil
-=======
 	return err
->>>>>>> 787ee698
 }
 
 // InterceptConfigsPreRunHandler is identical to InterceptConfigsAndCreateContext
@@ -182,13 +170,6 @@
 		return nil, err
 	}
 
-<<<<<<< HEAD
-	var logWriter io.Writer
-	if strings.ToLower(serverCtx.Viper.GetString(flags.FlagLogFormat)) == tmcfg.LogFormatPlain {
-		logWriter = zerolog.ConsoleWriter{Out: os.Stderr}
-	} else {
-		logWriter = os.Stderr
-=======
 	return serverCtx, nil
 }
 
@@ -208,7 +189,6 @@
 	logLvlStr := ctx.Viper.GetString(flags.FlagLogLevel)
 	if logLvlStr == "" {
 		return log.NewLogger(out, opts...), nil
->>>>>>> 787ee698
 	}
 
 	logLvl, err := zerolog.ParseLevel(logLvlStr)
@@ -279,13 +259,6 @@
 			return nil, fmt.Errorf("error in config file: %w", err)
 		}
 
-<<<<<<< HEAD
-		conf.RPC.PprofListenAddress = "localhost:6060"
-		conf.P2P.RecvRate = 5120000
-		conf.P2P.SendRate = 5120000
-		conf.Consensus.TimeoutCommit = 5 * time.Second
-		tmcfg.WriteConfigFile(tmCfgFile, conf)
-=======
 		defaultCometCfg := cmtcfg.DefaultConfig()
 		// The SDK is opinionated about those comet values, so we set them here.
 		// We verify first that the user has not changed them for not overriding them.
@@ -295,7 +268,6 @@
 		if conf.RPC.PprofListenAddress == defaultCometCfg.RPC.PprofListenAddress {
 			conf.RPC.PprofListenAddress = "localhost:6060"
 		}
->>>>>>> 787ee698
 
 		cmtcfg.WriteConfigFile(cmtCfgFile, conf)
 
@@ -362,21 +334,12 @@
 	return conf, nil
 }
 
-<<<<<<< HEAD
-// add server commands
-func AddCommands(rootCmd *cobra.Command, defaultNodeHome string, appCreator types.AppCreator, appExport types.AppExporter, addStartFlags types.ModuleInitFlags) {
-	tendermintCmd := &cobra.Command{
-		Use:     "tendermint",
-		Aliases: []string{"comet", "cometbft"},
-		Short:   "Tendermint subcommands",
-=======
 // AddCommands add server commands
 func AddCommands[T types.Application](rootCmd *cobra.Command, appCreator types.AppCreator[T], opts StartCmdOptions[T]) {
 	cometCmd := &cobra.Command{
 		Use:     "comet",
 		Aliases: []string{"cometbft", "tendermint"},
 		Short:   "CometBFT subcommands",
->>>>>>> 787ee698
 	}
 
 	cometCmd.AddCommand(
@@ -384,13 +347,8 @@
 		ShowValidatorCmd(),
 		ShowAddressCmd(),
 		VersionCmd(),
-<<<<<<< HEAD
-		tmcmd.ResetAllCmd,
-		tmcmd.ResetStateCmd,
-=======
 		cmtcmd.ResetAllCmd,
 		cmtcmd.ResetStateCmd,
->>>>>>> 787ee698
 		BootstrapStateCmd(appCreator),
 	)
 
@@ -399,12 +357,8 @@
 		startCmd,
 		cometCmd,
 		version.NewVersionCommand(),
-<<<<<<< HEAD
-		NewRollbackCmd(appCreator, defaultNodeHome),
-=======
 		NewRollbackCmd(appCreator),
 		ModuleHashByHeightQuery(appCreator),
->>>>>>> 787ee698
 	)
 }
 
@@ -485,15 +439,10 @@
 	if len(rv) == 0 {
 		rv = cast.ToString(opts.Get("db_backend"))
 	}
-<<<<<<< HEAD
-	if len(rv) == 0 {
-		rv = cast.ToString(opts.Get("db_backend"))
-=======
 
 	// Cosmos SDK has migrated to cosmos-db which does not support all the backends which tm-db supported
 	if rv == "cleveldb" || rv == "badgerdb" || rv == "boltdb" {
 		panic(fmt.Sprintf("invalid app-db-backend %q, use %q, %q, %q instead", rv, dbm.GoLevelDBBackend, dbm.PebbleDBBackend, dbm.RocksDBBackend))
->>>>>>> 787ee698
 	}
 
 	if len(rv) != 0 {
@@ -546,11 +495,7 @@
 
 // DefaultBaseappOptions returns the default baseapp options provided by the Cosmos SDK
 func DefaultBaseappOptions(appOpts types.AppOptions) []func(*baseapp.BaseApp) {
-<<<<<<< HEAD
-	var cache sdk.MultiStorePersistentCache
-=======
 	var cache storetypes.MultiStorePersistentCache
->>>>>>> 787ee698
 
 	if cast.ToBool(appOpts.Get(FlagInterBlockCache)) {
 		cache = store.NewCommitKVStoreCacheManager()
@@ -561,18 +506,6 @@
 		panic(err)
 	}
 
-<<<<<<< HEAD
-	snapshotDir := filepath.Join(cast.ToString(appOpts.Get(flags.FlagHome)), "data", "snapshots")
-	if err = os.MkdirAll(snapshotDir, os.ModePerm); err != nil {
-		panic(fmt.Errorf("failed to create snapshots directory: %w", err))
-	}
-
-	snapshotDB, err := dbm.NewDB("metadata", GetAppDBBackend(appOpts), snapshotDir)
-	if err != nil {
-		panic(err)
-	}
-	snapshotStore, err := snapshots.NewStore(snapshotDB, snapshotDir)
-=======
 	homeDir := cast.ToString(appOpts.Get(flags.FlagHome))
 	chainID := cast.ToString(appOpts.Get(flags.FlagChainID))
 	if chainID == "" {
@@ -590,7 +523,6 @@
 	}
 
 	snapshotStore, err := GetSnapshotStore(appOpts)
->>>>>>> 787ee698
 	if err != nil {
 		panic(err)
 	}
@@ -600,8 +532,6 @@
 		cast.ToUint32(appOpts.Get(FlagStateSyncSnapshotKeepRecent)),
 	)
 
-<<<<<<< HEAD
-=======
 	defaultMempool := baseapp.SetMempool(mempool.NoOpMempool{})
 	if maxTxs := cast.ToInt(appOpts.Get(FlagMempoolMaxTxs)); maxTxs >= 0 {
 		defaultMempool = baseapp.SetMempool(
@@ -611,7 +541,6 @@
 		)
 	}
 
->>>>>>> 787ee698
 	return []func(*baseapp.BaseApp){
 		baseapp.SetPruning(pruningOpts),
 		baseapp.SetMinGasPrices(cast.ToString(appOpts.Get(FlagMinGasPrices))),
@@ -624,24 +553,16 @@
 		baseapp.SetSnapshot(snapshotStore, snapshotOptions),
 		baseapp.SetIAVLCacheSize(cast.ToInt(appOpts.Get(FlagIAVLCacheSize))),
 		baseapp.SetIAVLDisableFastNode(cast.ToBool(appOpts.Get(FlagDisableIAVLFastNode))),
-<<<<<<< HEAD
-		baseapp.SetIAVLLazyLoading(cast.ToBool(appOpts.Get(FlagIAVLLazyLoading))),
-=======
 		defaultMempool,
 		baseapp.SetChainID(chainID),
 		baseapp.SetQueryGasLimit(cast.ToUint64(appOpts.Get(FlagQueryGasLimit))),
->>>>>>> 787ee698
 	}
 }
 
 func GetSnapshotStore(appOpts types.AppOptions) (*snapshots.Store, error) {
 	homeDir := cast.ToString(appOpts.Get(flags.FlagHome))
 	snapshotDir := filepath.Join(homeDir, "data", "snapshots")
-<<<<<<< HEAD
-	if err := os.MkdirAll(snapshotDir, os.ModePerm); err != nil {
-=======
 	if err := os.MkdirAll(snapshotDir, 0o744); err != nil {
->>>>>>> 787ee698
 		return nil, fmt.Errorf("failed to create snapshots directory: %w", err)
 	}
 
