package server

import (
	"context"
	"errors"
	"fmt"
	"io"
	"net"
	"os"
	"os/signal"
	"path"
	"path/filepath"
	"strings"
	"syscall"
	"time"

	cmtcmd "github.com/cometbft/cometbft/cmd/cometbft/commands"
	cmtcfg "github.com/cometbft/cometbft/config"
	dbm "github.com/cosmos/cosmos-db"
	"github.com/rs/zerolog"
	"github.com/spf13/cast"
	"github.com/spf13/cobra"
	"github.com/spf13/pflag"
	"github.com/spf13/viper"
	"golang.org/x/sync/errgroup"

	corectx "cosmossdk.io/core/context"
	corestore "cosmossdk.io/core/store"
	"cosmossdk.io/log"
	"cosmossdk.io/store"
	"cosmossdk.io/store/snapshots"
	snapshottypes "cosmossdk.io/store/snapshots/types"
	storetypes "cosmossdk.io/store/types"

	"github.com/cosmos/cosmos-sdk/baseapp"
	"github.com/cosmos/cosmos-sdk/client/flags"
	"github.com/cosmos/cosmos-sdk/server/config"
	"github.com/cosmos/cosmos-sdk/server/types"
	sdk "github.com/cosmos/cosmos-sdk/types"
	"github.com/cosmos/cosmos-sdk/types/mempool"
	"github.com/cosmos/cosmos-sdk/version"
	genutiltypes "github.com/cosmos/cosmos-sdk/x/genutil/types"
)

// ServerContextKey defines the context key used to retrieve a server.Context from
// a command's Context.
const ServerContextKey = sdk.ContextKey("server.context")

// Context is the server context.
// Prefer using we use viper a it tracks track all config.
// See core/context/server_context.go.
type Context struct {
	Viper  *viper.Viper
	Config *cmtcfg.Config
	Logger log.Logger
}

func NewDefaultContext() *Context {
	return NewContext(
		viper.New(),
		cmtcfg.DefaultConfig(),
		log.NewLogger(os.Stdout),
	)
}

func NewContext(v *viper.Viper, config *cmtcfg.Config, logger log.Logger) *Context {
	return &Context{v, config, logger}
}

func bindFlags(basename string, cmd *cobra.Command, v *viper.Viper) (err error) {
	defer func() {
		if r := recover(); r != nil {
			err = fmt.Errorf("bindFlags failed: %v", r)
		}
	}()

	cmd.Flags().VisitAll(func(f *pflag.Flag) {
		// Environment variables can't have dashes in them, so bind them to their equivalent
		// keys with underscores, e.g. --favorite-color to STING_FAVORITE_COLOR
		err = v.BindEnv(f.Name, fmt.Sprintf("%s_%s", basename, strings.ToUpper(strings.ReplaceAll(f.Name, "-", "_"))))
		if err != nil {
			panic(err)
		}

		err = v.BindPFlag(f.Name, f)
		if err != nil {
			panic(err)
		}

		// Apply the viper config value to the flag when the flag is not set and
		// viper has a value.
		if !f.Changed && v.IsSet(f.Name) {
			val := v.Get(f.Name)
			err = cmd.Flags().Set(f.Name, fmt.Sprintf("%v", val))
			if err != nil {
				panic(err)
			}
		}
	})

	return err
}

// InterceptConfigsPreRunHandler is identical to InterceptConfigsAndCreateContext
// except it also sets the server context on the command and the server logger.
func InterceptConfigsPreRunHandler(cmd *cobra.Command, customAppConfigTemplate string, customAppConfig interface{}, cmtConfig *cmtcfg.Config) error {
	serverCtx, err := InterceptConfigsAndCreateContext(cmd, customAppConfigTemplate, customAppConfig, cmtConfig)
	if err != nil {
		return err
	}

	// overwrite default server logger
	logger, err := CreateSDKLogger(serverCtx, cmd.OutOrStdout())
	if err != nil {
		return err
	}
	serverCtx.Logger = logger.With(log.ModuleKey, "server")

	// set server context
	return SetCmdServerContext(cmd, serverCtx)
}

// InterceptConfigsAndCreateContext performs a pre-run function for the root daemon
// application command. It will create a Viper literal and a default server
// Context. The server CometBFT configuration will either be read and parsed
// or created and saved to disk, where the server Context is updated to reflect
// the CometBFT configuration. It takes custom app config template and config
// settings to create a custom CometBFT configuration. If the custom template
// is empty, it uses default-template provided by the server. The Viper literal
// is used to read and parse the application configuration. Command handlers can
// fetch the server Context to get the CometBFT configuration or to get access
// to Viper.
func InterceptConfigsAndCreateContext(cmd *cobra.Command, customAppConfigTemplate string, customAppConfig interface{}, cmtConfig *cmtcfg.Config) (*Context, error) {
	serverCtx := NewDefaultContext()

	// Get the executable name and configure the viper instance so that environmental
	// variables are checked based off that name. The underscore character is used
	// as a separator.
	executableName, err := os.Executable()
	if err != nil {
		return nil, err
	}

	basename := path.Base(executableName)

	// configure the viper instance
	if err := serverCtx.Viper.BindPFlags(cmd.Flags()); err != nil {
		return nil, err
	}
	if err := serverCtx.Viper.BindPFlags(cmd.PersistentFlags()); err != nil {
		return nil, err
	}

	serverCtx.Viper.SetEnvPrefix(basename)
	serverCtx.Viper.SetEnvKeyReplacer(strings.NewReplacer(".", "_", "-", "_"))
	serverCtx.Viper.AutomaticEnv()

	// intercept configuration files, using both Viper instances separately
	config, err := interceptConfigs(serverCtx.Viper, customAppConfigTemplate, customAppConfig, cmtConfig)
	if err != nil {
		return nil, err
	}

	// return value is a CometBFT configuration object
	serverCtx.Config = config
	if err = bindFlags(basename, cmd, serverCtx.Viper); err != nil {
		return nil, err
	}

	return serverCtx, nil
}

// CreateSDKLogger creates the default SDK logger.
// It reads the log level and format from the server context.
func CreateSDKLogger(ctx *Context, out io.Writer) (log.Logger, error) {
	var opts []log.Option
	if ctx.Viper.GetString(flags.FlagLogFormat) == flags.OutputFormatJSON {
		opts = append(opts, log.OutputJSONOption())
	}
	opts = append(opts,
		log.ColorOption(!ctx.Viper.GetBool(flags.FlagLogNoColor)),
		// We use CometBFT flag (cmtcli.TraceFlag) for trace logging.
		log.TraceOption(ctx.Viper.GetBool(FlagTrace)))

	// check and set filter level or keys for the logger if any
	logLvlStr := ctx.Viper.GetString(flags.FlagLogLevel)
	if logLvlStr == "" {
		return log.NewLogger(out, opts...), nil
	}

	logLvl, err := zerolog.ParseLevel(logLvlStr)
	switch {
	case err != nil:
		// If the log level is not a valid zerolog level, then we try to parse it as a key filter.
		filterFunc, err := log.ParseLogLevel(logLvlStr)
		if err != nil {
			return nil, err
		}

		opts = append(opts, log.FilterOption(filterFunc))
	default:
		opts = append(opts, log.LevelOption(logLvl))
	}

	return log.NewLogger(out, opts...), nil
}

// GetServerContextFromCmd returns a Context from a command or an empty Context
// if it has not been set.
func GetServerContextFromCmd(cmd *cobra.Command) *Context {
	if v := cmd.Context().Value(ServerContextKey); v != nil {
		serverCtxPtr := v.(*Context)
		return serverCtxPtr
	}

	return NewDefaultContext()
}

// SetCmdServerContext sets a command's Context value to the provided argument.
// If the context has not been set, set the given context as the default.
func SetCmdServerContext(cmd *cobra.Command, serverCtx *Context) error {
	var cmdCtx context.Context

	if cmd.Context() == nil {
		cmdCtx = context.Background()
	} else {
		cmdCtx = cmd.Context()
	}

	cmdCtx = context.WithValue(cmdCtx, ServerContextKey, serverCtx)
	cmdCtx = context.WithValue(cmdCtx, corectx.ViperContextKey, serverCtx.Viper)
	cmdCtx = context.WithValue(cmdCtx, corectx.LoggerContextKey, serverCtx.Logger)

	cmd.SetContext(cmdCtx)

	return nil
}

// interceptConfigs parses and updates a CometBFT configuration file or
// creates a new one and saves it. It also parses and saves the application
// configuration file. The CometBFT configuration file is parsed given a root
// Viper object, whereas the application is parsed with the private package-aware
// viperCfg object.
func interceptConfigs(rootViper *viper.Viper, customAppTemplate string, customConfig interface{}, cmtConfig *cmtcfg.Config) (*cmtcfg.Config, error) {
	rootDir := rootViper.GetString(flags.FlagHome)
	configPath := filepath.Join(rootDir, "config")
	cmtCfgFile := filepath.Join(configPath, "config.toml")

	conf := cmtConfig

	switch _, err := os.Stat(cmtCfgFile); {
	case os.IsNotExist(err):
		cmtcfg.EnsureRoot(rootDir)

		if err = conf.ValidateBasic(); err != nil {
			return nil, fmt.Errorf("error in config file: %w", err)
		}

		defaultCometCfg := cmtcfg.DefaultConfig()
		// The SDK is opinionated about those comet values, so we set them here.
		// We verify first that the user has not changed them for not overriding them.
		if conf.Consensus.TimeoutCommit == defaultCometCfg.Consensus.TimeoutCommit {
			conf.Consensus.TimeoutCommit = 5 * time.Second
		}
		if conf.RPC.PprofListenAddress == defaultCometCfg.RPC.PprofListenAddress {
			conf.RPC.PprofListenAddress = "localhost:6060"
		}

		cmtcfg.WriteConfigFile(cmtCfgFile, conf)

	case err != nil:
		return nil, err

	default:
		rootViper.SetConfigType("toml")
		rootViper.SetConfigName("config")
		rootViper.AddConfigPath(configPath)

		if err := rootViper.ReadInConfig(); err != nil {
			return nil, fmt.Errorf("failed to read in %s: %w", cmtCfgFile, err)
		}
	}

	// Read into the configuration whatever data the viper instance has for it.
	// This may come from the configuration file above but also any of the other
	// sources viper uses.
	if err := rootViper.Unmarshal(conf); err != nil {
		return nil, err
	}

	conf.SetRoot(rootDir)

	appCfgFilePath := filepath.Join(configPath, "app.toml")
	if _, err := os.Stat(appCfgFilePath); os.IsNotExist(err) {
		if (customAppTemplate != "" && customConfig == nil) || (customAppTemplate == "" && customConfig != nil) {
			return nil, errors.New("customAppTemplate and customConfig should be both nil or not nil")
		}

		if customAppTemplate != "" {
			if err := config.SetConfigTemplate(customAppTemplate); err != nil {
				return nil, fmt.Errorf("failed to set config template: %w", err)
			}

			if err = rootViper.Unmarshal(&customConfig); err != nil {
				return nil, fmt.Errorf("failed to parse %s: %w", appCfgFilePath, err)
			}

			if err := config.WriteConfigFile(appCfgFilePath, customConfig); err != nil {
				return nil, fmt.Errorf("failed to write %s: %w", appCfgFilePath, err)
			}
		} else {
			appConf, err := config.ParseConfig(rootViper)
			if err != nil {
				return nil, fmt.Errorf("failed to parse %s: %w", appCfgFilePath, err)
			}

			if err := config.WriteConfigFile(appCfgFilePath, appConf); err != nil {
				return nil, fmt.Errorf("failed to write %s: %w", appCfgFilePath, err)
			}
		}
	}

	rootViper.SetConfigType("toml")
	rootViper.SetConfigName("app")
	rootViper.AddConfigPath(configPath)

	if err := rootViper.MergeInConfig(); err != nil {
		return nil, fmt.Errorf("failed to merge configuration: %w", err)
	}

	return conf, nil
}

// AddCommands add server commands
func AddCommands[T types.Application](rootCmd *cobra.Command, appCreator types.AppCreator[T], opts StartCmdOptions[T]) {
	cometCmd := &cobra.Command{
		Use:     "comet",
		Aliases: []string{"cometbft", "tendermint"},
		Short:   "CometBFT subcommands",
	}

	cometCmd.AddCommand(
		ShowNodeIDCmd(),
		ShowValidatorCmd(),
		ShowAddressCmd(),
		VersionCmd(),
		cmtcmd.ResetAllCmd,
		cmtcmd.ResetStateCmd,
		BootstrapStateCmd(appCreator),
	)

	startCmd := StartCmdWithOptions(appCreator, opts)
	rootCmd.AddCommand(
		startCmd,
		cometCmd,
		version.NewVersionCommand(),
<<<<<<< HEAD
		NewRollbackCmd(appCreator),
=======
		NewRollbackCmd(appCreator, defaultNodeHome),
>>>>>>> 751e5ecb
		ModuleHashByHeightQuery(appCreator),
	)
}

// AddCommandsWithStartCmdOptions adds server commands with the provided StartCmdOptions.
<<<<<<< HEAD
// Deprecated: Use AddCommands directly instead.
func AddCommandsWithStartCmdOptions[T types.Application](rootCmd *cobra.Command, appCreator types.AppCreator[T], opts StartCmdOptions[T]) {
	AddCommands(rootCmd, appCreator, opts)
}

// AddTestnetCreatorCommand allows chains to create a testnet from the state existing in their node's data directory.
func AddTestnetCreatorCommand[T types.Application](rootCmd *cobra.Command, appCreator types.AppCreator[T]) {
	testnetCreateCmd := InPlaceTestnetCreator(appCreator)
	rootCmd.AddCommand(testnetCreateCmd)
}

// ExternalIP https://stackoverflow.com/questions/23558425/how-do-i-get-the-local-ip-address-in-go
=======
func AddCommandsWithStartCmdOptions(rootCmd *cobra.Command, defaultNodeHome string, appCreator types.AppCreator, appExport types.AppExporter, opts StartCmdOptions) {
	cometCmd := &cobra.Command{
		Use:     "comet",
		Aliases: []string{"cometbft", "tendermint"},
		Short:   "CometBFT subcommands",
	}

	cometCmd.AddCommand(
		ShowNodeIDCmd(),
		ShowValidatorCmd(),
		ShowAddressCmd(),
		VersionCmd(),
		cmtcmd.ResetAllCmd,
		cmtcmd.ResetStateCmd,
		BootstrapStateCmd(appCreator),
	)

	startCmd := StartCmdWithOptions(appCreator, defaultNodeHome, opts)

	rootCmd.AddCommand(
		startCmd,
		cometCmd,
		ExportCmd(appExport, defaultNodeHome),
		version.NewVersionCommand(),
		NewRollbackCmd(appCreator, defaultNodeHome),
	)
}

// AddTestnetCreatorCommand allows chains to create a testnet from the state existing in their node's data directory.
func AddTestnetCreatorCommand(rootCmd *cobra.Command, appCreator types.AppCreator, addStartFlags types.ModuleInitFlags) {
	testnetCreateCmd := InPlaceTestnetCreator(appCreator)
	addStartFlags(testnetCreateCmd)
	rootCmd.AddCommand(testnetCreateCmd)
}

// https://stackoverflow.com/questions/23558425/how-do-i-get-the-local-ip-address-in-go
>>>>>>> 751e5ecb
// TODO there must be a better way to get external IP
func ExternalIP() (string, error) {
	ifaces, err := net.Interfaces()
	if err != nil {
		return "", err
	}

	for _, iface := range ifaces {
		if skipInterface(iface) {
			continue
		}
		addrs, err := iface.Addrs()
		if err != nil {
			return "", err
		}

		for _, addr := range addrs {
			ip := addrToIP(addr)
			if ip == nil || ip.IsLoopback() {
				continue
			}
			ip = ip.To4()
			if ip == nil {
				continue // not an ipv4 address
			}
			return ip.String(), nil
		}
	}
	return "", errors.New("are you connected to the network?")
}

// ListenForQuitSignals listens for SIGINT and SIGTERM. When a signal is received,
// the cleanup function is called, indicating the caller can gracefully exit or
// return.
//
// Note, the blocking behavior of this depends on the block argument.
// The caller must ensure the corresponding context derived from the cancelFn is used correctly.
func ListenForQuitSignals(g *errgroup.Group, block bool, cancelFn context.CancelFunc, logger log.Logger) {
	sigCh := make(chan os.Signal, 1)
	signal.Notify(sigCh, syscall.SIGINT, syscall.SIGTERM)

	f := func() {
		sig := <-sigCh
		cancelFn()

		logger.Info("caught signal", "signal", sig.String())
	}

	if block {
		g.Go(func() error {
			f()
			return nil
		})
	} else {
		go f()
	}
}

// GetAppDBBackend gets the backend type to use for the application DBs.
func GetAppDBBackend(opts types.AppOptions) dbm.BackendType {
	rv := cast.ToString(opts.Get("app-db-backend"))
	if len(rv) == 0 {
		rv = cast.ToString(opts.Get("db_backend"))
	}

	// Cosmos SDK has migrated to cosmos-db which does not support all the backends which tm-db supported
	if rv == "cleveldb" || rv == "badgerdb" || rv == "boltdb" {
		panic(fmt.Sprintf("invalid app-db-backend %q, use %q, %q, %q instead", rv, dbm.GoLevelDBBackend, dbm.PebbleDBBackend, dbm.RocksDBBackend))
	}

	if len(rv) != 0 {
		return dbm.BackendType(rv)
	}

	return dbm.GoLevelDBBackend
}

func skipInterface(iface net.Interface) bool {
	if iface.Flags&net.FlagUp == 0 {
		return true // interface down
	}

	if iface.Flags&net.FlagLoopback != 0 {
		return true // loopback interface
	}

	return false
}

func addrToIP(addr net.Addr) net.IP {
	var ip net.IP

	switch v := addr.(type) {
	case *net.IPNet:
		ip = v.IP
	case *net.IPAddr:
		ip = v.IP
	}
	return ip
}

// OpenDB opens the application database using the appropriate driver.
func OpenDB(rootDir string, backendType dbm.BackendType) (corestore.KVStoreWithBatch, error) {
	dataDir := filepath.Join(rootDir, "data")
	return dbm.NewDB("application", backendType, dataDir)
}

func openTraceWriter(traceWriterFile string) (w io.WriteCloser, err error) {
	if traceWriterFile == "" {
		return
	}
	return os.OpenFile(
		traceWriterFile,
		os.O_WRONLY|os.O_APPEND|os.O_CREATE,
		0o666,
	)
}

// DefaultBaseappOptions returns the default baseapp options provided by the Cosmos SDK
func DefaultBaseappOptions(appOpts types.AppOptions) []func(*baseapp.BaseApp) {
	var cache storetypes.MultiStorePersistentCache

	if cast.ToBool(appOpts.Get(FlagInterBlockCache)) {
		cache = store.NewCommitKVStoreCacheManager()
	}

	pruningOpts, err := GetPruningOptionsFromFlags(appOpts)
	if err != nil {
		panic(err)
	}

	homeDir := cast.ToString(appOpts.Get(flags.FlagHome))
	chainID := cast.ToString(appOpts.Get(flags.FlagChainID))
	if chainID == "" {
		// fallback to genesis chain-id
		reader, err := os.Open(filepath.Join(homeDir, "config", "genesis.json"))
		if err != nil {
			panic(err)
		}
		defer reader.Close()

		chainID, err = genutiltypes.ParseChainIDFromGenesis(reader)
		if err != nil {
			panic(fmt.Errorf("failed to parse chain-id from genesis file: %w", err))
		}
	}

	snapshotStore, err := GetSnapshotStore(appOpts)
	if err != nil {
		panic(err)
	}

	snapshotOptions := snapshottypes.NewSnapshotOptions(
		cast.ToUint64(appOpts.Get(FlagStateSyncSnapshotInterval)),
		cast.ToUint32(appOpts.Get(FlagStateSyncSnapshotKeepRecent)),
	)

	defaultMempool := baseapp.SetMempool(mempool.NoOpMempool{})
	if maxTxs := cast.ToInt(appOpts.Get(FlagMempoolMaxTxs)); maxTxs >= 0 {
		defaultMempool = baseapp.SetMempool(
			mempool.NewSenderNonceMempool(
				mempool.SenderNonceMaxTxOpt(maxTxs),
			),
		)
	}

	return []func(*baseapp.BaseApp){
		baseapp.SetPruning(pruningOpts),
		baseapp.SetMinGasPrices(cast.ToString(appOpts.Get(FlagMinGasPrices))),
		baseapp.SetHaltHeight(cast.ToUint64(appOpts.Get(FlagHaltHeight))),
		baseapp.SetHaltTime(cast.ToUint64(appOpts.Get(FlagHaltTime))),
		baseapp.SetMinRetainBlocks(cast.ToUint64(appOpts.Get(FlagMinRetainBlocks))),
		baseapp.SetInterBlockCache(cache),
		baseapp.SetTrace(cast.ToBool(appOpts.Get(FlagTrace))),
		baseapp.SetIndexEvents(cast.ToStringSlice(appOpts.Get(FlagIndexEvents))),
		baseapp.SetSnapshot(snapshotStore, snapshotOptions),
		baseapp.SetIAVLCacheSize(cast.ToInt(appOpts.Get(FlagIAVLCacheSize))),
		baseapp.SetIAVLDisableFastNode(cast.ToBool(appOpts.Get(FlagDisableIAVLFastNode))),
		defaultMempool,
		baseapp.SetChainID(chainID),
		baseapp.SetQueryGasLimit(cast.ToUint64(appOpts.Get(FlagQueryGasLimit))),
	}
}

func GetSnapshotStore(appOpts types.AppOptions) (*snapshots.Store, error) {
	homeDir := cast.ToString(appOpts.Get(flags.FlagHome))
	snapshotDir := filepath.Join(homeDir, "data", "snapshots")
	if err := os.MkdirAll(snapshotDir, 0o744); err != nil {
		return nil, fmt.Errorf("failed to create snapshots directory: %w", err)
	}

	snapshotDB, err := dbm.NewDB("metadata", GetAppDBBackend(appOpts), snapshotDir)
	if err != nil {
		return nil, err
	}
	snapshotStore, err := snapshots.NewStore(snapshotDB, snapshotDir)
	if err != nil {
		return nil, err
	}

	return snapshotStore, nil
}<|MERGE_RESOLUTION|>--- conflicted
+++ resolved
@@ -24,8 +24,6 @@
 	"github.com/spf13/viper"
 	"golang.org/x/sync/errgroup"
 
-	corectx "cosmossdk.io/core/context"
-	corestore "cosmossdk.io/core/store"
 	"cosmossdk.io/log"
 	"cosmossdk.io/store"
 	"cosmossdk.io/store/snapshots"
@@ -46,9 +44,7 @@
 // a command's Context.
 const ServerContextKey = sdk.ContextKey("server.context")
 
-// Context is the server context.
-// Prefer using we use viper a it tracks track all config.
-// See core/context/server_context.go.
+// server context
 type Context struct {
 	Viper  *viper.Viper
 	Config *cmtcfg.Config
@@ -170,7 +166,7 @@
 	return serverCtx, nil
 }
 
-// CreateSDKLogger creates the default SDK logger.
+// CreateSDKLogger creates a the default SDK logger.
 // It reads the log level and format from the server context.
 func CreateSDKLogger(ctx *Context, out io.Writer) (log.Logger, error) {
 	var opts []log.Option
@@ -219,19 +215,13 @@
 // SetCmdServerContext sets a command's Context value to the provided argument.
 // If the context has not been set, set the given context as the default.
 func SetCmdServerContext(cmd *cobra.Command, serverCtx *Context) error {
-	var cmdCtx context.Context
-
-	if cmd.Context() == nil {
-		cmdCtx = context.Background()
-	} else {
-		cmdCtx = cmd.Context()
-	}
-
-	cmdCtx = context.WithValue(cmdCtx, ServerContextKey, serverCtx)
-	cmdCtx = context.WithValue(cmdCtx, corectx.ViperContextKey, serverCtx.Viper)
-	cmdCtx = context.WithValue(cmdCtx, corectx.LoggerContextKey, serverCtx.Logger)
-
-	cmd.SetContext(cmdCtx)
+	v := cmd.Context().Value(ServerContextKey)
+	if v == nil {
+		v = serverCtx
+	}
+
+	serverCtxPtr := v.(*Context)
+	*serverCtxPtr = *serverCtx
 
 	return nil
 }
@@ -292,31 +282,21 @@
 
 	appCfgFilePath := filepath.Join(configPath, "app.toml")
 	if _, err := os.Stat(appCfgFilePath); os.IsNotExist(err) {
-		if (customAppTemplate != "" && customConfig == nil) || (customAppTemplate == "" && customConfig != nil) {
-			return nil, errors.New("customAppTemplate and customConfig should be both nil or not nil")
-		}
-
 		if customAppTemplate != "" {
-			if err := config.SetConfigTemplate(customAppTemplate); err != nil {
-				return nil, fmt.Errorf("failed to set config template: %w", err)
-			}
+			config.SetConfigTemplate(customAppTemplate)
 
 			if err = rootViper.Unmarshal(&customConfig); err != nil {
 				return nil, fmt.Errorf("failed to parse %s: %w", appCfgFilePath, err)
 			}
 
-			if err := config.WriteConfigFile(appCfgFilePath, customConfig); err != nil {
-				return nil, fmt.Errorf("failed to write %s: %w", appCfgFilePath, err)
-			}
+			config.WriteConfigFile(appCfgFilePath, customConfig)
 		} else {
 			appConf, err := config.ParseConfig(rootViper)
 			if err != nil {
 				return nil, fmt.Errorf("failed to parse %s: %w", appCfgFilePath, err)
 			}
 
-			if err := config.WriteConfigFile(appCfgFilePath, appConf); err != nil {
-				return nil, fmt.Errorf("failed to write %s: %w", appCfgFilePath, err)
-			}
+			config.WriteConfigFile(appCfgFilePath, appConf)
 		}
 	}
 
@@ -331,8 +311,8 @@
 	return conf, nil
 }
 
-// AddCommands add server commands
-func AddCommands[T types.Application](rootCmd *cobra.Command, appCreator types.AppCreator[T], opts StartCmdOptions[T]) {
+// add server commands
+func AddCommands(rootCmd *cobra.Command, defaultNodeHome string, appCreator types.AppCreator, appExport types.AppExporter, addStartFlags types.ModuleInitFlags) {
 	cometCmd := &cobra.Command{
 		Use:     "comet",
 		Aliases: []string{"cometbft", "tendermint"},
@@ -349,35 +329,20 @@
 		BootstrapStateCmd(appCreator),
 	)
 
-	startCmd := StartCmdWithOptions(appCreator, opts)
+	startCmd := StartCmd(appCreator, defaultNodeHome)
+	addStartFlags(startCmd)
+
 	rootCmd.AddCommand(
 		startCmd,
 		cometCmd,
+		ExportCmd(appExport, defaultNodeHome),
 		version.NewVersionCommand(),
-<<<<<<< HEAD
-		NewRollbackCmd(appCreator),
-=======
 		NewRollbackCmd(appCreator, defaultNodeHome),
->>>>>>> 751e5ecb
 		ModuleHashByHeightQuery(appCreator),
 	)
 }
 
 // AddCommandsWithStartCmdOptions adds server commands with the provided StartCmdOptions.
-<<<<<<< HEAD
-// Deprecated: Use AddCommands directly instead.
-func AddCommandsWithStartCmdOptions[T types.Application](rootCmd *cobra.Command, appCreator types.AppCreator[T], opts StartCmdOptions[T]) {
-	AddCommands(rootCmd, appCreator, opts)
-}
-
-// AddTestnetCreatorCommand allows chains to create a testnet from the state existing in their node's data directory.
-func AddTestnetCreatorCommand[T types.Application](rootCmd *cobra.Command, appCreator types.AppCreator[T]) {
-	testnetCreateCmd := InPlaceTestnetCreator(appCreator)
-	rootCmd.AddCommand(testnetCreateCmd)
-}
-
-// ExternalIP https://stackoverflow.com/questions/23558425/how-do-i-get-the-local-ip-address-in-go
-=======
 func AddCommandsWithStartCmdOptions(rootCmd *cobra.Command, defaultNodeHome string, appCreator types.AppCreator, appExport types.AppExporter, opts StartCmdOptions) {
 	cometCmd := &cobra.Command{
 		Use:     "comet",
@@ -414,7 +379,6 @@
 }
 
 // https://stackoverflow.com/questions/23558425/how-do-i-get-the-local-ip-address-in-go
->>>>>>> 751e5ecb
 // TODO there must be a better way to get external IP
 func ExternalIP() (string, error) {
 	ifaces, err := net.Interfaces()
@@ -516,8 +480,7 @@
 	return ip
 }
 
-// OpenDB opens the application database using the appropriate driver.
-func OpenDB(rootDir string, backendType dbm.BackendType) (corestore.KVStoreWithBatch, error) {
+func openDB(rootDir string, backendType dbm.BackendType) (dbm.DB, error) {
 	dataDir := filepath.Join(rootDir, "data")
 	return dbm.NewDB("application", backendType, dataDir)
 }
