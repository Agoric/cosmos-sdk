--- conflicted
+++ resolved
@@ -3,16 +3,6 @@
 import (
 	"fmt"
 
-<<<<<<< HEAD
-	"github.com/cosmos/cosmos-sdk/client/flags"
-	"github.com/cosmos/cosmos-sdk/server/types"
-	"github.com/spf13/cobra"
-	tmcmd "github.com/tendermint/tendermint/cmd/cometbft/commands"
-)
-
-// NewRollbackCmd creates a command to rollback tendermint and multistore state by one height.
-func NewRollbackCmd(appCreator types.AppCreator, defaultNodeHome string) *cobra.Command {
-=======
 	cmtcmd "github.com/cometbft/cometbft/cmd/cometbft/commands"
 	"github.com/spf13/cobra"
 
@@ -23,7 +13,6 @@
 func NewRollbackCmd[T types.Application](appCreator types.AppCreator[T]) *cobra.Command {
 	var removeBlock bool
 
->>>>>>> 787ee698
 	cmd := &cobra.Command{
 		Use:   "rollback",
 		Short: "rollback Cosmos SDK and CometBFT state by one height",
@@ -43,24 +32,12 @@
 				return err
 			}
 			app := appCreator(ctx.Logger, db, nil, ctx.Viper)
-<<<<<<< HEAD
-			// rollback tendermint state
-			height, hash, err := tmcmd.RollbackState(ctx.Config)
-=======
 			// rollback CometBFT state
 			height, hash, err := cmtcmd.RollbackState(ctx.Config, removeBlock)
->>>>>>> 787ee698
 			if err != nil {
 				return fmt.Errorf("failed to rollback CometBFT state: %w", err)
 			}
 			// rollback the multistore
-<<<<<<< HEAD
-
-			if err := app.CommitMultiStore().RollbackToVersion(height); err != nil {
-				return fmt.Errorf("failed to rollback to version: %w", err)
-			}
-=======
->>>>>>> 787ee698
 
 			if err := app.CommitMultiStore().RollbackToVersion(height); err != nil {
 				return fmt.Errorf("failed to rollback to version: %w", err)
