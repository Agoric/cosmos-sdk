--- conflicted
+++ resolved
@@ -34,20 +34,8 @@
 	dbm "github.com/cosmos/cosmos-db"
 	"github.com/hashicorp/go-metrics"
 	"github.com/spf13/cobra"
-<<<<<<< HEAD
-	"github.com/tendermint/tendermint/abci/server"
-	abcitypes "github.com/tendermint/tendermint/abci/types"
-	tcmd "github.com/tendermint/tendermint/cmd/cometbft/commands"
-	tmos "github.com/tendermint/tendermint/libs/os"
-	"github.com/tendermint/tendermint/node"
-	"github.com/tendermint/tendermint/p2p"
-	pvm "github.com/tendermint/tendermint/privval"
-	"github.com/tendermint/tendermint/proxy"
-	"github.com/tendermint/tendermint/rpc/client/local"
-=======
 	"github.com/spf13/pflag"
 	"golang.org/x/sync/errgroup"
->>>>>>> 787ee698
 	"google.golang.org/grpc"
 	"google.golang.org/grpc/credentials/insecure"
 
@@ -63,13 +51,9 @@
 	servercmtlog "github.com/cosmos/cosmos-sdk/server/log"
 	"github.com/cosmos/cosmos-sdk/server/types"
 	"github.com/cosmos/cosmos-sdk/telemetry"
-<<<<<<< HEAD
-	sdktypes "github.com/cosmos/cosmos-sdk/types"
-=======
 	"github.com/cosmos/cosmos-sdk/types/mempool"
 	"github.com/cosmos/cosmos-sdk/version"
 	genutiltypes "github.com/cosmos/cosmos-sdk/x/genutil/types"
->>>>>>> 787ee698
 )
 
 const (
@@ -95,12 +79,7 @@
 	FlagMinRetainBlocks     = "min-retain-blocks"
 	FlagIAVLCacheSize       = "iavl-cache-size"
 	FlagDisableIAVLFastNode = "iavl-disable-fastnode"
-<<<<<<< HEAD
-	FlagIAVLLazyLoading     = "iavl-lazy-loading"
-	FlagAbciClientType      = "abci-client-type"
-=======
 	FlagShutdownGrace       = "shutdown-grace"
->>>>>>> 787ee698
 
 	// state sync-related flags
 
@@ -213,23 +192,6 @@
 				return err
 			}
 
-<<<<<<< HEAD
-			withTM, _ := cmd.Flags().GetBool(flagWithTendermint)
-			if !withTM {
-				serverCtx.Logger.Info("starting ABCI without Tendermint")
-				return wrapCPUProfile(serverCtx, func() error {
-					return startStandAlone(serverCtx, appCreator)
-				})
-			}
-
-			// amino is needed here for backwards compatibility of REST routes
-			err = wrapCPUProfile(serverCtx, func() error {
-				return startInProcess(serverCtx, clientCtx, appCreator)
-			})
-			errCode, ok := err.(ErrorCode)
-			if !ok {
-				return err
-=======
 			withCMT, _ := cmd.Flags().GetBool(flagWithComet)
 			if !withCMT {
 				serverCtx.Logger.Info("starting ABCI without CometBFT")
@@ -245,59 +207,13 @@
 				serverCtx.Logger.Info("graceful shutdown start", FlagShutdownGrace, graceDuration)
 				<-time.After(graceDuration)
 				serverCtx.Logger.Info("graceful shutdown complete")
->>>>>>> 787ee698
 			}
 
 			return err
 		},
 	}
 
-<<<<<<< HEAD
-	cmd.Flags().String(flags.FlagHome, defaultNodeHome, "The application home directory")
-	cmd.Flags().Bool(flagWithTendermint, true, "Run abci app embedded in-process with tendermint")
-	cmd.Flags().String(flagAddress, "tcp://0.0.0.0:26658", "Listen address")
-	cmd.Flags().String(flagTransport, "socket", "Transport protocol: socket, grpc")
-	cmd.Flags().String(flagTraceStore, "", "Enable KVStore tracing to an output file")
-	cmd.Flags().String(FlagMinGasPrices, "", "Minimum gas prices to accept for transactions; Any fee in a tx must meet this minimum (e.g. 0.01photino;0.0001stake)")
-	cmd.Flags().IntSlice(FlagUnsafeSkipUpgrades, []int{}, "Skip a set of upgrade heights to continue the old binary")
-	cmd.Flags().Uint64(FlagHaltHeight, 0, "Block height at which to gracefully halt the chain and shutdown the node")
-	cmd.Flags().Uint64(FlagHaltTime, 0, "Minimum block time (in Unix seconds) at which to gracefully halt the chain and shutdown the node")
-	cmd.Flags().Bool(FlagInterBlockCache, true, "Enable inter-block caching")
-	cmd.Flags().String(flagCPUProfile, "", "Enable CPU profiling and write to the provided file")
-	cmd.Flags().Bool(FlagTrace, false, "Provide full stack traces for errors in ABCI Log")
-	cmd.Flags().String(FlagPruning, pruningtypes.PruningOptionDefault, "Pruning strategy (default|nothing|everything|custom)")
-	cmd.Flags().Uint64(FlagPruningKeepRecent, 0, "Number of recent heights to keep on disk (ignored if pruning is not 'custom')")
-	cmd.Flags().Uint64(FlagPruningInterval, 0, "Height interval at which pruned heights are removed from disk (ignored if pruning is not 'custom')")
-	cmd.Flags().Uint(FlagInvCheckPeriod, 0, "Assert registered invariants every N blocks")
-	cmd.Flags().Uint64(FlagMinRetainBlocks, 0, "Minimum block height offset during ABCI commit to prune Tendermint blocks")
-
-	cmd.Flags().Bool(FlagAPIEnable, false, "Define if the API server should be enabled")
-	cmd.Flags().Bool(FlagAPISwagger, false, "Define if swagger documentation should automatically be registered (Note: the API must also be enabled)")
-	cmd.Flags().String(FlagAPIAddress, serverconfig.DefaultAPIAddress, "the API server address to listen on")
-	cmd.Flags().Uint(FlagAPIMaxOpenConnections, 1000, "Define the number of maximum open connections")
-	cmd.Flags().Uint(FlagRPCReadTimeout, 10, "Define the Tendermint RPC read timeout (in seconds)")
-	cmd.Flags().Uint(FlagRPCWriteTimeout, 0, "Define the Tendermint RPC write timeout (in seconds)")
-	cmd.Flags().Uint(FlagRPCMaxBodyBytes, 1000000, "Define the Tendermint maximum response body (in bytes)")
-	cmd.Flags().Bool(FlagAPIEnableUnsafeCORS, false, "Define if CORS should be enabled (unsafe - use it at your own risk)")
-
-	cmd.Flags().Bool(flagGRPCOnly, false, "Start the node in gRPC query only mode (no Tendermint process is started)")
-	cmd.Flags().Bool(flagGRPCEnable, true, "Define if the gRPC server should be enabled")
-	cmd.Flags().String(flagGRPCAddress, serverconfig.DefaultGRPCAddress, "the gRPC server address to listen on")
-
-	cmd.Flags().Bool(flagGRPCWebEnable, true, "Define if the gRPC-Web server should be enabled. (Note: gRPC must also be enabled)")
-	cmd.Flags().String(flagGRPCWebAddress, serverconfig.DefaultGRPCWebAddress, "The gRPC-Web server address to listen on")
-
-	cmd.Flags().Uint64(FlagStateSyncSnapshotInterval, 0, "State sync snapshot interval")
-	cmd.Flags().Uint32(FlagStateSyncSnapshotKeepRecent, 2, "State sync snapshot to keep")
-
-	cmd.Flags().Bool(FlagDisableIAVLFastNode, false, "Disable fast node for IAVL tree")
-	cmd.Flags().String(FlagAbciClientType, serverconfig.DefaultABCIClientType, fmt.Sprintf(`Type of ABCI client ("%s" or "%s")`, serverconfig.AbciClientTypeCommitting, serverconfig.AbciClientTypeLocal))
-
-	// add support for all Tendermint-specific command line options
-	tcmd.AddNodeFlags(cmd)
-=======
 	addStartNodeFlags(cmd, opts)
->>>>>>> 787ee698
 	return cmd
 }
 
@@ -320,24 +236,8 @@
 
 	emitServerInfoMetrics()
 
-<<<<<<< HEAD
-	config, err := serverconfig.GetConfig(ctx.Viper)
-	if err != nil {
-		return err
-	}
-
-	_, err = startTelemetry(config)
-	if err != nil {
-		return err
-	}
-
-	svr, err := server.NewServer(addr, transport, app)
-	if err != nil {
-		return fmt.Errorf("error creating listener: %v", err)
-=======
 	if !withCmt {
 		return startStandAlone[T](svrCtx, svrCfg, clientCtx, app, metrics, opts)
->>>>>>> 787ee698
 	}
 	return startInProcess[T](svrCtx, svrCfg, clientCtx, app, metrics, opts)
 }
@@ -366,17 +266,9 @@
 		if err != nil {
 			return err
 		}
-<<<<<<< HEAD
-
-		if err = app.Close(); err != nil {
-			tmos.Exit(err.Error())
-		}
-	}()
-=======
 		// re-assign for making the client available below
 		// do not use := to avoid shadowing clientCtx
 		clientCtx = clientCtx.WithClient(rpcclient)
->>>>>>> 787ee698
 
 		// use the provided clientCtx to register the services
 		app.RegisterTxService(clientCtx)
@@ -384,13 +276,6 @@
 		app.RegisterNodeService(clientCtx, svrCfg)
 	}
 
-<<<<<<< HEAD
-type abciClientCreator func(abcitypes.Application) proxy.ClientCreator
-
-func startInProcess(ctx *Context, clientCtx client.Context, appCreator types.AppCreator) error {
-	cfg := ctx.Config
-	home := cfg.RootDir
-=======
 	grpcSrv, clientCtx, err := startGrpcServer(ctx, g, svrCfg.GRPC, clientCtx, svrCtx, app)
 	if err != nil {
 		return err
@@ -456,7 +341,6 @@
 			app.RegisterNodeService(clientCtx, svrCfg)
 		}
 	}
->>>>>>> 787ee698
 
 	grpcSrv, clientCtx, err := startGrpcServer(ctx, g, svrCfg.GRPC, clientCtx, svrCtx, app)
 	if err != nil {
@@ -468,20 +352,10 @@
 		return err
 	}
 
-<<<<<<< HEAD
-	config, err := serverconfig.GetConfig(ctx.Viper)
-	if err != nil {
-		return err
-	}
-
-	if err := config.ValidateBasic(); err != nil {
-		return err
-=======
 	if opts.PostSetup != nil {
 		if err := opts.PostSetup(app, svrCtx, clientCtx, ctx, g); err != nil {
 			return err
 		}
->>>>>>> 787ee698
 	}
 
 	// wait for signal capture and gracefully return
@@ -501,48 +375,11 @@
 		return nil, cleanupFn, err
 	}
 
-<<<<<<< HEAD
-	nodeKey, err := p2p.LoadOrGenNodeKey(cfg.NodeKeyFile())
-	if err != nil {
-		return err
-	}
-
-	genDocProvider := node.DefaultGenesisDocProviderFunc(cfg)
-
-	// [AGORIC] allow the ABCI client type to be configurable.
-	abciClientType := config.ABCIClientType
-	ctx.Logger.Info(fmt.Sprintf("ABCI client type: %s", abciClientType))
-	clientCreator, err := getAbciClientCreator(abciClientType)
-=======
 	pv, err := pvm.LoadOrGenFilePV(cfg.PrivValidatorKeyFile(), cfg.PrivValidatorStateFile(), app.ValidatorKeyProvider())
->>>>>>> 787ee698
 	if err != nil {
 		return nil, cleanupFn, err
 	}
 
-<<<<<<< HEAD
-	var (
-		tmNode   *node.Node
-		gRPCOnly = ctx.Viper.GetBool(flagGRPCOnly)
-	)
-
-	if gRPCOnly {
-		ctx.Logger.Info("starting node in gRPC only mode; Tendermint is disabled")
-		config.GRPC.Enable = true
-	} else {
-		ctx.Logger.Info("starting node with ABCI Tendermint in-process")
-
-		tmNode, err = node.NewNode(
-			cfg,
-			pvm.LoadOrGenFilePV(cfg.PrivValidatorKeyFile(), cfg.PrivValidatorStateFile()),
-			nodeKey,
-			clientCreator(app),
-			genDocProvider,
-			node.DefaultDBProvider,
-			node.DefaultMetricsProvider(cfg.Instrumentation),
-			ctx.Logger,
-		)
-=======
 	cmtApp := NewCometABCIWrapper(app)
 	tmNode, err = node.NewNode(
 		ctx,
@@ -592,14 +429,9 @@
 		}
 
 		appGenesis, err := genutiltypes.AppGenesisFromFile(cfg.GenesisFile())
->>>>>>> 787ee698
 		if err != nil {
 			return defaultGenesisDoc, err
 		}
-<<<<<<< HEAD
-		if err := tmNode.Start(); err != nil {
-			return err
-=======
 
 		gen, err := appGenesis.ToGenesisDoc()
 		if err != nil {
@@ -609,7 +441,6 @@
 		genbz, err := gen.AppState.MarshalJSON()
 		if err != nil {
 			return defaultGenesisDoc, err
->>>>>>> 787ee698
 		}
 
 		bz, err := json.Marshal(genbz)
@@ -625,32 +456,6 @@
 	}
 }
 
-<<<<<<< HEAD
-	// Add the tx service to the gRPC router. We only need to register this
-	// service if API or gRPC is enabled, and avoid doing so in the general
-	// case, because it spawns a new local tendermint RPC client.
-	if (config.API.Enable || config.GRPC.Enable) && tmNode != nil {
-		// re-assign for making the client available below
-		// do not use := to avoid shadowing clientCtx
-		clientCtx = clientCtx.WithClient(local.New(tmNode))
-
-		app.RegisterTxService(clientCtx)
-		app.RegisterTendermintService(clientCtx)
-
-		if a, ok := app.(types.ApplicationQueryService); ok {
-			a.RegisterNodeService(clientCtx)
-		}
-	}
-
-	metrics, err := startTelemetry(config)
-	if err != nil {
-		return err
-	}
-
-	var apiSrv *api.Server
-	if config.API.Enable {
-		genDoc, err := genDocProvider()
-=======
 // SetupTraceWriter sets up the trace writer and returns a cleanup function.
 func SetupTraceWriter(logger log.Logger, traceWriterFile string) (traceWriter io.WriteCloser, cleanup func(), err error) {
 	// clean up the traceWriter when the server is shutting down
@@ -837,7 +642,6 @@
 	if isTestnet, ok := svrCtx.Viper.Get(KeyIsTestnet).(bool); ok && isTestnet {
 		var appPtr *T
 		appPtr, err = testnetify[T](svrCtx, appCreator, db, traceWriter)
->>>>>>> 787ee698
 		if err != nil {
 			return app, traceCleanupFn, err
 		}
@@ -868,10 +672,6 @@
 		opts.StartCommandHandler = start
 	}
 
-<<<<<<< HEAD
-		if config.GRPC.Enable {
-			_, _, err := net.SplitHostPort(config.GRPC.Address)
-=======
 	cmd := &cobra.Command{
 		Use:   "in-place-testnet <newChainID> <newOperatorAddress>",
 		Short: "Create and start a testnet from current local state",
@@ -898,7 +698,6 @@
 		RunE: func(cmd *cobra.Command, args []string) error {
 			serverCtx := GetServerContextFromCmd(cmd)
 			_, err := GetPruningOptionsFromFlags(serverCtx.Viper)
->>>>>>> 787ee698
 			if err != nil {
 				return err
 			}
@@ -913,32 +712,6 @@
 				serverCtx.Logger.Info("starting ABCI without CometBFT")
 			}
 
-<<<<<<< HEAD
-			// If grpc is enabled, configure grpc client for grpc gateway.
-			grpcClient, err := grpc.Dial(
-				config.GRPC.Address,
-				grpc.WithTransportCredentials(insecure.NewCredentials()),
-				grpc.WithDefaultCallOptions(
-					grpc.ForceCodec(codec.NewProtoCodec(clientCtx.InterfaceRegistry).GRPCCodec()),
-					grpc.MaxCallRecvMsgSize(maxRecvMsgSize),
-					grpc.MaxCallSendMsgSize(maxSendMsgSize),
-				),
-			)
-			if err != nil {
-				return err
-			}
-
-			clientCtx = clientCtx.WithGRPCClient(grpcClient)
-			ctx.Logger.Debug("grpc client assigned to client context", "target", config.GRPC.Address)
-		}
-
-		apiSrv = api.New(clientCtx, ctx.Logger.With("module", "api-server"))
-		app.RegisterAPIRoutes(apiSrv, config.API)
-		if config.Telemetry.Enabled {
-			apiSrv.SetTelemetry(metrics)
-		}
-		errCh := make(chan error)
-=======
 			newChainID := args[0]
 			newOperatorAddress := args[1]
 
@@ -955,7 +728,6 @@
 					return nil
 				}
 			}
->>>>>>> 787ee698
 
 			// Set testnet keys to be used by the application.
 			// This is done to prevent changes to existing start API.
@@ -1009,16 +781,6 @@
 		return nil, err
 	}
 
-<<<<<<< HEAD
-	if config.GRPC.Enable {
-		grpcSrv, err = servergrpc.StartGRPCServer(clientCtx, app, config.GRPC)
-		if err != nil {
-			return err
-		}
-		defer grpcSrv.Stop()
-		if config.GRPCWeb.Enable {
-			grpcWebSrv, err = servergrpc.StartGRPCWeb(grpcSrv, config)
-=======
 	// Regenerate addrbook.json to prevent peers on old network from causing error logs.
 	addrBookPath := filepath.Join(config.RootDir, "config", "addrbook.json")
 	if err := os.Remove(addrBookPath); err != nil && !os.IsNotExist(err) {
@@ -1108,7 +870,6 @@
 		} else {
 			// Node was likely stopped via SIGTERM, delete the next block's seen commit
 			err := blockStoreDB.Delete([]byte(fmt.Sprintf("SC:%v", blockStore.Height()+1)))
->>>>>>> 787ee698
 			if err != nil {
 				return nil, err
 			}
@@ -1229,13 +990,6 @@
 		return nil, err
 	}
 
-<<<<<<< HEAD
-	defer func() {
-		if tmNode != nil && tmNode.IsRunning() {
-			_ = tmNode.Stop()
-			_ = app.Close()
-		}
-=======
 	// Since we modified the chainID, we set the new genesisDoc in the stateDB.
 	b, err := cmtjson.Marshal(genDoc)
 	if err != nil {
@@ -1247,7 +1001,6 @@
 
 	return &testnetApp, err
 }
->>>>>>> 787ee698
 
 // addStartNodeFlags should be added to any CLI commands that start the network.
 func addStartNodeFlags[T types.Application](cmd *cobra.Command, opts StartCmdOptions[T]) {
@@ -1291,12 +1044,15 @@
 			name = flagWithComet
 		}
 
-<<<<<<< HEAD
-		ctx.Logger.Info("exiting...")
-	}()
-
-	// wait for signal capture and gracefully return
-	return WaitForQuitSignals()
+		return pflag.NormalizedName(name)
+	})
+
+	// add support for all CometBFT-specific command line options
+	cmtcmd.AddNodeFlags(cmd)
+
+	if opts.AddFlags != nil {
+		opts.AddFlags(cmd)
+	}
 }
 
 // getAbciClientCreator dispatches the client type to the right cometbft constructor.
@@ -1353,15 +1109,4 @@
 	}
 
 	return WaitForQuitSignals()
-=======
-		return pflag.NormalizedName(name)
-	})
-
-	// add support for all CometBFT-specific command line options
-	cmtcmd.AddNodeFlags(cmd)
-
-	if opts.AddFlags != nil {
-		opts.AddFlags(cmd)
-	}
->>>>>>> 787ee698
 }