--- conflicted
+++ resolved
@@ -3,11 +3,6 @@
 import (
 	"bufio"
 	"context"
-<<<<<<< HEAD
-	"crypto/sha256"
-	"encoding/json"
-=======
->>>>>>> 751e5ecb
 	"fmt"
 	"io"
 	"net"
@@ -18,15 +13,8 @@
 	"time"
 
 	"github.com/cometbft/cometbft/abci/server"
-	cmtstate "github.com/cometbft/cometbft/api/cometbft/state/v1"
-	cmtproto "github.com/cometbft/cometbft/api/cometbft/types/v1"
 	cmtcmd "github.com/cometbft/cometbft/cmd/cometbft/commands"
 	cmtcfg "github.com/cometbft/cometbft/config"
-<<<<<<< HEAD
-	cmtcrypto "github.com/cometbft/cometbft/crypto"
-	cmted25519 "github.com/cometbft/cometbft/crypto/ed25519"
-=======
->>>>>>> 751e5ecb
 	cmtjson "github.com/cometbft/cometbft/libs/json"
 	"github.com/cometbft/cometbft/node"
 	"github.com/cometbft/cometbft/p2p"
@@ -47,14 +35,10 @@
 	"google.golang.org/grpc"
 	"google.golang.org/grpc/credentials/insecure"
 
-<<<<<<< HEAD
-	corestore "cosmossdk.io/core/store"
-	"cosmossdk.io/log"
-=======
->>>>>>> 751e5ecb
 	pruningtypes "cosmossdk.io/store/pruning/types"
 
 	"github.com/cosmos/cosmos-sdk/client"
+	"github.com/cosmos/cosmos-sdk/client/flags"
 	"github.com/cosmos/cosmos-sdk/codec"
 	"github.com/cosmos/cosmos-sdk/server/api"
 	serverconfig "github.com/cosmos/cosmos-sdk/server/config"
@@ -93,12 +77,10 @@
 	FlagShutdownGrace       = "shutdown-grace"
 
 	// state sync-related flags
-
 	FlagStateSyncSnapshotInterval   = "state-sync.snapshot-interval"
 	FlagStateSyncSnapshotKeepRecent = "state-sync.snapshot-keep-recent"
 
 	// api-related flags
-
 	FlagAPIEnable             = "api.enable"
 	FlagAPISwagger            = "api.swagger"
 	FlagAPIAddress            = "api.address"
@@ -109,20 +91,15 @@
 	FlagAPIEnableUnsafeCORS   = "api.enabled-unsafe-cors"
 
 	// gRPC-related flags
-
-	flagGRPCOnly    = "grpc-only"
-	flagGRPCEnable  = "grpc.enable"
-	flagGRPCAddress = "grpc.address"
+	flagGRPCOnly      = "grpc-only"
+	flagGRPCEnable    = "grpc.enable"
+	flagGRPCAddress   = "grpc.address"
+	flagGRPCWebEnable = "grpc-web.enable"
 
 	// mempool flags
-
 	FlagMempoolMaxTxs = "mempool.max-txs"
 
 	// testnet keys
-<<<<<<< HEAD
-
-=======
->>>>>>> 751e5ecb
 	KeyIsTestnet             = "is-testnet"
 	KeyNewChainID            = "new-chain-ID"
 	KeyNewOpAddr             = "new-operator-addr"
@@ -132,21 +109,12 @@
 )
 
 // StartCmdOptions defines options that can be customized in `StartCmdWithOptions`,
-type StartCmdOptions[T types.Application] struct {
+type StartCmdOptions struct {
 	// DBOpener can be used to customize db opening, for example customize db options or support different db backends,
 	// default to the builtin db opener.
-	DBOpener func(rootDir string, backendType dbm.BackendType) (corestore.KVStoreWithBatch, error)
+	DBOpener func(rootDir string, backendType dbm.BackendType) (dbm.DB, error)
 	// PostSetup can be used to setup extra services under the same cancellable context,
 	// it's not called in stand-alone mode, only for in-process mode.
-<<<<<<< HEAD
-	PostSetup func(app T, svrCtx *Context, clientCtx client.Context, ctx context.Context, g *errgroup.Group) error
-	// PostSetupStandalone can be used to setup extra services under the same cancellable context,
-	PostSetupStandalone func(app T, svrCtx *Context, clientCtx client.Context, ctx context.Context, g *errgroup.Group) error
-	// AddFlags add custom flags to start cmd
-	AddFlags func(cmd *cobra.Command)
-	// StartCommandHandler can be used to customize the start command handler
-	StartCommandHandler func(svrCtx *Context, clientCtx client.Context, appCreator types.AppCreator[T], withCMT bool, opts StartCmdOptions[T]) error
-=======
 	PostSetup func(svrCtx *Context, clientCtx client.Context, ctx context.Context, g *errgroup.Group) error
 	// PostSetupStandalone can be used to setup extra services under the same cancellable context,
 	PostSetupStandalone func(svrCtx *Context, clientCtx client.Context, ctx context.Context, g *errgroup.Group) error
@@ -154,24 +122,19 @@
 	AddFlags func(cmd *cobra.Command)
 	// StartCommandHanlder can be used to customize the start command handler
 	StartCommandHandler func(svrCtx *Context, clientCtx client.Context, appCreator types.AppCreator, inProcessConsensus bool, opts StartCmdOptions) error
->>>>>>> 751e5ecb
 }
 
 // StartCmd runs the service passed in, either stand-alone or in-process with
 // CometBFT.
-func StartCmd[T types.Application](appCreator types.AppCreator[T]) *cobra.Command {
-	return StartCmdWithOptions(appCreator, StartCmdOptions[T]{})
+func StartCmd(appCreator types.AppCreator, defaultNodeHome string) *cobra.Command {
+	return StartCmdWithOptions(appCreator, defaultNodeHome, StartCmdOptions{})
 }
 
 // StartCmdWithOptions runs the service passed in, either stand-alone or in-process with
 // CometBFT.
-func StartCmdWithOptions[T types.Application](appCreator types.AppCreator[T], opts StartCmdOptions[T]) *cobra.Command {
+func StartCmdWithOptions(appCreator types.AppCreator, defaultNodeHome string, opts StartCmdOptions) *cobra.Command {
 	if opts.DBOpener == nil {
-		opts.DBOpener = OpenDB
-	}
-
-	if opts.StartCommandHandler == nil {
-		opts.StartCommandHandler = start
+		opts.DBOpener = openDB
 	}
 
 	if opts.StartCommandHandler == nil {
@@ -208,13 +171,20 @@
 bypassed and can be used when legacy queries are needed after an on-chain upgrade
 is performed. Note, when enabled, gRPC will also be automatically enabled.
 `,
+		PreRunE: func(cmd *cobra.Command, _ []string) error {
+			serverCtx := GetServerContextFromCmd(cmd)
+
+			// Bind flags to the Context's Viper so the app construction can set
+			// options accordingly.
+			if err := serverCtx.Viper.BindPFlags(cmd.Flags()); err != nil {
+				return err
+			}
+
+			_, err := GetPruningOptionsFromFlags(serverCtx.Viper)
+			return err
+		},
 		RunE: func(cmd *cobra.Command, _ []string) error {
 			serverCtx := GetServerContextFromCmd(cmd)
-			_, err := GetPruningOptionsFromFlags(serverCtx.Viper)
-			if err != nil {
-				return err
-			}
-
 			clientCtx, err := client.GetClientQueryContext(cmd)
 			if err != nil {
 				return err
@@ -228,7 +198,6 @@
 			err = wrapCPUProfile(serverCtx, func() error {
 				return opts.StartCommandHandler(serverCtx, clientCtx, appCreator, withCMT, opts)
 			})
-<<<<<<< HEAD
 
 			serverCtx.Logger.Debug("received quit signal")
 			graceDuration, _ := cmd.Flags().GetDuration(FlagShutdownGrace)
@@ -242,33 +211,18 @@
 		},
 	}
 
-=======
-
-			serverCtx.Logger.Debug("received quit signal")
-			graceDuration, _ := cmd.Flags().GetDuration(FlagShutdownGrace)
-			if graceDuration > 0 {
-				serverCtx.Logger.Info("graceful shutdown start", FlagShutdownGrace, graceDuration)
-				<-time.After(graceDuration)
-				serverCtx.Logger.Info("graceful shutdown complete")
-			}
-
-			return err
-		},
-	}
-
 	cmd.Flags().String(flags.FlagHome, defaultNodeHome, "The application home directory")
->>>>>>> 751e5ecb
 	addStartNodeFlags(cmd, opts)
 	return cmd
 }
 
-func start[T types.Application](svrCtx *Context, clientCtx client.Context, appCreator types.AppCreator[T], withCmt bool, opts StartCmdOptions[T]) error {
+func start(svrCtx *Context, clientCtx client.Context, appCreator types.AppCreator, withCmt bool, opts StartCmdOptions) error {
 	svrCfg, err := getAndValidateConfig(svrCtx)
 	if err != nil {
 		return err
 	}
 
-	app, appCleanupFn, err := startApp[T](svrCtx, appCreator, opts)
+	app, appCleanupFn, err := startApp(svrCtx, appCreator, opts)
 	if err != nil {
 		return err
 	}
@@ -282,27 +236,19 @@
 	emitServerInfoMetrics()
 
 	if !withCmt {
-<<<<<<< HEAD
-		return startStandAlone[T](svrCtx, svrCfg, clientCtx, app, metrics, opts)
-=======
 		return startStandAlone(svrCtx, svrCfg, clientCtx, app, metrics, opts)
->>>>>>> 751e5ecb
-	}
-	return startInProcess[T](svrCtx, svrCfg, clientCtx, app, metrics, opts)
-}
-
-<<<<<<< HEAD
-func startStandAlone[T types.Application](svrCtx *Context, svrCfg serverconfig.Config, clientCtx client.Context, app T, metrics *telemetry.Metrics, opts StartCmdOptions[T]) error {
-=======
+	}
+	return startInProcess(svrCtx, svrCfg, clientCtx, app, metrics, opts)
+}
+
 func startStandAlone(svrCtx *Context, svrCfg serverconfig.Config, clientCtx client.Context, app types.Application, metrics *telemetry.Metrics, opts StartCmdOptions) error {
->>>>>>> 751e5ecb
 	addr := svrCtx.Viper.GetString(flagAddress)
 	transport := svrCtx.Viper.GetString(flagTransport)
 
 	cmtApp := NewCometABCIWrapper(app)
 	svr, err := server.NewServer(addr, transport, cmtApp)
 	if err != nil {
-		return fmt.Errorf("error creating listener: %w", err)
+		return fmt.Errorf("error creating listener: %v", err)
 	}
 
 	svr.SetLogger(servercmtlog.CometLoggerWrapper{Logger: svrCtx.Logger.With("module", "abci-server")})
@@ -315,11 +261,7 @@
 	if svrCfg.API.Enable || svrCfg.GRPC.Enable {
 		// create tendermint client
 		// assumes the rpc listen address is where tendermint has its rpc server
-<<<<<<< HEAD
-		rpcclient, err := rpchttp.New(svrCtx.Config.RPC.ListenAddress)
-=======
 		rpcclient, err := rpchttp.New(svrCtx.Config.RPC.ListenAddress, "/websocket")
->>>>>>> 751e5ecb
 		if err != nil {
 			return err
 		}
@@ -344,11 +286,7 @@
 	}
 
 	if opts.PostSetupStandalone != nil {
-<<<<<<< HEAD
-		if err := opts.PostSetupStandalone(app, svrCtx, clientCtx, ctx, g); err != nil {
-=======
 		if err := opts.PostSetupStandalone(svrCtx, clientCtx, ctx, g); err != nil {
->>>>>>> 751e5ecb
 			return err
 		}
 	}
@@ -369,8 +307,8 @@
 	return g.Wait()
 }
 
-func startInProcess[T types.Application](svrCtx *Context, svrCfg serverconfig.Config, clientCtx client.Context, app T,
-	metrics *telemetry.Metrics, opts StartCmdOptions[T],
+func startInProcess(svrCtx *Context, svrCfg serverconfig.Config, clientCtx client.Context, app types.Application,
+	metrics *telemetry.Metrics, opts StartCmdOptions,
 ) error {
 	cmtCfg := svrCtx.Config
 	gRPCOnly := svrCtx.Viper.GetBool(flagGRPCOnly)
@@ -414,7 +352,7 @@
 	}
 
 	if opts.PostSetup != nil {
-		if err := opts.PostSetup(app, svrCtx, clientCtx, ctx, g); err != nil {
+		if err := opts.PostSetup(svrCtx, clientCtx, ctx, g); err != nil {
 			return err
 		}
 	}
@@ -436,20 +374,11 @@
 		return nil, cleanupFn, err
 	}
 
-	pv, err := pvm.LoadOrGenFilePV(cfg.PrivValidatorKeyFile(), cfg.PrivValidatorStateFile(), app.ValidatorKeyProvider())
-	if err != nil {
-		return nil, cleanupFn, err
-	}
-
 	cmtApp := NewCometABCIWrapper(app)
-<<<<<<< HEAD
-	tmNode, err = node.NewNode(
-=======
 	tmNode, err = node.NewNodeWithContext(
->>>>>>> 751e5ecb
 		ctx,
 		cfg,
-		pv,
+		pvm.LoadOrGenFilePV(cfg.PrivValidatorKeyFile(), cfg.PrivValidatorStateFile()),
 		nodeKey,
 		proxy.NewLocalClientCreator(cmtApp),
 		getGenDocProvider(cfg),
@@ -486,46 +415,23 @@
 	return config, nil
 }
 
-// getGenDocProvider returns a function which returns the genesis doc from the genesis file.
-func getGenDocProvider(cfg *cmtcfg.Config) func() (node.ChecksummedGenesisDoc, error) {
-	return func() (node.ChecksummedGenesisDoc, error) {
-		defaultGenesisDoc := node.ChecksummedGenesisDoc{
-			Sha256Checksum: []byte{},
-		}
-
+// returns a function which returns the genesis doc from the genesis file.
+func getGenDocProvider(cfg *cmtcfg.Config) func() (*cmttypes.GenesisDoc, error) {
+	return func() (*cmttypes.GenesisDoc, error) {
 		appGenesis, err := genutiltypes.AppGenesisFromFile(cfg.GenesisFile())
 		if err != nil {
-			return defaultGenesisDoc, err
-		}
-
-		gen, err := appGenesis.ToGenesisDoc()
-		if err != nil {
-			return defaultGenesisDoc, err
-		}
-
-		genbz, err := gen.AppState.MarshalJSON()
-		if err != nil {
-			return defaultGenesisDoc, err
-		}
-
-		bz, err := json.Marshal(genbz)
-		if err != nil {
-			return defaultGenesisDoc, err
-		}
-		sum := sha256.Sum256(bz)
-
-		return node.ChecksummedGenesisDoc{
-			GenesisDoc:     gen,
-			Sha256Checksum: sum[:],
-		}, nil
-	}
-}
-
-// SetupTraceWriter sets up the trace writer and returns a cleanup function.
-func SetupTraceWriter(logger log.Logger, traceWriterFile string) (traceWriter io.WriteCloser, cleanup func(), err error) {
+			return nil, err
+		}
+
+		return appGenesis.ToGenesisDoc()
+	}
+}
+
+func setupTraceWriter(svrCtx *Context) (traceWriter io.WriteCloser, cleanup func(), err error) {
 	// clean up the traceWriter when the server is shutting down
 	cleanup = func() {}
 
+	traceWriterFile := svrCtx.Viper.GetString(flagTraceStore)
 	traceWriter, err = openTraceWriter(traceWriterFile)
 	if err != nil {
 		return traceWriter, cleanup, err
@@ -535,7 +441,7 @@
 	if traceWriter != nil {
 		cleanup = func() {
 			if err = traceWriter.Close(); err != nil {
-				logger.Error("failed to close trace writer", "err", err)
+				svrCtx.Logger.Error("failed to close trace writer", "err", err)
 			}
 		}
 	}
@@ -571,11 +477,7 @@
 	}
 
 	// if gRPC is enabled, configure gRPC client for gRPC gateway
-<<<<<<< HEAD
-	grpcClient, err := grpc.NewClient(
-=======
 	grpcClient, err := grpc.Dial( //nolint: staticcheck // ignore this line for this linter
->>>>>>> 751e5ecb
 		config.Address,
 		grpc.WithTransportCredentials(insecure.NewCredentials()),
 		grpc.WithDefaultCallOptions(
@@ -696,8 +598,8 @@
 	return g, ctx
 }
 
-func startApp[T types.Application](svrCtx *Context, appCreator types.AppCreator[T], opts StartCmdOptions[T]) (app T, cleanupFn func(), err error) {
-	traceWriter, traceCleanupFn, err := SetupTraceWriter(svrCtx.Logger, svrCtx.Viper.GetString(flagTraceStore))
+func startApp(svrCtx *Context, appCreator types.AppCreator, opts StartCmdOptions) (app types.Application, cleanupFn func(), err error) {
+	traceWriter, traceCleanupFn, err := setupTraceWriter(svrCtx)
 	if err != nil {
 		return app, traceCleanupFn, err
 	}
@@ -709,19 +611,10 @@
 	}
 
 	if isTestnet, ok := svrCtx.Viper.Get(KeyIsTestnet).(bool); ok && isTestnet {
-<<<<<<< HEAD
-		var appPtr *T
-		appPtr, err = testnetify[T](svrCtx, appCreator, db, traceWriter)
-		if err != nil {
-			return app, traceCleanupFn, err
-		}
-		app = *appPtr
-=======
 		app, err = testnetify(svrCtx, appCreator, db, traceWriter)
 		if err != nil {
 			return app, traceCleanupFn, err
 		}
->>>>>>> 751e5ecb
 	} else {
 		app = appCreator(svrCtx.Logger, db, traceWriter, svrCtx.Viper)
 	}
@@ -738,17 +631,10 @@
 // InPlaceTestnetCreator utilizes the provided chainID and operatorAddress as well as the local private validator key to
 // control the network represented in the data folder. This is useful to create testnets nearly identical to your
 // mainnet environment.
-<<<<<<< HEAD
-func InPlaceTestnetCreator[T types.Application](testnetAppCreator types.AppCreator[T]) *cobra.Command {
-	opts := StartCmdOptions[T]{}
-	if opts.DBOpener == nil {
-		opts.DBOpener = OpenDB
-=======
 func InPlaceTestnetCreator(testnetAppCreator types.AppCreator) *cobra.Command {
 	opts := StartCmdOptions{}
 	if opts.DBOpener == nil {
 		opts.DBOpener = openDB
->>>>>>> 751e5ecb
 	}
 
 	if opts.StartCommandHandler == nil {
@@ -756,11 +642,7 @@
 	}
 
 	cmd := &cobra.Command{
-<<<<<<< HEAD
-		Use:   "in-place-testnet <newChainID> <newOperatorAddress>",
-=======
 		Use:   "in-place-testnet [newChainID] [newOperatorAddress]",
->>>>>>> 751e5ecb
 		Short: "Create and start a testnet from current local state",
 		Long: `Create and start a testnet from current local state.
 After utilizing this command the network will start. If the network is stopped,
@@ -846,11 +728,7 @@
 
 // testnetify modifies both state and blockStore, allowing the provided operator address and local validator key to control the network
 // that the state in the data folder represents. The chainID of the local genesis file is modified to match the provided chainID.
-<<<<<<< HEAD
-func testnetify[T types.Application](ctx *Context, testnetAppCreator types.AppCreator[T], db corestore.KVStoreWithBatch, traceWriter io.WriteCloser) (*T, error) {
-=======
 func testnetify(ctx *Context, testnetAppCreator types.AppCreator, db dbm.DB, traceWriter io.WriteCloser) (types.Application, error) {
->>>>>>> 751e5ecb
 	config := ctx.Config
 
 	newChainID, ok := ctx.Viper.Get(KeyNewChainID).(string)
@@ -901,16 +779,7 @@
 	defer blockStore.Close()
 	defer stateDB.Close()
 
-<<<<<<< HEAD
-	privValidator, err := pvm.LoadOrGenFilePV(config.PrivValidatorKeyFile(), config.PrivValidatorStateFile(), func() (cmtcrypto.PrivKey, error) {
-		return cmted25519.GenPrivKey(), nil
-	}) // TODO: make this modular
-	if err != nil {
-		return nil, err
-	}
-=======
 	privValidator := pvm.LoadOrGenFilePV(config.PrivValidatorKeyFile(), config.PrivValidatorStateFile())
->>>>>>> 751e5ecb
 	userPubKey, err := privValidator.GetPubKey()
 	if err != nil {
 		return nil, err
@@ -921,11 +790,7 @@
 		DiscardABCIResponses: config.Storage.DiscardABCIResponses,
 	})
 
-<<<<<<< HEAD
-	state, genDoc, err := node.LoadStateFromDBOrGenesisDocProvider(stateDB, genDocProvider, "")
-=======
 	state, genDoc, err := node.LoadStateFromDBOrGenesisDocProvider(stateDB, genDocProvider)
->>>>>>> 751e5ecb
 	if err != nil {
 		return nil, err
 	}
@@ -941,16 +806,6 @@
 	_, context := getCtx(ctx, true)
 	clientCreator := proxy.NewLocalClientCreator(cmtApp)
 	metrics := node.DefaultMetricsProvider(cmtcfg.DefaultConfig().Instrumentation)
-<<<<<<< HEAD
-	_, _, _, _, _, proxyMetrics, _, _ := metrics(genDoc.ChainID) //nolint: dogsled // function from comet
-	proxyApp := proxy.NewAppConns(clientCreator, proxyMetrics)
-	if err := proxyApp.Start(); err != nil {
-		return nil, fmt.Errorf("error starting proxy app connections: %w", err)
-	}
-	res, err := proxyApp.Query().Info(context, proxy.InfoRequest)
-	if err != nil {
-		return nil, fmt.Errorf("error calling Info: %w", err)
-=======
 	_, _, _, _, proxyMetrics, _, _ := metrics(genDoc.ChainID)
 	proxyApp := proxy.NewAppConns(clientCreator, proxyMetrics)
 	if err := proxyApp.Start(); err != nil {
@@ -959,7 +814,6 @@
 	res, err := proxyApp.Query().Info(context, proxy.RequestInfo)
 	if err != nil {
 		return nil, fmt.Errorf("error calling Info: %v", err)
->>>>>>> 751e5ecb
 	}
 	err = proxyApp.Stop()
 	if err != nil {
@@ -971,11 +825,7 @@
 	var block *cmttypes.Block
 	switch {
 	case appHeight == blockStore.Height():
-<<<<<<< HEAD
-		block, _ = blockStore.LoadBlock(blockStore.Height())
-=======
 		block = blockStore.LoadBlock(blockStore.Height())
->>>>>>> 751e5ecb
 		// If the state's last blockstore height does not match the app and blockstore height, we likely stopped with the halt height flag.
 		if state.LastBlockHeight != appHeight {
 			state.LastBlockHeight = appHeight
@@ -994,17 +844,10 @@
 		if err != nil {
 			return nil, err
 		}
-<<<<<<< HEAD
-		block, _ = blockStore.LoadBlock(blockStore.Height())
-	default:
-		// If there is any other state, we just load the block
-		block, _ = blockStore.LoadBlock(blockStore.Height())
-=======
 		block = blockStore.LoadBlock(blockStore.Height())
 	default:
 		// If there is any other state, we just load the block
 		block = blockStore.LoadBlock(blockStore.Height())
->>>>>>> 751e5ecb
 	}
 
 	block.ChainID = newChainID
@@ -1027,11 +870,7 @@
 
 	// Sign the vote, and copy the proto changes from the act of signing to the vote itself
 	voteProto := vote.ToProto()
-<<<<<<< HEAD
-	err = privValidator.SignVote(newChainID, voteProto, false)
-=======
 	err = privValidator.SignVote(newChainID, voteProto)
->>>>>>> 751e5ecb
 	if err != nil {
 		return nil, err
 	}
@@ -1056,11 +895,7 @@
 		return nil, err
 	}
 
-<<<<<<< HEAD
-	// Create ValidatorSet struct containing just our validator.
-=======
 	// Create ValidatorSet struct containing just our valdiator.
->>>>>>> 751e5ecb
 	newVal := &cmttypes.Validator{
 		Address:     validatorAddress,
 		PubKey:      userPubKey,
@@ -1096,11 +931,7 @@
 		return nil, err
 	}
 
-<<<<<<< HEAD
-	// Modify Validators stateDB entry.
-=======
 	// Modfiy Validators stateDB entry.
->>>>>>> 751e5ecb
 	err = stateDB.Set([]byte(fmt.Sprintf("validatorsKey:%v", blockStore.Height())), buf)
 	if err != nil {
 		return nil, err
@@ -1127,19 +958,11 @@
 		return nil, err
 	}
 
-<<<<<<< HEAD
-	return &testnetApp, err
-}
-
-// addStartNodeFlags should be added to any CLI commands that start the network.
-func addStartNodeFlags[T types.Application](cmd *cobra.Command, opts StartCmdOptions[T]) {
-=======
 	return testnetApp, err
 }
 
 // addStartNodeFlags should be added to any CLI commands that start the network.
 func addStartNodeFlags(cmd *cobra.Command, opts StartCmdOptions) {
->>>>>>> 751e5ecb
 	cmd.Flags().Bool(flagWithComet, true, "Run abci app embedded in-process with CometBFT")
 	cmd.Flags().String(flagAddress, "tcp://127.0.0.1:26658", "Listen address")
 	cmd.Flags().String(flagTransport, "socket", "Transport protocol: socket, grpc")
@@ -1168,10 +991,7 @@
 	cmd.Flags().Bool(flagGRPCOnly, false, "Start the node in gRPC query only mode (no CometBFT process is started)")
 	cmd.Flags().Bool(flagGRPCEnable, true, "Define if the gRPC server should be enabled")
 	cmd.Flags().String(flagGRPCAddress, serverconfig.DefaultGRPCAddress, "the gRPC server address to listen on")
-<<<<<<< HEAD
-=======
 	cmd.Flags().Bool(flagGRPCWebEnable, true, "Define if the gRPC-Web server should be enabled. (Note: gRPC must also be enabled)")
->>>>>>> 751e5ecb
 	cmd.Flags().Uint64(FlagStateSyncSnapshotInterval, 0, "State sync snapshot interval")
 	cmd.Flags().Uint32(FlagStateSyncSnapshotKeepRecent, 2, "State sync snapshot to keep")
 	cmd.Flags().Bool(FlagDisableIAVLFastNode, false, "Disable fast node for IAVL tree")
