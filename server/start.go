package server

// DONTCOVER

import (
	"fmt"
	"net/http"
	"os"
	"runtime/pprof"
	"time"

	"github.com/spf13/cobra"
	"github.com/tendermint/tendermint/abci/server"
	tcmd "github.com/tendermint/tendermint/cmd/tendermint/commands"
	tmos "github.com/tendermint/tendermint/libs/os"
	"github.com/tendermint/tendermint/node"
	"github.com/tendermint/tendermint/p2p"
	pvm "github.com/tendermint/tendermint/privval"
	"github.com/tendermint/tendermint/proxy"
	"github.com/tendermint/tendermint/rpc/client/local"
	"google.golang.org/grpc"

	"github.com/cosmos/cosmos-sdk/client"
	"github.com/cosmos/cosmos-sdk/client/flags"
	"github.com/cosmos/cosmos-sdk/codec"
	"github.com/cosmos/cosmos-sdk/server/api"
	"github.com/cosmos/cosmos-sdk/server/config"
	servergrpc "github.com/cosmos/cosmos-sdk/server/grpc"
	"github.com/cosmos/cosmos-sdk/server/rosetta"
	crgserver "github.com/cosmos/cosmos-sdk/server/rosetta/lib/server"
	"github.com/cosmos/cosmos-sdk/server/types"
	storetypes "github.com/cosmos/cosmos-sdk/store/types"
)

const (
	// Tendermint full-node start flags
	flagWithTendermint     = "with-tendermint"
	flagAddress            = "address"
	flagTransport          = "transport"
	flagTraceStore         = "trace-store"
	flagCPUProfile         = "cpu-profile"
	FlagMinGasPrices       = "minimum-gas-prices"
	FlagHaltHeight         = "halt-height"
	FlagHaltTime           = "halt-time"
	FlagInterBlockCache    = "inter-block-cache"
	FlagUnsafeSkipUpgrades = "unsafe-skip-upgrades"
	FlagTrace              = "trace"
	FlagInvCheckPeriod     = "inv-check-period"

	FlagPruning           = "pruning"
	FlagPruningKeepRecent = "pruning-keep-recent"
	FlagPruningKeepEvery  = "pruning-keep-every"
	FlagPruningInterval   = "pruning-interval"
	FlagIndexEvents       = "index-events"
	FlagMinRetainBlocks   = "min-retain-blocks"

	// state sync-related flags
	FlagStateSyncSnapshotInterval   = "state-sync.snapshot-interval"
	FlagStateSyncSnapshotKeepRecent = "state-sync.snapshot-keep-recent"

	// gRPC-related flags
	flagGRPCOnly       = "grpc-only"
	flagGRPCEnable     = "grpc.enable"
	flagGRPCAddress    = "grpc.address"
	flagGRPCWebEnable  = "grpc-web.enable"
	flagGRPCWebAddress = "grpc-web.address"
)

// StartCmd runs the service passed in, either stand-alone or in-process with
// Tendermint.
func StartCmd(appCreator types.AppCreator, defaultNodeHome string) *cobra.Command {
	cmd := &cobra.Command{
		Use:   "start",
		Short: "Run the full node",
		Long: `Run the full node application with Tendermint in or out of process. By
default, the application will run with Tendermint in process.

Pruning options can be provided via the '--pruning' flag or alternatively with '--pruning-keep-recent',
'pruning-keep-every', and 'pruning-interval' together.

For '--pruning' the options are as follows:

default: the last 100 states are kept in addition to every 500th state; pruning at 10 block intervals
nothing: all historic states will be saved, nothing will be deleted (i.e. archiving node)
everything: all saved states will be deleted, storing only the current and previous state; pruning at 10 block intervals
custom: allow pruning options to be manually specified through 'pruning-keep-recent', 'pruning-keep-every', and 'pruning-interval'

Node halting configurations exist in the form of two flags: '--halt-height' and '--halt-time'. During
the ABCI Commit phase, the node will check if the current block height is greater than or equal to
the halt-height or if the current block time is greater than or equal to the halt-time. If so, the
node will attempt to gracefully shutdown and the block will not be committed. In addition, the node
will not be able to commit subsequent blocks.

For profiling and benchmarking purposes, CPU profiling can be enabled via the '--cpu-profile' flag
which accepts a path for the resulting pprof file.

The node may be started in a 'query only' mode where only the gRPC and JSON HTTP
API services are enabled via the 'grpc-only' flag. In this mode, Tendermint is
bypassed and can be used when legacy queries are needed after an on-chain upgrade
is performed. Note, when enabled, gRPC will also be automatically enabled.
`,
		PreRunE: func(cmd *cobra.Command, _ []string) error {
			serverCtx := GetServerContextFromCmd(cmd)

			// Bind flags to the Context's Viper so the app construction can set
			// options accordingly.
			serverCtx.Viper.BindPFlags(cmd.Flags())

			_, err := GetPruningOptionsFromFlags(serverCtx.Viper)
			return err
		},
		RunE: func(cmd *cobra.Command, _ []string) error {
			serverCtx := GetServerContextFromCmd(cmd)
			clientCtx, err := client.GetClientQueryContext(cmd)
			if err != nil {
				return err
			}

			withTM, _ := cmd.Flags().GetBool(flagWithTendermint)
			if !withTM {
				serverCtx.Logger.Info("starting ABCI without Tendermint")
				return startStandAlone(serverCtx, appCreator)
			}

			// amino is needed here for backwards compatibility of REST routes
			err = startInProcess(serverCtx, clientCtx, appCreator)
			errCode, ok := err.(ErrorCode)
			if !ok {
				return err
			}

			serverCtx.Logger.Debug(fmt.Sprintf("received quit signal: %d", errCode.Code))
			return nil
		},
	}

	cmd.Flags().String(flags.FlagHome, defaultNodeHome, "The application home directory")
	cmd.Flags().Bool(flagWithTendermint, true, "Run abci app embedded in-process with tendermint")
	cmd.Flags().String(flagAddress, "tcp://0.0.0.0:26658", "Listen address")
	cmd.Flags().String(flagTransport, "socket", "Transport protocol: socket, grpc")
	cmd.Flags().String(flagTraceStore, "", "Enable KVStore tracing to an output file")
	cmd.Flags().String(FlagMinGasPrices, "", "Minimum gas prices to accept for transactions; Any fee in a tx must meet this minimum (e.g. 0.01photino;0.0001stake)")
	cmd.Flags().IntSlice(FlagUnsafeSkipUpgrades, []int{}, "Skip a set of upgrade heights to continue the old binary")
	cmd.Flags().Uint64(FlagHaltHeight, 0, "Block height at which to gracefully halt the chain and shutdown the node")
	cmd.Flags().Uint64(FlagHaltTime, 0, "Minimum block time (in Unix seconds) at which to gracefully halt the chain and shutdown the node")
	cmd.Flags().Bool(FlagInterBlockCache, true, "Enable inter-block caching")
	cmd.Flags().String(flagCPUProfile, "", "Enable CPU profiling and write to the provided file")
	cmd.Flags().Bool(FlagTrace, false, "Provide full stack traces for errors in ABCI Log")
	cmd.Flags().String(FlagPruning, storetypes.PruningOptionDefault, "Pruning strategy (default|nothing|everything|custom)")
	cmd.Flags().Uint64(FlagPruningKeepRecent, 0, "Number of recent heights to keep on disk (ignored if pruning is not 'custom')")
	cmd.Flags().Uint64(FlagPruningKeepEvery, 0, "Offset heights to keep on disk after 'keep-every' (ignored if pruning is not 'custom')")
	cmd.Flags().Uint64(FlagPruningInterval, 0, "Height interval at which pruned heights are removed from disk (ignored if pruning is not 'custom')")
	cmd.Flags().Uint(FlagInvCheckPeriod, 0, "Assert registered invariants every N blocks")
	cmd.Flags().Uint64(FlagMinRetainBlocks, 0, "Minimum block height offset during ABCI commit to prune Tendermint blocks")

	cmd.Flags().Bool(flagGRPCOnly, false, "Start the node in gRPC query only mode (no Tendermint process is started)")
	cmd.Flags().Bool(flagGRPCEnable, true, "Define if the gRPC server should be enabled")
	cmd.Flags().String(flagGRPCAddress, config.DefaultGRPCAddress, "the gRPC server address to listen on")

	cmd.Flags().Bool(flagGRPCWebEnable, true, "Define if the gRPC-Web server should be enabled. (Note: gRPC must also be enabled.)")
	cmd.Flags().String(flagGRPCWebAddress, config.DefaultGRPCWebAddress, "The gRPC-Web server address to listen on")

	cmd.Flags().Uint64(FlagStateSyncSnapshotInterval, 0, "State sync snapshot interval")
	cmd.Flags().Uint32(FlagStateSyncSnapshotKeepRecent, 2, "State sync snapshot to keep")

	// add support for all Tendermint-specific command line options
	tcmd.AddNodeFlags(cmd)
	return cmd
}

func startStandAlone(ctx *Context, appCreator types.AppCreator) error {
	addr := ctx.Viper.GetString(flagAddress)
	transport := ctx.Viper.GetString(flagTransport)
	home := ctx.Viper.GetString(flags.FlagHome)

	db, err := openDB(home)
	if err != nil {
		return err
	}

	traceWriterFile := ctx.Viper.GetString(flagTraceStore)
	traceWriter, err := openTraceWriter(traceWriterFile)
	if err != nil {
		return err
	}

	app := appCreator(ctx.Logger, db, traceWriter, ctx.Viper)

	svr, err := server.NewServer(addr, transport, app)
	if err != nil {
		return fmt.Errorf("error creating listener: %v", err)
	}

	svr.SetLogger(ctx.Logger.With("module", "abci-server"))

	err = svr.Start()
	if err != nil {
		tmos.Exit(err.Error())
	}

	defer func() {
		if err = svr.Stop(); err != nil {
			tmos.Exit(err.Error())
		}
	}()

	// Wait for SIGINT or SIGTERM signal
	return WaitForQuitSignals()
}

func startInProcess(ctx *Context, clientCtx client.Context, appCreator types.AppCreator) error {
	cfg := ctx.Config
	home := cfg.RootDir
	var cpuProfileCleanup func()

	if cpuProfile := ctx.Viper.GetString(flagCPUProfile); cpuProfile != "" {
		f, err := os.Create(cpuProfile)
		if err != nil {
			return err
		}

		ctx.Logger.Info("starting CPU profiler", "profile", cpuProfile)
		if err := pprof.StartCPUProfile(f); err != nil {
			return err
		}

		cpuProfileCleanup = func() {
			ctx.Logger.Info("stopping CPU profiler", "profile", cpuProfile)
			pprof.StopCPUProfile()
			f.Close()
		}
	}

	traceWriterFile := ctx.Viper.GetString(flagTraceStore)
	db, err := openDB(home)
	if err != nil {
		return err
	}

	traceWriter, err := openTraceWriter(traceWriterFile)
	if err != nil {
		return err
	}

	config := config.GetConfig(ctx.Viper)
	if err := config.ValidateBasic(); err != nil {
		ctx.Logger.Error("WARNING: The minimum-gas-prices config in app.toml is set to the empty string. " +
			"This defaults to 0 in the current version, but will error in the next version " +
			"(SDK v0.45). Please explicitly put the desired minimum-gas-prices in your app.toml.")
	}

	app := appCreator(ctx.Logger, db, traceWriter, ctx.Viper)

	nodeKey, err := p2p.LoadOrGenNodeKey(cfg.NodeKeyFile())
	if err != nil {
		return err
	}

	genDocProvider := node.DefaultGenesisDocProviderFunc(cfg)
<<<<<<< HEAD
	tmNode, err := node.NewNode(
		cfg,
		pvm.LoadOrGenFilePV(cfg.PrivValidatorKeyFile(), cfg.PrivValidatorStateFile()),
		nodeKey,
		proxy.NewCommittingClientCreator(app),
		genDocProvider,
		node.DefaultDBProvider,
		node.DefaultMetricsProvider(cfg.Instrumentation),
		ctx.Logger,
=======

	var (
		tmNode   *node.Node
		gRPCOnly = ctx.Viper.GetBool(flagGRPCOnly)
>>>>>>> a2761bdc
	)

	if gRPCOnly {
		ctx.Logger.Info("starting node in gRPC only mode; Tendermint is disabled")
		config.GRPC.Enable = true
	} else {
		ctx.Logger.Info("starting node with ABCI Tendermint in-process")

		tmNode, err = node.NewNode(
			cfg,
			pvm.LoadOrGenFilePV(cfg.PrivValidatorKeyFile(), cfg.PrivValidatorStateFile()),
			nodeKey,
			proxy.NewLocalClientCreator(app),
			genDocProvider,
			node.DefaultDBProvider,
			node.DefaultMetricsProvider(cfg.Instrumentation),
			ctx.Logger,
		)
		if err != nil {
			return err
		}
		if err := tmNode.Start(); err != nil {
			return err
		}
	}

	// Add the tx service to the gRPC router. We only need to register this
	// service if API or gRPC is enabled, and avoid doing so in the general
	// case, because it spawns a new local tendermint RPC client.
	if (config.API.Enable || config.GRPC.Enable) && tmNode != nil {
		clientCtx = clientCtx.WithClient(local.New(tmNode))

		app.RegisterTxService(clientCtx)
		app.RegisterTendermintService(clientCtx)
	}

	var apiSrv *api.Server
	if config.API.Enable {
		genDoc, err := genDocProvider()
		if err != nil {
			return err
		}

		clientCtx := clientCtx.WithHomeDir(home).WithChainID(genDoc.ChainID)

		apiSrv = api.New(clientCtx, ctx.Logger.With("module", "api-server"))
		app.RegisterAPIRoutes(apiSrv, config.API)
		errCh := make(chan error)

		go func() {
			if err := apiSrv.Start(config); err != nil {
				errCh <- err
			}
		}()

		select {
		case err := <-errCh:
			return err

		case <-time.After(types.ServerStartTime): // assume server started successfully
		}
	}

	var (
		grpcSrv    *grpc.Server
		grpcWebSrv *http.Server
	)

	if config.GRPC.Enable {
		grpcSrv, err = servergrpc.StartGRPCServer(clientCtx, app, config.GRPC.Address)
		if err != nil {
			return err
		}

		if config.GRPCWeb.Enable {
			grpcWebSrv, err = servergrpc.StartGRPCWeb(grpcSrv, config)
			if err != nil {
				ctx.Logger.Error("failed to start grpc-web http server: ", err)
				return err
			}
		}
	}

	// At this point it is safe to block the process if we're in gRPC only mode as
	// we do not need to start Rosetta or handle any Tendermint related processes.
	if gRPCOnly {
		// wait for signal capture and gracefully return
		return WaitForQuitSignals()
	}

	var rosettaSrv crgserver.Server
	if config.Rosetta.Enable {
		offlineMode := config.Rosetta.Offline

		// If GRPC is not enabled rosetta cannot work in online mode, so it works in
		// offline mode.
		if !config.GRPC.Enable {
			offlineMode = true
		}

		conf := &rosetta.Config{
			Blockchain:        config.Rosetta.Blockchain,
			Network:           config.Rosetta.Network,
			TendermintRPC:     ctx.Config.RPC.ListenAddress,
			GRPCEndpoint:      config.GRPC.Address,
			Addr:              config.Rosetta.Address,
			Retries:           config.Rosetta.Retries,
			Offline:           offlineMode,
			Codec:             clientCtx.Codec.(*codec.ProtoCodec),
			InterfaceRegistry: clientCtx.InterfaceRegistry,
		}

		rosettaSrv, err = rosetta.ServerFromConfig(conf)
		if err != nil {
			return err
		}

		errCh := make(chan error)
		go func() {
			if err := rosettaSrv.Start(); err != nil {
				errCh <- err
			}
		}()

		select {
		case err := <-errCh:
			return err

		case <-time.After(types.ServerStartTime): // assume server started successfully
		}
	}

	defer func() {
		if tmNode.IsRunning() {
			_ = tmNode.Stop()
		}

		if cpuProfileCleanup != nil {
			cpuProfileCleanup()
		}

		if apiSrv != nil {
			_ = apiSrv.Close()
		}

		if grpcSrv != nil {
			grpcSrv.Stop()
			if grpcWebSrv != nil {
				grpcWebSrv.Close()
			}
		}

		ctx.Logger.Info("exiting...")
	}()

	// wait for signal capture and gracefully return
	return WaitForQuitSignals()
}<|MERGE_RESOLUTION|>--- conflicted
+++ resolved
@@ -257,22 +257,10 @@
 	}
 
 	genDocProvider := node.DefaultGenesisDocProviderFunc(cfg)
-<<<<<<< HEAD
-	tmNode, err := node.NewNode(
-		cfg,
-		pvm.LoadOrGenFilePV(cfg.PrivValidatorKeyFile(), cfg.PrivValidatorStateFile()),
-		nodeKey,
-		proxy.NewCommittingClientCreator(app),
-		genDocProvider,
-		node.DefaultDBProvider,
-		node.DefaultMetricsProvider(cfg.Instrumentation),
-		ctx.Logger,
-=======
 
 	var (
 		tmNode   *node.Node
 		gRPCOnly = ctx.Viper.GetBool(flagGRPCOnly)
->>>>>>> a2761bdc
 	)
 
 	if gRPCOnly {
@@ -285,7 +273,7 @@
 			cfg,
 			pvm.LoadOrGenFilePV(cfg.PrivValidatorKeyFile(), cfg.PrivValidatorStateFile()),
 			nodeKey,
-			proxy.NewLocalClientCreator(app),
+			proxy.NewCommittingClientCreator(app),
 			genDocProvider,
 			node.DefaultDBProvider,
 			node.DefaultMetricsProvider(cfg.Instrumentation),
