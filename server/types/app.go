--- conflicted
+++ resolved
@@ -4,14 +4,6 @@
 	"encoding/json"
 	"io"
 
-<<<<<<< HEAD
-	"github.com/gogo/protobuf/grpc"
-	"github.com/spf13/cobra"
-	abci "github.com/tendermint/tendermint/abci/types"
-	"github.com/tendermint/tendermint/libs/log"
-	tmtypes "github.com/tendermint/tendermint/types"
-	dbm "github.com/tendermint/tm-db"
-=======
 	cmtproto "github.com/cometbft/cometbft/api/cometbft/types/v1"
 	cmtcrypto "github.com/cometbft/cometbft/crypto"
 	cmttypes "github.com/cometbft/cometbft/types"
@@ -22,7 +14,6 @@
 	"cosmossdk.io/log"
 	"cosmossdk.io/store/snapshots"
 	storetypes "cosmossdk.io/store/types"
->>>>>>> 787ee698
 
 	"github.com/cosmos/cosmos-sdk/client"
 	"github.com/cosmos/cosmos-sdk/server/api"
@@ -56,30 +47,6 @@
 		// RegisterTxService registers the gRPC Query service for tx (such as tx
 		// simulation, fetching txs by hash...).
 		RegisterTxService(client.Context)
-<<<<<<< HEAD
-
-		// RegisterTendermintService registers the gRPC Query service for tendermint queries.
-		RegisterTendermintService(client.Context)
-
-		// Return the multistore instance
-		CommitMultiStore() sdk.CommitMultiStore
-
-		// Return the snapshot manager
-		SnapshotManager() *snapshots.Manager
-
-		// Close is called in start cmd to gracefully cleanup resources.
-		Close() error
-	}
-
-	// ApplicationQueryService defines an extension of the Application interface
-	// that facilitates gRPC query Services.
-	//
-	// NOTE: This interfaces exists only in the v0.46.x line to ensure the existing
-	// Application interface does not introduce API breaking changes.
-	ApplicationQueryService interface {
-		// RegisterNodeService registers the node gRPC Query service.
-		RegisterNodeService(client.Context)
-=======
 
 		// RegisterTendermintService registers the gRPC Query service for CometBFT queries.
 		RegisterTendermintService(client.Context)
@@ -99,7 +66,6 @@
 		// Close is called in start cmd to gracefully cleanup resources.
 		// Must be safe to be called multiple times.
 		Close() error
->>>>>>> 787ee698
 	}
 
 	// AppCreator is a function that allows us to lazily initialize an
@@ -116,11 +82,7 @@
 		// Height is the app's latest block height.
 		Height int64
 		// ConsensusParams are the exported consensus params for ABCI.
-<<<<<<< HEAD
-		ConsensusParams *abci.ConsensusParams
-=======
 		ConsensusParams cmtproto.ConsensusParams
->>>>>>> 787ee698
 	}
 
 	// AppExporter is a function that dumps all app state to
