--- conflicted
+++ resolved
@@ -121,11 +121,7 @@
 		t.Fatalf("creating config.toml file failed: %v", err)
 	}
 
-<<<<<<< HEAD
-	_, err = writer.WriteString(fmt.Sprintf("db_backend = '%s'\n", testDbBackend))
-=======
 	_, err = fmt.Fprintf(writer, "db_backend = '%s'\n", testDbBackend)
->>>>>>> 787ee698
 	if err != nil {
 		t.Fatalf("Failed writing string to config.toml: %v", err)
 	}
@@ -502,82 +498,7 @@
 		return ""
 	}
 
-<<<<<<< HEAD
-func TestGetAppDBBackend(t *testing.T) {
-	origDBBackend := types.DBBackend
-	defer func() {
-		types.DBBackend = origDBBackend
-	}()
-	tests := []struct {
-		name   string
-		dbBack string
-		opts   mapGetter
-		exp    dbm.BackendType
-	}{
-		{
-			name:   "nothing set",
-			dbBack: "",
-			opts:   mapGetter{},
-			exp:    dbm.GoLevelDBBackend,
-		},
-
-		{
-			name:   "only db_backend set",
-			dbBack: "",
-			opts:   mapGetter{"db_backend": "db_backend value 1"},
-			exp:    dbm.BackendType("db_backend value 1"),
-		},
-		{
-			name:   "only DBBackend set",
-			dbBack: "DBBackend value 2",
-			opts:   mapGetter{},
-			exp:    dbm.BackendType("DBBackend value 2"),
-		},
-		{
-			name:   "only app-db-backend set",
-			dbBack: "",
-			opts:   mapGetter{"app-db-backend": "app-db-backend value 3"},
-			exp:    dbm.BackendType("app-db-backend value 3"),
-		},
-
-		{
-			name:   "app-db-backend and db-backend set",
-			dbBack: "",
-			opts:   mapGetter{"db_backend": "db_backend value 4", "app-db-backend": "app-db-backend value 5"},
-			exp:    dbm.BackendType("app-db-backend value 5"),
-		},
-		{
-			name:   "app-db-backend and DBBackend set",
-			dbBack: "DBBackend value 6",
-			opts:   mapGetter{"app-db-backend": "app-db-backend value 7"},
-			exp:    dbm.BackendType("app-db-backend value 7"),
-		},
-		{
-			name:   "db_backend and DBBackend set",
-			dbBack: "DBBackend value 8",
-			opts:   mapGetter{"db_backend": "db_backend value 9"},
-			exp:    dbm.BackendType("DBBackend value 8"),
-		},
-
-		{
-			name:   "all of app-db-backend db-backend DBBackend set",
-			dbBack: "DBBackend value 10",
-			opts:   mapGetter{"db_backend": "db_backend value 11", "app-db-backend": "app-db-backend value 12"},
-			exp:    dbm.BackendType("app-db-backend value 12"),
-		},
-	}
-
-	for _, tc := range tests {
-		t.Run(tc.name, func(st *testing.T) {
-			types.DBBackend = tc.dbBack
-			act := server.GetAppDBBackend(tc.opts)
-			assert.Equal(st, tc.exp, act)
-		})
-	}
-}
-=======
 	return str.(string)
 }
 
-var _ servertypes.AppOptions = mapGetter{}
->>>>>>> 787ee698
+var _ servertypes.AppOptions = mapGetter{}