<<<<<<< HEAD
/*
 *
 * Copyright 2016 gRPC authors.
 *
 * Licensed under the Apache License, Version 2.0 (the "License");
 * you may not use this file except in compliance with the License.
 * You may obtain a copy of the License at
 *
 *     http://www.apache.org/licenses/LICENSE-2.0
 *
 * Unless required by applicable law or agreed to in writing, software
 * distributed under the License is distributed on an "AS IS" BASIS,
 * WITHOUT WARRANTIES OR CONDITIONS OF ANY KIND, either express or implied.
 * See the License for the specific language governing permissions and
 * limitations under the License.
 *
 */

/*
Package reflection implements server reflection service.

The service implemented is defined in:
https://github.com/grpc/grpc/blob/master/src/proto/grpc/reflection/v1alpha/reflection.proto.

To register server reflection on a gRPC server:

	import "google.golang.org/grpc/reflection"

	s := grpc.NewServer()
	pb.RegisterYourOwnServer(s, &server{})

	// Register reflection service on gRPC server.
	reflection.Register(s)

	s.Serve(lis)
*/
package gogoreflection // import "google.golang.org/grpc/reflection"
=======
// Copyright 2016 gRPC authors.
//
//  Licensed under the Apache License, Version 2.0 (the "License");
//  you may not use this file except in compliance with the License.
//  You may obtain a copy of the License at
//
//      http://www.apache.org/licenses/LICENSE-2.0
//
//  Unless required by applicable law or agreed to in writing, software
//  distributed under the License is distributed on an "AS IS" BASIS,
//  WITHOUT WARRANTIES OR CONDITIONS OF ANY KIND, either express or implied.
//  See the License for the specific language governing permissions and
// limitations under the License.

// Package gogoreflection implements server reflection service.
//
// The service implemented is defined in:
// https://github.com/grpc/grpc/blob/master/src/proto/grpc/reflection/v1alpha/reflection.proto.
//
// To register server reflection on a gRPC server:
//
//	import "google.golang.org/grpc/reflection"
//
//	s := grpc.NewServer()
//	pb.RegisterYourOwnServer(s, &server{})
//
//	// Register reflection service on gRPC server.
//	reflection.Register(s)
//
//	s.Serve(lis)

package gogoreflection
>>>>>>> 787ee698

import (
	"bytes"
	"compress/gzip"
	"errors"
	"fmt"
	"io"
	"log"
	"reflect"
	"sort"
	"sync"

	//nolint: staticcheck // keep this import for backward compatibility
	"github.com/golang/protobuf/proto"
	dpb "github.com/golang/protobuf/protoc-gen-go/descriptor"
	"google.golang.org/grpc"
	"google.golang.org/grpc/codes"
	rpb "google.golang.org/grpc/reflection/grpc_reflection_v1alpha"
	"google.golang.org/grpc/status"
)

type serverReflectionServer struct {
	rpb.UnimplementedServerReflectionServer
	s *grpc.Server

	initSymbols  sync.Once
	serviceNames []string
	symbols      map[string]*dpb.FileDescriptorProto // map of fully-qualified names to files
}

// Register registers the server reflection service on the given gRPC server.
func Register(s *grpc.Server) {
	rpb.RegisterServerReflectionServer(s, &serverReflectionServer{
		s: s,
	})
}

// protoMessage is used for type assertion on proto messages.
// Generated proto message implements function Descriptor(), but Descriptor()
// is not part of interface proto.Message. This interface is needed to
// call Descriptor().
type protoMessage interface {
	Descriptor() ([]byte, []int)
}

func (s *serverReflectionServer) getSymbols() (svcNames []string, symbolIndex map[string]*dpb.FileDescriptorProto) {
	s.initSymbols.Do(func() {
		serviceInfo := s.s.GetServiceInfo()

		s.symbols = map[string]*dpb.FileDescriptorProto{}
		s.serviceNames = make([]string, 0, len(serviceInfo))
		processed := map[string]struct{}{}
		for svc, info := range serviceInfo {
			s.serviceNames = append(s.serviceNames, svc)
			fdenc, ok := parseMetadata(info.Metadata)
			if !ok {
				continue
			}
			fd, err := decodeFileDesc(fdenc)
			if err != nil {
				continue
			}
			s.processFile(fd, processed)
		}
		sort.Strings(s.serviceNames)
	})

	return s.serviceNames, s.symbols
}

func (s *serverReflectionServer) processFile(fd *dpb.FileDescriptorProto, processed map[string]struct{}) {
	filename := fd.GetName()
	if _, ok := processed[filename]; ok {
		return
	}
	processed[filename] = struct{}{}

	prefix := fd.GetPackage()

	for _, msg := range fd.MessageType {
		s.processMessage(fd, prefix, msg)
	}
	for _, en := range fd.EnumType {
		s.processEnum(fd, prefix, en)
	}
	for _, ext := range fd.Extension {
		s.processField(fd, prefix, ext)
	}
	for _, svc := range fd.Service {
		svcName := fqn(prefix, svc.GetName())
		s.symbols[svcName] = fd
		for _, meth := range svc.Method {
			name := fqn(svcName, meth.GetName())
			s.symbols[name] = fd
		}
	}

	for _, dep := range fd.Dependency {
		fdenc := getFileDescriptor(dep)
		fdDep, err := decodeFileDesc(fdenc)
		if err != nil {
			continue
		}
		s.processFile(fdDep, processed)
	}
}

func (s *serverReflectionServer) processMessage(fd *dpb.FileDescriptorProto, prefix string, msg *dpb.DescriptorProto) {
	msgName := fqn(prefix, msg.GetName())
	s.symbols[msgName] = fd

	for _, nested := range msg.NestedType {
		s.processMessage(fd, msgName, nested)
	}
	for _, en := range msg.EnumType {
		s.processEnum(fd, msgName, en)
	}
	for _, ext := range msg.Extension {
		s.processField(fd, msgName, ext)
	}
	for _, fld := range msg.Field {
		s.processField(fd, msgName, fld)
	}
	for _, oneof := range msg.OneofDecl {
		oneofName := fqn(msgName, oneof.GetName())
		s.symbols[oneofName] = fd
	}
}

func (s *serverReflectionServer) processEnum(fd *dpb.FileDescriptorProto, prefix string, en *dpb.EnumDescriptorProto) {
	enName := fqn(prefix, en.GetName())
	s.symbols[enName] = fd

	for _, val := range en.Value {
		valName := fqn(enName, val.GetName())
		s.symbols[valName] = fd
	}
}

func (s *serverReflectionServer) processField(fd *dpb.FileDescriptorProto, prefix string, fld *dpb.FieldDescriptorProto) {
	fldName := fqn(prefix, fld.GetName())
	s.symbols[fldName] = fd
}

func fqn(prefix, name string) string {
	if prefix == "" {
		return name
	}
	return prefix + "." + name
}

// fileDescForType gets the file descriptor for the given type.
// The given type should be a proto message.
func (s *serverReflectionServer) fileDescForType(st reflect.Type) (*dpb.FileDescriptorProto, error) {
	m, ok := reflect.Zero(reflect.PointerTo(st)).Interface().(protoMessage)
	if !ok {
		return nil, fmt.Errorf("failed to create message from type: %v", st)
	}
	enc, _ := m.Descriptor()

	return decodeFileDesc(enc)
}

// decodeFileDesc does decompression and unmarshalling on the given
// file descriptor byte slice.
func decodeFileDesc(enc []byte) (*dpb.FileDescriptorProto, error) {
	raw, err := decompress(enc)
	if err != nil {
		return nil, fmt.Errorf("failed to decompress enc: %w", err)
	}

	fd := new(dpb.FileDescriptorProto)
	if err := proto.Unmarshal(raw, fd); err != nil {
		return nil, fmt.Errorf("bad descriptor: %w", err)
	}
	return fd, nil
}

// decompress does gzip decompression.
func decompress(b []byte) ([]byte, error) {
	r, err := gzip.NewReader(bytes.NewReader(b))
	if err != nil {
		return nil, fmt.Errorf("bad gzipped descriptor: %w", err)
	}
	out, err := io.ReadAll(r)
	if err != nil {
		return nil, fmt.Errorf("bad gzipped descriptor: %w", err)
	}
	return out, nil
}

func typeForName(name string) (reflect.Type, error) {
	pt := getMessageType(name)
	if pt == nil {
		return nil, fmt.Errorf("unknown type: %q", name)
	}
	st := pt.Elem()

	return st, nil
}

func fileDescContainingExtension(st reflect.Type, ext int32) (*dpb.FileDescriptorProto, error) {
	m, ok := reflect.Zero(reflect.PointerTo(st)).Interface().(proto.Message)
	if !ok {
		return nil, fmt.Errorf("failed to create message from type: %v", st)
	}

	extDesc := getExtension(ext, m)

	if extDesc == nil {
		return nil, fmt.Errorf("failed to find registered extension for extension number %v", ext)
	}

	return decodeFileDesc(getFileDescriptor(extDesc.Filename))
}

func (s *serverReflectionServer) allExtensionNumbersForType(st reflect.Type) ([]int32, error) {
	m, ok := reflect.Zero(reflect.PointerTo(st)).Interface().(proto.Message)
	if !ok {
		return nil, fmt.Errorf("failed to create message from type: %v", st)
	}

	out := getExtensionsNumbers(m)
	return out, nil
}

// fileDescWithDependencies returns a slice of serialized fileDescriptors in
// wire format ([]byte). The fileDescriptors will include fd and all the
// transitive dependencies of fd with names not in sentFileDescriptors.
func fileDescWithDependencies(fd *dpb.FileDescriptorProto, sentFileDescriptors map[string]bool) ([][]byte, error) {
	r := [][]byte{}
	queue := []*dpb.FileDescriptorProto{fd}
	for len(queue) > 0 {
		currentfd := queue[0]
		queue = queue[1:]
		if sent := sentFileDescriptors[currentfd.GetName()]; len(r) == 0 || !sent {
			sentFileDescriptors[currentfd.GetName()] = true
			currentfdEncoded, err := proto.Marshal(currentfd)
			if err != nil {
				return nil, err
			}
			r = append(r, currentfdEncoded)
		}
		for _, dep := range currentfd.Dependency {
			fdenc := getFileDescriptor(dep)
			fdDep, err := decodeFileDesc(fdenc)
			if err != nil {
				continue
			}
			queue = append(queue, fdDep)
		}
	}
	return r, nil
}

// fileDescEncodingByFilename finds the file descriptor for given filename,
// finds all of its previously unsent transitive dependencies, does marshaling
// on them, and returns the marshaled result.
func (s *serverReflectionServer) fileDescEncodingByFilename(name string, sentFileDescriptors map[string]bool) ([][]byte, error) {
	enc := getFileDescriptor(name)
	if enc == nil {
		return nil, fmt.Errorf("unknown file: %v", name)
	}
	fd, err := decodeFileDesc(enc)
	if err != nil {
		return nil, err
	}
	return fileDescWithDependencies(fd, sentFileDescriptors)
}

// parseMetadata finds the file descriptor bytes specified meta.
// For SupportPackageIsVersion4, m is the name of the proto file, we
// call proto.FileDescriptor to get the byte slice.
// For SupportPackageIsVersion3, m is a byte slice itself.
func parseMetadata(meta interface{}) ([]byte, bool) {
	// Check if meta is the file name.
	if fileNameForMeta, ok := meta.(string); ok {
		return getFileDescriptor(fileNameForMeta), true
	}

	// Check if meta is the byte slice.
	if enc, ok := meta.([]byte); ok {
		return enc, true
	}

	return nil, false
}

// fileDescEncodingContainingSymbol finds the file descriptor containing the
// given symbol, finds all of its previously unsent transitive dependencies,
// does marshaling on them, and returns the marshaled result. The given symbol
// can be a type, a service or a method.
func (s *serverReflectionServer) fileDescEncodingContainingSymbol(name string, sentFileDescriptors map[string]bool) ([][]byte, error) {
	_, symbols := s.getSymbols()
	fd := symbols[name]
	if fd == nil {
		// Check if it's a type name that was not present in the
		// transitive dependencies of the registered services.
		if st, err := typeForName(name); err == nil {
			fd, err = s.fileDescForType(st)
			if err != nil {
				return nil, err
			}
		}
	}

	if fd == nil {
		return nil, fmt.Errorf("unknown symbol: %v", name)
	}

	return fileDescWithDependencies(fd, sentFileDescriptors)
}

// fileDescEncodingContainingExtension finds the file descriptor containing
// given extension, finds all of its previously unsent transitive dependencies,
// does marshaling on them, and returns the marshaled result.
func (s *serverReflectionServer) fileDescEncodingContainingExtension(typeName string, extNum int32, sentFileDescriptors map[string]bool) ([][]byte, error) {
	st, err := typeForName(typeName)
	if err != nil {
		return nil, err
	}
	fd, err := fileDescContainingExtension(st, extNum)
	if err != nil {
		return nil, err
	}
	return fileDescWithDependencies(fd, sentFileDescriptors)
}

// allExtensionNumbersForTypeName returns all extension numbers for the given type.
func (s *serverReflectionServer) allExtensionNumbersForTypeName(name string) ([]int32, error) {
	st, err := typeForName(name)
	if err != nil {
		return nil, err
	}
	extNums, err := s.allExtensionNumbersForType(st)
	if err != nil {
		return nil, err
	}
	return extNums, nil
}

// ServerReflectionInfo is the reflection service handler.
func (s *serverReflectionServer) ServerReflectionInfo(stream rpb.ServerReflection_ServerReflectionInfoServer) error {
	sentFileDescriptors := make(map[string]bool)
	for {
		in, err := stream.Recv()
		if errors.Is(err, io.EOF) {
			return nil
		}
		if err != nil {
			return err
		}

		out := &rpb.ServerReflectionResponse{ //nolint:staticcheck // SA1019: we want to keep using v1alpha
			ValidHost:       in.Host, //nolint:staticcheck // SA1019: we want to keep using v1alpha
			OriginalRequest: in,
		}
		switch req := in.MessageRequest.(type) {
		case *rpb.ServerReflectionRequest_FileByFilename:
			b, err := s.fileDescEncodingByFilename(req.FileByFilename, sentFileDescriptors) //nolint:staticcheck // SA1019: we want to keep using v1alpha
			if err != nil {
				out.MessageResponse = &rpb.ServerReflectionResponse_ErrorResponse{
					ErrorResponse: &rpb.ErrorResponse{ //nolint:staticcheck // SA1019: we want to keep using v1alpha
						ErrorCode:    int32(codes.NotFound),
						ErrorMessage: err.Error(),
					},
				}
			} else {
				out.MessageResponse = &rpb.ServerReflectionResponse_FileDescriptorResponse{
					FileDescriptorResponse: &rpb.FileDescriptorResponse{FileDescriptorProto: b}, //nolint:staticcheck // SA1019: we want to keep using v1alpha
				}
			}
		case *rpb.ServerReflectionRequest_FileContainingSymbol:
			b, err := s.fileDescEncodingContainingSymbol(req.FileContainingSymbol, sentFileDescriptors) //nolint:staticcheck // SA1019: we want to keep using v1alpha
			if err != nil {
				out.MessageResponse = &rpb.ServerReflectionResponse_ErrorResponse{
					ErrorResponse: &rpb.ErrorResponse{ //nolint:staticcheck // SA1019: we want to keep using v1alpha
						ErrorCode:    int32(codes.NotFound),
						ErrorMessage: err.Error(),
					},
				}
			} else {
				out.MessageResponse = &rpb.ServerReflectionResponse_FileDescriptorResponse{
					FileDescriptorResponse: &rpb.FileDescriptorResponse{FileDescriptorProto: b}, //nolint:staticcheck // SA1019: we want to keep using v1alpha
				}
			}
		case *rpb.ServerReflectionRequest_FileContainingExtension:
			typeName := req.FileContainingExtension.ContainingType //nolint:staticcheck // SA1019: we want to keep using v1alpha
			extNum := req.FileContainingExtension.ExtensionNumber  //nolint:staticcheck // SA1019: we want to keep using v1alpha
			b, err := s.fileDescEncodingContainingExtension(typeName, extNum, sentFileDescriptors)
			if err != nil {
				out.MessageResponse = &rpb.ServerReflectionResponse_ErrorResponse{
					ErrorResponse: &rpb.ErrorResponse{ //nolint:staticcheck // SA1019: we want to keep using v1alpha
						ErrorCode:    int32(codes.NotFound),
						ErrorMessage: err.Error(),
					},
				}
			} else {
				out.MessageResponse = &rpb.ServerReflectionResponse_FileDescriptorResponse{
					FileDescriptorResponse: &rpb.FileDescriptorResponse{FileDescriptorProto: b}, //nolint:staticcheck // SA1019: we want to keep using v1alpha
				}
			}
		case *rpb.ServerReflectionRequest_AllExtensionNumbersOfType:
			extNums, err := s.allExtensionNumbersForTypeName(req.AllExtensionNumbersOfType) //nolint:staticcheck // SA1019: we want to keep using v1alpha
			if err != nil {
				out.MessageResponse = &rpb.ServerReflectionResponse_ErrorResponse{
					ErrorResponse: &rpb.ErrorResponse{ //nolint:staticcheck // SA1019: we want to keep using v1alpha
						ErrorCode:    int32(codes.NotFound),
						ErrorMessage: err.Error(),
					},
				}
				log.Printf("OH NO: %s", err)
			} else {
				out.MessageResponse = &rpb.ServerReflectionResponse_AllExtensionNumbersResponse{
					AllExtensionNumbersResponse: &rpb.ExtensionNumberResponse{ //nolint:staticcheck // SA1019: we want to keep using v1alpha
						BaseTypeName:    req.AllExtensionNumbersOfType, //nolint:staticcheck // SA1019: we want to keep using v1alpha
						ExtensionNumber: extNums,
					},
				}
			}
		case *rpb.ServerReflectionRequest_ListServices:
			svcNames, _ := s.getSymbols()
			serviceResponses := make([]*rpb.ServiceResponse, len(svcNames)) //nolint:staticcheck // SA1019: we want to keep using v1alpha
			for i, n := range svcNames {
				serviceResponses[i] = &rpb.ServiceResponse{ //nolint:staticcheck // SA1019: we want to keep using v1alpha
					Name: n,
				}
			}
			out.MessageResponse = &rpb.ServerReflectionResponse_ListServicesResponse{
				ListServicesResponse: &rpb.ListServiceResponse{ //nolint:staticcheck // SA1019: we want to keep using v1alpha
					Service: serviceResponses,
				},
			}
		default:
			return status.Errorf(codes.InvalidArgument, "invalid MessageRequest: %v", in.MessageRequest)
		}
		if err := stream.Send(out); err != nil {
			return err
		}
	}
}<|MERGE_RESOLUTION|>--- conflicted
+++ resolved
@@ -1,42 +1,3 @@
-<<<<<<< HEAD
-/*
- *
- * Copyright 2016 gRPC authors.
- *
- * Licensed under the Apache License, Version 2.0 (the "License");
- * you may not use this file except in compliance with the License.
- * You may obtain a copy of the License at
- *
- *     http://www.apache.org/licenses/LICENSE-2.0
- *
- * Unless required by applicable law or agreed to in writing, software
- * distributed under the License is distributed on an "AS IS" BASIS,
- * WITHOUT WARRANTIES OR CONDITIONS OF ANY KIND, either express or implied.
- * See the License for the specific language governing permissions and
- * limitations under the License.
- *
- */
-
-/*
-Package reflection implements server reflection service.
-
-The service implemented is defined in:
-https://github.com/grpc/grpc/blob/master/src/proto/grpc/reflection/v1alpha/reflection.proto.
-
-To register server reflection on a gRPC server:
-
-	import "google.golang.org/grpc/reflection"
-
-	s := grpc.NewServer()
-	pb.RegisterYourOwnServer(s, &server{})
-
-	// Register reflection service on gRPC server.
-	reflection.Register(s)
-
-	s.Serve(lis)
-*/
-package gogoreflection // import "google.golang.org/grpc/reflection"
-=======
 // Copyright 2016 gRPC authors.
 //
 //  Licensed under the Apache License, Version 2.0 (the "License");
@@ -69,7 +30,6 @@
 //	s.Serve(lis)
 
 package gogoreflection
->>>>>>> 787ee698
 
 import (
 	"bytes"
