--- conflicted
+++ resolved
@@ -104,34 +104,15 @@
 	cmtCfg.WriteTimeout = time.Duration(cfg.API.RPCWriteTimeout) * time.Second
 	cmtCfg.MaxBodyBytes = int64(cfg.API.RPCMaxBodyBytes)
 
-<<<<<<< HEAD
-	listener, err := tmrpcserver.Listen(cfg.API.Address, tmCfg)
-=======
 	listener, err := tmrpcserver.Listen(cfg.API.Address, cmtCfg.MaxOpenConnections)
->>>>>>> 787ee698
 	if err != nil {
 		s.mtx.Unlock()
 		return err
 	}
 
-<<<<<<< HEAD
-	s.registerGRPCGatewayRoutes()
-=======
->>>>>>> 787ee698
 	s.listener = listener
 	s.mtx.Unlock()
 
-<<<<<<< HEAD
-	s.mtx.Unlock()
-
-	if cfg.API.EnableUnsafeCORS {
-		allowAllCORS := handlers.CORS(handlers.AllowedHeaders([]string{"Content-Type"}))
-		return tmrpcserver.Serve(s.listener, allowAllCORS(h), s.logger, tmCfg)
-	}
-
-	s.logger.Info("starting API server...")
-	return tmrpcserver.Serve(s.listener, s.Router, s.logger, tmCfg)
-=======
 	// register grpc-gateway routes
 	s.Router.PathPrefix("/").Handler(s.GRPCGatewayRouter)
 
@@ -164,7 +145,6 @@
 		s.logger.Error("failed to start API server", "err", err)
 		return err
 	}
->>>>>>> 787ee698
 }
 
 // Close closes the API server.
