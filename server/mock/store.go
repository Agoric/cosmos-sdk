package mock

import (
	"io"

	protoio "github.com/cosmos/gogoproto/io"

	corestore "cosmossdk.io/core/store"
	"cosmossdk.io/store/metrics"
	pruningtypes "cosmossdk.io/store/pruning/types"
	snapshottypes "cosmossdk.io/store/snapshots/types"
	storetypes "cosmossdk.io/store/types"
)

var _ storetypes.MultiStore = multiStore{}

type multiStore struct {
	kv map[storetypes.StoreKey]kvStore
}

func (ms multiStore) CacheMultiStore() storetypes.CacheMultiStore {
	panic("not implemented")
}

func (ms multiStore) CacheMultiStoreWithVersion(_ int64) (storetypes.CacheMultiStore, error) {
	panic("not implemented")
}

func (ms multiStore) CacheWrap() storetypes.CacheWrap {
	panic("not implemented")
}

func (ms multiStore) CacheWrapWithTrace(_ io.Writer, _ storetypes.TraceContext) storetypes.CacheWrap {
	panic("not implemented")
}

func (ms multiStore) CacheWrapWithListeners(_ storetypes.StoreKey, _ []storetypes.MemoryListener) storetypes.CacheWrap {
	panic("not implemented")
}

func (ms multiStore) TracingEnabled() bool {
	panic("not implemented")
}

func (ms multiStore) SetTracingContext(tc storetypes.TraceContext) storetypes.MultiStore {
	panic("not implemented")
}

func (ms multiStore) SetTracer(w io.Writer) storetypes.MultiStore {
	panic("not implemented")
}

func (ms multiStore) AddListeners(keys []storetypes.StoreKey) {
	panic("not implemented")
}

func (ms multiStore) SetMetrics(metrics.StoreMetrics) {
	panic("not implemented")
}

func (ms multiStore) ListeningEnabled(key storetypes.StoreKey) bool {
	panic("not implemented")
}

func (ms multiStore) PopStateCache() []*storetypes.StoreKVPair {
	panic("not implemented")
}

func (ms multiStore) Commit() storetypes.CommitID {
	panic("not implemented")
}

func (ms multiStore) LastCommitID() storetypes.CommitID {
	panic("not implemented")
}

func (ms multiStore) SetPruning(opts pruningtypes.PruningOptions) {
	panic("not implemented")
}

func (ms multiStore) GetPruning() pruningtypes.PruningOptions {
	panic("not implemented")
}

func (ms multiStore) GetCommitKVStore(key storetypes.StoreKey) storetypes.CommitKVStore {
	panic("not implemented")
}

func (ms multiStore) GetCommitStore(key storetypes.StoreKey) storetypes.CommitStore {
	panic("not implemented")
}

func (ms multiStore) MountStoreWithDB(key storetypes.StoreKey, typ storetypes.StoreType, db corestore.KVStoreWithBatch) {
	ms.kv[key] = kvStore{store: make(map[string][]byte)}
}

func (ms multiStore) LoadLatestVersion() error {
	return nil
}

func (ms multiStore) LoadLatestVersionAndUpgrade(upgrades *storetypes.StoreUpgrades) error {
	return nil
}

func (ms multiStore) LoadVersionAndUpgrade(ver int64, upgrades *storetypes.StoreUpgrades) error {
	panic("not implemented")
}

func (ms multiStore) LoadVersion(ver int64) error {
	panic("not implemented")
}

func (ms multiStore) GetKVStore(key storetypes.StoreKey) storetypes.KVStore {
	return ms.kv[key]
}

func (ms multiStore) GetStore(key storetypes.StoreKey) storetypes.Store {
	panic("not implemented")
}

func (ms multiStore) GetStoreType() storetypes.StoreType {
	panic("not implemented")
}

func (ms multiStore) PruneSnapshotHeight(height int64) {
	panic("not implemented")
}

func (ms multiStore) SetSnapshotInterval(snapshotInterval uint64) {
	panic("not implemented")
}

func (ms multiStore) SetInterBlockCache(_ storetypes.MultiStorePersistentCache) {
	panic("not implemented")
}

func (ms multiStore) SetIAVLCacheSize(size int) {
	panic("not implemented")
}

func (ms multiStore) SetIAVLDisableFastNode(disable bool) {
	panic("not implemented")
}

<<<<<<< HEAD
func (ms multiStore) SetLazyLoading(bool) {
	panic("not implemented")
}

=======
>>>>>>> 787ee698
func (ms multiStore) SetInitialVersion(version int64) error {
	panic("not implemented")
}

func (ms multiStore) Snapshot(height uint64, protoWriter protoio.Writer) error {
	panic("not implemented")
}

func (ms multiStore) Restore(
	height uint64, format uint32, protoReader protoio.Reader,
) (snapshottypes.SnapshotItem, error) {
	panic("not implemented")
}

func (ms multiStore) RollbackToVersion(version int64) error {
	panic("not implemented")
}

func (ms multiStore) LatestVersion() int64 {
	panic("not implemented")
}

<<<<<<< HEAD
var _ sdk.KVStore = kvStore{}
=======
func (ms multiStore) WorkingHash() []byte {
	panic("not implemented")
}

var _ storetypes.KVStore = kvStore{}
>>>>>>> 787ee698

type kvStore struct {
	store map[string][]byte
}

func (kv kvStore) CacheWrap() storetypes.CacheWrap {
	panic("not implemented")
}

func (kv kvStore) CacheWrapWithTrace(w io.Writer, tc storetypes.TraceContext) storetypes.CacheWrap {
	panic("not implemented")
}

func (kv kvStore) CacheWrapWithListeners(_ storetypes.StoreKey, _ []storetypes.MemoryListener) storetypes.CacheWrap {
	panic("not implemented")
}

func (kv kvStore) GetStoreType() storetypes.StoreType {
	panic("not implemented")
}

func (kv kvStore) Get(key []byte) []byte {
	v, ok := kv.store[string(key)]
	if !ok {
		return nil
	}
	return v
}

func (kv kvStore) Has(key []byte) bool {
	_, ok := kv.store[string(key)]
	return ok
}

func (kv kvStore) Set(key, value []byte) {
	storetypes.AssertValidKey(key)
	kv.store[string(key)] = value
}

func (kv kvStore) Delete(key []byte) {
	delete(kv.store, string(key))
}

func (kv kvStore) Prefix(prefix []byte) storetypes.KVStore {
	panic("not implemented")
}

func (kv kvStore) Gas(meter storetypes.GasMeter, config storetypes.GasConfig) storetypes.KVStore {
	panic("not implemented")
}

func (kv kvStore) Iterator(start, end []byte) storetypes.Iterator {
	panic("not implemented")
}

func (kv kvStore) ReverseIterator(start, end []byte) storetypes.Iterator {
	panic("not implemented")
}

func (kv kvStore) SubspaceIterator(prefix []byte) storetypes.Iterator {
	panic("not implemented")
}

func (kv kvStore) ReverseSubspaceIterator(prefix []byte) storetypes.Iterator {
	panic("not implemented")
}

func NewCommitMultiStore() storetypes.CommitMultiStore {
	return multiStore{kv: make(map[storetypes.StoreKey]kvStore)}
}<|MERGE_RESOLUTION|>--- conflicted
+++ resolved
@@ -142,13 +142,6 @@
 	panic("not implemented")
 }
 
-<<<<<<< HEAD
-func (ms multiStore) SetLazyLoading(bool) {
-	panic("not implemented")
-}
-
-=======
->>>>>>> 787ee698
 func (ms multiStore) SetInitialVersion(version int64) error {
 	panic("not implemented")
 }
@@ -171,15 +164,11 @@
 	panic("not implemented")
 }
 
-<<<<<<< HEAD
-var _ sdk.KVStore = kvStore{}
-=======
 func (ms multiStore) WorkingHash() []byte {
 	panic("not implemented")
 }
 
 var _ storetypes.KVStore = kvStore{}
->>>>>>> 787ee698
 
 type kvStore struct {
 	store map[string][]byte
