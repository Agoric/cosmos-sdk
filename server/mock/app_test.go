--- conflicted
+++ resolved
@@ -6,11 +6,7 @@
 	"testing"
 	"time"
 
-<<<<<<< HEAD
-	abci "github.com/cometbft/cometbft/api/cometbft/abci/v1"
-=======
 	abci "github.com/cometbft/cometbft/abci/types"
->>>>>>> 751e5ecb
 	"github.com/stretchr/testify/require"
 
 	"cosmossdk.io/log"
@@ -41,22 +37,19 @@
 	appState, err := AppGenState(nil, genutiltypes.AppGenesis{}, nil)
 	require.NoError(t, err)
 
-	req := abci.InitChainRequest{
+	req := abci.RequestInitChain{
 		AppStateBytes: appState,
 	}
 	res, err := app.InitChain(&req)
 	require.NoError(t, err)
-	_, err = app.FinalizeBlock(&abci.FinalizeBlockRequest{
+	app.FinalizeBlock(&abci.RequestFinalizeBlock{
 		Hash:   res.AppHash,
 		Height: 1,
 	})
-	require.NoError(t, err)
-
-	_, err = app.Commit()
-	require.NoError(t, err)
+	app.Commit()
 
 	// make sure we can query these values
-	query := abci.QueryRequest{
+	query := abci.RequestQuery{
 		Path: "/store/main/key",
 		Data: []byte("foo"),
 	}
@@ -79,7 +72,7 @@
 	tx := NewTx(key, value, randomAccounts[0].Address)
 	txBytes := tx.GetSignBytes()
 
-	res, err := app.FinalizeBlock(&abci.FinalizeBlockRequest{
+	res, err := app.FinalizeBlock(&abci.RequestFinalizeBlock{
 		Hash:   []byte("apphash"),
 		Height: 1,
 		Txs:    [][]byte{txBytes},
@@ -91,7 +84,7 @@
 	require.NoError(t, err)
 
 	// make sure we can query these values
-	query := abci.QueryRequest{
+	query := abci.RequestQuery{
 		Path: "/store/main/key",
 		Data: []byte(key),
 	}
