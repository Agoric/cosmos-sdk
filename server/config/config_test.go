package config

import (
	"bytes"
	"os"
	"path/filepath"
	"testing"

	"github.com/spf13/viper"
	"github.com/stretchr/testify/assert"
	"github.com/stretchr/testify/require"

	pruningtypes "cosmossdk.io/store/pruning/types"

	sdk "github.com/cosmos/cosmos-sdk/types"
)

func TestDefaultConfig(t *testing.T) {
	cfg := DefaultConfig()
	require.True(t, cfg.GetMinGasPrices().IsZero())
}

func TestGetAndSetMinimumGas(t *testing.T) {
	cfg := DefaultConfig()

<<<<<<< HEAD
	// Test case 1: Single coin
=======
>>>>>>> 751e5ecb
	input := sdk.DecCoins{sdk.NewInt64DecCoin("foo", 5)}
	cfg.SetMinGasPrices(input)
	require.Equal(t, "5.000000000000000000foo", cfg.MinGasPrices)
	require.EqualValues(t, cfg.GetMinGasPrices(), input)

<<<<<<< HEAD
	// Test case 2: Multiple coins
=======
>>>>>>> 751e5ecb
	input = sdk.DecCoins{sdk.NewInt64DecCoin("bar", 1), sdk.NewInt64DecCoin("foo", 5)}
	cfg.SetMinGasPrices(input)
	require.Equal(t, "1.000000000000000000bar,5.000000000000000000foo", cfg.MinGasPrices)
	require.EqualValues(t, cfg.GetMinGasPrices(), input)
<<<<<<< HEAD

	// Test case 4: Empty DecCoins
	input = sdk.DecCoins{}
	cfg.SetMinGasPrices(input)
	require.Equal(t, "", cfg.MinGasPrices)
	require.EqualValues(t, cfg.GetMinGasPrices(), input)

	// Test case 5: Invalid string (should panic)
	cfg.MinGasPrices = "invalid,gas,prices"
	require.Panics(t, func() {
		cfg.GetMinGasPrices()
	}, "GetMinGasPrices should panic with invalid input")
=======
>>>>>>> 751e5ecb
}

func TestIndexEventsMarshalling(t *testing.T) {
	expectedIn := `index-events = ["key1", "key2", ]` + "\n"
	cfg := DefaultConfig()
	cfg.IndexEvents = []string{"key1", "key2"}
	var buffer bytes.Buffer

	err := configTemplate.Execute(&buffer, cfg)
	require.NoError(t, err, "executing template")
	actual := buffer.String()
	require.Contains(t, actual, expectedIn, "config file contents")
}

func TestStreamingConfig(t *testing.T) {
	cfg := Config{
		Streaming: StreamingConfig{
			ABCI: ABCIListenerConfig{
				Keys:          []string{"one", "two"},
				Plugin:        "plugin-A",
				StopNodeOnErr: false,
			},
		},
	}

	testDir := t.TempDir()
	cfgFile := filepath.Join(testDir, "app.toml")
	err := WriteConfigFile(cfgFile, &cfg)
	require.NoError(t, err)

	cfgFileBz, err := os.ReadFile(cfgFile)
	require.NoError(t, err, "reading %s", cfgFile)
	cfgFileContents := string(cfgFileBz)
	t.Logf("Config file contents: %s:\n%s", cfgFile, cfgFileContents)

	expectedLines := []string{
		`keys = ["one", "two", ]`,
		`plugin = "plugin-A"`,
		`stop-node-on-err = false`,
	}

	for _, line := range expectedLines {
		assert.Contains(t, cfgFileContents, line+"\n", "config file contents")
	}

	vpr := viper.New()
	vpr.SetConfigFile(cfgFile)
	err = vpr.ReadInConfig()
	require.NoError(t, err, "reading config file into viper")

	var actual Config
	err = vpr.Unmarshal(&actual)
	require.NoError(t, err, "vpr.Unmarshal")

	assert.Equal(t, cfg.Streaming, actual.Streaming, "Streaming")
}

func TestParseStreaming(t *testing.T) {
	expectedKeys := `keys = ["*", ]` + "\n"
	expectedPlugin := `plugin = "abci_v1"` + "\n"
	expectedStopNodeOnErr := `stop-node-on-err = true` + "\n"

	cfg := DefaultConfig()
	cfg.Streaming.ABCI.Keys = []string{"*"}
	cfg.Streaming.ABCI.Plugin = "abci_v1"
	cfg.Streaming.ABCI.StopNodeOnErr = true

	var buffer bytes.Buffer
	err := configTemplate.Execute(&buffer, cfg)
	require.NoError(t, err, "executing template")
	actual := buffer.String()
	require.Contains(t, actual, expectedKeys, "config file contents")
	require.Contains(t, actual, expectedPlugin, "config file contents")
	require.Contains(t, actual, expectedStopNodeOnErr, "config file contents")
}

func TestReadConfig(t *testing.T) {
	cfg := DefaultConfig()
	tmpFile := filepath.Join(t.TempDir(), "config")
	err := WriteConfigFile(tmpFile, cfg)
	require.NoError(t, err)

	v := viper.New()
	otherCfg, err := GetConfig(v)
	require.NoError(t, err)

	require.Equal(t, *cfg, otherCfg)
}

func TestIndexEventsWriteRead(t *testing.T) {
	expected := []string{"key3", "key4"}

	// Create config with two IndexEvents entries, and write it to a file.
	confFile := filepath.Join(t.TempDir(), "app.toml")
	conf := DefaultConfig()
	conf.IndexEvents = expected

	err := WriteConfigFile(confFile, conf)
	require.NoError(t, err)

	// read the file into Viper
	vpr := viper.New()
	vpr.SetConfigFile(confFile)

	err = vpr.ReadInConfig()
	require.NoError(t, err, "reading config file into viper")

	// Check that the raw viper value is correct.
	actualRaw := vpr.GetStringSlice("index-events")
	require.Equal(t, expected, actualRaw, "viper's index events")

	// Check that it is parsed into the config correctly.
	cfg, perr := ParseConfig(vpr)
	require.NoError(t, perr, "parsing config")

	actual := cfg.IndexEvents
	require.Equal(t, expected, actual, "config value")
}

func TestGlobalLabelsEventsMarshalling(t *testing.T) {
	expectedIn := `global-labels = [
  ["labelname1", "labelvalue1"],
  ["labelname2", "labelvalue2"],
]`
	cfg := DefaultConfig()
	cfg.Telemetry.GlobalLabels = [][]string{{"labelname1", "labelvalue1"}, {"labelname2", "labelvalue2"}}
	var buffer bytes.Buffer

	err := configTemplate.Execute(&buffer, cfg)
	require.NoError(t, err, "executing template")
	actual := buffer.String()
	require.Contains(t, actual, expectedIn, "config file contents")
}

func TestGlobalLabelsWriteRead(t *testing.T) {
	expected := [][]string{{"labelname3", "labelvalue3"}, {"labelname4", "labelvalue4"}}
	expectedRaw := make([]interface{}, len(expected))
	for i, exp := range expected {
		pair := make([]interface{}, len(exp))
		for j, s := range exp {
			pair[j] = s
		}
		expectedRaw[i] = pair
	}

	// Create config with two GlobalLabels entries, and write it to a file.
	confFile := filepath.Join(t.TempDir(), "app.toml")
	conf := DefaultConfig()
	conf.Telemetry.GlobalLabels = expected
	err := WriteConfigFile(confFile, conf)
	require.NoError(t, err)

	// Read that file into viper.
	vpr := viper.New()
	vpr.SetConfigFile(confFile)
	rerr := vpr.ReadInConfig()
	require.NoError(t, rerr, "reading config file into viper")
	// Check that the raw viper value is correct.
	actualRaw := vpr.Get("telemetry.global-labels")
	require.Equal(t, expectedRaw, actualRaw, "viper value")
	// Check that it is parsed into the config correctly.
	cfg, perr := ParseConfig(vpr)
	require.NoError(t, perr, "parsing config")
	actual := cfg.Telemetry.GlobalLabels
	require.Equal(t, expected, actual, "config value")
}

func TestSetConfigTemplate(t *testing.T) {
	conf := DefaultConfig()
	var initBuffer, setBuffer bytes.Buffer

	// Use the configTemplate defined during init() to create a config string.
	ierr := configTemplate.Execute(&initBuffer, conf)
	require.NoError(t, ierr, "initial configTemplate.Execute")
	expected := initBuffer.String()

	// Set the template to the default one.
	initTmpl := configTemplate
	require.NotPanics(t, func() {
		_ = SetConfigTemplate(DefaultConfigTemplate)
	}, "SetConfigTemplate")
	setTmpl := configTemplate
	require.NotSame(t, initTmpl, setTmpl, "configTemplate after set")

	// Create the string again and make sure it's the same.
	serr := configTemplate.Execute(&setBuffer, conf)
	require.NoError(t, serr, "after SetConfigTemplate, configTemplate.Execute")
	actual := setBuffer.String()
	require.Equal(t, expected, actual, "resulting config strings")
}

func TestAppConfig(t *testing.T) {
	appConfigFile := filepath.Join(t.TempDir(), "app.toml")
	defer func() {
		_ = os.Remove(appConfigFile)
	}()

	defAppConfig := DefaultConfig()
<<<<<<< HEAD
	require.NoError(t, SetConfigTemplate(DefaultConfigTemplate))
	require.NoError(t, WriteConfigFile(appConfigFile, defAppConfig))
=======
	SetConfigTemplate(DefaultConfigTemplate)
	WriteConfigFile(appConfigFile, defAppConfig)
>>>>>>> 751e5ecb

	v := viper.New()
	v.SetConfigFile(appConfigFile)
	require.NoError(t, v.ReadInConfig())
	appCfg := new(Config)
	require.NoError(t, v.Unmarshal(appCfg))
	require.EqualValues(t, appCfg, defAppConfig)
<<<<<<< HEAD
}

func TestValidateBasic(t *testing.T) {
	cfg := DefaultConfig()

	// Test case 1: Valid MinGasPrices
	cfg.MinGasPrices = "0.01stake"
	err := cfg.ValidateBasic()
	require.NoError(t, err)

	// Test case 2: Default configuration (MinGasPrices is empty)
	cfg.MinGasPrices = ""
	err = cfg.ValidateBasic()
	require.Error(t, err)
	require.Contains(t, err.Error(), "set min gas price in app.toml or flag or env variable")

	// Test case 3: Invalid pruning and state sync combination
	cfg = DefaultConfig()
	cfg.MinGasPrices = "0.01stake"
	cfg.Pruning = pruningtypes.PruningOptionEverything
	cfg.StateSync.SnapshotInterval = 1000
	err = cfg.ValidateBasic()
	require.Error(t, err)
	require.Contains(t, err.Error(), "cannot enable state sync snapshots with 'everything' pruning setting")
}

func TestGetConfig(t *testing.T) {
	v := viper.New()
	v.Set("minimum-gas-prices", "0.01stake")
	v.Set("api.enable", true)
	v.Set("grpc.max-recv-msg-size", 5*1024*1024)

	cfg, err := GetConfig(v)
	require.NoError(t, err)
	require.Equal(t, "0.01stake", cfg.MinGasPrices)
	require.True(t, cfg.API.Enable)
	require.Equal(t, 5*1024*1024, cfg.GRPC.MaxRecvMsgSize)
=======
>>>>>>> 751e5ecb
}<|MERGE_RESOLUTION|>--- conflicted
+++ resolved
@@ -10,8 +10,6 @@
 	"github.com/stretchr/testify/assert"
 	"github.com/stretchr/testify/require"
 
-	pruningtypes "cosmossdk.io/store/pruning/types"
-
 	sdk "github.com/cosmos/cosmos-sdk/types"
 )
 
@@ -23,38 +21,15 @@
 func TestGetAndSetMinimumGas(t *testing.T) {
 	cfg := DefaultConfig()
 
-<<<<<<< HEAD
-	// Test case 1: Single coin
-=======
->>>>>>> 751e5ecb
 	input := sdk.DecCoins{sdk.NewInt64DecCoin("foo", 5)}
 	cfg.SetMinGasPrices(input)
 	require.Equal(t, "5.000000000000000000foo", cfg.MinGasPrices)
 	require.EqualValues(t, cfg.GetMinGasPrices(), input)
 
-<<<<<<< HEAD
-	// Test case 2: Multiple coins
-=======
->>>>>>> 751e5ecb
 	input = sdk.DecCoins{sdk.NewInt64DecCoin("bar", 1), sdk.NewInt64DecCoin("foo", 5)}
 	cfg.SetMinGasPrices(input)
 	require.Equal(t, "1.000000000000000000bar,5.000000000000000000foo", cfg.MinGasPrices)
 	require.EqualValues(t, cfg.GetMinGasPrices(), input)
-<<<<<<< HEAD
-
-	// Test case 4: Empty DecCoins
-	input = sdk.DecCoins{}
-	cfg.SetMinGasPrices(input)
-	require.Equal(t, "", cfg.MinGasPrices)
-	require.EqualValues(t, cfg.GetMinGasPrices(), input)
-
-	// Test case 5: Invalid string (should panic)
-	cfg.MinGasPrices = "invalid,gas,prices"
-	require.Panics(t, func() {
-		cfg.GetMinGasPrices()
-	}, "GetMinGasPrices should panic with invalid input")
-=======
->>>>>>> 751e5ecb
 }
 
 func TestIndexEventsMarshalling(t *testing.T) {
@@ -82,8 +57,7 @@
 
 	testDir := t.TempDir()
 	cfgFile := filepath.Join(testDir, "app.toml")
-	err := WriteConfigFile(cfgFile, &cfg)
-	require.NoError(t, err)
+	WriteConfigFile(cfgFile, &cfg)
 
 	cfgFileBz, err := os.ReadFile(cfgFile)
 	require.NoError(t, err, "reading %s", cfgFile)
@@ -134,8 +108,7 @@
 func TestReadConfig(t *testing.T) {
 	cfg := DefaultConfig()
 	tmpFile := filepath.Join(t.TempDir(), "config")
-	err := WriteConfigFile(tmpFile, cfg)
-	require.NoError(t, err)
+	WriteConfigFile(tmpFile, cfg)
 
 	v := viper.New()
 	otherCfg, err := GetConfig(v)
@@ -152,14 +125,13 @@
 	conf := DefaultConfig()
 	conf.IndexEvents = expected
 
-	err := WriteConfigFile(confFile, conf)
-	require.NoError(t, err)
+	WriteConfigFile(confFile, conf)
 
 	// read the file into Viper
 	vpr := viper.New()
 	vpr.SetConfigFile(confFile)
 
-	err = vpr.ReadInConfig()
+	err := vpr.ReadInConfig()
 	require.NoError(t, err, "reading config file into viper")
 
 	// Check that the raw viper value is correct.
@@ -204,8 +176,7 @@
 	confFile := filepath.Join(t.TempDir(), "app.toml")
 	conf := DefaultConfig()
 	conf.Telemetry.GlobalLabels = expected
-	err := WriteConfigFile(confFile, conf)
-	require.NoError(t, err)
+	WriteConfigFile(confFile, conf)
 
 	// Read that file into viper.
 	vpr := viper.New()
@@ -234,7 +205,7 @@
 	// Set the template to the default one.
 	initTmpl := configTemplate
 	require.NotPanics(t, func() {
-		_ = SetConfigTemplate(DefaultConfigTemplate)
+		SetConfigTemplate(DefaultConfigTemplate)
 	}, "SetConfigTemplate")
 	setTmpl := configTemplate
 	require.NotSame(t, initTmpl, setTmpl, "configTemplate after set")
@@ -253,13 +224,8 @@
 	}()
 
 	defAppConfig := DefaultConfig()
-<<<<<<< HEAD
-	require.NoError(t, SetConfigTemplate(DefaultConfigTemplate))
-	require.NoError(t, WriteConfigFile(appConfigFile, defAppConfig))
-=======
 	SetConfigTemplate(DefaultConfigTemplate)
 	WriteConfigFile(appConfigFile, defAppConfig)
->>>>>>> 751e5ecb
 
 	v := viper.New()
 	v.SetConfigFile(appConfigFile)
@@ -267,44 +233,4 @@
 	appCfg := new(Config)
 	require.NoError(t, v.Unmarshal(appCfg))
 	require.EqualValues(t, appCfg, defAppConfig)
-<<<<<<< HEAD
-}
-
-func TestValidateBasic(t *testing.T) {
-	cfg := DefaultConfig()
-
-	// Test case 1: Valid MinGasPrices
-	cfg.MinGasPrices = "0.01stake"
-	err := cfg.ValidateBasic()
-	require.NoError(t, err)
-
-	// Test case 2: Default configuration (MinGasPrices is empty)
-	cfg.MinGasPrices = ""
-	err = cfg.ValidateBasic()
-	require.Error(t, err)
-	require.Contains(t, err.Error(), "set min gas price in app.toml or flag or env variable")
-
-	// Test case 3: Invalid pruning and state sync combination
-	cfg = DefaultConfig()
-	cfg.MinGasPrices = "0.01stake"
-	cfg.Pruning = pruningtypes.PruningOptionEverything
-	cfg.StateSync.SnapshotInterval = 1000
-	err = cfg.ValidateBasic()
-	require.Error(t, err)
-	require.Contains(t, err.Error(), "cannot enable state sync snapshots with 'everything' pruning setting")
-}
-
-func TestGetConfig(t *testing.T) {
-	v := viper.New()
-	v.Set("minimum-gas-prices", "0.01stake")
-	v.Set("api.enable", true)
-	v.Set("grpc.max-recv-msg-size", 5*1024*1024)
-
-	cfg, err := GetConfig(v)
-	require.NoError(t, err)
-	require.Equal(t, "0.01stake", cfg.MinGasPrices)
-	require.True(t, cfg.API.Enable)
-	require.Equal(t, 5*1024*1024, cfg.GRPC.MaxRecvMsgSize)
-=======
->>>>>>> 751e5ecb
 }