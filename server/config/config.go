package config

import (
	"fmt"
	"math"

	"github.com/spf13/viper"

	pruningtypes "cosmossdk.io/store/pruning/types"

	"github.com/cosmos/cosmos-sdk/telemetry"
	sdk "github.com/cosmos/cosmos-sdk/types"
	sdkerrors "github.com/cosmos/cosmos-sdk/types/errors"
)

// [AGORIC] Valid values for FlagAbciClientType
const (
	AbciClientTypeCommitting = "committing"
	AbciClientTypeLocal      = "local"
)

const (
	defaultMinGasPrices = ""

	// DefaultABCIClientType defines the default ABCI client type to use with cometbft.
	DefaultABCIClientType = AbciClientTypeCommitting // [AGORIC]

	// DefaultAPIAddress defines the default address to bind the API server to.
	DefaultAPIAddress = "tcp://localhost:1317"

	// DefaultGRPCAddress defines the default address to bind the gRPC server to.
	DefaultGRPCAddress = "localhost:9090"

	// DefaultGRPCMaxRecvMsgSize defines the default gRPC max message size in
	// bytes the server can receive.
	DefaultGRPCMaxRecvMsgSize = 1024 * 1024 * 10

	// DefaultGRPCMaxSendMsgSize defines the default gRPC max message size in
	// bytes the server can send.
	DefaultGRPCMaxSendMsgSize = math.MaxInt32

	// FileStreamer defines the store streaming type for file streaming.
	FileStreamer = "file"
)

// BaseConfig defines the server's basic configuration
type BaseConfig struct {
	// The minimum gas prices a validator is willing to accept for processing a
	// transaction. A transaction's fees must meet the minimum of any denomination
	// specified in this config (e.g. 0.25token1;0.0001token2).
	MinGasPrices string `mapstructure:"minimum-gas-prices"`

	// The maximum amount of gas a grpc/Rest query may consume.
	// If set to 0, it is unbounded.
	QueryGasLimit uint64 `mapstructure:"query-gas-limit"`

	Pruning           string `mapstructure:"pruning"`
	PruningKeepRecent string `mapstructure:"pruning-keep-recent"`
	PruningInterval   string `mapstructure:"pruning-interval"`

	// HaltHeight contains a non-zero block height at which a node will gracefully
	// halt and shutdown that can be used to assist upgrades and testing.
	//
	// Note: Commitment of state will be attempted on the corresponding block.
	HaltHeight uint64 `mapstructure:"halt-height"`

	// HaltTime contains a non-zero minimum block time (in Unix seconds) at which
	// a node will gracefully halt and shutdown that can be used to assist
	// upgrades and testing.
	//
	// Note: Commitment of state will be attempted on the corresponding block.
	HaltTime uint64 `mapstructure:"halt-time"`

	// MinRetainBlocks defines the minimum block height offset from the current
	// block being committed, such that blocks past this offset may be pruned
	// from CometBFT. It is used as part of the process of determining the
	// ResponseCommit.RetainHeight value during ABCI Commit. A value of 0 indicates
	// that no blocks should be pruned.
	//
	// This configuration value is only responsible for pruning CometBFT blocks.
	// It has no bearing on application state pruning which is determined by the
	// "pruning-*" configurations.
	//
	// Note: CometBFT block pruning is dependent on this parameter in conjunction
	// with the unbonding (safety threshold) period, state pruning and state sync
	// snapshot parameters to determine the correct minimum value of
	// ResponseCommit.RetainHeight.
	MinRetainBlocks uint64 `mapstructure:"min-retain-blocks"`

	// InterBlockCache enables inter-block caching.
	InterBlockCache bool `mapstructure:"inter-block-cache"`

	// IndexEvents defines the set of events in the form {eventType}.{attributeKey},
	// which informs CometBFT what to index. If empty, all events will be indexed.
	IndexEvents []string `mapstructure:"index-events"`

	// IavlCacheSize set the size of the iavl tree cache.
	IAVLCacheSize uint64 `mapstructure:"iavl-cache-size"`

	// IAVLDisableFastNode enables or disables the fast sync node.
	IAVLDisableFastNode bool `mapstructure:"iavl-disable-fastnode"`

<<<<<<< HEAD
=======
	// IAVLLazyLoading enable/disable the lazy loading of iavl store.
	IAVLLazyLoading bool `mapstructure:"iavl-lazy-loading"`

	// ABCIClientType selects the type of ABCI client.
	// Valid settings are "committing" (default) or "local".
	// The committing client allows greater query parallelism,
	// but the local client is more defensive.
	ABCIClientType string `mapstructure:"abci-client-type"`

>>>>>>> ea82623b
	// AppDBBackend defines the type of Database to use for the application and snapshots databases.
	// An empty string indicates that the CometBFT config's DBBackend value should be used.
	AppDBBackend string `mapstructure:"app-db-backend"`
}

// APIConfig defines the API listener configuration.
type APIConfig struct {
	// Enable defines if the API server should be enabled.
	Enable bool `mapstructure:"enable"`

	// Swagger defines if swagger documentation should automatically be registered.
	Swagger bool `mapstructure:"swagger"`

	// EnableUnsafeCORS defines if CORS should be enabled (unsafe - use it at your own risk)
	EnableUnsafeCORS bool `mapstructure:"enabled-unsafe-cors"`

	// Address defines the API server to listen on
	Address string `mapstructure:"address"`

	// MaxOpenConnections defines the number of maximum open connections
	MaxOpenConnections uint `mapstructure:"max-open-connections"`

	// RPCReadTimeout defines the CometBFT RPC read timeout (in seconds)
	RPCReadTimeout uint `mapstructure:"rpc-read-timeout"`

	// RPCWriteTimeout defines the CometBFT RPC write timeout (in seconds)
	RPCWriteTimeout uint `mapstructure:"rpc-write-timeout"`

	// RPCMaxBodyBytes defines the CometBFT maximum request body (in bytes)
	RPCMaxBodyBytes uint `mapstructure:"rpc-max-body-bytes"`

	// TODO: TLS/Proxy configuration.
	//
	// Ref: https://github.com/cosmos/cosmos-sdk/issues/6420
}

// GRPCConfig defines configuration for the gRPC server.
type GRPCConfig struct {
	// Enable defines if the gRPC server should be enabled.
	Enable bool `mapstructure:"enable"`

	// Address defines the API server to listen on
	Address string `mapstructure:"address"`

	// MaxRecvMsgSize defines the max message size in bytes the server can receive.
	// The default value is 10MB.
	MaxRecvMsgSize int `mapstructure:"max-recv-msg-size"`

	// MaxSendMsgSize defines the max message size in bytes the server can send.
	// The default value is math.MaxInt32.
	MaxSendMsgSize int `mapstructure:"max-send-msg-size"`
}

// StateSyncConfig defines the state sync snapshot configuration.
type StateSyncConfig struct {
	// SnapshotInterval sets the interval at which state sync snapshots are taken.
	// 0 disables snapshots.
	SnapshotInterval uint64 `mapstructure:"snapshot-interval"`

	// SnapshotKeepRecent sets the number of recent state sync snapshots to keep.
	// 0 keeps all snapshots.
	SnapshotKeepRecent uint32 `mapstructure:"snapshot-keep-recent"`
}

<<<<<<< HEAD
// MempoolConfig defines the configurations for the SDK built-in app-side mempool
// implementations.
type MempoolConfig struct {
	// MaxTxs defines the behavior of the mempool. A negative value indicates
	// the mempool is disabled entirely, zero indicates that the mempool is
	// unbounded in how many txs it may contain, and a positive value indicates
	// the maximum amount of txs it may contain.
	MaxTxs int `mapstructure:"max-txs"`
}

// State Streaming configuration
type (
	// StreamingConfig defines application configuration for external streaming services
	StreamingConfig struct {
		ABCI ABCIListenerConfig `mapstructure:"abci"`
	}
	// ABCIListenerConfig defines application configuration for ABCIListener streaming service
	ABCIListenerConfig struct {
		Keys          []string `mapstructure:"keys"`
		Plugin        string   `mapstructure:"plugin"`
		StopNodeOnErr bool     `mapstructure:"stop-node-on-err"`
=======
type (
	// StoreConfig defines application configuration for state streaming and other
	// storage related operations.
	StoreConfig struct {
		Streamers []string `mapstructure:"streamers"`
	}

	// StreamersConfig defines concrete state streaming configuration options. These
	// fields are required to be set when state streaming is enabled via a non-empty
	// list defined by 'StoreConfig.Streamers'.
	StreamersConfig struct {
		File FileStreamerConfig `mapstructure:"file"`
	}

	// FileStreamerConfig defines the file streaming configuration options.
	FileStreamerConfig struct {
		Keys     []string `mapstructure:"keys"`
		WriteDir string   `mapstructure:"write_dir"`
		Prefix   string   `mapstructure:"prefix"`
		// OutputMetadata specifies if output the block metadata file which includes
		// the abci requests/responses, otherwise only the data file is outputted.
		OutputMetadata bool `mapstructure:"output-metadata"`
		// StopNodeOnError specifies if propagate the streamer errors to the consensus
		// state machine, it's nesserary for data integrity of output.
		StopNodeOnError bool `mapstructure:"stop-node-on-error"`
		// Fsync specifies if calling fsync after writing the files, it slows down
		// the commit, but don't lose data in face of system crash.
		Fsync bool `mapstructure:"fsync"`
>>>>>>> ea82623b
	}
)

// Config defines the server's top level configuration
type Config struct {
	BaseConfig `mapstructure:",squash"`

	// Telemetry defines the application telemetry configuration
	Telemetry telemetry.Config `mapstructure:"telemetry"`
	API       APIConfig        `mapstructure:"api"`
	GRPC      GRPCConfig       `mapstructure:"grpc"`
	StateSync StateSyncConfig  `mapstructure:"state-sync"`
<<<<<<< HEAD
	Streaming StreamingConfig  `mapstructure:"streaming"`
	Mempool   MempoolConfig    `mapstructure:"mempool"`
=======
	Store     StoreConfig      `mapstructure:"store"`
	Streamers StreamersConfig  `mapstructure:"streamers"`
>>>>>>> ea82623b
}

// SetMinGasPrices sets the validator's minimum gas prices.
func (c *Config) SetMinGasPrices(gasPrices sdk.DecCoins) {
	c.MinGasPrices = gasPrices.String()
}

// GetMinGasPrices returns the validator's minimum gas prices based on the set configuration.
func (c *Config) GetMinGasPrices() sdk.DecCoins {
	if c.MinGasPrices == "" {
		return sdk.DecCoins{}
	}

	gasPrices, err := sdk.ParseDecCoins(c.MinGasPrices)
	if err != nil {
		panic(fmt.Sprintf("invalid minimum gas prices: %v", err))
	}

	return gasPrices
}

// DefaultConfig returns server's default configuration.
func DefaultConfig() *Config {
	return &Config{
		BaseConfig: BaseConfig{
			MinGasPrices:        defaultMinGasPrices,
<<<<<<< HEAD
			QueryGasLimit:       0,
=======
>>>>>>> ea82623b
			InterBlockCache:     true,
			Pruning:             pruningtypes.PruningOptionDefault,
			PruningKeepRecent:   "0",
			PruningInterval:     "0",
			MinRetainBlocks:     0,
			IndexEvents:         make([]string, 0),
<<<<<<< HEAD
			IAVLCacheSize:       781250,
			IAVLDisableFastNode: false,
=======
			IAVLCacheSize:       781250, // 50 MB
			IAVLDisableFastNode: false,
			IAVLLazyLoading:     false,
			ABCIClientType:      DefaultABCIClientType, // [AGORIC]
>>>>>>> ea82623b
			AppDBBackend:        "",
		},
		Telemetry: telemetry.Config{
			Enabled:      false,
			GlobalLabels: [][]string{},
		},
		API: APIConfig{
			Enable:             false,
			Swagger:            false,
			Address:            DefaultAPIAddress,
			MaxOpenConnections: 1000,
			RPCReadTimeout:     10,
			RPCMaxBodyBytes:    1000000,
		},
		GRPC: GRPCConfig{
			Enable:         true,
			Address:        DefaultGRPCAddress,
			MaxRecvMsgSize: DefaultGRPCMaxRecvMsgSize,
			MaxSendMsgSize: DefaultGRPCMaxSendMsgSize,
		},
		StateSync: StateSyncConfig{
			SnapshotInterval:   0,
			SnapshotKeepRecent: 2,
		},
<<<<<<< HEAD
		Streaming: StreamingConfig{
			ABCI: ABCIListenerConfig{
				Keys:          []string{},
				StopNodeOnErr: true,
			},
		},
		Mempool: MempoolConfig{
			MaxTxs: -1,
=======
		Store: StoreConfig{
			Streamers: []string{},
		},
		Streamers: StreamersConfig{
			File: FileStreamerConfig{
				Keys:            []string{"*"},
				WriteDir:        "",
				OutputMetadata:  true,
				StopNodeOnError: true,
				// NOTICE: The default config doesn't protect the streamer data integrity
				// in face of system crash.
				Fsync: false,
			},
>>>>>>> ea82623b
		},
	}
}

// GetConfig returns a fully parsed Config object.
func GetConfig(v *viper.Viper) (Config, error) {
	conf := DefaultConfig()
	if err := v.Unmarshal(conf); err != nil {
		return Config{}, fmt.Errorf("error extracting app config: %w", err)
	}
	return *conf, nil
}

// ValidateBasic returns an error if min-gas-prices field is empty in BaseConfig. Otherwise, it returns nil.
func (c Config) ValidateBasic() error {
	if c.BaseConfig.MinGasPrices == "" {
		return sdkerrors.ErrAppConfig.Wrap("set min gas price in app.toml or flag or env variable")
	}
	if c.Pruning == pruningtypes.PruningOptionEverything && c.StateSync.SnapshotInterval > 0 {
		return sdkerrors.ErrAppConfig.Wrapf(
			"cannot enable state sync snapshots with '%s' pruning setting", pruningtypes.PruningOptionEverything,
		)
	}

	return nil
}<|MERGE_RESOLUTION|>--- conflicted
+++ resolved
@@ -100,18 +100,12 @@
 	// IAVLDisableFastNode enables or disables the fast sync node.
 	IAVLDisableFastNode bool `mapstructure:"iavl-disable-fastnode"`
 
-<<<<<<< HEAD
-=======
-	// IAVLLazyLoading enable/disable the lazy loading of iavl store.
-	IAVLLazyLoading bool `mapstructure:"iavl-lazy-loading"`
-
 	// ABCIClientType selects the type of ABCI client.
 	// Valid settings are "committing" (default) or "local".
 	// The committing client allows greater query parallelism,
 	// but the local client is more defensive.
 	ABCIClientType string `mapstructure:"abci-client-type"`
 
->>>>>>> ea82623b
 	// AppDBBackend defines the type of Database to use for the application and snapshots databases.
 	// An empty string indicates that the CometBFT config's DBBackend value should be used.
 	AppDBBackend string `mapstructure:"app-db-backend"`
@@ -176,7 +170,6 @@
 	SnapshotKeepRecent uint32 `mapstructure:"snapshot-keep-recent"`
 }
 
-<<<<<<< HEAD
 // MempoolConfig defines the configurations for the SDK built-in app-side mempool
 // implementations.
 type MempoolConfig struct {
@@ -198,36 +191,6 @@
 		Keys          []string `mapstructure:"keys"`
 		Plugin        string   `mapstructure:"plugin"`
 		StopNodeOnErr bool     `mapstructure:"stop-node-on-err"`
-=======
-type (
-	// StoreConfig defines application configuration for state streaming and other
-	// storage related operations.
-	StoreConfig struct {
-		Streamers []string `mapstructure:"streamers"`
-	}
-
-	// StreamersConfig defines concrete state streaming configuration options. These
-	// fields are required to be set when state streaming is enabled via a non-empty
-	// list defined by 'StoreConfig.Streamers'.
-	StreamersConfig struct {
-		File FileStreamerConfig `mapstructure:"file"`
-	}
-
-	// FileStreamerConfig defines the file streaming configuration options.
-	FileStreamerConfig struct {
-		Keys     []string `mapstructure:"keys"`
-		WriteDir string   `mapstructure:"write_dir"`
-		Prefix   string   `mapstructure:"prefix"`
-		// OutputMetadata specifies if output the block metadata file which includes
-		// the abci requests/responses, otherwise only the data file is outputted.
-		OutputMetadata bool `mapstructure:"output-metadata"`
-		// StopNodeOnError specifies if propagate the streamer errors to the consensus
-		// state machine, it's nesserary for data integrity of output.
-		StopNodeOnError bool `mapstructure:"stop-node-on-error"`
-		// Fsync specifies if calling fsync after writing the files, it slows down
-		// the commit, but don't lose data in face of system crash.
-		Fsync bool `mapstructure:"fsync"`
->>>>>>> ea82623b
 	}
 )
 
@@ -240,13 +203,8 @@
 	API       APIConfig        `mapstructure:"api"`
 	GRPC      GRPCConfig       `mapstructure:"grpc"`
 	StateSync StateSyncConfig  `mapstructure:"state-sync"`
-<<<<<<< HEAD
 	Streaming StreamingConfig  `mapstructure:"streaming"`
 	Mempool   MempoolConfig    `mapstructure:"mempool"`
-=======
-	Store     StoreConfig      `mapstructure:"store"`
-	Streamers StreamersConfig  `mapstructure:"streamers"`
->>>>>>> ea82623b
 }
 
 // SetMinGasPrices sets the validator's minimum gas prices.
@@ -273,25 +231,16 @@
 	return &Config{
 		BaseConfig: BaseConfig{
 			MinGasPrices:        defaultMinGasPrices,
-<<<<<<< HEAD
 			QueryGasLimit:       0,
-=======
->>>>>>> ea82623b
 			InterBlockCache:     true,
 			Pruning:             pruningtypes.PruningOptionDefault,
 			PruningKeepRecent:   "0",
 			PruningInterval:     "0",
 			MinRetainBlocks:     0,
 			IndexEvents:         make([]string, 0),
-<<<<<<< HEAD
 			IAVLCacheSize:       781250,
 			IAVLDisableFastNode: false,
-=======
-			IAVLCacheSize:       781250, // 50 MB
-			IAVLDisableFastNode: false,
-			IAVLLazyLoading:     false,
 			ABCIClientType:      DefaultABCIClientType, // [AGORIC]
->>>>>>> ea82623b
 			AppDBBackend:        "",
 		},
 		Telemetry: telemetry.Config{
@@ -316,7 +265,6 @@
 			SnapshotInterval:   0,
 			SnapshotKeepRecent: 2,
 		},
-<<<<<<< HEAD
 		Streaming: StreamingConfig{
 			ABCI: ABCIListenerConfig{
 				Keys:          []string{},
@@ -325,21 +273,6 @@
 		},
 		Mempool: MempoolConfig{
 			MaxTxs: -1,
-=======
-		Store: StoreConfig{
-			Streamers: []string{},
-		},
-		Streamers: StreamersConfig{
-			File: FileStreamerConfig{
-				Keys:            []string{"*"},
-				WriteDir:        "",
-				OutputMetadata:  true,
-				StopNodeOnError: true,
-				// NOTICE: The default config doesn't protect the streamer data integrity
-				// in face of system crash.
-				Fsync: false,
-			},
->>>>>>> ea82623b
 		},
 	}
 }
