package config

import (
	"bytes"
	_ "embed"
	"fmt"
	"os"
	"text/template"

	"github.com/spf13/viper"
)

<<<<<<< HEAD
//go:embed config.toml.tpl
var DefaultConfigTemplate string
=======
const DefaultConfigTemplate = `# This is a TOML config file.
# For more information, see https://github.com/toml-lang/toml

###############################################################################
###                           Base Configuration                            ###
###############################################################################

# The minimum gas prices a validator is willing to accept for processing a
# transaction. A transaction's fees must meet the minimum of any denomination
# specified in this config (e.g. 0.25token1,0.0001token2).
minimum-gas-prices = "{{ .BaseConfig.MinGasPrices }}"

# The maximum gas a query coming over rest/grpc may consume.
# If this is set to zero, the query can consume an unbounded amount of gas.
query-gas-limit = "{{ .BaseConfig.QueryGasLimit }}"

# default: the last 362880 states are kept, pruning at 10 block intervals
# nothing: all historic states will be saved, nothing will be deleted (i.e. archiving node)
# everything: 2 latest states will be kept; pruning at 10 block intervals.
# custom: allow pruning options to be manually specified through 'pruning-keep-recent', and 'pruning-interval'
pruning = "{{ .BaseConfig.Pruning }}"

# These are applied if and only if the pruning strategy is custom.
pruning-keep-recent = "{{ .BaseConfig.PruningKeepRecent }}"
pruning-interval = "{{ .BaseConfig.PruningInterval }}"

# HaltHeight contains a non-zero block height at which a node will gracefully
# halt and shutdown that can be used to assist upgrades and testing.
#
# Note: Commitment of state will be attempted on the corresponding block.
halt-height = {{ .BaseConfig.HaltHeight }}

# HaltTime contains a non-zero minimum block time (in Unix seconds) at which
# a node will gracefully halt and shutdown that can be used to assist upgrades
# and testing.
#
# Note: Commitment of state will be attempted on the corresponding block.
halt-time = {{ .BaseConfig.HaltTime }}

# MinRetainBlocks defines the minimum block height offset from the current
# block being committed, such that all blocks past this offset are pruned
# from CometBFT. It is used as part of the process of determining the
# ResponseCommit.RetainHeight value during ABCI Commit. A value of 0 indicates
# that no blocks should be pruned.
#
# This configuration value is only responsible for pruning CometBFT blocks.
# It has no bearing on application state pruning which is determined by the
# "pruning-*" configurations.
#
# Note: CometBFT block pruning is dependant on this parameter in conjunction
# with the unbonding (safety threshold) period, state pruning and state sync
# snapshot parameters to determine the correct minimum value of
# ResponseCommit.RetainHeight.
min-retain-blocks = {{ .BaseConfig.MinRetainBlocks }}

# InterBlockCache enables inter-block caching.
inter-block-cache = {{ .BaseConfig.InterBlockCache }}

# IndexEvents defines the set of events in the form {eventType}.{attributeKey},
# which informs CometBFT what to index. If empty, all events will be indexed.
#
# Example:
# ["message.sender", "message.recipient"]
index-events = [{{ range .BaseConfig.IndexEvents }}{{ printf "%q, " . }}{{end}}]

# IavlCacheSize set the size of the iavl tree cache (in number of nodes).
iavl-cache-size = {{ .BaseConfig.IAVLCacheSize }}

# IAVLDisableFastNode enables or disables the fast node feature of IAVL. 
# Default is false.
iavl-disable-fastnode = {{ .BaseConfig.IAVLDisableFastNode }}

# AppDBBackend defines the database backend type to use for the application and snapshots DBs.
# An empty string indicates that a fallback will be used.
# The fallback is the db_backend value set in CometBFT's config.toml.
app-db-backend = "{{ .BaseConfig.AppDBBackend }}"

###############################################################################
###                         Telemetry Configuration                         ###
###############################################################################

[telemetry]

# Prefixed with keys to separate services.
service-name = "{{ .Telemetry.ServiceName }}"

# Enabled enables the application telemetry functionality. When enabled,
# an in-memory sink is also enabled by default. Operators may also enabled
# other sinks such as Prometheus.
enabled = {{ .Telemetry.Enabled }}

# Enable prefixing gauge values with hostname.
enable-hostname = {{ .Telemetry.EnableHostname }}

# Enable adding hostname to labels.
enable-hostname-label = {{ .Telemetry.EnableHostnameLabel }}

# Enable adding service to labels.
enable-service-label = {{ .Telemetry.EnableServiceLabel }}

# PrometheusRetentionTime, when positive, enables a Prometheus metrics sink.
prometheus-retention-time = {{ .Telemetry.PrometheusRetentionTime }}

# GlobalLabels defines a global set of name/value label tuples applied to all
# metrics emitted using the wrapper functions defined in telemetry package.
#
# Example:
# [["chain_id", "cosmoshub-1"]]
global-labels = [{{ range $k, $v := .Telemetry.GlobalLabels }}
  ["{{index $v 0 }}", "{{ index $v 1}}"],{{ end }}
]

# MetricsSink defines the type of metrics sink to use.
metrics-sink = "{{ .Telemetry.MetricsSink }}"

# StatsdAddr defines the address of a statsd server to send metrics to.
# Only utilized if MetricsSink is set to "statsd" or "dogstatsd".
statsd-addr = "{{ .Telemetry.StatsdAddr }}"

# DatadogHostname defines the hostname to use when emitting metrics to
# Datadog. Only utilized if MetricsSink is set to "dogstatsd".
datadog-hostname = "{{ .Telemetry.DatadogHostname }}"

###############################################################################
###                           API Configuration                             ###
###############################################################################

[api]

# Enable defines if the API server should be enabled.
enable = {{ .API.Enable }}

# Swagger defines if swagger documentation should automatically be registered.
swagger = {{ .API.Swagger }}

# Address defines the API server to listen on.
address = "{{ .API.Address }}"

# MaxOpenConnections defines the number of maximum open connections.
max-open-connections = {{ .API.MaxOpenConnections }}

# RPCReadTimeout defines the CometBFT RPC read timeout (in seconds).
rpc-read-timeout = {{ .API.RPCReadTimeout }}

# RPCWriteTimeout defines the CometBFT RPC write timeout (in seconds).
rpc-write-timeout = {{ .API.RPCWriteTimeout }}

# RPCMaxBodyBytes defines the CometBFT maximum request body (in bytes).
rpc-max-body-bytes = {{ .API.RPCMaxBodyBytes }}

# EnableUnsafeCORS defines if CORS should be enabled (unsafe - use it at your own risk).
enabled-unsafe-cors = {{ .API.EnableUnsafeCORS }}

###############################################################################
###                           gRPC Configuration                            ###
###############################################################################

[grpc]

# Enable defines if the gRPC server should be enabled.
enable = {{ .GRPC.Enable }}

# Address defines the gRPC server address to bind to.
address = "{{ .GRPC.Address }}"

# MaxRecvMsgSize defines the max message size in bytes the server can receive.
# The default value is 10MB.
max-recv-msg-size = "{{ .GRPC.MaxRecvMsgSize }}"

# MaxSendMsgSize defines the max message size in bytes the server can send.
# The default value is math.MaxInt32.
max-send-msg-size = "{{ .GRPC.MaxSendMsgSize }}"

###############################################################################
###                        gRPC Web Configuration                           ###
###############################################################################

[grpc-web]

# GRPCWebEnable defines if the gRPC-web should be enabled.
# NOTE: gRPC must also be enabled, otherwise, this configuration is a no-op.
# NOTE: gRPC-Web uses the same address as the API server.
enable = {{ .GRPCWeb.Enable }}

###############################################################################
###                        State Sync Configuration                         ###
###############################################################################

# State sync snapshots allow other nodes to rapidly join the network without replaying historical
# blocks, instead downloading and applying a snapshot of the application state at a given height.
[state-sync]

# snapshot-interval specifies the block interval at which local state sync snapshots are
# taken (0 to disable).
snapshot-interval = {{ .StateSync.SnapshotInterval }}

# snapshot-keep-recent specifies the number of recent snapshots to keep and serve (0 to keep all).
snapshot-keep-recent = {{ .StateSync.SnapshotKeepRecent }}

###############################################################################
###                              State Streaming                            ###
###############################################################################

# Streaming allows nodes to stream state to external systems.
[streaming]

# streaming.abci specifies the configuration for the ABCI Listener streaming service.
[streaming.abci]

# List of kv store keys to stream out via gRPC.
# The store key names MUST match the module's StoreKey name.
#
# Example:
# ["acc", "bank", "gov", "staking", "mint"[,...]]
# ["*"] to expose all keys.
keys = [{{ range .Streaming.ABCI.Keys }}{{ printf "%q, " . }}{{end}}]

# The plugin name used for streaming via gRPC.
# Streaming is only enabled if this is set.
# Supported plugins: abci
plugin = "{{ .Streaming.ABCI.Plugin }}"

# stop-node-on-err specifies whether to stop the node on message delivery error.
stop-node-on-err = {{ .Streaming.ABCI.StopNodeOnErr }}

###############################################################################
###                         Mempool                                         ###
###############################################################################

[mempool]
# Setting max-txs to 0 will allow for a unbounded amount of transactions in the mempool.
# Setting max_txs to negative 1 (-1) will disable transactions from being inserted into the mempool (no-op mempool).
# Setting max_txs to a positive number (> 0) will limit the number of transactions in the mempool, by the specified amount.
#
# Note, this configuration only applies to SDK built-in app-side mempool
# implementations.
max-txs = {{ .Mempool.MaxTxs }}
`
>>>>>>> 751e5ecb

var configTemplate *template.Template

func init() {
	var err error

	tmpl := template.New("appConfigFileTemplate")
	if configTemplate, err = tmpl.Parse(DefaultConfigTemplate); err != nil {
		panic(err)
	}
}

// ParseConfig retrieves the default environment configuration for the application.
func ParseConfig(v *viper.Viper) (*Config, error) {
	conf := DefaultConfig()
	err := v.Unmarshal(conf)

	return conf, err
}

// SetConfigTemplate sets the custom app config template for the application.
func SetConfigTemplate(customTemplate string) error {
	var err error

	tmpl := template.New("appConfigFileTemplate")

	if configTemplate, err = tmpl.Parse(customTemplate); err != nil {
		return err
	}

	return nil
}

// WriteConfigFile renders config using the template and writes it to configFilePath.
func WriteConfigFile(configFilePath string, config interface{}) error {
	var buffer bytes.Buffer

	if err := configTemplate.Execute(&buffer, config); err != nil {
		return err
	}

	if err := os.WriteFile(configFilePath, buffer.Bytes(), 0o600); err != nil {
		return fmt.Errorf("failed to write file: %w", err)
	}

	return nil
}<|MERGE_RESOLUTION|>--- conflicted
+++ resolved
@@ -2,7 +2,6 @@
 
 import (
 	"bytes"
-	_ "embed"
 	"fmt"
 	"os"
 	"text/template"
@@ -10,10 +9,6 @@
 	"github.com/spf13/viper"
 )
 
-<<<<<<< HEAD
-//go:embed config.toml.tpl
-var DefaultConfigTemplate string
-=======
 const DefaultConfigTemplate = `# This is a TOML config file.
 # For more information, see https://github.com/toml-lang/toml
 
@@ -252,7 +247,6 @@
 # implementations.
 max-txs = {{ .Mempool.MaxTxs }}
 `
->>>>>>> 751e5ecb
 
 var configTemplate *template.Template
 
@@ -260,12 +254,14 @@
 	var err error
 
 	tmpl := template.New("appConfigFileTemplate")
+
 	if configTemplate, err = tmpl.Parse(DefaultConfigTemplate); err != nil {
 		panic(err)
 	}
 }
 
-// ParseConfig retrieves the default environment configuration for the application.
+// ParseConfig retrieves the default environment configuration for the
+// application.
 func ParseConfig(v *viper.Viper) (*Config, error) {
 	conf := DefaultConfig()
 	err := v.Unmarshal(conf)
@@ -273,30 +269,32 @@
 	return conf, err
 }
 
-// SetConfigTemplate sets the custom app config template for the application.
-func SetConfigTemplate(customTemplate string) error {
+// SetConfigTemplate sets the custom app config template for
+// the application
+func SetConfigTemplate(customTemplate string) {
 	var err error
 
 	tmpl := template.New("appConfigFileTemplate")
 
 	if configTemplate, err = tmpl.Parse(customTemplate); err != nil {
-		return err
+		panic(err)
 	}
-
-	return nil
 }
 
-// WriteConfigFile renders config using the template and writes it to configFilePath.
-func WriteConfigFile(configFilePath string, config interface{}) error {
+// WriteConfigFile renders config using the template and writes it to
+// configFilePath.
+func WriteConfigFile(configFilePath string, config interface{}) {
 	var buffer bytes.Buffer
 
 	if err := configTemplate.Execute(&buffer, config); err != nil {
-		return err
+		panic(err)
 	}
 
-	if err := os.WriteFile(configFilePath, buffer.Bytes(), 0o600); err != nil {
-		return fmt.Errorf("failed to write file: %w", err)
+	mustWriteFile(configFilePath, buffer.Bytes(), 0o644)
+}
+
+func mustWriteFile(filePath string, contents []byte, mode os.FileMode) {
+	if err := os.WriteFile(filePath, contents, mode); err != nil {
+		panic(fmt.Errorf("failed to write file: %w", err))
 	}
-
-	return nil
 }