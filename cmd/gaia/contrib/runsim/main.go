--- conflicted
+++ resolved
@@ -11,7 +11,6 @@
 	"os/exec"
 	"os/signal"
 	"path/filepath"
-	"runtime"
 	"strings"
 	"sync"
 	"syscall"
@@ -36,20 +35,12 @@
 	results chan bool
 
 	// command line arguments and options
-<<<<<<< HEAD
 	jobs       int
 	blocks     string
 	period     string
 	testname   string
 	genesis    string
 	exitOnFail bool
-=======
-	jobs     int = runtime.GOMAXPROCS(0)
-	blocks   string
-	period   string
-	testname string
-	genesis  string
->>>>>>> 6d9ddf16
 
 	// logs temporary directory
 	tempdir string
