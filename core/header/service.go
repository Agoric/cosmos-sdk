--- conflicted
+++ resolved
@@ -20,7 +20,7 @@
 	Time    time.Time // Time returns the time of the block
 	AppHash []byte    // AppHash used in the current block header
 	ChainID string    // ChainId returns the chain ID of the block
-<<<<<<< HEAD
+	AppHash []byte    // AppHash used in the current block header
 }
 
 const hashSize = sha256.Size
@@ -90,7 +90,4 @@
 	i.ChainID = string(bytes[:chainIDLen])
 
 	return nil
-=======
-	AppHash []byte    // AppHash used in the current block header
->>>>>>> 751e5ecb
 }