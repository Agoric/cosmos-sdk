module cosmossdk.io/core

// Core is meant to have only a dependency on cosmossdk.io/schema, so we can use it as a dependency
// in other modules without having to worry about circular dependencies.

go 1.23

<<<<<<< HEAD
require (
	github.com/fogleman/gg v1.3.0 // indirect
	github.com/goccy/go-graphviz v0.0.9 // indirect
	github.com/golang/freetype v0.0.0-20170609003504-e2365dfdc4a0 // indirect
	github.com/golang/protobuf v1.5.2 // indirect
	github.com/google/go-cmp v0.5.6 // indirect
	github.com/kr/pretty v0.1.0 // indirect
	github.com/pkg/errors v0.9.1 // indirect
	golang.org/x/image v0.0.0-20200119044424-58c23975cae1 // indirect
	golang.org/x/net v0.0.0-20210405180319-a5a99cb37ef4 // indirect
	golang.org/x/sys v0.0.0-20210510120138-977fb7262007 // indirect
	golang.org/x/text v0.3.5 // indirect
	google.golang.org/genproto v0.0.0-20211223182754-3ac035c7e7cb // indirect
	google.golang.org/grpc v1.46.0 // indirect
	gopkg.in/check.v1 v1.0.0-20190902080502-41f04d3bba15 // indirect
	gopkg.in/yaml.v2 v2.4.0 // indirect
)
=======
require cosmossdk.io/schema v0.3.0

// Version tagged too early and incompatible with v0.50 (latest at the time of tagging)
retract v0.12.0
>>>>>>> 787ee698
<|MERGE_RESOLUTION|>--- conflicted
+++ resolved
@@ -5,27 +5,7 @@
 
 go 1.23
 
-<<<<<<< HEAD
-require (
-	github.com/fogleman/gg v1.3.0 // indirect
-	github.com/goccy/go-graphviz v0.0.9 // indirect
-	github.com/golang/freetype v0.0.0-20170609003504-e2365dfdc4a0 // indirect
-	github.com/golang/protobuf v1.5.2 // indirect
-	github.com/google/go-cmp v0.5.6 // indirect
-	github.com/kr/pretty v0.1.0 // indirect
-	github.com/pkg/errors v0.9.1 // indirect
-	golang.org/x/image v0.0.0-20200119044424-58c23975cae1 // indirect
-	golang.org/x/net v0.0.0-20210405180319-a5a99cb37ef4 // indirect
-	golang.org/x/sys v0.0.0-20210510120138-977fb7262007 // indirect
-	golang.org/x/text v0.3.5 // indirect
-	google.golang.org/genproto v0.0.0-20211223182754-3ac035c7e7cb // indirect
-	google.golang.org/grpc v1.46.0 // indirect
-	gopkg.in/check.v1 v1.0.0-20190902080502-41f04d3bba15 // indirect
-	gopkg.in/yaml.v2 v2.4.0 // indirect
-)
-=======
 require cosmossdk.io/schema v0.3.0
 
 // Version tagged too early and incompatible with v0.50 (latest at the time of tagging)
-retract v0.12.0
->>>>>>> 787ee698
+retract v0.12.0