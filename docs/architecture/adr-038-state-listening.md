# ADR 038: KVStore state listening

## Changelog

* 11/23/2020: Initial draft
<<<<<<< HEAD
* 10/14/2022:
  * Add `ListenCommit`, flatten the state writes in a block to a single batch.
  * Remove listeners from cache stores, should only listen to `rootmulti.Store`.
  * Remove `HaltAppOnDeliveryError()`, the errors are propogated by default, the implementations should return nil if don't want to propogate errors.

=======
* 10/06/2022: Introduce plugin system based on hashicorp/go-plugin
* 10/14/2022:
    * Add `ListenCommit`, flatten the state writes in a block to a single batch.
    * Remove listeners from cache stores, should only listen to `rootmulti.Store`.
    * Remove `HaltAppOnDeliveryError()`, the errors are propagated by default, the implementations should return nil if don't want to propagate errors.
* 26/05/2023: Update with ABCI 2.0
>>>>>>> 787ee698

## Status

Proposed

## Abstract

This ADR defines a set of changes to enable listening to state changes of individual KVStores and exposing these data to consumers.

## Context

Currently, KVStore data can be remotely accessed through [Queries](https://github.com/cosmos/cosmos-sdk/blob/main/docs/build/building-modules/02-messages-and-queries.md#queries)
which proceed either through Tendermint and the ABCI, or through the gRPC server.
In addition to these request/response queries, it would be beneficial to have a means of listening to state changes as they occur in real time.

## Decision

We will modify the `CommitMultiStore` interface and its concrete (`rootmulti`) implementations and introduce a new `listenkv.Store` to allow listening to state changes in underlying KVStores. We don't need to listen to cache stores, because we can't be sure that the writes will be committed eventually, and the writes are duplicated in `rootmulti.Store` eventually, so we should only listen to `rootmulti.Store`.
We will introduce a plugin system for configuring and running streaming services that write these state changes and their surrounding ABCI message context to different destinations.

### Listening

In a new file, `store/types/listening.go`, we will create a `MemoryListener` struct for streaming out protobuf encoded KV pairs state changes from a KVStore.
The `MemoryListener` will be used internally by the concrete `rootmulti` implementation to collect state changes from KVStores.

```go
// MemoryListener listens to the state writes and accumulate the records in memory.
type MemoryListener struct {
	stateCache []StoreKVPair
}

// NewMemoryListener creates a listener that accumulate the state writes in memory.
func NewMemoryListener() *MemoryListener {
	return &MemoryListener{}
}

<<<<<<< HEAD
We will create two concrete implementations of the `WriteListener` interface in `store/types/listening.go`, that writes out protobuf
encoded KV pairs to an underlying `io.Writer`, and simply accumulate them in memory.
=======
// OnWrite writes state change events to the internal cache
func (fl *MemoryListener) OnWrite(storeKey StoreKey, key []byte, value []byte, delete bool) {
	fl.stateCache = append(fl.stateCache, StoreKVPair{
		StoreKey: storeKey.Name(),
		Delete:   delete,
		Key:      key,
		Value:    value,
	})
}

// PopStateCache returns the current state caches and set to nil
func (fl *MemoryListener) PopStateCache() []StoreKVPair {
	res := fl.stateCache
	fl.stateCache = nil
	return res
}
```
>>>>>>> 787ee698

We will also define a protobuf type for the KV pairs. In addition to the key and value fields this message
will include the StoreKey for the originating KVStore so that we can collect information from separate KVStores and determine the source of each KV pair.

```protobuf
message StoreKVPair {
  optional string store_key = 1; // the store key for the KVStore this pair originates from
  required bool set = 2; // true indicates a set operation, false indicates a delete operation
  required bytes key = 3;
  required bytes value = 4;
}
```

<<<<<<< HEAD
```go
// StoreKVPairWriteListener is used to configure listening to a KVStore by writing out length-prefixed
// protobuf encoded StoreKVPairs to an underlying io.Writer
type StoreKVPairWriteListener struct {
	writer io.Writer
	marshaller codec.BinaryCodec
}

// NewStoreKVPairWriteListener wraps creates a StoreKVPairWriteListener with a provdied io.Writer and codec.BinaryCodec
func NewStoreKVPairWriteListener(w io.Writer, m codec.BinaryCodec) *StoreKVPairWriteListener {
	return &StoreKVPairWriteListener{
		writer: w,
		marshaller: m,
	}
}

// OnWrite satisfies the WriteListener interface by writing length-prefixed protobuf encoded StoreKVPairs
func (wl *StoreKVPairWriteListener) OnWrite(storeKey types.StoreKey, key []byte, value []byte, delete bool) error error {
    kvPair := new(types.StoreKVPair)
    kvPair.StoreKey = storeKey.Name()
    kvPair.Delete = Delete
    kvPair.Key = key
    kvPair.Value = value
    by, err := wl.marshaller.MarshalBinaryLengthPrefixed(kvPair)
    if err != nil {
        return err
    }
    if _, err := wl.writer.Write(by); err != nil {
        return err
    }
    return nil
}
```

```golang
// MemoryListener listens to the state writes and accumulate the records in memory.
type MemoryListener struct {
	key        StoreKey
	stateCache []StoreKVPair
}

// NewMemoryListener creates a listener that accumulate the state writes in memory.
func NewMemoryListener(key StoreKey) *MemoryListener {
	return &MemoryListener{key: key}
}

// OnWrite implements WriteListener interface
func (fl *MemoryListener) OnWrite(storeKey StoreKey, key []byte, value []byte, delete bool) error {
	fl.stateCache = append(fl.stateCache, StoreKVPair{
		StoreKey: storeKey.Name(),
		Delete:   delete,
		Key:      key,
		Value:    value,
	})
	return nil
}

// PopStateCache returns the current state caches and set to nil
func (fl *MemoryListener) PopStateCache() []StoreKVPair {
	res := fl.stateCache
	fl.stateCache = nil
	return res
}

// StoreKey returns the storeKey it listens to
func (fl *MemoryListener) StoreKey() StoreKey {
	return fl.key
}
```

=======
>>>>>>> 787ee698
### ListenKVStore

We will create a new `Store` type `listenkv.Store` that the `rootmulti` store will use to wrap a `KVStore` to enable state listening.
We will configure the `Store` with a `MemoryListener` which will collect state changes for output to specific destinations.

```go
// Store implements the KVStore interface with listening enabled.
// Operations are traced on each core KVStore call and written to any of the
// underlying listeners with the proper key and operation permissions
type Store struct {
    parent    types.KVStore
<<<<<<< HEAD
    listeners []types.WriteListener
=======
    listener  *types.MemoryListener
>>>>>>> 787ee698
    parentStoreKey types.StoreKey
}

// NewStore returns a reference to a new traceKVStore given a parent
// KVStore implementation and a buffered writer.
<<<<<<< HEAD
func NewStore(parent types.KVStore, psk types.StoreKey, listeners []types.WriteListener) *Store {
    return &Store{parent: parent, listeners: listeners, parentStoreKey: psk}
=======
func NewStore(parent types.KVStore, psk types.StoreKey, listener *types.MemoryListener) *Store {
    return &Store{parent: parent, listener: listener, parentStoreKey: psk}
>>>>>>> 787ee698
}

// Set implements the KVStore interface. It traces a write operation and
// delegates the Set call to the parent KVStore.
func (s *Store) Set(key []byte, value []byte) {
    types.AssertValidKey(key)
    s.parent.Set(key, value)
<<<<<<< HEAD
    s.onWrite(false, key, value)
=======
    s.listener.OnWrite(s.parentStoreKey, key, value, false)
>>>>>>> 787ee698
}

// Delete implements the KVStore interface. It traces a write operation and
// delegates the Delete call to the parent KVStore.
func (s *Store) Delete(key []byte) {
    s.parent.Delete(key)
<<<<<<< HEAD
    s.onWrite(true, key, nil)
}

// onWrite writes a KVStore operation to all the WriteListeners
func (s *Store) onWrite(delete bool, key, value []byte) {
    for _, l := range s.listeners {
        if err := l.OnWrite(s.parentStoreKey, key, value, delete); err != nil {
            // log error
        }
    }
=======
    s.listener.OnWrite(s.parentStoreKey, key, nil, true)
>>>>>>> 787ee698
}
```

### MultiStore interface updates

<<<<<<< HEAD
We will update the `CommitMultiStore` interface to allow us to wrap a set of listeners around a specific `KVStore`.
=======
We will update the `CommitMultiStore` interface to allow us to wrap a `Memorylistener` to a specific `KVStore`.
Note that the `MemoryListener` will be attached internally by the concrete `rootmulti` implementation.
>>>>>>> 787ee698

```go
type CommitMultiStore interface {
    ...

<<<<<<< HEAD
    // ListeningEnabled returns if listening is enabled for the KVStore belonging the provided StoreKey
    ListeningEnabled(key StoreKey) bool

    // AddListeners adds WriteListeners for the KVStore belonging to the provided StoreKey
    // It appends the listeners to a current set, if one already exists
    AddListeners(key StoreKey, listeners []WriteListener)
}
```

### MultiStore implementation updates

We will modify all of the `CommitMultiStore` implementations to satisfy these new interfaces, and adjust the `rootmulti` `GetKVStore` method
to wrap the returned `KVStore` with a `listenkv.Store` if listening is turned on for that `Store`.

```go
func (rs *Store) GetKVStore(key types.StoreKey) types.KVStore {
    store := rs.stores[key].(types.KVStore)

    if rs.TracingEnabled() {
        store = tracekv.NewStore(store, rs.traceWriter, rs.traceContext)
    }
    if rs.ListeningEnabled(key) {
        store = listenkv.NewStore(key, store, rs.listeners[key])
    }

    return store
}
```

We will also adjust the `rootmulti` `CacheMultiStore` method to wrap the stores with `listenkv.Store` to enable listening when the cache layer writes.

```go
func (rs *Store) CacheMultiStore() types.CacheMultiStore {
	stores := make(map[types.StoreKey]types.CacheWrapper)
	for k, v := range rs.stores {
		store := v.(types.KVStore)
		// Wire the listenkv.Store to allow listeners to observe the writes from the cache store,
		// set same listeners on cache store will observe duplicated writes.
		if rs.ListeningEnabled(k) {
			store = listenkv.NewStore(store, k, rs.listeners[k])
		}
		stores[k] = store
	}
	return cachemulti.NewStore(rs.db, stores, rs.keysByName, rs.traceWriter, rs.getTracingContext())
=======
    // AddListeners adds a listener for the KVStore belonging to the provided StoreKey
    AddListeners(keys []StoreKey)

    // PopStateCache returns the accumulated state change messages from MemoryListener
    PopStateCache() []StoreKVPair
}
```


### MultiStore implementation updates

We will adjust the `rootmulti` `GetKVStore` method to wrap the returned `KVStore` with a `listenkv.Store` if listening is turned on for that `Store`.

```go
func (rs *Store) GetKVStore(key types.StoreKey) types.KVStore {
    store := rs.stores[key].(types.KVStore)

    if rs.TracingEnabled() {
        store = tracekv.NewStore(store, rs.traceWriter, rs.traceContext)
    }
    if rs.ListeningEnabled(key) {
        store = listenkv.NewStore(store, key, rs.listeners[key])
    }

    return store
}
```

We will implement `AddListeners` to manage KVStore listeners internally and implement `PopStateCache`
for a means of retrieving the current state.

```go
// AddListeners adds state change listener for a specific KVStore
func (rs *Store) AddListeners(keys []types.StoreKey) {
	listener := types.NewMemoryListener()
	for i := range keys {
		rs.listeners[keys[i]] = listener
	}
}
```

```go
func (rs *Store) PopStateCache() []types.StoreKVPair {
	var cache []types.StoreKVPair
	for _, ls := range rs.listeners {
		cache = append(cache, ls.PopStateCache()...)
	}
	sort.SliceStable(cache, func(i, j int) bool {
		return cache[i].StoreKey < cache[j].StoreKey
	})
	return cache
}
```

We will also adjust the `rootmulti` `CacheMultiStore` and `CacheMultiStoreWithVersion` methods to enable listening in
the cache layer.

```go
func (rs *Store) CacheMultiStore() types.CacheMultiStore {
    stores := make(map[types.StoreKey]types.CacheWrapper)
    for k, v := range rs.stores {
        store := v.(types.KVStore)
        // Wire the listenkv.Store to allow listeners to observe the writes from the cache store,
        // set same listeners on cache store will observe duplicated writes.
        if rs.ListeningEnabled(k) {
            store = listenkv.NewStore(store, k, rs.listeners[k])
        }
        stores[k] = store
    }
    return cachemulti.NewStore(rs.db, stores, rs.keysByName, rs.traceWriter, rs.getTracingContext())
}
```

```go
func (rs *Store) CacheMultiStoreWithVersion(version int64) (types.CacheMultiStore, error) {
 // ...

        // Wire the listenkv.Store to allow listeners to observe the writes from the cache store,
        // set same listeners on cache store will observe duplicated writes.
        if rs.ListeningEnabled(key) {
            cacheStore = listenkv.NewStore(cacheStore, key, rs.listeners[key])
        }

        cachedStores[key] = cacheStore
    }

    return cachemulti.NewStore(rs.db, cachedStores, rs.keysByName, rs.traceWriter, rs.getTracingContext()), nil
>>>>>>> 787ee698
}
```

### Exposing the data

#### Streaming Service

<<<<<<< HEAD
We will introduce a new `StreamingService` interface for exposing `WriteListener` data streams to external consumers.
In addition to streaming state changes as `StoreKVPair`s, the interface satisfies an `ABCIListener` interface that plugs
into the BaseApp and relays ABCI requests and responses so that the service can observe those block metadatas as well.

The `WriteListener`s of `StreamingService` listens to the `rootmulti.Store`, which is only written into at commit event by the cache store of `deliverState`.
=======
We will introduce a new `ABCIListener` interface that plugs into the BaseApp and relays ABCI requests and responses
so that the service can group the state changes with the ABCI requests.
>>>>>>> 787ee698

```go
// baseapp/streaming.go

// ABCIListener is the interface that we're exposing as a streaming service.
type ABCIListener interface {
<<<<<<< HEAD
    // ListenBeginBlock updates the streaming service with the latest BeginBlock messages
    ListenBeginBlock(ctx types.Context, req abci.RequestBeginBlock, res abci.ResponseBeginBlock) error
    // ListenEndBlock updates the steaming service with the latest EndBlock messages
    ListenEndBlock(ctx types.Context, req abci.RequestEndBlock, res abci.ResponseEndBlock) error
    // ListenDeliverTx updates the steaming service with the latest DeliverTx messages
    ListenDeliverTx(ctx types.Context, req abci.RequestDeliverTx, res abci.ResponseDeliverTx) error
    // ListenCommit updates the steaming service with the latest Commit message,
    // All the state writes of current block should have notified before this message.
    ListenCommit(ctx types.Context, res abci.ResponseCommit) error
}

// StreamingService interface for registering WriteListeners with the BaseApp and updating the service with the ABCI messages using the hooks
type StreamingService interface {
    // Stream is the streaming service loop, awaits kv pairs and writes them to a destination stream or file
    Stream(wg *sync.WaitGroup) error
    // Listeners returns the streaming service's listeners for the BaseApp to register
    Listeners() map[types.StoreKey][]store.WriteListener
    // ABCIListener interface for hooking into the ABCI messages from inside the BaseApp
    ABCIListener
    // Closer interface
    io.Closer
=======
	// ListenFinalizeBlock updates the streaming service with the latest FinalizeBlock messages
	ListenFinalizeBlock(ctx context.Context, req abci.RequestFinalizeBlock, res abci.ResponseFinalizeBlock) error
	// ListenCommit updates the steaming service with the latest Commit messages and state changes
	ListenCommit(ctx context.Context, res abci.ResponseCommit, changeSet []*StoreKVPair) error
>>>>>>> 787ee698
}
```

#### BaseApp Registration

We will add a new method to the `BaseApp` to enable the registration of `StreamingService`s:

 ```go
 // SetStreamingService is used to set a streaming service into the BaseApp hooks and load the listeners into the multistore
func (app *BaseApp) SetStreamingService(s ABCIListener) {
    // register the StreamingService within the BaseApp
    // BaseApp will pass BeginBlock, DeliverTx, and EndBlock requests and responses to the streaming services to update their ABCI context
    app.abciListeners = append(app.abciListeners, s)
}
```

<<<<<<< HEAD
We will also modify the `BeginBlock`, `EndBlock`, and `DeliverTx` methods to pass ABCI requests and responses to any streaming service hooks registered
with the `BaseApp`.
=======
We will add two new fields to the `BaseApp` struct:

```go
type BaseApp struct {

    ...

    // abciListenersAsync for determining if abciListeners will run asynchronously.
    // When abciListenersAsync=false and stopNodeOnABCIListenerErr=false listeners will run synchronized but will not stop the node.
    // When abciListenersAsync=true stopNodeOnABCIListenerErr will be ignored.
    abciListenersAsync bool

    // stopNodeOnABCIListenerErr halts the node when ABCI streaming service listening results in an error.
    // stopNodeOnABCIListenerErr=true must be paired with abciListenersAsync=false.
    stopNodeOnABCIListenerErr bool
}
```

#### ABCI Event Hooks
>>>>>>> 787ee698

We will modify the `FinalizeBlock` and `Commit` methods to pass ABCI requests and responses
to any streaming service hooks registered with the `BaseApp`.

```go
func (app *BaseApp) FinalizeBlock(req abci.RequestFinalizeBlock) abci.ResponseFinalizeBlock {

    var abciRes abci.ResponseFinalizeBlock
    defer func() {
        // call the streaming service hook with the FinalizeBlock messages
        for _, abciListener := range app.abciListeners {
            ctx := app.finalizeState.ctx
            blockHeight := ctx.BlockHeight()
            if app.abciListenersAsync {
                go func(req abci.RequestFinalizeBlock, res abci.ResponseFinalizeBlock) {
                    if err := app.abciListener.FinalizeBlock(blockHeight, req, res); err != nil {
                        app.logger.Error("FinalizeBlock listening hook failed", "height", blockHeight, "err", err)
                    }
                }(req, abciRes)
            } else {
                if err := app.abciListener.ListenFinalizeBlock(blockHeight, req, res); err != nil {
                    app.logger.Error("FinalizeBlock listening hook failed", "height", blockHeight, "err", err)
                    if app.stopNodeOnABCIListenerErr {
                        os.Exit(1)
                    }
                }
            }
        }
    }()

<<<<<<< HEAD
	defer func() {
		// call the hooks with the BeginBlock messages
		for _, streamingListener := range app.abciListeners {
			if err := streamingListener.ListenBeginBlock(app.deliverState.ctx, req, res); err != nil {
				panic(sdkerrors.Wrapf(err, "BeginBlock listening hook failed, height: %d", req.Header.Height))
			}
		}
	}()
=======
    ...
>>>>>>> 787ee698

    return abciRes
}
```

```go
func (app *BaseApp) Commit() abci.ResponseCommit {

    ...

<<<<<<< HEAD
  defer func() {
		// Call the streaming service hooks with the EndBlock messages
		for _, streamingListener := range app.abciListeners {
			if err := streamingListener.ListenEndBlock(app.deliverState.ctx, req, res); err != nil {
				panic(sdkerrors.Wrapf(err, "EndBlock listening hook failed, height: %d", req.Height))
			}
		}
  }()
=======
    res := abci.ResponseCommit{
        Data:         commitID.Hash,
        RetainHeight: retainHeight,
    }
>>>>>>> 787ee698

    // call the streaming service hook with the Commit messages
    for _, abciListener := range app.abciListeners {
        ctx := app.deliverState.ctx
        blockHeight := ctx.BlockHeight()
        changeSet := app.cms.PopStateCache()
        if app.abciListenersAsync {
            go func(res abci.ResponseCommit, changeSet []store.StoreKVPair) {
                if err := app.abciListener.ListenCommit(ctx, res, changeSet); err != nil {
                    app.logger.Error("ListenCommit listening hook failed", "height", blockHeight, "err", err)
                }
            }(res, changeSet)
        } else {
            if err := app.abciListener.ListenCommit(ctx, res, changeSet); err != nil {
                app.logger.Error("ListenCommit listening hook failed", "height", blockHeight, "err", err)
                if app.stopNodeOnABCIListenerErr {
                    os.Exit(1)
                }
            }
        }
    }

    ...

    return res
}
```

<<<<<<< HEAD
```go
func (app *BaseApp) DeliverTx(req abci.RequestDeliverTx) (res abci.ResponseDeliverTx) {

	defer func() {
		// call the hooks with the DeliverTx messages
		for _, streamingListener := range app.abciListeners {
			if err := streamingListener.ListenDeliverTx(app.deliverState.ctx, req, res); err != nil {
				panic(sdkerrors.Wrap(err, "DeliverTx listening hook failed"))
			}
		}
	}()

	...
=======
#### Go Plugin System

We propose a plugin architecture to load and run `Streaming` plugins and other types of implementations. We will introduce a plugin
system over gRPC that is used to load and run Cosmos-SDK plugins. The plugin system uses [hashicorp/go-plugin](https://github.com/hashicorp/go-plugin).
Each plugin must have a struct that implements the `plugin.Plugin` interface and an `Impl` interface for processing messages over gRPC.
Each plugin must also have a message protocol defined for the gRPC service:

```go
// streaming/plugins/abci/{plugin_version}/interface.go

// Handshake is a common handshake that is shared by streaming and host.
// This prevents users from executing bad plugins or executing a plugin
// directory. It is a UX feature, not a security feature.
var Handshake = plugin.HandshakeConfig{
    ProtocolVersion:  1,
    MagicCookieKey:   "ABCI_LISTENER_PLUGIN",
    MagicCookieValue: "ef78114d-7bdf-411c-868f-347c99a78345",
}
>>>>>>> 787ee698

// ListenerPlugin is the base struct for all kinds of go-plugin implementations
// It will be included in interfaces of different Plugins
type ABCIListenerPlugin struct {
    // GRPCPlugin must still implement the Plugin interface
    plugin.Plugin
    // Concrete implementation, written in Go. This is only used for plugins
    // that are written in Go.
    Impl baseapp.ABCIListener
}

<<<<<<< HEAD
```golang
func (app *BaseApp) Commit() abci.ResponseCommit {
	header := app.deliverState.ctx.BlockHeader()
	retainHeight := app.GetBlockRetentionHeight(header.Height)

	// Write the DeliverTx state into branched storage and commit the MultiStore.
	// The write to the DeliverTx state writes all state transitions to the root
	// MultiStore (app.cms) so when Commit() is called is persists those values.
	app.deliverState.ms.Write()
	commitID := app.cms.Commit()

	res := abci.ResponseCommit{
		Data:         commitID.Hash,
		RetainHeight: retainHeight,
	}

	// call the hooks with the Commit message
	for _, streamingListener := range app.abciListeners {
		if err := streamingListener.ListenCommit(app.deliverState.ctx, res); err != nil {
			panic(sdkerrors.Wrapf(err, "Commit listening hook failed, height: %d", header.Height))
		}
	}

	app.logger.Info("commit synced", "commit", fmt.Sprintf("%X", commitID))
  ...
}
```

#### Error Handling And Async Consumers

`ABCIListener`s are called synchronously inside the consensus state machine, the returned error causes panic which in turn halt the consensus state machine. The implementer should be careful not to break consensus unexpectedly or slow down it too much.

For some async use cases, one can spawn a go-routine internanlly to avoid slow down consensus state machine, and handle the errors internally and always returns `nil` to avoid halting consensus state machine on error.

Furthermore, for most of the cases, we only need to use the builtin file streamer to listen to state changes directly inside cosmos-sdk, the other consumers should subscribe to the file streamer output externally.

#### File Streamer

We provide a minimal filesystem based implementation inside cosmos-sdk, and provides options to write output files reliably, the output files can be further consumed by external consumers, so most of the state listeners actually don't need to live inside the sdk and node, which improves the node robustness and simplify sdk internals.

The file streamer can be wired in app like this:
```golang
exposeStoreKeys := ... // decide the key list to listen
service, err := file.NewStreamingService(streamingDir, "", exposeStoreKeys, appCodec, logger)
bApp.SetStreamingService(service)
=======
func (p *ListenerGRPCPlugin) GRPCServer(_ *plugin.GRPCBroker, s *grpc.Server) error {
    RegisterABCIListenerServiceServer(s, &GRPCServer{Impl: p.Impl})
    return nil
}

func (p *ListenerGRPCPlugin) GRPCClient(
    _ context.Context,
    _ *plugin.GRPCBroker,
    c *grpc.ClientConn,
) (interface{}, error) {
    return &GRPCClient{client: NewABCIListenerServiceClient(c)}, nil
}
```

The `plugin.Plugin` interface has two methods `Client` and `Server`. For our GRPC service these are `GRPCClient` and `GRPCServer`
The `Impl` field holds the concrete implementation of our `baseapp.ABCIListener` interface written in Go.
Note: this is only used for plugin implementations written in Go.

The advantage of having such a plugin system is that within each plugin authors can define the message protocol in a way that fits their use case.
For example, when state change listening is desired, the `ABCIListener` message protocol can be defined as below (*for illustrative purposes only*).
When state change listening is not desired than `ListenCommit` can be omitted from the protocol.

```protobuf
syntax = "proto3";

...

message Empty {}

message ListenFinalizeBlockRequest {
  RequestFinalizeBlock  req = 1;
  ResponseFinalizeBlock res = 2;
}
message ListenCommitRequest {
  int64                block_height = 1;
  ResponseCommit       res          = 2;
  repeated StoreKVPair changeSet    = 3;
}

// plugin that listens to state changes
service ABCIListenerService {
  rpc ListenFinalizeBlock(ListenFinalizeBlockRequest) returns (Empty);
  rpc ListenCommit(ListenCommitRequest) returns (Empty);
}
>>>>>>> 787ee698
```

```protobuf
...
// plugin that doesn't listen to state changes
service ABCIListenerService {
  rpc ListenFinalizeBlock(ListenFinalizeBlockRequest) returns (Empty);
  rpc ListenCommit(ListenCommitRequest) returns (Empty);
}
```

Implementing the service above:

```go
// streaming/plugins/abci/{plugin_version}/grpc.go

var (
    _ baseapp.ABCIListener = (*GRPCClient)(nil)
)

// GRPCClient is an implementation of the ABCIListener and ABCIListenerPlugin interfaces that talks over RPC.
type GRPCClient struct {
    client ABCIListenerServiceClient
}

func (m *GRPCClient) ListenFinalizeBlock(goCtx context.Context, req abci.RequestFinalizeBlock, res abci.ResponseFinalizeBlock) error {
    ctx := sdk.UnwrapSDKContext(goCtx)
    _, err := m.client.ListenDeliverTx(ctx, &ListenDeliverTxRequest{BlockHeight: ctx.BlockHeight(), Req: req, Res: res})
    return err
}

func (m *GRPCClient) ListenCommit(goCtx context.Context, res abci.ResponseCommit, changeSet []store.StoreKVPair) error {
    ctx := sdk.UnwrapSDKContext(goCtx)
    _, err := m.client.ListenCommit(ctx, &ListenCommitRequest{BlockHeight: ctx.BlockHeight(), Res: res, ChangeSet: changeSet})
    return err
}

// GRPCServer is the gRPC server that GRPCClient talks to.
type GRPCServer struct {
    // This is the real implementation
    Impl baseapp.ABCIListener
}

func (m *GRPCServer) ListenFinalizeBlock(ctx context.Context, req *ListenFinalizeBlockRequest) (*Empty, error) {
    return &Empty{}, m.Impl.ListenFinalizeBlock(ctx, req.Req, req.Res)
}

func (m *GRPCServer) ListenCommit(ctx context.Context, req *ListenCommitRequest) (*Empty, error) {
    return &Empty{}, m.Impl.ListenCommit(ctx, req.Res, req.ChangeSet)
}

```

And the pre-compiled Go plugin `Impl`(*this is only used for plugins that are written in Go*):

```go
// streaming/plugins/abci/{plugin_version}/impl/plugin.go

<<<<<<< HEAD
	// Start starts the background streaming process of the plugin streaming service
	Start(wg *sync.WaitGroup) error
=======
// Plugins are pre-compiled and loaded by the plugin system
>>>>>>> 787ee698

// ABCIListener is the implementation of the baseapp.ABCIListener interface
type ABCIListener struct{}

func (m *ABCIListenerPlugin) ListenFinalizeBlock(ctx context.Context, req abci.RequestFinalizeBlock, res abci.ResponseFinalizeBlock) error {
    // send data to external system
}

func (m *ABCIListenerPlugin) ListenCommit(ctx context.Context, res abci.ResponseCommit, changeSet []store.StoreKVPair) error {
    // send data to external system
}

func main() {
    plugin.Serve(&plugin.ServeConfig{
        HandshakeConfig: grpc_abci_v1.Handshake,
        Plugins: map[string]plugin.Plugin{
           "grpc_plugin_v1": &grpc_abci_v1.ABCIListenerGRPCPlugin{Impl: &ABCIListenerPlugin{}},
        },

<<<<<<< HEAD
```go
func NewSimApp(
	logger log.Logger,
	db dbm.DB,
	traceStore io.Writer,
	loadLatest bool,
	appOpts servertypes.AppOptions,
	baseAppOptions ...func(*baseapp.BaseApp),
) *SimApp {
=======
        // A non-nil value here enables gRPC serving for this streaming...
        GRPCServer: plugin.DefaultGRPCServer,
    })
}
```
>>>>>>> 787ee698

We will introduce a plugin loading system that will return `(interface{}, error)`.
This provides the advantage of using versioned plugins where the plugin interface and gRPC protocol change over time.
In addition, it allows for building independent plugin that can expose different parts of the system over gRPC.

<<<<<<< HEAD
	keys := sdk.NewKVStoreKeys(
	authtypes.StoreKey, banktypes.StoreKey, stakingtypes.StoreKey,
	minttypes.StoreKey, distrtypes.StoreKey, slashingtypes.StoreKey,
	govtypes.StoreKey, paramstypes.StoreKey, ibchost.StoreKey, upgradetypes.StoreKey,
	evidencetypes.StoreKey, ibctransfertypes.StoreKey, capabilitytypes.StoreKey,
=======
```go
func NewStreamingPlugin(name string, logLevel string) (interface{}, error) {
    logger := hclog.New(&hclog.LoggerOptions{
       Output: hclog.DefaultOutput,
       Level:  toHclogLevel(logLevel),
       Name:   fmt.Sprintf("plugin.%s", name),
    })

    // We're a host. Start by launching the streaming process.
    env := os.Getenv(GetPluginEnvKey(name))
    client := plugin.NewClient(&plugin.ClientConfig{
       HandshakeConfig: HandshakeMap[name],
       Plugins:         PluginMap,
       Cmd:             exec.Command("sh", "-c", env),
       Logger:          logger,
       AllowedProtocols: []plugin.Protocol{
           plugin.ProtocolNetRPC, plugin.ProtocolGRPC},
    })

    // Connect via RPC
    rpcClient, err := client.Client()
    if err != nil {
       return nil, err
    }

    // Request streaming plugin
    return rpcClient.Dispense(name)
}

```

We propose a `RegisterStreamingPlugin` function for the App to register `NewStreamingPlugin`s with the App's BaseApp.
Streaming plugins can be of `Any` type; therefore, the function takes in an interface vs a concrete type.
For example, we could have plugins of `ABCIListener`, `WasmListener` or `IBCListener`. Note that `RegisterStreamingPluing` function
is helper function and not a requirement. Plugin registration can easily be moved from the App to the BaseApp directly.

```go
// baseapp/streaming.go

// RegisterStreamingPlugin registers streaming plugins with the App.
// This method returns an error if a plugin is not supported.
func RegisterStreamingPlugin(
    bApp *BaseApp,
    appOpts servertypes.AppOptions,
    keys map[string]*types.KVStoreKey,
    streamingPlugin interface{},
) error {
    switch t := streamingPlugin.(type) {
    case ABCIListener:
        registerABCIListenerPlugin(bApp, appOpts, keys, t)
    default:
        return fmt.Errorf("unexpected plugin type %T", t)
    }
    return nil
}
```

```go
func registerABCIListenerPlugin(
    bApp *BaseApp,
    appOpts servertypes.AppOptions,
    keys map[string]*store.KVStoreKey,
    abciListener ABCIListener,
) {
    asyncKey := fmt.Sprintf("%s.%s.%s", StreamingTomlKey, StreamingABCITomlKey, StreamingABCIAsync)
    async := cast.ToBool(appOpts.Get(asyncKey))
    stopNodeOnErrKey := fmt.Sprintf("%s.%s.%s", StreamingTomlKey, StreamingABCITomlKey, StreamingABCIStopNodeOnErrTomlKey)
    stopNodeOnErr := cast.ToBool(appOpts.Get(stopNodeOnErrKey))
    keysKey := fmt.Sprintf("%s.%s.%s", StreamingTomlKey, StreamingABCITomlKey, StreamingABCIKeysTomlKey)
    exposeKeysStr := cast.ToStringSlice(appOpts.Get(keysKey))
    exposedKeys := exposeStoreKeysSorted(exposeKeysStr, keys)
    bApp.cms.AddListeners(exposedKeys)
    app.SetStreamingManager(
		storetypes.StreamingManager{
			ABCIListeners: []storetypes.ABCIListener{abciListener},
			StopNodeOnErr: stopNodeOnErr,
		},
>>>>>>> 787ee698
	)
}
```

<<<<<<< HEAD
	pluginsOnKey := fmt.Sprintf("%s.%s", plugin.PLUGINS_TOML_KEY, plugin.PLUGINS_ON_TOML_KEY)
	if cast.ToBool(appOpts.Get(pluginsOnKey)) {
		// this loads the preloaded and any plugins found in `plugins.dir`
		pluginLoader, err := loader.NewPluginLoader(appOpts, logger)
		if err != nil {
			// handle error
		}

		// initialize the loaded plugins
		if err := pluginLoader.Initialize(); err != nil {
			// handle error
		}

		// register the plugin(s) with the BaseApp
		if err := pluginLoader.Inject(bApp, appCodec, keys); err != nil {
			// handle error
		}

		// start the plugin services, optionally use wg to synchronize shutdown using io.Closer
		wg := new(sync.WaitGroup)
		if err := pluginLoader.Start(wg); err != nil {
			// handler error
		}
	}
=======
```go
func exposeAll(list []string) bool {
    for _, ele := range list {
        if ele == "*" {
            return true
        }
    }
    return false
}

func exposeStoreKeys(keysStr []string, keys map[string]*types.KVStoreKey) []types.StoreKey {
    var exposeStoreKeys []types.StoreKey
    if exposeAll(keysStr) {
        exposeStoreKeys = make([]types.StoreKey, 0, len(keys))
        for _, storeKey := range keys {
            exposeStoreKeys = append(exposeStoreKeys, storeKey)
        }
    } else {
        exposeStoreKeys = make([]types.StoreKey, 0, len(keysStr))
        for _, keyStr := range keysStr {
            if storeKey, ok := keys[keyStr]; ok {
                exposeStoreKeys = append(exposeStoreKeys, storeKey)
            }
        }
    }
    // sort storeKeys for deterministic output
    sort.SliceStable(exposeStoreKeys, func(i, j int) bool {
        return exposeStoreKeys[i].Name() < exposeStoreKeys[j].Name()
    })
>>>>>>> 787ee698

    return exposeStoreKeys
}
```

The `NewStreamingPlugin` and `RegisterStreamingPlugin` functions are used to register a plugin with the App's BaseApp.

e.g. in `NewSimApp`:

```go
func NewSimApp(
    logger log.Logger,
    db corestore.KVStoreWithBatch,
    traceStore io.Writer,
    loadLatest bool,
    appOpts servertypes.AppOptions,
    baseAppOptions ...func(*baseapp.BaseApp),
) *SimApp {

    ...

    keys := sdk.NewKVStoreKeys(
       authtypes.StoreKey, banktypes.StoreKey, stakingtypes.StoreKey,
       minttypes.StoreKey, distrtypes.StoreKey, slashingtypes.StoreKey,
       govtypes.StoreKey, paramstypes.StoreKey, ibchost.StoreKey, upgradetypes.StoreKey,
       evidencetypes.StoreKey, ibctransfertypes.StoreKey, capabilitytypes.StoreKey,
    )

    ...

    // register streaming services
    streamingCfg := cast.ToStringMap(appOpts.Get(baseapp.StreamingTomlKey))
    for service := range streamingCfg {
        pluginKey := fmt.Sprintf("%s.%s.%s", baseapp.StreamingTomlKey, service, baseapp.StreamingPluginTomlKey)
        pluginName := strings.TrimSpace(cast.ToString(appOpts.Get(pluginKey)))
        if len(pluginName) > 0 {
            logLevel := cast.ToString(appOpts.Get(flags.FlagLogLevel))
            plugin, err := streaming.NewStreamingPlugin(pluginName, logLevel)
            if err != nil {
                tmos.Exit(err.Error())
            }
            if err := baseapp.RegisterStreamingPlugin(bApp, appOpts, keys, plugin); err != nil {
                tmos.Exit(err.Error())
            }
        }
    }

    return app
```

#### Configuration

The plugin system will be configured within an App's TOML configuration files.

```toml
<<<<<<< HEAD
[plugins]
    on = false # turn the plugin system, as a whole, on or off
    enabled = ["list", "of", "plugin", "names", "to", "enable"]
    dir = "the directory to load non-preloaded plugins from; defaults to cosmos-sdk/plugin/plugins"
```

There will be three parameters for configuring the plugin system: `plugins.on`, `plugins.enabled` and `plugins.dir`.
`plugins.on` is a bool that turns on or off the plugin system at large, `plugins.dir` directs the system to a directory
to load plugins from, and `plugins.enabled` provides `opt-in` semantics to plugin names to enable (including preloaded plugins).
=======
# gRPC streaming
[streaming]

# ABCI streaming service
[streaming.abci]
>>>>>>> 787ee698

# The plugin version to use for ABCI listening
plugin = "abci_v1"

<<<<<<< HEAD
Plugin TOML configuration should be split into separate sub-tables for each kind of plugin (e.g. `plugins.streaming`).

Within these sub-tables, the parameters for a specific plugin of that kind are included in another sub-table (e.g. `plugins.streaming.file`).
It is generally expected, but not required, that a streaming service plugin can be configured with a set of store keys
(e.g. `plugins.streaming.file.keys`) for the stores it listens to and a flag (e.g. `plugins.streaming.file.halt_app_on_delivery_error`)
that signifies whether the service operates in a fire-and-forget capacity, or stop the BaseApp when an error occurs in
any of `ListenBeginBlock`, `ListenEndBlock` and `ListenDeliverTx`.
=======
# List of kv store keys to listen to for state changes.
# Set to ["*"] to expose all keys.
keys = ["*"]
>>>>>>> 787ee698

# Enable abciListeners to run asynchronously.
# When abciListenersAsync=false and stopNodeOnABCIListenerErr=false listeners will run synchronized but will not stop the node.
# When abciListenersAsync=true stopNodeOnABCIListenerErr will be ignored.
async = false

<<<<<<< HEAD
```toml
[plugins]
    on = false # turn the plugin system, as a whole, on or off
    enabled = ["list", "of", "plugin", "names", "to", "enable"]
    dir = "the directory to load non-preloaded plugins from; defaults to "
    [plugins.streaming] # a mapping of plugin-specific streaming service parameters, mapped to their plugin name
        [plugins.streaming.file] # the specific parameters for the file streaming service plugin
            keys = ["list", "of", "store", "keys", "we", "want", "to", "expose", "for", "this", "streaming", "service"]
            write_dir = "path to the write directory"
            prefix = "optional prefix to prepend to the generated file names"
            halt_app_on_delivery_error = "false" # false == fire-and-forget; true == stop the application
        [plugins.streaming.kafka]
            keys = []
            topic_prefix = "block" # Optional prefix for topic names where data will be stored.
            flush_timeout_ms = 5000 # Flush and wait for outstanding messages and requests to complete delivery when calling `StreamingService.Close(). (milliseconds)
            halt_app_on_delivery_error = true # Whether or not to halt the application when plugin fails to deliver message(s).
        ...
=======
# Whether to stop the node on message deliver error.
stop-node-on-err = true
>>>>>>> 787ee698
```

There will be four parameters for configuring `ABCIListener` plugin: `streaming.abci.plugin`, `streaming.abci.keys`, `streaming.abci.async` and `streaming.abci.stop-node-on-err`.
`streaming.abci.plugin` is the name of the plugin we want to use for streaming, `streaming.abci.keys` is a set of store keys for stores it listens to,
`streaming.abci.async` is bool enabling asynchronous listening and `streaming.abci.stop-node-on-err` is a bool that stops the node when true and when operating
on synchronized mode `streaming.abci.async=false`. Note that `streaming.abci.stop-node-on-err=true` will be ignored if `streaming.abci.async=true`.

The configuration above support additional streaming plugins by adding the plugin to the `[streaming]` configuration section
and registering the plugin with `RegisterStreamingPlugin` helper function.

Note the that each plugin must include `streaming.{service}.plugin` property as it is a requirement for doing the lookup and registration of the plugin
with the App. All other properties are unique to the individual services.

#### Encoding and decoding streams

ADR-038 introduces the interfaces and types for streaming state changes out from KVStores, associating this
data with their related ABCI requests and responses, and registering a service for consuming this data and streaming it to some destination in a final format.
Instead of prescribing a final data format in this ADR, it is left to a specific plugin implementation to define and document this format.
We take this approach because flexibility in the final format is necessary to support a wide range of streaming service plugins. For example,
the data format for a streaming service that writes the data out to a set of files will differ from the data format that is written to a Kafka topic.

## Consequences

These changes will provide a means of subscribing to KVStore state changes in real time.

### Backwards Compatibility

<<<<<<< HEAD
* This ADR changes the `CommitMultiStore` interface, implementations supporting the previous version of these interfaces will not support the new ones
=======
* This ADR changes the `CommitMultiStore` interface, implementations supporting the previous version of this interface will not support the new one
>>>>>>> 787ee698

### Positive

* Ability to listen to KVStore state changes in real time and expose these events to external consumers

### Negative

<<<<<<< HEAD
* Changes `CommitMultiStore`interface
=======
* Changes `CommitMultiStore` interface and its implementations
>>>>>>> 787ee698

### Neutral

* Introduces additional- but optional- complexity to configuring and running a cosmos application
* If an application developer opts to use these features to expose data, they need to be aware of the ramifications/risks of that data exposure as it pertains to the specifics of their application<|MERGE_RESOLUTION|>--- conflicted
+++ resolved
@@ -3,20 +3,12 @@
 ## Changelog
 
 * 11/23/2020: Initial draft
-<<<<<<< HEAD
-* 10/14/2022:
-  * Add `ListenCommit`, flatten the state writes in a block to a single batch.
-  * Remove listeners from cache stores, should only listen to `rootmulti.Store`.
-  * Remove `HaltAppOnDeliveryError()`, the errors are propogated by default, the implementations should return nil if don't want to propogate errors.
-
-=======
 * 10/06/2022: Introduce plugin system based on hashicorp/go-plugin
 * 10/14/2022:
     * Add `ListenCommit`, flatten the state writes in a block to a single batch.
     * Remove listeners from cache stores, should only listen to `rootmulti.Store`.
     * Remove `HaltAppOnDeliveryError()`, the errors are propagated by default, the implementations should return nil if don't want to propagate errors.
 * 26/05/2023: Update with ABCI 2.0
->>>>>>> 787ee698
 
 ## Status
 
@@ -53,10 +45,6 @@
 	return &MemoryListener{}
 }
 
-<<<<<<< HEAD
-We will create two concrete implementations of the `WriteListener` interface in `store/types/listening.go`, that writes out protobuf
-encoded KV pairs to an underlying `io.Writer`, and simply accumulate them in memory.
-=======
 // OnWrite writes state change events to the internal cache
 func (fl *MemoryListener) OnWrite(storeKey StoreKey, key []byte, value []byte, delete bool) {
 	fl.stateCache = append(fl.stateCache, StoreKVPair{
@@ -74,7 +62,6 @@
 	return res
 }
 ```
->>>>>>> 787ee698
 
 We will also define a protobuf type for the KV pairs. In addition to the key and value fields this message
 will include the StoreKey for the originating KVStore so that we can collect information from separate KVStores and determine the source of each KV pair.
@@ -88,79 +75,6 @@
 }
 ```
 
-<<<<<<< HEAD
-```go
-// StoreKVPairWriteListener is used to configure listening to a KVStore by writing out length-prefixed
-// protobuf encoded StoreKVPairs to an underlying io.Writer
-type StoreKVPairWriteListener struct {
-	writer io.Writer
-	marshaller codec.BinaryCodec
-}
-
-// NewStoreKVPairWriteListener wraps creates a StoreKVPairWriteListener with a provdied io.Writer and codec.BinaryCodec
-func NewStoreKVPairWriteListener(w io.Writer, m codec.BinaryCodec) *StoreKVPairWriteListener {
-	return &StoreKVPairWriteListener{
-		writer: w,
-		marshaller: m,
-	}
-}
-
-// OnWrite satisfies the WriteListener interface by writing length-prefixed protobuf encoded StoreKVPairs
-func (wl *StoreKVPairWriteListener) OnWrite(storeKey types.StoreKey, key []byte, value []byte, delete bool) error error {
-    kvPair := new(types.StoreKVPair)
-    kvPair.StoreKey = storeKey.Name()
-    kvPair.Delete = Delete
-    kvPair.Key = key
-    kvPair.Value = value
-    by, err := wl.marshaller.MarshalBinaryLengthPrefixed(kvPair)
-    if err != nil {
-        return err
-    }
-    if _, err := wl.writer.Write(by); err != nil {
-        return err
-    }
-    return nil
-}
-```
-
-```golang
-// MemoryListener listens to the state writes and accumulate the records in memory.
-type MemoryListener struct {
-	key        StoreKey
-	stateCache []StoreKVPair
-}
-
-// NewMemoryListener creates a listener that accumulate the state writes in memory.
-func NewMemoryListener(key StoreKey) *MemoryListener {
-	return &MemoryListener{key: key}
-}
-
-// OnWrite implements WriteListener interface
-func (fl *MemoryListener) OnWrite(storeKey StoreKey, key []byte, value []byte, delete bool) error {
-	fl.stateCache = append(fl.stateCache, StoreKVPair{
-		StoreKey: storeKey.Name(),
-		Delete:   delete,
-		Key:      key,
-		Value:    value,
-	})
-	return nil
-}
-
-// PopStateCache returns the current state caches and set to nil
-func (fl *MemoryListener) PopStateCache() []StoreKVPair {
-	res := fl.stateCache
-	fl.stateCache = nil
-	return res
-}
-
-// StoreKey returns the storeKey it listens to
-func (fl *MemoryListener) StoreKey() StoreKey {
-	return fl.key
-}
-```
-
-=======
->>>>>>> 787ee698
 ### ListenKVStore
 
 We will create a new `Store` type `listenkv.Store` that the `rootmulti` store will use to wrap a `KVStore` to enable state listening.
@@ -172,23 +86,14 @@
 // underlying listeners with the proper key and operation permissions
 type Store struct {
     parent    types.KVStore
-<<<<<<< HEAD
-    listeners []types.WriteListener
-=======
     listener  *types.MemoryListener
->>>>>>> 787ee698
     parentStoreKey types.StoreKey
 }
 
 // NewStore returns a reference to a new traceKVStore given a parent
 // KVStore implementation and a buffered writer.
-<<<<<<< HEAD
-func NewStore(parent types.KVStore, psk types.StoreKey, listeners []types.WriteListener) *Store {
-    return &Store{parent: parent, listeners: listeners, parentStoreKey: psk}
-=======
 func NewStore(parent types.KVStore, psk types.StoreKey, listener *types.MemoryListener) *Store {
     return &Store{parent: parent, listener: listener, parentStoreKey: psk}
->>>>>>> 787ee698
 }
 
 // Set implements the KVStore interface. It traces a write operation and
@@ -196,93 +101,26 @@
 func (s *Store) Set(key []byte, value []byte) {
     types.AssertValidKey(key)
     s.parent.Set(key, value)
-<<<<<<< HEAD
-    s.onWrite(false, key, value)
-=======
     s.listener.OnWrite(s.parentStoreKey, key, value, false)
->>>>>>> 787ee698
 }
 
 // Delete implements the KVStore interface. It traces a write operation and
 // delegates the Delete call to the parent KVStore.
 func (s *Store) Delete(key []byte) {
     s.parent.Delete(key)
-<<<<<<< HEAD
-    s.onWrite(true, key, nil)
-}
-
-// onWrite writes a KVStore operation to all the WriteListeners
-func (s *Store) onWrite(delete bool, key, value []byte) {
-    for _, l := range s.listeners {
-        if err := l.OnWrite(s.parentStoreKey, key, value, delete); err != nil {
-            // log error
-        }
-    }
-=======
     s.listener.OnWrite(s.parentStoreKey, key, nil, true)
->>>>>>> 787ee698
 }
 ```
 
 ### MultiStore interface updates
 
-<<<<<<< HEAD
-We will update the `CommitMultiStore` interface to allow us to wrap a set of listeners around a specific `KVStore`.
-=======
 We will update the `CommitMultiStore` interface to allow us to wrap a `Memorylistener` to a specific `KVStore`.
 Note that the `MemoryListener` will be attached internally by the concrete `rootmulti` implementation.
->>>>>>> 787ee698
 
 ```go
 type CommitMultiStore interface {
     ...
 
-<<<<<<< HEAD
-    // ListeningEnabled returns if listening is enabled for the KVStore belonging the provided StoreKey
-    ListeningEnabled(key StoreKey) bool
-
-    // AddListeners adds WriteListeners for the KVStore belonging to the provided StoreKey
-    // It appends the listeners to a current set, if one already exists
-    AddListeners(key StoreKey, listeners []WriteListener)
-}
-```
-
-### MultiStore implementation updates
-
-We will modify all of the `CommitMultiStore` implementations to satisfy these new interfaces, and adjust the `rootmulti` `GetKVStore` method
-to wrap the returned `KVStore` with a `listenkv.Store` if listening is turned on for that `Store`.
-
-```go
-func (rs *Store) GetKVStore(key types.StoreKey) types.KVStore {
-    store := rs.stores[key].(types.KVStore)
-
-    if rs.TracingEnabled() {
-        store = tracekv.NewStore(store, rs.traceWriter, rs.traceContext)
-    }
-    if rs.ListeningEnabled(key) {
-        store = listenkv.NewStore(key, store, rs.listeners[key])
-    }
-
-    return store
-}
-```
-
-We will also adjust the `rootmulti` `CacheMultiStore` method to wrap the stores with `listenkv.Store` to enable listening when the cache layer writes.
-
-```go
-func (rs *Store) CacheMultiStore() types.CacheMultiStore {
-	stores := make(map[types.StoreKey]types.CacheWrapper)
-	for k, v := range rs.stores {
-		store := v.(types.KVStore)
-		// Wire the listenkv.Store to allow listeners to observe the writes from the cache store,
-		// set same listeners on cache store will observe duplicated writes.
-		if rs.ListeningEnabled(k) {
-			store = listenkv.NewStore(store, k, rs.listeners[k])
-		}
-		stores[k] = store
-	}
-	return cachemulti.NewStore(rs.db, stores, rs.keysByName, rs.traceWriter, rs.getTracingContext())
-=======
     // AddListeners adds a listener for the KVStore belonging to the provided StoreKey
     AddListeners(keys []StoreKey)
 
@@ -370,7 +208,6 @@
     }
 
     return cachemulti.NewStore(rs.db, cachedStores, rs.keysByName, rs.traceWriter, rs.getTracingContext()), nil
->>>>>>> 787ee698
 }
 ```
 
@@ -378,50 +215,18 @@
 
 #### Streaming Service
 
-<<<<<<< HEAD
-We will introduce a new `StreamingService` interface for exposing `WriteListener` data streams to external consumers.
-In addition to streaming state changes as `StoreKVPair`s, the interface satisfies an `ABCIListener` interface that plugs
-into the BaseApp and relays ABCI requests and responses so that the service can observe those block metadatas as well.
-
-The `WriteListener`s of `StreamingService` listens to the `rootmulti.Store`, which is only written into at commit event by the cache store of `deliverState`.
-=======
 We will introduce a new `ABCIListener` interface that plugs into the BaseApp and relays ABCI requests and responses
 so that the service can group the state changes with the ABCI requests.
->>>>>>> 787ee698
 
 ```go
 // baseapp/streaming.go
 
 // ABCIListener is the interface that we're exposing as a streaming service.
 type ABCIListener interface {
-<<<<<<< HEAD
-    // ListenBeginBlock updates the streaming service with the latest BeginBlock messages
-    ListenBeginBlock(ctx types.Context, req abci.RequestBeginBlock, res abci.ResponseBeginBlock) error
-    // ListenEndBlock updates the steaming service with the latest EndBlock messages
-    ListenEndBlock(ctx types.Context, req abci.RequestEndBlock, res abci.ResponseEndBlock) error
-    // ListenDeliverTx updates the steaming service with the latest DeliverTx messages
-    ListenDeliverTx(ctx types.Context, req abci.RequestDeliverTx, res abci.ResponseDeliverTx) error
-    // ListenCommit updates the steaming service with the latest Commit message,
-    // All the state writes of current block should have notified before this message.
-    ListenCommit(ctx types.Context, res abci.ResponseCommit) error
-}
-
-// StreamingService interface for registering WriteListeners with the BaseApp and updating the service with the ABCI messages using the hooks
-type StreamingService interface {
-    // Stream is the streaming service loop, awaits kv pairs and writes them to a destination stream or file
-    Stream(wg *sync.WaitGroup) error
-    // Listeners returns the streaming service's listeners for the BaseApp to register
-    Listeners() map[types.StoreKey][]store.WriteListener
-    // ABCIListener interface for hooking into the ABCI messages from inside the BaseApp
-    ABCIListener
-    // Closer interface
-    io.Closer
-=======
 	// ListenFinalizeBlock updates the streaming service with the latest FinalizeBlock messages
 	ListenFinalizeBlock(ctx context.Context, req abci.RequestFinalizeBlock, res abci.ResponseFinalizeBlock) error
 	// ListenCommit updates the steaming service with the latest Commit messages and state changes
 	ListenCommit(ctx context.Context, res abci.ResponseCommit, changeSet []*StoreKVPair) error
->>>>>>> 787ee698
 }
 ```
 
@@ -438,10 +243,6 @@
 }
 ```
 
-<<<<<<< HEAD
-We will also modify the `BeginBlock`, `EndBlock`, and `DeliverTx` methods to pass ABCI requests and responses to any streaming service hooks registered
-with the `BaseApp`.
-=======
 We will add two new fields to the `BaseApp` struct:
 
 ```go
@@ -461,7 +262,6 @@
 ```
 
 #### ABCI Event Hooks
->>>>>>> 787ee698
 
 We will modify the `FinalizeBlock` and `Commit` methods to pass ABCI requests and responses
 to any streaming service hooks registered with the `BaseApp`.
@@ -492,18 +292,7 @@
         }
     }()
 
-<<<<<<< HEAD
-	defer func() {
-		// call the hooks with the BeginBlock messages
-		for _, streamingListener := range app.abciListeners {
-			if err := streamingListener.ListenBeginBlock(app.deliverState.ctx, req, res); err != nil {
-				panic(sdkerrors.Wrapf(err, "BeginBlock listening hook failed, height: %d", req.Header.Height))
-			}
-		}
-	}()
-=======
     ...
->>>>>>> 787ee698
 
     return abciRes
 }
@@ -514,21 +303,10 @@
 
     ...
 
-<<<<<<< HEAD
-  defer func() {
-		// Call the streaming service hooks with the EndBlock messages
-		for _, streamingListener := range app.abciListeners {
-			if err := streamingListener.ListenEndBlock(app.deliverState.ctx, req, res); err != nil {
-				panic(sdkerrors.Wrapf(err, "EndBlock listening hook failed, height: %d", req.Height))
-			}
-		}
-  }()
-=======
     res := abci.ResponseCommit{
         Data:         commitID.Hash,
         RetainHeight: retainHeight,
     }
->>>>>>> 787ee698
 
     // call the streaming service hook with the Commit messages
     for _, abciListener := range app.abciListeners {
@@ -557,21 +335,6 @@
 }
 ```
 
-<<<<<<< HEAD
-```go
-func (app *BaseApp) DeliverTx(req abci.RequestDeliverTx) (res abci.ResponseDeliverTx) {
-
-	defer func() {
-		// call the hooks with the DeliverTx messages
-		for _, streamingListener := range app.abciListeners {
-			if err := streamingListener.ListenDeliverTx(app.deliverState.ctx, req, res); err != nil {
-				panic(sdkerrors.Wrap(err, "DeliverTx listening hook failed"))
-			}
-		}
-	}()
-
-	...
-=======
 #### Go Plugin System
 
 We propose a plugin architecture to load and run `Streaming` plugins and other types of implementations. We will introduce a plugin
@@ -590,7 +353,6 @@
     MagicCookieKey:   "ABCI_LISTENER_PLUGIN",
     MagicCookieValue: "ef78114d-7bdf-411c-868f-347c99a78345",
 }
->>>>>>> 787ee698
 
 // ListenerPlugin is the base struct for all kinds of go-plugin implementations
 // It will be included in interfaces of different Plugins
@@ -602,53 +364,6 @@
     Impl baseapp.ABCIListener
 }
 
-<<<<<<< HEAD
-```golang
-func (app *BaseApp) Commit() abci.ResponseCommit {
-	header := app.deliverState.ctx.BlockHeader()
-	retainHeight := app.GetBlockRetentionHeight(header.Height)
-
-	// Write the DeliverTx state into branched storage and commit the MultiStore.
-	// The write to the DeliverTx state writes all state transitions to the root
-	// MultiStore (app.cms) so when Commit() is called is persists those values.
-	app.deliverState.ms.Write()
-	commitID := app.cms.Commit()
-
-	res := abci.ResponseCommit{
-		Data:         commitID.Hash,
-		RetainHeight: retainHeight,
-	}
-
-	// call the hooks with the Commit message
-	for _, streamingListener := range app.abciListeners {
-		if err := streamingListener.ListenCommit(app.deliverState.ctx, res); err != nil {
-			panic(sdkerrors.Wrapf(err, "Commit listening hook failed, height: %d", header.Height))
-		}
-	}
-
-	app.logger.Info("commit synced", "commit", fmt.Sprintf("%X", commitID))
-  ...
-}
-```
-
-#### Error Handling And Async Consumers
-
-`ABCIListener`s are called synchronously inside the consensus state machine, the returned error causes panic which in turn halt the consensus state machine. The implementer should be careful not to break consensus unexpectedly or slow down it too much.
-
-For some async use cases, one can spawn a go-routine internanlly to avoid slow down consensus state machine, and handle the errors internally and always returns `nil` to avoid halting consensus state machine on error.
-
-Furthermore, for most of the cases, we only need to use the builtin file streamer to listen to state changes directly inside cosmos-sdk, the other consumers should subscribe to the file streamer output externally.
-
-#### File Streamer
-
-We provide a minimal filesystem based implementation inside cosmos-sdk, and provides options to write output files reliably, the output files can be further consumed by external consumers, so most of the state listeners actually don't need to live inside the sdk and node, which improves the node robustness and simplify sdk internals.
-
-The file streamer can be wired in app like this:
-```golang
-exposeStoreKeys := ... // decide the key list to listen
-service, err := file.NewStreamingService(streamingDir, "", exposeStoreKeys, appCodec, logger)
-bApp.SetStreamingService(service)
-=======
 func (p *ListenerGRPCPlugin) GRPCServer(_ *plugin.GRPCBroker, s *grpc.Server) error {
     RegisterABCIListenerServiceServer(s, &GRPCServer{Impl: p.Impl})
     return nil
@@ -693,7 +408,6 @@
   rpc ListenFinalizeBlock(ListenFinalizeBlockRequest) returns (Empty);
   rpc ListenCommit(ListenCommitRequest) returns (Empty);
 }
->>>>>>> 787ee698
 ```
 
 ```protobuf
@@ -752,12 +466,7 @@
 ```go
 // streaming/plugins/abci/{plugin_version}/impl/plugin.go
 
-<<<<<<< HEAD
-	// Start starts the background streaming process of the plugin streaming service
-	Start(wg *sync.WaitGroup) error
-=======
 // Plugins are pre-compiled and loaded by the plugin system
->>>>>>> 787ee698
 
 // ABCIListener is the implementation of the baseapp.ABCIListener interface
 type ABCIListener struct{}
@@ -777,35 +486,16 @@
            "grpc_plugin_v1": &grpc_abci_v1.ABCIListenerGRPCPlugin{Impl: &ABCIListenerPlugin{}},
         },
 
-<<<<<<< HEAD
-```go
-func NewSimApp(
-	logger log.Logger,
-	db dbm.DB,
-	traceStore io.Writer,
-	loadLatest bool,
-	appOpts servertypes.AppOptions,
-	baseAppOptions ...func(*baseapp.BaseApp),
-) *SimApp {
-=======
         // A non-nil value here enables gRPC serving for this streaming...
         GRPCServer: plugin.DefaultGRPCServer,
     })
 }
 ```
->>>>>>> 787ee698
 
 We will introduce a plugin loading system that will return `(interface{}, error)`.
 This provides the advantage of using versioned plugins where the plugin interface and gRPC protocol change over time.
 In addition, it allows for building independent plugin that can expose different parts of the system over gRPC.
 
-<<<<<<< HEAD
-	keys := sdk.NewKVStoreKeys(
-	authtypes.StoreKey, banktypes.StoreKey, stakingtypes.StoreKey,
-	minttypes.StoreKey, distrtypes.StoreKey, slashingtypes.StoreKey,
-	govtypes.StoreKey, paramstypes.StoreKey, ibchost.StoreKey, upgradetypes.StoreKey,
-	evidencetypes.StoreKey, ibctransfertypes.StoreKey, capabilitytypes.StoreKey,
-=======
 ```go
 func NewStreamingPlugin(name string, logLevel string) (interface{}, error) {
     logger := hclog.New(&hclog.LoggerOptions{
@@ -883,37 +573,10 @@
 			ABCIListeners: []storetypes.ABCIListener{abciListener},
 			StopNodeOnErr: stopNodeOnErr,
 		},
->>>>>>> 787ee698
 	)
 }
 ```
 
-<<<<<<< HEAD
-	pluginsOnKey := fmt.Sprintf("%s.%s", plugin.PLUGINS_TOML_KEY, plugin.PLUGINS_ON_TOML_KEY)
-	if cast.ToBool(appOpts.Get(pluginsOnKey)) {
-		// this loads the preloaded and any plugins found in `plugins.dir`
-		pluginLoader, err := loader.NewPluginLoader(appOpts, logger)
-		if err != nil {
-			// handle error
-		}
-
-		// initialize the loaded plugins
-		if err := pluginLoader.Initialize(); err != nil {
-			// handle error
-		}
-
-		// register the plugin(s) with the BaseApp
-		if err := pluginLoader.Inject(bApp, appCodec, keys); err != nil {
-			// handle error
-		}
-
-		// start the plugin services, optionally use wg to synchronize shutdown using io.Closer
-		wg := new(sync.WaitGroup)
-		if err := pluginLoader.Start(wg); err != nil {
-			// handler error
-		}
-	}
-=======
 ```go
 func exposeAll(list []string) bool {
     for _, ele := range list {
@@ -943,7 +606,6 @@
     sort.SliceStable(exposeStoreKeys, func(i, j int) bool {
         return exposeStoreKeys[i].Name() < exposeStoreKeys[j].Name()
     })
->>>>>>> 787ee698
 
     return exposeStoreKeys
 }
@@ -999,68 +661,26 @@
 The plugin system will be configured within an App's TOML configuration files.
 
 ```toml
-<<<<<<< HEAD
-[plugins]
-    on = false # turn the plugin system, as a whole, on or off
-    enabled = ["list", "of", "plugin", "names", "to", "enable"]
-    dir = "the directory to load non-preloaded plugins from; defaults to cosmos-sdk/plugin/plugins"
-```
-
-There will be three parameters for configuring the plugin system: `plugins.on`, `plugins.enabled` and `plugins.dir`.
-`plugins.on` is a bool that turns on or off the plugin system at large, `plugins.dir` directs the system to a directory
-to load plugins from, and `plugins.enabled` provides `opt-in` semantics to plugin names to enable (including preloaded plugins).
-=======
 # gRPC streaming
 [streaming]
 
 # ABCI streaming service
 [streaming.abci]
->>>>>>> 787ee698
 
 # The plugin version to use for ABCI listening
 plugin = "abci_v1"
 
-<<<<<<< HEAD
-Plugin TOML configuration should be split into separate sub-tables for each kind of plugin (e.g. `plugins.streaming`).
-
-Within these sub-tables, the parameters for a specific plugin of that kind are included in another sub-table (e.g. `plugins.streaming.file`).
-It is generally expected, but not required, that a streaming service plugin can be configured with a set of store keys
-(e.g. `plugins.streaming.file.keys`) for the stores it listens to and a flag (e.g. `plugins.streaming.file.halt_app_on_delivery_error`)
-that signifies whether the service operates in a fire-and-forget capacity, or stop the BaseApp when an error occurs in
-any of `ListenBeginBlock`, `ListenEndBlock` and `ListenDeliverTx`.
-=======
 # List of kv store keys to listen to for state changes.
 # Set to ["*"] to expose all keys.
 keys = ["*"]
->>>>>>> 787ee698
 
 # Enable abciListeners to run asynchronously.
 # When abciListenersAsync=false and stopNodeOnABCIListenerErr=false listeners will run synchronized but will not stop the node.
 # When abciListenersAsync=true stopNodeOnABCIListenerErr will be ignored.
 async = false
 
-<<<<<<< HEAD
-```toml
-[plugins]
-    on = false # turn the plugin system, as a whole, on or off
-    enabled = ["list", "of", "plugin", "names", "to", "enable"]
-    dir = "the directory to load non-preloaded plugins from; defaults to "
-    [plugins.streaming] # a mapping of plugin-specific streaming service parameters, mapped to their plugin name
-        [plugins.streaming.file] # the specific parameters for the file streaming service plugin
-            keys = ["list", "of", "store", "keys", "we", "want", "to", "expose", "for", "this", "streaming", "service"]
-            write_dir = "path to the write directory"
-            prefix = "optional prefix to prepend to the generated file names"
-            halt_app_on_delivery_error = "false" # false == fire-and-forget; true == stop the application
-        [plugins.streaming.kafka]
-            keys = []
-            topic_prefix = "block" # Optional prefix for topic names where data will be stored.
-            flush_timeout_ms = 5000 # Flush and wait for outstanding messages and requests to complete delivery when calling `StreamingService.Close(). (milliseconds)
-            halt_app_on_delivery_error = true # Whether or not to halt the application when plugin fails to deliver message(s).
-        ...
-=======
 # Whether to stop the node on message deliver error.
 stop-node-on-err = true
->>>>>>> 787ee698
 ```
 
 There will be four parameters for configuring `ABCIListener` plugin: `streaming.abci.plugin`, `streaming.abci.keys`, `streaming.abci.async` and `streaming.abci.stop-node-on-err`.
@@ -1088,11 +708,7 @@
 
 ### Backwards Compatibility
 
-<<<<<<< HEAD
-* This ADR changes the `CommitMultiStore` interface, implementations supporting the previous version of these interfaces will not support the new ones
-=======
 * This ADR changes the `CommitMultiStore` interface, implementations supporting the previous version of this interface will not support the new one
->>>>>>> 787ee698
 
 ### Positive
 
@@ -1100,11 +716,7 @@
 
 ### Negative
 
-<<<<<<< HEAD
-* Changes `CommitMultiStore`interface
-=======
 * Changes `CommitMultiStore` interface and its implementations
->>>>>>> 787ee698
 
 ### Neutral
 
