--- conflicted
+++ resolved
@@ -2,13 +2,8 @@
 
 ## Changelog
 
-<<<<<<< HEAD
-- Jan 19, 2022: Initial Draft
-- Apr 29, 2022: Safer extension snapshotter interface
-=======
 * Jan 19, 2022: Initial Draft
 * Apr 29, 2022: Safer extension snapshotter interface
->>>>>>> 787ee698
 
 ## Status
 
