# Updating the docs

:::note
The documentation is built from [cosmos-sdk-docs repo](https://github.com/cosmos/cosmos-sdk-docs) and is hosted on [docs.cosmos.network](https://docs.cosmos.network).
:::

<<<<<<< HEAD
## Get Started

* **[Cosmos SDK Intro](./intro/overview.md)**: High-level overview of the Cosmos SDK.
* **[Ignite CLI](https://docs.ignite.com)**: A developer-friendly interface to the Cosmos SDK to scaffold, launch, and maintain any crypto application on a sovereign and secured blockchain.
* **[SDK Tutorials](https://tutorials.cosmos.network/)**: Tutorials that showcase how to build Cosmos SDK-based blockchains from scratch and explain the basic Cosmos SDK principles in the process.

## Reference Docs

* **[Basics](./basics/)**: Basic concepts of the Cosmos SDK, including the standard anatomy of an application, the transaction lifecycle, and accounts management.
* **[Core](./core/)**: Core concepts of the Cosmos SDK, including `baseapp`, the `store`, or the `server`.
* **[Building Modules](./building-modules/)**: Important concepts for module developers like `message`, `keeper`, and `querier`.
* **[IBC](https://ibc.cosmos.network/)**: IBC protocol integration and concepts.
* **[Running a Node, API, CLI](./run-node/)**: How to run a node and interact with the node using the CLI and the API.
* **[Migrations](./migrations/)**: Migration guides for updating to newer versions of Cosmos SDK.

## Other Resources

* **[Module Directory](../x/)**: Cosmos SDK module implementations and their respective documentation.
* **[Specifications](./spec/)**: Specifications of modules and other parts of the Cosmos SDK.
* **[Cosmos SDK API Reference](https://pkg.go.dev/github.com/cosmos/cosmos-sdk)**: Godocs of the Cosmos SDK.
* **[REST and RPC Endpoints](https://cosmos.network/rpc/)**: List of endpoints to interact with a `gaia` full-node.
* **[Rosetta API](./run-node/rosetta.md)**: Rosetta API integration.

## Cosmos Hub

The Cosmos Hub (`gaia`) docs have moved to [github.com/cosmos/gaia](https://github.com/cosmos/gaia/tree/main/docs).

## Languages

The Cosmos SDK is written in [Golang](https://golang.org/), though the framework could be implemented similarly in other languages. Contact us for information about funding an implementation in another language.

## Contribute

See the [DOCS_README.md](https://github.com/cosmos/cosmos-sdk/blob/main/docs/DOCS_README.md) for details of the build process and considerations when making changes.
=======
If you want to open a PR in Cosmos SDK to update the documentation, please follow the guidelines in [`CONTRIBUTING.md`](https://github.com/cosmos/cosmos-sdk/tree/main/CONTRIBUTING.md#updating-documentation) and the [Documentation Writing Guidelines](./DOC_WRITING_GUIDELINES.md).
>>>>>>> 787ee698
<|MERGE_RESOLUTION|>--- conflicted
+++ resolved
@@ -4,41 +4,4 @@
 The documentation is built from [cosmos-sdk-docs repo](https://github.com/cosmos/cosmos-sdk-docs) and is hosted on [docs.cosmos.network](https://docs.cosmos.network).
 :::
 
-<<<<<<< HEAD
-## Get Started
-
-* **[Cosmos SDK Intro](./intro/overview.md)**: High-level overview of the Cosmos SDK.
-* **[Ignite CLI](https://docs.ignite.com)**: A developer-friendly interface to the Cosmos SDK to scaffold, launch, and maintain any crypto application on a sovereign and secured blockchain.
-* **[SDK Tutorials](https://tutorials.cosmos.network/)**: Tutorials that showcase how to build Cosmos SDK-based blockchains from scratch and explain the basic Cosmos SDK principles in the process.
-
-## Reference Docs
-
-* **[Basics](./basics/)**: Basic concepts of the Cosmos SDK, including the standard anatomy of an application, the transaction lifecycle, and accounts management.
-* **[Core](./core/)**: Core concepts of the Cosmos SDK, including `baseapp`, the `store`, or the `server`.
-* **[Building Modules](./building-modules/)**: Important concepts for module developers like `message`, `keeper`, and `querier`.
-* **[IBC](https://ibc.cosmos.network/)**: IBC protocol integration and concepts.
-* **[Running a Node, API, CLI](./run-node/)**: How to run a node and interact with the node using the CLI and the API.
-* **[Migrations](./migrations/)**: Migration guides for updating to newer versions of Cosmos SDK.
-
-## Other Resources
-
-* **[Module Directory](../x/)**: Cosmos SDK module implementations and their respective documentation.
-* **[Specifications](./spec/)**: Specifications of modules and other parts of the Cosmos SDK.
-* **[Cosmos SDK API Reference](https://pkg.go.dev/github.com/cosmos/cosmos-sdk)**: Godocs of the Cosmos SDK.
-* **[REST and RPC Endpoints](https://cosmos.network/rpc/)**: List of endpoints to interact with a `gaia` full-node.
-* **[Rosetta API](./run-node/rosetta.md)**: Rosetta API integration.
-
-## Cosmos Hub
-
-The Cosmos Hub (`gaia`) docs have moved to [github.com/cosmos/gaia](https://github.com/cosmos/gaia/tree/main/docs).
-
-## Languages
-
-The Cosmos SDK is written in [Golang](https://golang.org/), though the framework could be implemented similarly in other languages. Contact us for information about funding an implementation in another language.
-
-## Contribute
-
-See the [DOCS_README.md](https://github.com/cosmos/cosmos-sdk/blob/main/docs/DOCS_README.md) for details of the build process and considerations when making changes.
-=======
-If you want to open a PR in Cosmos SDK to update the documentation, please follow the guidelines in [`CONTRIBUTING.md`](https://github.com/cosmos/cosmos-sdk/tree/main/CONTRIBUTING.md#updating-documentation) and the [Documentation Writing Guidelines](./DOC_WRITING_GUIDELINES.md).
->>>>>>> 787ee698
+If you want to open a PR in Cosmos SDK to update the documentation, please follow the guidelines in [`CONTRIBUTING.md`](https://github.com/cosmos/cosmos-sdk/tree/main/CONTRIBUTING.md#updating-documentation) and the [Documentation Writing Guidelines](./DOC_WRITING_GUIDELINES.md).