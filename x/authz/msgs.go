package authz

import (
	"time"

	"github.com/cosmos/gogoproto/proto"
	gogoprotoany "github.com/cosmos/gogoproto/types/any"

	cdctypes "github.com/cosmos/cosmos-sdk/codec/types"
	sdk "github.com/cosmos/cosmos-sdk/types"
	sdkerrors "github.com/cosmos/cosmos-sdk/types/errors"
)

var (
	_ sdk.Msg = &MsgGrant{}
	_ sdk.Msg = &MsgRevoke{}
	_ sdk.Msg = &MsgExec{}

	_ gogoprotoany.UnpackInterfacesMessage = &MsgGrant{}
	_ gogoprotoany.UnpackInterfacesMessage = &MsgExec{}
)

// NewMsgGrant creates a new MsgGrant
<<<<<<< HEAD
//
//nolint:interfacer
func NewMsgGrant(granter sdk.AccAddress, grantee sdk.AccAddress, a Authorization, expiration *time.Time) (*MsgGrant, error) {
=======
func NewMsgGrant(granter, grantee string, a Authorization, expiration *time.Time) (*MsgGrant, error) {
>>>>>>> 787ee698
	m := &MsgGrant{
		Granter: granter,
		Grantee: grantee,
		Grant:   Grant{Expiration: expiration},
	}
	err := m.SetAuthorization(a)
	if err != nil {
		return nil, err
	}
	return m, nil
}

// GetAuthorization returns the cache value from the MsgGrant.Authorization if present.
func (msg *MsgGrant) GetAuthorization() (Authorization, error) {
	return msg.Grant.GetAuthorization()
}

// SetAuthorization converts Authorization to any and adds it to MsgGrant.Authorization.
func (msg *MsgGrant) SetAuthorization(a Authorization) error {
	m, ok := a.(proto.Message)
	if !ok {
		return sdkerrors.ErrPackAny.Wrapf("can't proto marshal %T", m)
	}
	any, err := gogoprotoany.NewAnyWithCacheWithValue(m)
	if err != nil {
		return err
	}
	msg.Grant.Authorization = any
	return nil
}

// UnpackInterfaces implements UnpackInterfacesMessage.UnpackInterfaces
func (msg MsgExec) UnpackInterfaces(unpacker gogoprotoany.AnyUnpacker) error {
	for _, x := range msg.Msgs {
		var msgExecAuthorized sdk.Msg
		err := unpacker.UnpackAny(x, &msgExecAuthorized)
		if err != nil {
			return err
		}
	}

	return nil
}

// UnpackInterfaces implements UnpackInterfacesMessage.UnpackInterfaces
func (msg MsgGrant) UnpackInterfaces(unpacker gogoprotoany.AnyUnpacker) error {
	return msg.Grant.UnpackInterfaces(unpacker)
}

// NewMsgRevoke creates a new MsgRevoke
<<<<<<< HEAD
//
//nolint:interfacer
func NewMsgRevoke(granter sdk.AccAddress, grantee sdk.AccAddress, msgTypeURL string) MsgRevoke {
=======
func NewMsgRevoke(granter, grantee, msgTypeURL string) MsgRevoke {
>>>>>>> 787ee698
	return MsgRevoke{
		Granter:    granter,
		Grantee:    grantee,
		MsgTypeUrl: msgTypeURL,
	}
}

// NewMsgExec creates a new MsgExecAuthorized
<<<<<<< HEAD
//
//nolint:interfacer
func NewMsgExec(grantee sdk.AccAddress, msgs []sdk.Msg) MsgExec {
=======
func NewMsgExec(grantee string, msgs []sdk.Msg) MsgExec {
>>>>>>> 787ee698
	msgsAny := make([]*cdctypes.Any, len(msgs))
	for i, msg := range msgs {
		any, err := cdctypes.NewAnyWithValue(msg)
		if err != nil {
			panic(err)
		}

		msgsAny[i] = any
	}

	return MsgExec{
		Grantee: grantee,
		Msgs:    msgsAny,
	}
}

// GetMessages returns the cache values from the MsgExecAuthorized.Msgs if present.
func (msg MsgExec) GetMessages() ([]sdk.Msg, error) {
	msgs := make([]sdk.Msg, len(msg.Msgs))
	for i, msgAny := range msg.Msgs {
		msg, ok := msgAny.GetCachedValue().(sdk.Msg)
		if !ok {
			return nil, sdkerrors.ErrInvalidRequest.Wrapf("messages contains %T which is not a sdk.Msg", msgAny)
		}
		msgs[i] = msg
	}

	return msgs, nil
}<|MERGE_RESOLUTION|>--- conflicted
+++ resolved
@@ -21,13 +21,7 @@
 )
 
 // NewMsgGrant creates a new MsgGrant
-<<<<<<< HEAD
-//
-//nolint:interfacer
-func NewMsgGrant(granter sdk.AccAddress, grantee sdk.AccAddress, a Authorization, expiration *time.Time) (*MsgGrant, error) {
-=======
 func NewMsgGrant(granter, grantee string, a Authorization, expiration *time.Time) (*MsgGrant, error) {
->>>>>>> 787ee698
 	m := &MsgGrant{
 		Granter: granter,
 		Grantee: grantee,
@@ -78,13 +72,7 @@
 }
 
 // NewMsgRevoke creates a new MsgRevoke
-<<<<<<< HEAD
-//
-//nolint:interfacer
-func NewMsgRevoke(granter sdk.AccAddress, grantee sdk.AccAddress, msgTypeURL string) MsgRevoke {
-=======
 func NewMsgRevoke(granter, grantee, msgTypeURL string) MsgRevoke {
->>>>>>> 787ee698
 	return MsgRevoke{
 		Granter:    granter,
 		Grantee:    grantee,
@@ -93,13 +81,7 @@
 }
 
 // NewMsgExec creates a new MsgExecAuthorized
-<<<<<<< HEAD
-//
-//nolint:interfacer
-func NewMsgExec(grantee sdk.AccAddress, msgs []sdk.Msg) MsgExec {
-=======
 func NewMsgExec(grantee string, msgs []sdk.Msg) MsgExec {
->>>>>>> 787ee698
 	msgsAny := make([]*cdctypes.Any, len(msgs))
 	for i, msg := range msgs {
 		any, err := cdctypes.NewAnyWithValue(msg)
