package module

import (
	"context"
	"encoding/json"
	"fmt"

	gwruntime "github.com/grpc-ecosystem/grpc-gateway/runtime"
	"github.com/spf13/cobra"
	"google.golang.org/grpc"

	"cosmossdk.io/core/appmodule"
<<<<<<< HEAD
	"cosmossdk.io/core/registry"
=======
	"cosmossdk.io/core/store"
	"cosmossdk.io/depinject"
>>>>>>> 751e5ecb
	"cosmossdk.io/errors"
	"cosmossdk.io/x/authz"
	"cosmossdk.io/x/authz/client/cli"
	"cosmossdk.io/x/authz/keeper"
	"cosmossdk.io/x/authz/simulation"

	sdkclient "github.com/cosmos/cosmos-sdk/client"
	"github.com/cosmos/cosmos-sdk/codec"
	cdctypes "github.com/cosmos/cosmos-sdk/codec/types"
	"github.com/cosmos/cosmos-sdk/simsx"
	"github.com/cosmos/cosmos-sdk/types/module"
	simtypes "github.com/cosmos/cosmos-sdk/types/simulation"
)

const ConsensusVersion = 2

var (
<<<<<<< HEAD
	_ module.HasAminoCodec       = AppModule{}
	_ module.HasGRPCGateway      = AppModule{}
	_ module.AppModuleSimulation = AppModule{}

	_ appmodule.HasRegisterInterfaces = AppModule{}
	_ appmodule.HasGenesis            = AppModule{}
	_ appmodule.AppModule             = AppModule{}
	_ appmodule.HasBeginBlocker       = AppModule{}
	_ appmodule.HasMigrations         = AppModule{}
=======
	_ module.AppModuleBasic      = AppModule{}
	_ module.AppModuleSimulation = AppModule{}
	_ module.HasGenesis          = AppModule{}
	_ module.HasServices         = AppModule{}

	_ appmodule.AppModule       = AppModule{}
	_ appmodule.HasBeginBlocker = AppModule{}
>>>>>>> 751e5ecb
)

// AppModule implements the sdk.AppModule interface
type AppModule struct {
	cdc      codec.Codec
	keeper   keeper.Keeper
	registry cdctypes.InterfaceRegistry
}

// NewAppModule creates a new AppModule object
func NewAppModule(
	cdc codec.Codec,
	keeper keeper.Keeper,
	registry cdctypes.InterfaceRegistry,
) AppModule {
	return AppModule{
		cdc:      cdc,
		keeper:   keeper,
		registry: registry,
	}
}

// IsAppModule implements the appmodule.AppModule interface.
func (AppModule) IsAppModule() {}

// Name returns the authz module's name.
// Deprecated: kept for legacy reasons.
func (AppModule) Name() string {
	return authz.ModuleName
}

// RegisterServices registers module services.
func (am AppModule) RegisterServices(registrar grpc.ServiceRegistrar) error {
	authz.RegisterQueryServer(registrar, am.keeper)
	authz.RegisterMsgServer(registrar, am.keeper)

	return nil
}

// RegisterMigrations registers the authz module migrations.
func (am AppModule) RegisterMigrations(mr appmodule.MigrationRegistrar) error {
	m := keeper.NewMigrator(am.keeper)
	if err := mr.Register(authz.ModuleName, 1, m.Migrate1to2); err != nil {
		return fmt.Errorf("failed to migrate x/%s from version 1 to 2: %w", authz.ModuleName, err)
	}

	return nil
}

// RegisterLegacyAminoCodec registers the authz module's types for the given codec.
func (AppModule) RegisterLegacyAminoCodec(registrar registry.AminoRegistrar) {
	authz.RegisterLegacyAminoCodec(registrar)
}

// RegisterInterfaces registers the authz module's interface types
func (AppModule) RegisterInterfaces(registrar registry.InterfaceRegistrar) {
	authz.RegisterInterfaces(registrar)
}

// RegisterGRPCGatewayRoutes registers the gRPC Gateway routes for the authz module.
func (AppModule) RegisterGRPCGatewayRoutes(clientCtx sdkclient.Context, mux *gwruntime.ServeMux) {
	if err := authz.RegisterQueryHandlerClient(context.Background(), mux, authz.NewQueryClient(clientCtx)); err != nil {
		panic(err)
	}
}

// GetTxCmd returns the transaction commands for the authz module
func (AppModule) GetTxCmd() *cobra.Command {
	return cli.GetTxCmd()
}

<<<<<<< HEAD
// DefaultGenesis returns default genesis state as raw bytes for the authz module.
func (am AppModule) DefaultGenesis() json.RawMessage {
	return am.cdc.MustMarshalJSON(authz.DefaultGenesisState())
}

// ValidateGenesis performs genesis state validation for the authz module.
func (am AppModule) ValidateGenesis(bz json.RawMessage) error {
	var data authz.GenesisState
	if err := am.cdc.UnmarshalJSON(bz, &data); err != nil {
		return errors.Wrapf(err, "failed to unmarshal %s genesis state", authz.ModuleName)
	}

	return authz.ValidateGenesis(data)
}

// InitGenesis performs genesis initialization for the authz module.
func (am AppModule) InitGenesis(ctx context.Context, data json.RawMessage) error {
	var genesisState authz.GenesisState
	if err := am.cdc.UnmarshalJSON(data, &genesisState); err != nil {
		return err
	}
	return am.keeper.InitGenesis(ctx, &genesisState)
=======
// AppModule implements the sdk.AppModule interface
type AppModule struct {
	AppModuleBasic

	keeper        keeper.Keeper
	accountKeeper authz.AccountKeeper
	bankKeeper    authz.BankKeeper
	registry      cdctypes.InterfaceRegistry
}

// NewAppModule creates a new AppModule object
func NewAppModule(cdc codec.Codec, keeper keeper.Keeper, ak authz.AccountKeeper, bk authz.BankKeeper, registry cdctypes.InterfaceRegistry) AppModule {
	return AppModule{
		AppModuleBasic: AppModuleBasic{cdc: cdc, ac: ak.AddressCodec()},
		keeper:         keeper.SetBankKeeper(bk), // Super ugly hack to not be api breaking in v0.50 and v0.47
		accountKeeper:  ak,
		bankKeeper:     bk,
		registry:       registry,
	}
}

// IsOnePerModuleType implements the depinject.OnePerModuleType interface.
func (am AppModule) IsOnePerModuleType() {}

// IsAppModule implements the appmodule.AppModule interface.
func (am AppModule) IsAppModule() {}

// InitGenesis performs genesis initialization for the authz module. It returns
// no validator updates.
func (am AppModule) InitGenesis(ctx sdk.Context, cdc codec.JSONCodec, data json.RawMessage) {
	var genesisState authz.GenesisState
	cdc.MustUnmarshalJSON(data, &genesisState)
	am.keeper.InitGenesis(ctx, &genesisState)
>>>>>>> 751e5ecb
}

// ExportGenesis returns the exported genesis state as raw bytes for the authz module.
func (am AppModule) ExportGenesis(ctx context.Context) (json.RawMessage, error) {
	gs, err := am.keeper.ExportGenesis(ctx)
	if err != nil {
		return nil, err
	}
	return am.cdc.MarshalJSON(gs)
}

// ConsensusVersion implements HasConsensusVersion.
func (AppModule) ConsensusVersion() uint64 { return ConsensusVersion }

// BeginBlock returns the begin blocker for the authz module.
func (am AppModule) BeginBlock(ctx context.Context) error {
	return BeginBlocker(ctx, am.keeper)
}

<<<<<<< HEAD
=======
func init() {
	appmodule.Register(
		&modulev1.Module{},
		appmodule.Provide(ProvideModule),
	)
}

type ModuleInputs struct {
	depinject.In

	Cdc              codec.Codec
	AccountKeeper    authz.AccountKeeper
	BankKeeper       authz.BankKeeper
	Registry         cdctypes.InterfaceRegistry
	MsgServiceRouter baseapp.MessageRouter
	StoreService     store.KVStoreService
}

type ModuleOutputs struct {
	depinject.Out

	AuthzKeeper keeper.Keeper
	Module      appmodule.AppModule
}

func ProvideModule(in ModuleInputs) ModuleOutputs {
	k := keeper.NewKeeper(in.StoreService, in.Cdc, in.MsgServiceRouter, in.AccountKeeper)
	m := NewAppModule(in.Cdc, k, in.AccountKeeper, in.BankKeeper, in.Registry)
	return ModuleOutputs{AuthzKeeper: k.SetBankKeeper(in.BankKeeper) /* depinject ux improvement */, Module: m}
}

// ____________________________________________________________________________

>>>>>>> 751e5ecb
// AppModuleSimulation functions

// GenerateGenesisState creates a randomized GenState of the authz module.
func (AppModule) GenerateGenesisState(simState *module.SimulationState) {
	simulation.RandomizedGenState(simState)
}

// RegisterStoreDecoder registers a decoder for authz module's types
func (am AppModule) RegisterStoreDecoder(sdr simtypes.StoreDecoderRegistry) {
	sdr[keeper.StoreKey] = simulation.NewDecodeStore(am.cdc)
}

func (am AppModule) WeightedOperationsX(weights simsx.WeightSource, reg simsx.Registry) {
	reg.Add(weights.Get("msg_grant", 100), simulation.MsgGrantFactory())
	reg.Add(weights.Get("msg_revoke", 90), simulation.MsgRevokeFactory(am.keeper))
	reg.Add(weights.Get("msg_exec", 90), simulation.MsgExecFactory(am.keeper))
}<|MERGE_RESOLUTION|>--- conflicted
+++ resolved
@@ -1,4 +1,4 @@
-package module
+package authz
 
 import (
 	"context"
@@ -7,43 +7,28 @@
 
 	gwruntime "github.com/grpc-ecosystem/grpc-gateway/runtime"
 	"github.com/spf13/cobra"
-	"google.golang.org/grpc"
-
+
+	modulev1 "cosmossdk.io/api/cosmos/authz/module/v1"
+	"cosmossdk.io/core/address"
 	"cosmossdk.io/core/appmodule"
-<<<<<<< HEAD
-	"cosmossdk.io/core/registry"
-=======
 	"cosmossdk.io/core/store"
 	"cosmossdk.io/depinject"
->>>>>>> 751e5ecb
 	"cosmossdk.io/errors"
-	"cosmossdk.io/x/authz"
-	"cosmossdk.io/x/authz/client/cli"
-	"cosmossdk.io/x/authz/keeper"
-	"cosmossdk.io/x/authz/simulation"
-
+
+	"github.com/cosmos/cosmos-sdk/baseapp"
 	sdkclient "github.com/cosmos/cosmos-sdk/client"
 	"github.com/cosmos/cosmos-sdk/codec"
 	cdctypes "github.com/cosmos/cosmos-sdk/codec/types"
-	"github.com/cosmos/cosmos-sdk/simsx"
+	sdk "github.com/cosmos/cosmos-sdk/types"
 	"github.com/cosmos/cosmos-sdk/types/module"
 	simtypes "github.com/cosmos/cosmos-sdk/types/simulation"
+	"github.com/cosmos/cosmos-sdk/x/authz"
+	"github.com/cosmos/cosmos-sdk/x/authz/client/cli"
+	"github.com/cosmos/cosmos-sdk/x/authz/keeper"
+	"github.com/cosmos/cosmos-sdk/x/authz/simulation"
 )
 
-const ConsensusVersion = 2
-
 var (
-<<<<<<< HEAD
-	_ module.HasAminoCodec       = AppModule{}
-	_ module.HasGRPCGateway      = AppModule{}
-	_ module.AppModuleSimulation = AppModule{}
-
-	_ appmodule.HasRegisterInterfaces = AppModule{}
-	_ appmodule.HasGenesis            = AppModule{}
-	_ appmodule.AppModule             = AppModule{}
-	_ appmodule.HasBeginBlocker       = AppModule{}
-	_ appmodule.HasMigrations         = AppModule{}
-=======
 	_ module.AppModuleBasic      = AppModule{}
 	_ module.AppModuleSimulation = AppModule{}
 	_ module.HasGenesis          = AppModule{}
@@ -51,102 +36,69 @@
 
 	_ appmodule.AppModule       = AppModule{}
 	_ appmodule.HasBeginBlocker = AppModule{}
->>>>>>> 751e5ecb
 )
 
-// AppModule implements the sdk.AppModule interface
-type AppModule struct {
-	cdc      codec.Codec
-	keeper   keeper.Keeper
-	registry cdctypes.InterfaceRegistry
-}
-
-// NewAppModule creates a new AppModule object
-func NewAppModule(
-	cdc codec.Codec,
-	keeper keeper.Keeper,
-	registry cdctypes.InterfaceRegistry,
-) AppModule {
-	return AppModule{
-		cdc:      cdc,
-		keeper:   keeper,
-		registry: registry,
-	}
-}
-
-// IsAppModule implements the appmodule.AppModule interface.
-func (AppModule) IsAppModule() {}
+// AppModuleBasic defines the basic application module used by the authz module.
+type AppModuleBasic struct {
+	cdc codec.Codec
+	ac  address.Codec
+}
 
 // Name returns the authz module's name.
-// Deprecated: kept for legacy reasons.
-func (AppModule) Name() string {
+func (AppModuleBasic) Name() string {
 	return authz.ModuleName
 }
 
-// RegisterServices registers module services.
-func (am AppModule) RegisterServices(registrar grpc.ServiceRegistrar) error {
-	authz.RegisterQueryServer(registrar, am.keeper)
-	authz.RegisterMsgServer(registrar, am.keeper)
-
-	return nil
-}
-
-// RegisterMigrations registers the authz module migrations.
-func (am AppModule) RegisterMigrations(mr appmodule.MigrationRegistrar) error {
+// RegisterServices registers a gRPC query service to respond to the
+// module-specific gRPC queries.
+func (am AppModule) RegisterServices(cfg module.Configurator) {
+	authz.RegisterQueryServer(cfg.QueryServer(), am.keeper)
+	authz.RegisterMsgServer(cfg.MsgServer(), am.keeper)
 	m := keeper.NewMigrator(am.keeper)
-	if err := mr.Register(authz.ModuleName, 1, m.Migrate1to2); err != nil {
-		return fmt.Errorf("failed to migrate x/%s from version 1 to 2: %w", authz.ModuleName, err)
-	}
-
-	return nil
+	err := cfg.RegisterMigration(authz.ModuleName, 1, m.Migrate1to2)
+	if err != nil {
+		panic(fmt.Sprintf("failed to migrate x/%s from version 1 to 2: %v", authz.ModuleName, err))
+	}
 }
 
 // RegisterLegacyAminoCodec registers the authz module's types for the given codec.
-func (AppModule) RegisterLegacyAminoCodec(registrar registry.AminoRegistrar) {
-	authz.RegisterLegacyAminoCodec(registrar)
+func (AppModuleBasic) RegisterLegacyAminoCodec(cdc *codec.LegacyAmino) {
+	authz.RegisterLegacyAminoCodec(cdc)
 }
 
 // RegisterInterfaces registers the authz module's interface types
-func (AppModule) RegisterInterfaces(registrar registry.InterfaceRegistrar) {
-	authz.RegisterInterfaces(registrar)
+func (AppModuleBasic) RegisterInterfaces(registry cdctypes.InterfaceRegistry) {
+	authz.RegisterInterfaces(registry)
+}
+
+// DefaultGenesis returns default genesis state as raw bytes for the authz
+// module.
+func (AppModuleBasic) DefaultGenesis(cdc codec.JSONCodec) json.RawMessage {
+	return cdc.MustMarshalJSON(authz.DefaultGenesisState())
+}
+
+// ValidateGenesis performs genesis state validation for the authz module.
+func (AppModuleBasic) ValidateGenesis(cdc codec.JSONCodec, config sdkclient.TxEncodingConfig, bz json.RawMessage) error {
+	var data authz.GenesisState
+	if err := cdc.UnmarshalJSON(bz, &data); err != nil {
+		return errors.Wrapf(err, "failed to unmarshal %s genesis state", authz.ModuleName)
+	}
+
+	return authz.ValidateGenesis(data)
 }
 
 // RegisterGRPCGatewayRoutes registers the gRPC Gateway routes for the authz module.
-func (AppModule) RegisterGRPCGatewayRoutes(clientCtx sdkclient.Context, mux *gwruntime.ServeMux) {
+func (AppModuleBasic) RegisterGRPCGatewayRoutes(clientCtx sdkclient.Context, mux *gwruntime.ServeMux) {
 	if err := authz.RegisterQueryHandlerClient(context.Background(), mux, authz.NewQueryClient(clientCtx)); err != nil {
 		panic(err)
 	}
 }
 
 // GetTxCmd returns the transaction commands for the authz module
-func (AppModule) GetTxCmd() *cobra.Command {
-	return cli.GetTxCmd()
-}
-
-<<<<<<< HEAD
-// DefaultGenesis returns default genesis state as raw bytes for the authz module.
-func (am AppModule) DefaultGenesis() json.RawMessage {
-	return am.cdc.MustMarshalJSON(authz.DefaultGenesisState())
-}
-
-// ValidateGenesis performs genesis state validation for the authz module.
-func (am AppModule) ValidateGenesis(bz json.RawMessage) error {
-	var data authz.GenesisState
-	if err := am.cdc.UnmarshalJSON(bz, &data); err != nil {
-		return errors.Wrapf(err, "failed to unmarshal %s genesis state", authz.ModuleName)
-	}
-
-	return authz.ValidateGenesis(data)
-}
-
-// InitGenesis performs genesis initialization for the authz module.
-func (am AppModule) InitGenesis(ctx context.Context, data json.RawMessage) error {
-	var genesisState authz.GenesisState
-	if err := am.cdc.UnmarshalJSON(data, &genesisState); err != nil {
-		return err
-	}
-	return am.keeper.InitGenesis(ctx, &genesisState)
-=======
+func (ab AppModuleBasic) GetTxCmd() *cobra.Command {
+	return cli.GetTxCmd(ab.ac)
+}
+
 // AppModule implements the sdk.AppModule interface
 type AppModule struct {
 	AppModuleBasic
@@ -180,28 +132,24 @@
 	var genesisState authz.GenesisState
 	cdc.MustUnmarshalJSON(data, &genesisState)
 	am.keeper.InitGenesis(ctx, &genesisState)
->>>>>>> 751e5ecb
-}
-
-// ExportGenesis returns the exported genesis state as raw bytes for the authz module.
-func (am AppModule) ExportGenesis(ctx context.Context) (json.RawMessage, error) {
-	gs, err := am.keeper.ExportGenesis(ctx)
-	if err != nil {
-		return nil, err
-	}
-	return am.cdc.MarshalJSON(gs)
-}
-
-// ConsensusVersion implements HasConsensusVersion.
-func (AppModule) ConsensusVersion() uint64 { return ConsensusVersion }
+}
+
+// ExportGenesis returns the exported genesis state as raw bytes for the authz
+// module.
+func (am AppModule) ExportGenesis(ctx sdk.Context, cdc codec.JSONCodec) json.RawMessage {
+	gs := am.keeper.ExportGenesis(ctx)
+	return cdc.MustMarshalJSON(gs)
+}
+
+// ConsensusVersion implements AppModule/ConsensusVersion.
+func (AppModule) ConsensusVersion() uint64 { return 2 }
 
 // BeginBlock returns the begin blocker for the authz module.
 func (am AppModule) BeginBlock(ctx context.Context) error {
-	return BeginBlocker(ctx, am.keeper)
-}
-
-<<<<<<< HEAD
-=======
+	c := sdk.UnwrapSDKContext(ctx)
+	return BeginBlocker(c, am.keeper)
+}
+
 func init() {
 	appmodule.Register(
 		&modulev1.Module{},
@@ -235,7 +183,6 @@
 
 // ____________________________________________________________________________
 
->>>>>>> 751e5ecb
 // AppModuleSimulation functions
 
 // GenerateGenesisState creates a randomized GenState of the authz module.
@@ -248,8 +195,11 @@
 	sdr[keeper.StoreKey] = simulation.NewDecodeStore(am.cdc)
 }
 
-func (am AppModule) WeightedOperationsX(weights simsx.WeightSource, reg simsx.Registry) {
-	reg.Add(weights.Get("msg_grant", 100), simulation.MsgGrantFactory())
-	reg.Add(weights.Get("msg_revoke", 90), simulation.MsgRevokeFactory(am.keeper))
-	reg.Add(weights.Get("msg_exec", 90), simulation.MsgExecFactory(am.keeper))
+// WeightedOperations returns the all the gov module operations with their respective weights.
+func (am AppModule) WeightedOperations(simState module.SimulationState) []simtypes.WeightedOperation {
+	return simulation.WeightedOperations(
+		am.registry,
+		simState.AppParams, simState.Cdc, simState.TxConfig,
+		am.accountKeeper, am.bankKeeper, am.keeper,
+	)
 }