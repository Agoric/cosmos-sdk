package module

import (
	"context"
	"encoding/json"
	"fmt"

	gwruntime "github.com/grpc-ecosystem/grpc-gateway/runtime"
	"github.com/spf13/cobra"
	"google.golang.org/grpc"

	"cosmossdk.io/core/appmodule"
	"cosmossdk.io/core/registry"
	"cosmossdk.io/errors"
	"cosmossdk.io/x/authz"
	"cosmossdk.io/x/authz/client/cli"
	"cosmossdk.io/x/authz/keeper"
	"cosmossdk.io/x/authz/simulation"

	sdkclient "github.com/cosmos/cosmos-sdk/client"
	"github.com/cosmos/cosmos-sdk/codec"
	cdctypes "github.com/cosmos/cosmos-sdk/codec/types"
	"github.com/cosmos/cosmos-sdk/simsx"
	"github.com/cosmos/cosmos-sdk/types/module"
	simtypes "github.com/cosmos/cosmos-sdk/types/simulation"
)

const ConsensusVersion = 2

var (
	_ module.HasAminoCodec       = AppModule{}
	_ module.HasGRPCGateway      = AppModule{}
	_ module.AppModuleSimulation = AppModule{}

	_ appmodule.HasRegisterInterfaces = AppModule{}
	_ appmodule.HasGenesis            = AppModule{}
	_ appmodule.AppModule             = AppModule{}
	_ appmodule.HasBeginBlocker       = AppModule{}
	_ appmodule.HasMigrations         = AppModule{}
)

// AppModule implements the sdk.AppModule interface
type AppModule struct {
	cdc      codec.Codec
	keeper   keeper.Keeper
	registry cdctypes.InterfaceRegistry
}

// NewAppModule creates a new AppModule object
func NewAppModule(
	cdc codec.Codec,
	keeper keeper.Keeper,
	registry cdctypes.InterfaceRegistry,
) AppModule {
	return AppModule{
		cdc:      cdc,
		keeper:   keeper,
		registry: registry,
	}
}

// IsAppModule implements the appmodule.AppModule interface.
func (AppModule) IsAppModule() {}

// Name returns the authz module's name.
// Deprecated: kept for legacy reasons.
func (AppModule) Name() string {
	return authz.ModuleName
}

// RegisterServices registers module services.
func (am AppModule) RegisterServices(registrar grpc.ServiceRegistrar) error {
	authz.RegisterQueryServer(registrar, am.keeper)
	authz.RegisterMsgServer(registrar, am.keeper)

	return nil
}

// RegisterMigrations registers the authz module migrations.
func (am AppModule) RegisterMigrations(mr appmodule.MigrationRegistrar) error {
	m := keeper.NewMigrator(am.keeper)
	if err := mr.Register(authz.ModuleName, 1, m.Migrate1to2); err != nil {
		return fmt.Errorf("failed to migrate x/%s from version 1 to 2: %w", authz.ModuleName, err)
	}

	return nil
}

// RegisterLegacyAminoCodec registers the authz module's types for the given codec.
func (AppModule) RegisterLegacyAminoCodec(registrar registry.AminoRegistrar) {
	authz.RegisterLegacyAminoCodec(registrar)
}

// RegisterInterfaces registers the authz module's interface types
func (AppModule) RegisterInterfaces(registrar registry.InterfaceRegistrar) {
	authz.RegisterInterfaces(registrar)
}

// RegisterGRPCGatewayRoutes registers the gRPC Gateway routes for the authz module.
func (AppModule) RegisterGRPCGatewayRoutes(clientCtx sdkclient.Context, mux *gwruntime.ServeMux) {
	if err := authz.RegisterQueryHandlerClient(context.Background(), mux, authz.NewQueryClient(clientCtx)); err != nil {
		panic(err)
	}
}

// GetTxCmd returns the transaction commands for the authz module
func (AppModule) GetTxCmd() *cobra.Command {
	return cli.GetTxCmd()
}

// DefaultGenesis returns default genesis state as raw bytes for the authz module.
func (am AppModule) DefaultGenesis() json.RawMessage {
	return am.cdc.MustMarshalJSON(authz.DefaultGenesisState())
}

// ValidateGenesis performs genesis state validation for the authz module.
func (am AppModule) ValidateGenesis(bz json.RawMessage) error {
	var data authz.GenesisState
	if err := am.cdc.UnmarshalJSON(bz, &data); err != nil {
		return errors.Wrapf(err, "failed to unmarshal %s genesis state", authz.ModuleName)
	}

	return authz.ValidateGenesis(data)
}

// InitGenesis performs genesis initialization for the authz module.
func (am AppModule) InitGenesis(ctx context.Context, data json.RawMessage) error {
	var genesisState authz.GenesisState
	if err := am.cdc.UnmarshalJSON(data, &genesisState); err != nil {
		return err
	}
	return am.keeper.InitGenesis(ctx, &genesisState)
}

// ExportGenesis returns the exported genesis state as raw bytes for the authz module.
func (am AppModule) ExportGenesis(ctx context.Context) (json.RawMessage, error) {
	gs, err := am.keeper.ExportGenesis(ctx)
	if err != nil {
		return nil, err
	}
	return am.cdc.MarshalJSON(gs)
}

// ConsensusVersion implements HasConsensusVersion.
func (AppModule) ConsensusVersion() uint64 { return ConsensusVersion }

// BeginBlock returns the begin blocker for the authz module.
<<<<<<< HEAD
func (am AppModule) BeginBlock(ctx sdk.Context, req abci.RequestBeginBlock) {
	BeginBlocker(ctx, am.keeper)
}

// ____________________________________________________________________________

=======
func (am AppModule) BeginBlock(ctx context.Context) error {
	return BeginBlocker(ctx, am.keeper)
}

>>>>>>> 787ee698
// AppModuleSimulation functions

// GenerateGenesisState creates a randomized GenState of the authz module.
func (AppModule) GenerateGenesisState(simState *module.SimulationState) {
	simulation.RandomizedGenState(simState)
}

// RegisterStoreDecoder registers a decoder for authz module's types
func (am AppModule) RegisterStoreDecoder(sdr simtypes.StoreDecoderRegistry) {
	sdr[keeper.StoreKey] = simulation.NewDecodeStore(am.cdc)
}

func (am AppModule) WeightedOperationsX(weights simsx.WeightSource, reg simsx.Registry) {
	reg.Add(weights.Get("msg_grant", 100), simulation.MsgGrantFactory())
	reg.Add(weights.Get("msg_revoke", 90), simulation.MsgRevokeFactory(am.keeper))
	reg.Add(weights.Get("msg_exec", 90), simulation.MsgExecFactory(am.keeper))
}<|MERGE_RESOLUTION|>--- conflicted
+++ resolved
@@ -145,19 +145,10 @@
 func (AppModule) ConsensusVersion() uint64 { return ConsensusVersion }
 
 // BeginBlock returns the begin blocker for the authz module.
-<<<<<<< HEAD
-func (am AppModule) BeginBlock(ctx sdk.Context, req abci.RequestBeginBlock) {
-	BeginBlocker(ctx, am.keeper)
-}
-
-// ____________________________________________________________________________
-
-=======
 func (am AppModule) BeginBlock(ctx context.Context) error {
 	return BeginBlocker(ctx, am.keeper)
 }
 
->>>>>>> 787ee698
 // AppModuleSimulation functions
 
 // GenerateGenesisState creates a randomized GenState of the authz module.
