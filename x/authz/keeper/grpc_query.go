--- conflicted
+++ resolved
@@ -7,13 +7,10 @@
 	"google.golang.org/grpc/codes"
 	"google.golang.org/grpc/status"
 
-<<<<<<< HEAD
-=======
 	"cosmossdk.io/errors"
 	"cosmossdk.io/store/prefix"
 	"cosmossdk.io/x/authz"
 
->>>>>>> 787ee698
 	codectypes "github.com/cosmos/cosmos-sdk/codec/types"
 	"github.com/cosmos/cosmos-sdk/runtime"
 	"github.com/cosmos/cosmos-sdk/types/query"
@@ -73,11 +70,7 @@
 
 		authorizationAny, err := codectypes.NewAnyWithValue(auth1)
 		if err != nil {
-<<<<<<< HEAD
-			return nil, status.Errorf(codes.Internal, err.Error())
-=======
 			return nil, status.Error(codes.Internal, err.Error())
->>>>>>> 787ee698
 		}
 		return &authz.Grant{
 			Authorization: authorizationAny,
@@ -118,15 +111,6 @@
 
 		any, err := codectypes.NewAnyWithValue(auth1)
 		if err != nil {
-<<<<<<< HEAD
-			return nil, status.Errorf(codes.Internal, err.Error())
-		}
-
-		grantee := firstAddressFromGrantStoreKey(key)
-		return &authz.GrantAuthorization{
-			Granter:       granter.String(),
-			Grantee:       grantee.String(),
-=======
 			return nil, status.Error(codes.Internal, err.Error())
 		}
 
@@ -140,7 +124,6 @@
 		return &authz.GrantAuthorization{
 			Granter:       req.Granter,
 			Grantee:       granteeAddr,
->>>>>>> 787ee698
 			Authorization: any,
 			Expiration:    auth.Expiration,
 		}, nil
@@ -177,38 +160,25 @@
 		}
 
 		granter, g, _ := parseGrantStoreKey(append(GrantKey, key...))
-<<<<<<< HEAD
-		if !g.Equals(grantee) {
-=======
 		if !bytes.Equal(g, grantee) {
->>>>>>> 787ee698
 			return nil, nil
 		}
 
 		authorizationAny, err := codectypes.NewAnyWithValue(auth1)
 		if err != nil {
-<<<<<<< HEAD
-			return nil, status.Errorf(codes.Internal, err.Error())
-=======
 			return nil, status.Error(codes.Internal, err.Error())
 		}
 
 		granterAddr, err := k.authKeeper.AddressCodec().BytesToString(granter)
 		if err != nil {
 			return nil, err
->>>>>>> 787ee698
 		}
 
 		return &authz.GrantAuthorization{
 			Authorization: authorizationAny,
 			Expiration:    auth.Expiration,
-<<<<<<< HEAD
-			Granter:       granter.String(),
-			Grantee:       grantee.String(),
-=======
 			Granter:       granterAddr,
 			Grantee:       req.Grantee,
->>>>>>> 787ee698
 		}, nil
 	}, func() *authz.Grant {
 		return &authz.Grant{}
