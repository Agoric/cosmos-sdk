--- conflicted
+++ resolved
@@ -244,11 +244,7 @@
 			func() {},
 			false,
 			authz.QueryGranteeGrantsRequest{
-<<<<<<< HEAD
-				Grantee: addrs[2].String(),
-=======
 				Grantee: addr2,
->>>>>>> 787ee698
 			},
 			0,
 		},
