--- conflicted
+++ resolved
@@ -18,10 +18,6 @@
 			continue
 		}
 
-<<<<<<< HEAD
-		grantee := sdk.MustAccAddressFromBech32(entry.Grantee)
-		granter := sdk.MustAccAddressFromBech32(entry.Granter)
-=======
 		grantee, err := k.authKeeper.AddressCodec().StringToBytes(entry.Grantee)
 		if err != nil {
 			return err
@@ -30,7 +26,6 @@
 		if err != nil {
 			return err
 		}
->>>>>>> 787ee698
 
 		a, ok := entry.Authorization.GetCachedValue().(authz.Authorization)
 		if !ok {
