--- conflicted
+++ resolved
@@ -23,13 +23,7 @@
 	_ sdk.ModuleAccountI                   = (*ModuleAccount)(nil)
 )
 
-<<<<<<< HEAD
-// NewBaseAccount creates a new BaseAccount object
-//
-//nolint:interfacer
-=======
 // NewBaseAccount creates a new BaseAccount object.
->>>>>>> 787ee698
 func NewBaseAccount(address sdk.AccAddress, pubKey cryptotypes.PubKey, accountNumber, sequence uint64) *BaseAccount {
 	acc := &BaseAccount{
 		Address:       address.String(),
@@ -228,11 +222,7 @@
 		return errors.New("uninitialized ModuleAccount: BaseAccount is nil")
 	}
 
-<<<<<<< HEAD
-	if ma.Address != sdk.AccAddress(crypto.AddressHash([]byte(ma.Name))).String() {
-=======
 	if ma.Address != sdk.AccAddress(AddressHash([]byte(ma.Name))).String() {
->>>>>>> 787ee698
 		return fmt.Errorf("address %s cannot be derived from the module name '%s'", ma.Address, ma.Name)
 	}
 
