--- conflicted
+++ resolved
@@ -7,11 +7,7 @@
 	"fmt"
 	"time"
 
-<<<<<<< HEAD
-	coretypes "github.com/tendermint/tendermint/rpc/core/types"
-=======
 	coretypes "github.com/cometbft/cometbft/rpc/core/types"
->>>>>>> 787ee698
 
 	"github.com/cosmos/cosmos-sdk/client"
 	codectypes "github.com/cosmos/cosmos-sdk/codec/types"
@@ -34,19 +30,11 @@
 	// CometBFT node.TxSearch that is used for querying txs defines pages
 	// starting from 1, so we default to 1 if not provided in the request.
 	if page <= 0 {
-<<<<<<< HEAD
-		return nil, errors.New("page must be greater than 0")
-	}
-
-	if limit <= 0 {
-		return nil, errors.New("limit must be greater than 0")
-=======
 		page = 1
 	}
 
 	if limit <= 0 {
 		limit = querytypes.DefaultLimit
->>>>>>> 787ee698
 	}
 
 	node, err := clientCtx.GetNode()
