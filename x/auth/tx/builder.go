--- conflicted
+++ resolved
@@ -27,17 +27,8 @@
 )
 
 var (
-<<<<<<< HEAD
-	_ authsigning.Tx             = &wrapper{}
-	_ client.TxBuilder           = &wrapper{}
-	_ tx.TipTx                   = &wrapper{}
-	_ ante.HasExtensionOptionsTx = &wrapper{}
-	_ ExtensionOptionsTxBuilder  = &wrapper{}
-	_ tx.TipTx                   = &wrapper{}
-=======
 	_ client.TxBuilder          = &builder{}
 	_ ExtensionOptionsTxBuilder = &builder{}
->>>>>>> 787ee698
 )
 
 func newBuilder(addressCodec address.Codec, decoder *decode.Decoder, codec codec.BinaryCodec) *builder {
@@ -118,25 +109,6 @@
 	Deterministic: true,
 }
 
-<<<<<<< HEAD
-func (w *wrapper) GetFee() sdk.Coins {
-	return w.tx.AuthInfo.Fee.Amount
-}
-
-func (w *wrapper) FeePayer() sdk.AccAddress {
-	feePayer := w.tx.AuthInfo.Fee.Payer
-	if feePayer != "" {
-		return sdk.MustAccAddressFromBech32(feePayer)
-	}
-	// use first signer as default if no payer specified
-	return w.GetSigners()[0]
-}
-
-func (w *wrapper) FeeGranter() sdk.AccAddress {
-	feePayer := w.tx.AuthInfo.Fee.Granter
-	if feePayer != "" {
-		return sdk.MustAccAddressFromBech32(feePayer)
-=======
 func (w *builder) getTx() (*gogoTxWrapper, error) {
 	anyMsgs, err := msgsV1toAnyV2(w.msgs)
 	if err != nil {
@@ -150,7 +122,6 @@
 		Unordered:                   w.unordered,
 		ExtensionOptions:            intoAnyV2(w.extensionOptions),
 		NonCriticalExtensionOptions: intoAnyV2(w.nonCriticalExtensionOptions),
->>>>>>> 787ee698
 	}
 
 	fee, err := w.getFee()
