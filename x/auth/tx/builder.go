package tx

import (
	"errors"
	"fmt"
	"time"

	"google.golang.org/protobuf/proto"
	"google.golang.org/protobuf/types/known/anypb"
	"google.golang.org/protobuf/types/known/timestamppb"

	basev1beta1 "cosmossdk.io/api/cosmos/base/v1beta1"
	multisigv1beta1 "cosmossdk.io/api/cosmos/crypto/multisig/v1beta1"
	signingv1beta1 "cosmossdk.io/api/cosmos/tx/signing/v1beta1"
	txv1beta1 "cosmossdk.io/api/cosmos/tx/v1beta1"
	"cosmossdk.io/core/address"
	"cosmossdk.io/x/tx/decode"

	"github.com/cosmos/cosmos-sdk/client"
	"github.com/cosmos/cosmos-sdk/codec"
	codectypes "github.com/cosmos/cosmos-sdk/codec/types"
	cryptotypes "github.com/cosmos/cosmos-sdk/crypto/types"
	sdk "github.com/cosmos/cosmos-sdk/types"
	"github.com/cosmos/cosmos-sdk/types/tx"
	"github.com/cosmos/cosmos-sdk/types/tx/signing"
	authsign "github.com/cosmos/cosmos-sdk/x/auth/signing"
)

var (
<<<<<<< HEAD
	_ client.TxBuilder          = &builder{}
	_ ExtensionOptionsTxBuilder = &builder{}
=======
	_ authsigning.Tx             = &wrapper{}
	_ client.TxBuilder           = &wrapper{}
	_ ante.HasExtensionOptionsTx = &wrapper{}
	_ ExtensionOptionsTxBuilder  = &wrapper{}
>>>>>>> 751e5ecb
)

func newBuilder(addressCodec address.Codec, decoder *decode.Decoder, codec codec.BinaryCodec) *builder {
	return &builder{addressCodec: addressCodec, decoder: decoder, codec: codec}
}

func newBuilderFromDecodedTx(
	addrCodec address.Codec, decoder *decode.Decoder, codec codec.BinaryCodec, decoded *gogoTxWrapper,
) (*builder, error) {
	signatures := make([][]byte, len(decoded.Tx.Signatures))
	copy(signatures, decoded.Tx.Signatures)

	sigInfos := make([]*tx.SignerInfo, len(decoded.Tx.AuthInfo.SignerInfos))
	for i, sigInfo := range decoded.Tx.AuthInfo.SignerInfos {
		modeInfoV1 := new(tx.ModeInfo)
		fromV2ModeInfo(sigInfo.ModeInfo, modeInfoV1)
		sigInfos[i] = &tx.SignerInfo{
			PublicKey: intoAnyV1([]*anypb.Any{sigInfo.PublicKey})[0],
			ModeInfo:  modeInfoV1,
			Sequence:  sigInfo.Sequence,
		}
	}

	var payer []byte
	if decoded.feePayer != nil {
		payer = decoded.feePayer
	}

	return &builder{
		addressCodec:                addrCodec,
		decoder:                     decoder,
		codec:                       codec,
		msgs:                        decoded.Messages,
		timeoutHeight:               decoded.GetTimeoutHeight(),
		granter:                     decoded.FeeGranter(),
		payer:                       payer,
		unordered:                   decoded.GetUnordered(),
		memo:                        decoded.GetMemo(),
		gasLimit:                    decoded.GetGas(),
		fees:                        decoded.GetFee(),
		signerInfos:                 sigInfos,
		signatures:                  signatures,
		extensionOptions:            decoded.GetExtensionOptions(),
		nonCriticalExtensionOptions: decoded.GetNonCriticalExtensionOptions(),
	}, nil
}

type builder struct {
	addressCodec address.Codec
	decoder      *decode.Decoder
	codec        codec.BinaryCodec

	msgs             []sdk.Msg
	timeoutHeight    uint64
	timeoutTimestamp time.Time
	granter          []byte
	payer            []byte
	unordered        bool
	memo             string
	gasLimit         uint64
	fees             sdk.Coins
	signerInfos      []*tx.SignerInfo
	signatures       [][]byte

	extensionOptions            []*codectypes.Any
	nonCriticalExtensionOptions []*codectypes.Any
}

func (w *builder) GetTx() authsign.Tx {
	buildTx, err := w.getTx()
	if err != nil {
		panic(err)
	}
	return buildTx
}

var marshalOption = proto.MarshalOptions{
	Deterministic: true,
}

func (w *builder) getTx() (*gogoTxWrapper, error) {
	anyMsgs, err := msgsV1toAnyV2(w.msgs)
	if err != nil {
		return nil, fmt.Errorf("unable to convert messages: %w", err)
	}
	body := &txv1beta1.TxBody{
		Messages:                    anyMsgs,
		Memo:                        w.memo,
		TimeoutHeight:               w.timeoutHeight,
		TimeoutTimestamp:            timestamppb.New(w.timeoutTimestamp),
		Unordered:                   w.unordered,
		ExtensionOptions:            intoAnyV2(w.extensionOptions),
		NonCriticalExtensionOptions: intoAnyV2(w.nonCriticalExtensionOptions),
	}

	fee, err := w.getFee()
	if err != nil {
		return nil, fmt.Errorf("unable to parse fee: %w", err)
	}
	authInfo := &txv1beta1.AuthInfo{
		SignerInfos: intoV2SignerInfo(w.signerInfos),
		Fee:         fee,
		Tip:         nil, // deprecated
	}

	bodyBytes, err := marshalOption.Marshal(body)
	if err != nil {
<<<<<<< HEAD
		return nil, fmt.Errorf("unable to marshal body: %w", err)
	}
=======
		return nil
	}

	return signers[0]
}

func (w *wrapper) FeeGranter() []byte {
	return w.tx.FeeGranter(w.cdc)
}

func (w *wrapper) GetMemo() string {
	return w.tx.Body.Memo
}
>>>>>>> 751e5ecb

	authInfoBytes, err := marshalOption.Marshal(authInfo)
	if err != nil {
		return nil, fmt.Errorf("unable to marshal auth info: %w", err)
	}

	txRawBytes, err := marshalOption.Marshal(&txv1beta1.TxRaw{
		BodyBytes:     bodyBytes,
		AuthInfoBytes: authInfoBytes,
		Signatures:    w.signatures,
	})
	if err != nil {
		return nil, fmt.Errorf("unable to marshal tx raw: %w", err)
	}

	decodedTx, err := w.decoder.Decode(txRawBytes)
	if err != nil {
		return nil, fmt.Errorf("unable to decode tx: %w", err)
	}

	return newWrapperFromDecodedTx(w.addressCodec, w.codec, decodedTx)
}

func msgsV1toAnyV2(msgs []sdk.Msg) ([]*anypb.Any, error) {
	anys := make([]*codectypes.Any, len(msgs))
	for i, msg := range msgs {
		anyMsg, err := codectypes.NewAnyWithValue(msg)
		if err != nil {
			return nil, err
		}
		anys[i] = anyMsg
	}

	return intoAnyV2(anys), nil
}

func intoV2Fees(fees sdk.Coins) []*basev1beta1.Coin {
	coins := make([]*basev1beta1.Coin, len(fees))
	for i, c := range fees {
		coins[i] = &basev1beta1.Coin{
			Denom:  c.Denom,
			Amount: c.Amount.String(),
		}
	}
	return coins
}

func (w *builder) SetMsgs(msgs ...sdk.Msg) error {
	w.msgs = msgs
	return nil
}

<<<<<<< HEAD
// SetTimeoutHeight sets the transaction's height timeout.
func (w *builder) SetTimeoutHeight(height uint64) { w.timeoutHeight = height }

func (w *builder) SetTimeoutTimestamp(timestamp time.Time) { w.timeoutTimestamp = timestamp }

func (w *builder) SetUnordered(v bool) { w.unordered = v }
=======
func (w *wrapper) SetFeePayer(feePayer sdk.AccAddress) {
	if w.tx.AuthInfo.Fee == nil {
		w.tx.AuthInfo.Fee = &tx.Fee{}
	}
>>>>>>> 751e5ecb

func (w *builder) SetMemo(memo string) { w.memo = memo }

func (w *builder) SetGasLimit(limit uint64) { w.gasLimit = limit }

func (w *builder) SetFeeAmount(coins sdk.Coins) { w.fees = coins }

func (w *builder) SetFeePayer(feePayer sdk.AccAddress) { w.payer = feePayer }

func (w *builder) SetFeeGranter(feeGranter sdk.AccAddress) { w.granter = feeGranter }

func (w *builder) SetSignatures(signatures ...signing.SignatureV2) error {
	n := len(signatures)
	signerInfos := make([]*tx.SignerInfo, n)
	rawSigs := make([][]byte, n)

	for i, sig := range signatures {
		var (
			modeInfo *tx.ModeInfo
			pubKey   *codectypes.Any
			err      error
		)
		modeInfo, rawSigs[i] = SignatureDataToModeInfoAndSig(sig.Data)
		if sig.PubKey != nil {
			pubKey, err = codectypes.NewAnyWithValue(sig.PubKey)
			if err != nil {
				return err
			}
		}
		signerInfos[i] = &tx.SignerInfo{
			PublicKey: pubKey,
			ModeInfo:  modeInfo,
			Sequence:  sig.Sequence,
		}
	}

	w.setSignerInfos(signerInfos)
	w.setSignatures(rawSigs)

	return nil
}

func (w *builder) setSignerInfos(infos []*tx.SignerInfo) { w.signerInfos = infos }

func (w *builder) setSignatures(sigs [][]byte) { w.signatures = sigs }

func (w *builder) SetExtensionOptions(extOpts ...*codectypes.Any) { w.extensionOptions = extOpts }

func (w *builder) SetNonCriticalExtensionOptions(extOpts ...*codectypes.Any) {
	w.nonCriticalExtensionOptions = extOpts
}

func (w *builder) AddAuxSignerData(data tx.AuxSignerData) error { return errors.New("not supported") }

func (w *builder) getFee() (fee *txv1beta1.Fee, err error) {
	granterStr := ""
	if w.granter != nil {
		granterStr, err = w.addressCodec.BytesToString(w.granter)
		if err != nil {
			return nil, err
		}
	}

	payerStr := ""
	if w.payer != nil {
		payerStr, err = w.addressCodec.BytesToString(w.payer)
		if err != nil {
			return nil, err
		}
	}
	fee = &txv1beta1.Fee{
		Amount:   intoV2Fees(w.fees),
		GasLimit: w.gasLimit,
		Payer:    payerStr,
		Granter:  granterStr,
	}

	return fee, nil
}

func intoAnyV2(v1s []*codectypes.Any) []*anypb.Any {
	v2s := make([]*anypb.Any, len(v1s))
	for i, v1 := range v1s {
		v2s[i] = &anypb.Any{
			TypeUrl: v1.TypeUrl,
			Value:   v1.Value,
		}
	}
	return v2s
}

func intoV2SignerInfo(v1s []*tx.SignerInfo) []*txv1beta1.SignerInfo {
	v2s := make([]*txv1beta1.SignerInfo, len(v1s))
	for i, v1 := range v1s {
		modeInfoV2 := new(txv1beta1.ModeInfo)
		intoV2ModeInfo(v1.ModeInfo, modeInfoV2)
		v2 := &txv1beta1.SignerInfo{
			PublicKey: intoAnyV2([]*codectypes.Any{v1.PublicKey})[0],
			ModeInfo:  modeInfoV2,
			Sequence:  v1.Sequence,
		}
		v2s[i] = v2
	}
	return v2s
}

func intoV2ModeInfo(v1 *tx.ModeInfo, v2 *txv1beta1.ModeInfo) {
	// handle nil modeInfo. this is permissible through the code path:
	// https://github.com/cosmos/cosmos-sdk/blob/4a6a1e3cb8de459891cb0495052589673d14ef51/x/auth/tx/builder.go#L295
	// -> https://github.com/cosmos/cosmos-sdk/blob/b7841e3a76a38d069c1b9cb3d48368f7a67e9c26/x/auth/tx/sigs.go#L15-L17
	// when signature.Data is nil.
	if v1 == nil {
		return
	}

	switch mi := v1.Sum.(type) {
	case *tx.ModeInfo_Single_:
		v2.Sum = &txv1beta1.ModeInfo_Single_{
			Single: &txv1beta1.ModeInfo_Single{
				Mode: signingv1beta1.SignMode(v1.GetSingle().Mode),
			},
		}
<<<<<<< HEAD
	case *tx.ModeInfo_Multi_:
		multiModeInfos := v1.GetMulti().ModeInfos
		modeInfos := make([]*txv1beta1.ModeInfo, len(multiModeInfos))
		for i, modeInfo := range multiModeInfos {
			modeInfos[i] = new(txv1beta1.ModeInfo)
			intoV2ModeInfo(modeInfo, modeInfos[i])
		}
		v2.Sum = &txv1beta1.ModeInfo_Multi_{
			Multi: &txv1beta1.ModeInfo_Multi{
				Bitarray: &multisigv1beta1.CompactBitArray{
					Elems:           mi.Multi.Bitarray.Elems,
					ExtraBitsStored: mi.Multi.Bitarray.ExtraBitsStored,
				},
				ModeInfos: modeInfos,
			},
		}
	}
}
=======
	}
>>>>>>> 751e5ecb

func fromV2ModeInfo(v2 *txv1beta1.ModeInfo, v1 *tx.ModeInfo) {
	// Check if v2 is nil. If so, return as there's nothing to convert.
	if v2 == nil {
		return
	}

	switch mi := v2.Sum.(type) {
	case *txv1beta1.ModeInfo_Single_:
		// Convert from v2 single mode to v1 single mode
		v1.Sum = &tx.ModeInfo_Single_{
			Single: &tx.ModeInfo_Single{
				Mode: signing.SignMode(mi.Single.Mode),
			},
		}
	case *txv1beta1.ModeInfo_Multi_:
		// Convert from v2 multi mode to v1 multi mode
		multiModeInfos := mi.Multi.ModeInfos
		modeInfos := make([]*tx.ModeInfo, len(multiModeInfos))

		// Recursively convert each modeInfo
		for i, modeInfo := range multiModeInfos {
			modeInfos[i] = &tx.ModeInfo{}
			fromV2ModeInfo(modeInfo, modeInfos[i])
		}
		v1.Sum = &tx.ModeInfo_Multi_{
			Multi: &tx.ModeInfo_Multi{
				Bitarray: &cryptotypes.CompactBitArray{
					Elems:           mi.Multi.Bitarray.Elems,
					ExtraBitsStored: mi.Multi.Bitarray.ExtraBitsStored,
				},
				ModeInfos: modeInfos,
			},
		}
	}
}<|MERGE_RESOLUTION|>--- conflicted
+++ resolved
@@ -1,152 +1,207 @@
 package tx
 
 import (
-	"errors"
+	"bytes"
 	"fmt"
-	"time"
-
-	"google.golang.org/protobuf/proto"
-	"google.golang.org/protobuf/types/known/anypb"
-	"google.golang.org/protobuf/types/known/timestamppb"
-
-	basev1beta1 "cosmossdk.io/api/cosmos/base/v1beta1"
-	multisigv1beta1 "cosmossdk.io/api/cosmos/crypto/multisig/v1beta1"
-	signingv1beta1 "cosmossdk.io/api/cosmos/tx/signing/v1beta1"
-	txv1beta1 "cosmossdk.io/api/cosmos/tx/v1beta1"
-	"cosmossdk.io/core/address"
-	"cosmossdk.io/x/tx/decode"
+
+	"github.com/cosmos/gogoproto/proto"
+	protov2 "google.golang.org/protobuf/proto"
+
+	errorsmod "cosmossdk.io/errors"
 
 	"github.com/cosmos/cosmos-sdk/client"
 	"github.com/cosmos/cosmos-sdk/codec"
 	codectypes "github.com/cosmos/cosmos-sdk/codec/types"
 	cryptotypes "github.com/cosmos/cosmos-sdk/crypto/types"
 	sdk "github.com/cosmos/cosmos-sdk/types"
+	sdkerrors "github.com/cosmos/cosmos-sdk/types/errors"
 	"github.com/cosmos/cosmos-sdk/types/tx"
 	"github.com/cosmos/cosmos-sdk/types/tx/signing"
-	authsign "github.com/cosmos/cosmos-sdk/x/auth/signing"
+	"github.com/cosmos/cosmos-sdk/x/auth/ante"
+	authsigning "github.com/cosmos/cosmos-sdk/x/auth/signing"
 )
 
+// wrapper is a wrapper around the tx.Tx proto.Message which retain the raw
+// body and auth_info bytes.
+type wrapper struct {
+	cdc codec.Codec
+
+	tx *tx.Tx
+
+	// bodyBz represents the protobuf encoding of TxBody. This should be encoding
+	// from the client using TxRaw if the tx was decoded from the wire
+	bodyBz []byte
+
+	// authInfoBz represents the protobuf encoding of TxBody. This should be encoding
+	// from the client using TxRaw if the tx was decoded from the wire
+	authInfoBz []byte
+
+	txBodyHasUnknownNonCriticals bool
+
+	signers [][]byte
+	msgsV2  []protov2.Message
+}
+
 var (
-<<<<<<< HEAD
-	_ client.TxBuilder          = &builder{}
-	_ ExtensionOptionsTxBuilder = &builder{}
-=======
 	_ authsigning.Tx             = &wrapper{}
 	_ client.TxBuilder           = &wrapper{}
 	_ ante.HasExtensionOptionsTx = &wrapper{}
 	_ ExtensionOptionsTxBuilder  = &wrapper{}
->>>>>>> 751e5ecb
 )
 
-func newBuilder(addressCodec address.Codec, decoder *decode.Decoder, codec codec.BinaryCodec) *builder {
-	return &builder{addressCodec: addressCodec, decoder: decoder, codec: codec}
-}
-
-func newBuilderFromDecodedTx(
-	addrCodec address.Codec, decoder *decode.Decoder, codec codec.BinaryCodec, decoded *gogoTxWrapper,
-) (*builder, error) {
-	signatures := make([][]byte, len(decoded.Tx.Signatures))
-	copy(signatures, decoded.Tx.Signatures)
-
-	sigInfos := make([]*tx.SignerInfo, len(decoded.Tx.AuthInfo.SignerInfos))
-	for i, sigInfo := range decoded.Tx.AuthInfo.SignerInfos {
-		modeInfoV1 := new(tx.ModeInfo)
-		fromV2ModeInfo(sigInfo.ModeInfo, modeInfoV1)
-		sigInfos[i] = &tx.SignerInfo{
-			PublicKey: intoAnyV1([]*anypb.Any{sigInfo.PublicKey})[0],
-			ModeInfo:  modeInfoV1,
-			Sequence:  sigInfo.Sequence,
-		}
-	}
-
-	var payer []byte
-	if decoded.feePayer != nil {
-		payer = decoded.feePayer
-	}
-
-	return &builder{
-		addressCodec:                addrCodec,
-		decoder:                     decoder,
-		codec:                       codec,
-		msgs:                        decoded.Messages,
-		timeoutHeight:               decoded.GetTimeoutHeight(),
-		granter:                     decoded.FeeGranter(),
-		payer:                       payer,
-		unordered:                   decoded.GetUnordered(),
-		memo:                        decoded.GetMemo(),
-		gasLimit:                    decoded.GetGas(),
-		fees:                        decoded.GetFee(),
-		signerInfos:                 sigInfos,
-		signatures:                  signatures,
-		extensionOptions:            decoded.GetExtensionOptions(),
-		nonCriticalExtensionOptions: decoded.GetNonCriticalExtensionOptions(),
-	}, nil
-}
-
-type builder struct {
-	addressCodec address.Codec
-	decoder      *decode.Decoder
-	codec        codec.BinaryCodec
-
-	msgs             []sdk.Msg
-	timeoutHeight    uint64
-	timeoutTimestamp time.Time
-	granter          []byte
-	payer            []byte
-	unordered        bool
-	memo             string
-	gasLimit         uint64
-	fees             sdk.Coins
-	signerInfos      []*tx.SignerInfo
-	signatures       [][]byte
-
-	extensionOptions            []*codectypes.Any
-	nonCriticalExtensionOptions []*codectypes.Any
-}
-
-func (w *builder) GetTx() authsign.Tx {
-	buildTx, err := w.getTx()
-	if err != nil {
-		panic(err)
-	}
-	return buildTx
-}
-
-var marshalOption = proto.MarshalOptions{
-	Deterministic: true,
-}
-
-func (w *builder) getTx() (*gogoTxWrapper, error) {
-	anyMsgs, err := msgsV1toAnyV2(w.msgs)
-	if err != nil {
-		return nil, fmt.Errorf("unable to convert messages: %w", err)
-	}
-	body := &txv1beta1.TxBody{
-		Messages:                    anyMsgs,
-		Memo:                        w.memo,
-		TimeoutHeight:               w.timeoutHeight,
-		TimeoutTimestamp:            timestamppb.New(w.timeoutTimestamp),
-		Unordered:                   w.unordered,
-		ExtensionOptions:            intoAnyV2(w.extensionOptions),
-		NonCriticalExtensionOptions: intoAnyV2(w.nonCriticalExtensionOptions),
-	}
-
-	fee, err := w.getFee()
-	if err != nil {
-		return nil, fmt.Errorf("unable to parse fee: %w", err)
-	}
-	authInfo := &txv1beta1.AuthInfo{
-		SignerInfos: intoV2SignerInfo(w.signerInfos),
-		Fee:         fee,
-		Tip:         nil, // deprecated
-	}
-
-	bodyBytes, err := marshalOption.Marshal(body)
-	if err != nil {
-<<<<<<< HEAD
-		return nil, fmt.Errorf("unable to marshal body: %w", err)
-	}
-=======
+// ExtensionOptionsTxBuilder defines a TxBuilder that can also set extensions.
+type ExtensionOptionsTxBuilder interface {
+	client.TxBuilder
+
+	SetExtensionOptions(...*codectypes.Any)
+	SetNonCriticalExtensionOptions(...*codectypes.Any)
+}
+
+func newBuilder(cdc codec.Codec) *wrapper {
+	w := &wrapper{
+		cdc: cdc,
+		tx: &tx.Tx{
+			Body: &tx.TxBody{},
+			AuthInfo: &tx.AuthInfo{
+				Fee: &tx.Fee{},
+			},
+		},
+	}
+	return w
+}
+
+func (w *wrapper) GetMsgs() []sdk.Msg {
+	return w.tx.GetMsgs()
+}
+
+func (w *wrapper) GetMsgsV2() ([]protov2.Message, error) {
+	if w.msgsV2 == nil {
+		err := w.initSignersAndMsgsV2()
+		if err != nil {
+			return nil, err
+		}
+	}
+
+	return w.msgsV2, nil
+}
+
+func (w *wrapper) ValidateBasic() error {
+	if w.tx == nil {
+		return fmt.Errorf("bad Tx")
+	}
+
+	if err := w.tx.ValidateBasic(); err != nil {
+		return err
+	}
+
+	sigs := w.tx.Signatures
+	signers, err := w.GetSigners()
+	if err != nil {
+		return err
+	}
+
+	if len(sigs) != len(signers) {
+		return errorsmod.Wrapf(
+			sdkerrors.ErrUnauthorized,
+			"wrong number of signers; expected %d, got %d", len(signers), len(sigs),
+		)
+	}
+
+	return nil
+}
+
+func (w *wrapper) getBodyBytes() []byte {
+	if len(w.bodyBz) == 0 {
+		// if bodyBz is empty, then marshal the body. bodyBz will generally
+		// be set to nil whenever SetBody is called so the result of calling
+		// this method should always return the correct bytes. Note that after
+		// decoding bodyBz is derived from TxRaw so that it matches what was
+		// transmitted over the wire
+		var err error
+		w.bodyBz, err = proto.Marshal(w.tx.Body)
+		if err != nil {
+			panic(err)
+		}
+	}
+	return w.bodyBz
+}
+
+func (w *wrapper) getAuthInfoBytes() []byte {
+	if len(w.authInfoBz) == 0 {
+		// if authInfoBz is empty, then marshal the body. authInfoBz will generally
+		// be set to nil whenever SetAuthInfo is called so the result of calling
+		// this method should always return the correct bytes. Note that after
+		// decoding authInfoBz is derived from TxRaw so that it matches what was
+		// transmitted over the wire
+		var err error
+		w.authInfoBz, err = proto.Marshal(w.tx.AuthInfo)
+		if err != nil {
+			panic(err)
+		}
+	}
+	return w.authInfoBz
+}
+
+func (w *wrapper) initSignersAndMsgsV2() error {
+	var err error
+	w.signers, w.msgsV2, err = w.tx.GetSigners(w.cdc)
+	return err
+}
+
+func (w *wrapper) GetSigners() ([][]byte, error) {
+	if w.signers == nil {
+		err := w.initSignersAndMsgsV2()
+		if err != nil {
+			return nil, err
+		}
+	}
+	return w.signers, nil
+}
+
+func (w *wrapper) GetPubKeys() ([]cryptotypes.PubKey, error) {
+	signerInfos := w.tx.AuthInfo.SignerInfos
+	pks := make([]cryptotypes.PubKey, len(signerInfos))
+
+	for i, si := range signerInfos {
+		// NOTE: it is okay to leave this nil if there is no PubKey in the SignerInfo.
+		// PubKey's can be left unset in SignerInfo.
+		if si.PublicKey == nil {
+			continue
+		}
+
+		pkAny := si.PublicKey.GetCachedValue()
+		pk, ok := pkAny.(cryptotypes.PubKey)
+		if ok {
+			pks[i] = pk
+		} else {
+			return nil, errorsmod.Wrapf(sdkerrors.ErrLogic, "Expecting PubKey, got: %T", pkAny)
+		}
+	}
+
+	return pks, nil
+}
+
+func (w *wrapper) GetGas() uint64 {
+	return w.tx.AuthInfo.Fee.GasLimit
+}
+
+func (w *wrapper) GetFee() sdk.Coins {
+	return w.tx.AuthInfo.Fee.Amount
+}
+
+func (w *wrapper) FeePayer() []byte {
+	feePayer := w.tx.AuthInfo.Fee.Payer
+	if feePayer != "" {
+		feePayerAddr, err := w.cdc.InterfaceRegistry().SigningContext().AddressCodec().StringToBytes(feePayer)
+		if err != nil {
+			panic(err)
+		}
+		return feePayerAddr
+	}
+
+	// use first signer as default if no payer specified
+	signers, err := w.GetSigners()
+	if err != nil {
 		return nil
 	}
 
@@ -160,84 +215,126 @@
 func (w *wrapper) GetMemo() string {
 	return w.tx.Body.Memo
 }
->>>>>>> 751e5ecb
-
-	authInfoBytes, err := marshalOption.Marshal(authInfo)
-	if err != nil {
-		return nil, fmt.Errorf("unable to marshal auth info: %w", err)
-	}
-
-	txRawBytes, err := marshalOption.Marshal(&txv1beta1.TxRaw{
-		BodyBytes:     bodyBytes,
-		AuthInfoBytes: authInfoBytes,
-		Signatures:    w.signatures,
-	})
-	if err != nil {
-		return nil, fmt.Errorf("unable to marshal tx raw: %w", err)
-	}
-
-	decodedTx, err := w.decoder.Decode(txRawBytes)
-	if err != nil {
-		return nil, fmt.Errorf("unable to decode tx: %w", err)
-	}
-
-	return newWrapperFromDecodedTx(w.addressCodec, w.codec, decodedTx)
-}
-
-func msgsV1toAnyV2(msgs []sdk.Msg) ([]*anypb.Any, error) {
-	anys := make([]*codectypes.Any, len(msgs))
-	for i, msg := range msgs {
-		anyMsg, err := codectypes.NewAnyWithValue(msg)
-		if err != nil {
-			return nil, err
-		}
-		anys[i] = anyMsg
-	}
-
-	return intoAnyV2(anys), nil
-}
-
-func intoV2Fees(fees sdk.Coins) []*basev1beta1.Coin {
-	coins := make([]*basev1beta1.Coin, len(fees))
-	for i, c := range fees {
-		coins[i] = &basev1beta1.Coin{
-			Denom:  c.Denom,
-			Amount: c.Amount.String(),
-		}
-	}
-	return coins
-}
-
-func (w *builder) SetMsgs(msgs ...sdk.Msg) error {
-	w.msgs = msgs
+
+// GetTimeoutHeight returns the transaction's timeout height (if set).
+func (w *wrapper) GetTimeoutHeight() uint64 {
+	return w.tx.Body.TimeoutHeight
+}
+
+func (w *wrapper) GetSignaturesV2() ([]signing.SignatureV2, error) {
+	signerInfos := w.tx.AuthInfo.SignerInfos
+	sigs := w.tx.Signatures
+	pubKeys, err := w.GetPubKeys()
+	if err != nil {
+		return nil, err
+	}
+	n := len(signerInfos)
+	res := make([]signing.SignatureV2, n)
+
+	for i, si := range signerInfos {
+		// handle nil signatures (in case of simulation)
+		if si.ModeInfo == nil {
+			res[i] = signing.SignatureV2{
+				PubKey: pubKeys[i],
+			}
+		} else {
+			var err error
+			sigData, err := ModeInfoAndSigToSignatureData(si.ModeInfo, sigs[i])
+			if err != nil {
+				return nil, err
+			}
+			// sequence number is functionally a transaction nonce and referred to as such in the SDK
+			nonce := si.GetSequence()
+			res[i] = signing.SignatureV2{
+				PubKey:   pubKeys[i],
+				Data:     sigData,
+				Sequence: nonce,
+			}
+
+		}
+	}
+
+	return res, nil
+}
+
+func (w *wrapper) SetMsgs(msgs ...sdk.Msg) error {
+	anys, err := tx.SetMsgs(msgs)
+	if err != nil {
+		return err
+	}
+
+	w.tx.Body.Messages = anys
+
+	// set bodyBz to nil because the cached bodyBz no longer matches tx.Body
+	w.bodyBz = nil
+
+	// reset signers and msgsV2
+	w.signers = nil
+	w.msgsV2 = nil
+
 	return nil
 }
 
-<<<<<<< HEAD
 // SetTimeoutHeight sets the transaction's height timeout.
-func (w *builder) SetTimeoutHeight(height uint64) { w.timeoutHeight = height }
-
-func (w *builder) SetTimeoutTimestamp(timestamp time.Time) { w.timeoutTimestamp = timestamp }
-
-func (w *builder) SetUnordered(v bool) { w.unordered = v }
-=======
+func (w *wrapper) SetTimeoutHeight(height uint64) {
+	w.tx.Body.TimeoutHeight = height
+
+	// set bodyBz to nil because the cached bodyBz no longer matches tx.Body
+	w.bodyBz = nil
+}
+
+func (w *wrapper) SetMemo(memo string) {
+	w.tx.Body.Memo = memo
+
+	// set bodyBz to nil because the cached bodyBz no longer matches tx.Body
+	w.bodyBz = nil
+}
+
+func (w *wrapper) SetGasLimit(limit uint64) {
+	if w.tx.AuthInfo.Fee == nil {
+		w.tx.AuthInfo.Fee = &tx.Fee{}
+	}
+
+	w.tx.AuthInfo.Fee.GasLimit = limit
+
+	// set authInfoBz to nil because the cached authInfoBz no longer matches tx.AuthInfo
+	w.authInfoBz = nil
+}
+
+func (w *wrapper) SetFeeAmount(coins sdk.Coins) {
+	if w.tx.AuthInfo.Fee == nil {
+		w.tx.AuthInfo.Fee = &tx.Fee{}
+	}
+
+	w.tx.AuthInfo.Fee.Amount = coins
+
+	// set authInfoBz to nil because the cached authInfoBz no longer matches tx.AuthInfo
+	w.authInfoBz = nil
+}
+
 func (w *wrapper) SetFeePayer(feePayer sdk.AccAddress) {
 	if w.tx.AuthInfo.Fee == nil {
 		w.tx.AuthInfo.Fee = &tx.Fee{}
 	}
->>>>>>> 751e5ecb
-
-func (w *builder) SetMemo(memo string) { w.memo = memo }
-
-func (w *builder) SetGasLimit(limit uint64) { w.gasLimit = limit }
-
-func (w *builder) SetFeeAmount(coins sdk.Coins) { w.fees = coins }
-
-func (w *builder) SetFeePayer(feePayer sdk.AccAddress) { w.payer = feePayer }
-
-func (w *builder) SetFeeGranter(feeGranter sdk.AccAddress) { w.granter = feeGranter }
-
-func (w *builder) SetSignatures(signatures ...signing.SignatureV2) error {
+
+	w.tx.AuthInfo.Fee.Payer = feePayer.String()
+
+	// set authInfoBz to nil because the cached authInfoBz no longer matches tx.AuthInfo
+	w.authInfoBz = nil
+}
+
+func (w *wrapper) SetFeeGranter(feeGranter sdk.AccAddress) {
+	if w.tx.AuthInfo.Fee == nil {
+		w.tx.AuthInfo.Fee = &tx.Fee{}
+	}
+
+	w.tx.AuthInfo.Fee.Granter = feeGranter.String()
+
+	// set authInfoBz to nil because the cached authInfoBz no longer matches tx.AuthInfo
+	w.authInfoBz = nil
+}
+
+func (w *wrapper) SetSignatures(signatures ...signing.SignatureV2) error {
 	n := len(signatures)
 	signerInfos := make([]*tx.SignerInfo, n)
 	rawSigs := make([][]byte, n)
@@ -268,141 +365,173 @@
 	return nil
 }
 
-func (w *builder) setSignerInfos(infos []*tx.SignerInfo) { w.signerInfos = infos }
-
-func (w *builder) setSignatures(sigs [][]byte) { w.signatures = sigs }
-
-func (w *builder) SetExtensionOptions(extOpts ...*codectypes.Any) { w.extensionOptions = extOpts }
-
-func (w *builder) SetNonCriticalExtensionOptions(extOpts ...*codectypes.Any) {
-	w.nonCriticalExtensionOptions = extOpts
-}
-
-func (w *builder) AddAuxSignerData(data tx.AuxSignerData) error { return errors.New("not supported") }
-
-func (w *builder) getFee() (fee *txv1beta1.Fee, err error) {
-	granterStr := ""
-	if w.granter != nil {
-		granterStr, err = w.addressCodec.BytesToString(w.granter)
+func (w *wrapper) setSignerInfos(infos []*tx.SignerInfo) {
+	w.tx.AuthInfo.SignerInfos = infos
+	// set authInfoBz to nil because the cached authInfoBz no longer matches tx.AuthInfo
+	w.authInfoBz = nil
+}
+
+func (w *wrapper) setSignerInfoAtIndex(index int, info *tx.SignerInfo) {
+	signers, err := w.GetSigners()
+	if err != nil {
+		panic(err)
+	}
+
+	if w.tx.AuthInfo.SignerInfos == nil {
+		w.tx.AuthInfo.SignerInfos = make([]*tx.SignerInfo, len(signers))
+	}
+
+	w.tx.AuthInfo.SignerInfos[index] = info
+	// set authInfoBz to nil because the cached authInfoBz no longer matches tx.AuthInfo
+	w.authInfoBz = nil
+}
+
+func (w *wrapper) setSignatures(sigs [][]byte) {
+	w.tx.Signatures = sigs
+}
+
+func (w *wrapper) setSignatureAtIndex(index int, sig []byte) {
+	signers, err := w.GetSigners()
+	if err != nil {
+		panic(err)
+	}
+
+	if w.tx.Signatures == nil {
+		w.tx.Signatures = make([][]byte, len(signers))
+	}
+
+	w.tx.Signatures[index] = sig
+}
+
+func (w *wrapper) GetTx() authsigning.Tx {
+	return w
+}
+
+func (w *wrapper) GetProtoTx() *tx.Tx {
+	return w.tx
+}
+
+// Deprecated: AsAny extracts proto Tx and wraps it into Any.
+// NOTE: You should probably use `GetProtoTx` if you want to serialize the transaction.
+func (w *wrapper) AsAny() *codectypes.Any {
+	return codectypes.UnsafePackAny(w.tx)
+}
+
+// WrapTx creates a TxBuilder wrapper around a tx.Tx proto message.
+func WrapTx(protoTx *tx.Tx) client.TxBuilder {
+	return &wrapper{
+		tx: protoTx,
+	}
+}
+
+func (w *wrapper) GetExtensionOptions() []*codectypes.Any {
+	return w.tx.Body.ExtensionOptions
+}
+
+func (w *wrapper) GetNonCriticalExtensionOptions() []*codectypes.Any {
+	return w.tx.Body.NonCriticalExtensionOptions
+}
+
+func (w *wrapper) SetExtensionOptions(extOpts ...*codectypes.Any) {
+	w.tx.Body.ExtensionOptions = extOpts
+	w.bodyBz = nil
+}
+
+func (w *wrapper) SetNonCriticalExtensionOptions(extOpts ...*codectypes.Any) {
+	w.tx.Body.NonCriticalExtensionOptions = extOpts
+	w.bodyBz = nil
+}
+
+func (w *wrapper) AddAuxSignerData(data tx.AuxSignerData) error {
+	err := data.ValidateBasic()
+	if err != nil {
+		return err
+	}
+
+	w.bodyBz = data.SignDoc.BodyBytes
+
+	var body tx.TxBody
+	err = w.cdc.Unmarshal(w.bodyBz, &body)
+	if err != nil {
+		return err
+	}
+
+	if w.tx.Body.Memo != "" && w.tx.Body.Memo != body.Memo {
+		return sdkerrors.ErrInvalidRequest.Wrapf("TxBuilder has memo %s, got %s in AuxSignerData", w.tx.Body.Memo, body.Memo)
+	}
+	if w.tx.Body.TimeoutHeight != 0 && w.tx.Body.TimeoutHeight != body.TimeoutHeight {
+		return sdkerrors.ErrInvalidRequest.Wrapf("TxBuilder has timeout height %d, got %d in AuxSignerData", w.tx.Body.TimeoutHeight, body.TimeoutHeight)
+	}
+	if len(w.tx.Body.ExtensionOptions) != 0 {
+		if len(w.tx.Body.ExtensionOptions) != len(body.ExtensionOptions) {
+			return sdkerrors.ErrInvalidRequest.Wrapf("TxBuilder has %d extension options, got %d in AuxSignerData", len(w.tx.Body.ExtensionOptions), len(body.ExtensionOptions))
+		}
+		for i, o := range w.tx.Body.ExtensionOptions {
+			if !o.Equal(body.ExtensionOptions[i]) {
+				return sdkerrors.ErrInvalidRequest.Wrapf("TxBuilder has extension option %+v at index %d, got %+v in AuxSignerData", o, i, body.ExtensionOptions[i])
+			}
+		}
+	}
+	if len(w.tx.Body.NonCriticalExtensionOptions) != 0 {
+		if len(w.tx.Body.NonCriticalExtensionOptions) != len(body.NonCriticalExtensionOptions) {
+			return sdkerrors.ErrInvalidRequest.Wrapf("TxBuilder has %d non-critical extension options, got %d in AuxSignerData", len(w.tx.Body.NonCriticalExtensionOptions), len(body.NonCriticalExtensionOptions))
+		}
+		for i, o := range w.tx.Body.NonCriticalExtensionOptions {
+			if !o.Equal(body.NonCriticalExtensionOptions[i]) {
+				return sdkerrors.ErrInvalidRequest.Wrapf("TxBuilder has non-critical extension option %+v at index %d, got %+v in AuxSignerData", o, i, body.NonCriticalExtensionOptions[i])
+			}
+		}
+	}
+	if len(w.tx.Body.Messages) != 0 {
+		if len(w.tx.Body.Messages) != len(body.Messages) {
+			return sdkerrors.ErrInvalidRequest.Wrapf("TxBuilder has %d Msgs, got %d in AuxSignerData", len(w.tx.Body.Messages), len(body.Messages))
+		}
+		for i, o := range w.tx.Body.Messages {
+			if !o.Equal(body.Messages[i]) {
+				return sdkerrors.ErrInvalidRequest.Wrapf("TxBuilder has Msg %+v at index %d, got %+v in AuxSignerData", o, i, body.Messages[i])
+			}
+		}
+	}
+
+	w.SetMemo(body.Memo)
+	w.SetTimeoutHeight(body.TimeoutHeight)
+	w.SetExtensionOptions(body.ExtensionOptions...)
+	w.SetNonCriticalExtensionOptions(body.NonCriticalExtensionOptions...)
+	msgs := make([]sdk.Msg, len(body.Messages))
+	for i, msgAny := range body.Messages {
+		msgs[i] = msgAny.GetCachedValue().(sdk.Msg)
+	}
+	err = w.SetMsgs(msgs...)
+	if err != nil {
+		return err
+	}
+
+	// Get the aux signer's index in GetSigners.
+	signerIndex := -1
+	signers, err := w.GetSigners()
+	if err != nil {
+		return err
+	}
+
+	for i, signer := range signers {
+		addrBz, err := w.cdc.InterfaceRegistry().SigningContext().AddressCodec().StringToBytes(data.Address)
 		if err != nil {
-			return nil, err
-		}
-	}
-
-	payerStr := ""
-	if w.payer != nil {
-		payerStr, err = w.addressCodec.BytesToString(w.payer)
-		if err != nil {
-			return nil, err
-		}
-	}
-	fee = &txv1beta1.Fee{
-		Amount:   intoV2Fees(w.fees),
-		GasLimit: w.gasLimit,
-		Payer:    payerStr,
-		Granter:  granterStr,
-	}
-
-	return fee, nil
-}
-
-func intoAnyV2(v1s []*codectypes.Any) []*anypb.Any {
-	v2s := make([]*anypb.Any, len(v1s))
-	for i, v1 := range v1s {
-		v2s[i] = &anypb.Any{
-			TypeUrl: v1.TypeUrl,
-			Value:   v1.Value,
-		}
-	}
-	return v2s
-}
-
-func intoV2SignerInfo(v1s []*tx.SignerInfo) []*txv1beta1.SignerInfo {
-	v2s := make([]*txv1beta1.SignerInfo, len(v1s))
-	for i, v1 := range v1s {
-		modeInfoV2 := new(txv1beta1.ModeInfo)
-		intoV2ModeInfo(v1.ModeInfo, modeInfoV2)
-		v2 := &txv1beta1.SignerInfo{
-			PublicKey: intoAnyV2([]*codectypes.Any{v1.PublicKey})[0],
-			ModeInfo:  modeInfoV2,
-			Sequence:  v1.Sequence,
-		}
-		v2s[i] = v2
-	}
-	return v2s
-}
-
-func intoV2ModeInfo(v1 *tx.ModeInfo, v2 *txv1beta1.ModeInfo) {
-	// handle nil modeInfo. this is permissible through the code path:
-	// https://github.com/cosmos/cosmos-sdk/blob/4a6a1e3cb8de459891cb0495052589673d14ef51/x/auth/tx/builder.go#L295
-	// -> https://github.com/cosmos/cosmos-sdk/blob/b7841e3a76a38d069c1b9cb3d48368f7a67e9c26/x/auth/tx/sigs.go#L15-L17
-	// when signature.Data is nil.
-	if v1 == nil {
-		return
-	}
-
-	switch mi := v1.Sum.(type) {
-	case *tx.ModeInfo_Single_:
-		v2.Sum = &txv1beta1.ModeInfo_Single_{
-			Single: &txv1beta1.ModeInfo_Single{
-				Mode: signingv1beta1.SignMode(v1.GetSingle().Mode),
-			},
-		}
-<<<<<<< HEAD
-	case *tx.ModeInfo_Multi_:
-		multiModeInfos := v1.GetMulti().ModeInfos
-		modeInfos := make([]*txv1beta1.ModeInfo, len(multiModeInfos))
-		for i, modeInfo := range multiModeInfos {
-			modeInfos[i] = new(txv1beta1.ModeInfo)
-			intoV2ModeInfo(modeInfo, modeInfos[i])
-		}
-		v2.Sum = &txv1beta1.ModeInfo_Multi_{
-			Multi: &txv1beta1.ModeInfo_Multi{
-				Bitarray: &multisigv1beta1.CompactBitArray{
-					Elems:           mi.Multi.Bitarray.Elems,
-					ExtraBitsStored: mi.Multi.Bitarray.ExtraBitsStored,
-				},
-				ModeInfos: modeInfos,
-			},
-		}
-	}
-}
-=======
-	}
->>>>>>> 751e5ecb
-
-func fromV2ModeInfo(v2 *txv1beta1.ModeInfo, v1 *tx.ModeInfo) {
-	// Check if v2 is nil. If so, return as there's nothing to convert.
-	if v2 == nil {
-		return
-	}
-
-	switch mi := v2.Sum.(type) {
-	case *txv1beta1.ModeInfo_Single_:
-		// Convert from v2 single mode to v1 single mode
-		v1.Sum = &tx.ModeInfo_Single_{
-			Single: &tx.ModeInfo_Single{
-				Mode: signing.SignMode(mi.Single.Mode),
-			},
-		}
-	case *txv1beta1.ModeInfo_Multi_:
-		// Convert from v2 multi mode to v1 multi mode
-		multiModeInfos := mi.Multi.ModeInfos
-		modeInfos := make([]*tx.ModeInfo, len(multiModeInfos))
-
-		// Recursively convert each modeInfo
-		for i, modeInfo := range multiModeInfos {
-			modeInfos[i] = &tx.ModeInfo{}
-			fromV2ModeInfo(modeInfo, modeInfos[i])
-		}
-		v1.Sum = &tx.ModeInfo_Multi_{
-			Multi: &tx.ModeInfo_Multi{
-				Bitarray: &cryptotypes.CompactBitArray{
-					Elems:           mi.Multi.Bitarray.Elems,
-					ExtraBitsStored: mi.Multi.Bitarray.ExtraBitsStored,
-				},
-				ModeInfos: modeInfos,
-			},
-		}
-	}
+			return err
+		}
+		if bytes.Equal(signer, addrBz) {
+			signerIndex = i
+		}
+	}
+	if signerIndex < 0 {
+		return sdkerrors.ErrLogic.Wrapf("address %s is not a signer", data.Address)
+	}
+
+	w.setSignerInfoAtIndex(signerIndex, &tx.SignerInfo{
+		PublicKey: data.SignDoc.PublicKey,
+		ModeInfo:  &tx.ModeInfo{Sum: &tx.ModeInfo_Single_{Single: &tx.ModeInfo_Single{Mode: data.Mode}}},
+		Sequence:  data.SignDoc.Sequence,
+	})
+	w.setSignatureAtIndex(signerIndex, data.Sig)
+
+	return nil
 }