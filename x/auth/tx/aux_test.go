package tx_test

import (
	"context"
	"testing"

	"github.com/stretchr/testify/require"

	clienttx "github.com/cosmos/cosmos-sdk/client/tx"
	codectestutil "github.com/cosmos/cosmos-sdk/codec/testutil"
	codectypes "github.com/cosmos/cosmos-sdk/codec/types"
	"github.com/cosmos/cosmos-sdk/testutil/testdata"
	_ "github.com/cosmos/cosmos-sdk/testutil/testdata/testpb"
	sdk "github.com/cosmos/cosmos-sdk/types"
	moduletestutil "github.com/cosmos/cosmos-sdk/types/module/testutil"
	"github.com/cosmos/cosmos-sdk/types/tx/signing"
	authsigning "github.com/cosmos/cosmos-sdk/x/auth/signing"
)

var (
	// The final TX has 3 signers, in this order.
	tipperPriv, tipperPk, tipperAddr       = testdata.KeyTestPubAddr()
	aux2Priv, aux2Pk, aux2Addr             = testdata.KeyTestPubAddr()
	feepayerPriv, feepayerPk, feepayerAddr = testdata.KeyTestPubAddr()

	msg  = testdata.NewTestMsg(tipperAddr, aux2Addr)
	memo = "test-memo"

	chainID = "test-chain"
	gas     = testdata.NewTestGasLimit()
	fee     = testdata.NewTestFeeAmount()
	extOpt  = &testdata.Cat{}
)

// TestBuilderWithAux creates a tx with 2 aux signers:
// - 1st one is tipper,
// - 2nd one is just an aux signer.
// Then it tests integrating the 2 AuxSignerData into a
// client.TxBuilder created by the fee payer.
func TestBuilderWithAux(t *testing.T) {
	t.Skip("restore when we re-enable aux on the TX builder")
	encodingConfig := moduletestutil.MakeTestEncodingConfig(codectestutil.CodecOptions{})
	interfaceRegistry := encodingConfig.InterfaceRegistry
	txConfig := encodingConfig.TxConfig

	testdata.RegisterInterfaces(interfaceRegistry)

	// Create an AuxTxBuilder for tipper (1st signer)
	txBuilder, txSig := makeTxBuilder(t)
	txSignerData, err := txBuilder.GetAuxSignerData()
	require.NoError(t, err)

	// Create an AuxTxBuilder for aux2 (2nd signer)
	aux2Builder := clienttx.NewAuxTxBuilder()
	aux2Builder.SetAddress(aux2Addr.String())
	aux2Builder.SetAccountNumber(11)
	aux2Builder.SetSequence(12)
	aux2Builder.SetTimeoutHeight(3)
	aux2Builder.SetMemo(memo)
	aux2Builder.SetChainID(chainID)
	err = aux2Builder.SetMsgs(msg)
	require.NoError(t, err)
	err = aux2Builder.SetPubKey(aux2Pk)
	require.NoError(t, err)
	extOptAny, err := codectypes.NewAnyWithValue(extOpt)
	require.NoError(t, err)
	aux2Builder.SetExtensionOptions(extOptAny)
	aux2Builder.SetNonCriticalExtensionOptions(extOptAny)
	err = aux2Builder.SetSignMode(signing.SignMode_SIGN_MODE_LEGACY_AMINO_JSON)
	require.NoError(t, err)
	signBz, err := aux2Builder.GetSignBytes()
	require.NoError(t, err)
	aux2Sig, err := aux2Priv.Sign(signBz)
	require.NoError(t, err)
	aux2Builder.SetSignature(aux2Sig)
	aux2SignerData, err := aux2Builder.GetAuxSignerData()
	require.NoError(t, err)

	// Fee payer (3rd and last signer) creates a TxBuilder.
	w := txConfig.NewTxBuilder()
	// Note: we're testing calling AddAuxSignerData in the wrong order, i.e.
	// adding the aux2 signer data first before the tipper.
	err = w.AddAuxSignerData(aux2SignerData)
	require.NoError(t, err)

	// Test that when adding another AuxSignerData, the 2nd data should match
	// the 1st one.
	testcases := []struct {
		name     string
		malleate func()
		expErr   bool
	}{
		{"address and msg signer mistacher", func() { txBuilder.SetAddress("foobar") }, true},
		{"memo mismatch", func() { txBuilder.SetMemo("mismatch") }, true},
		{"timeout height mismatch", func() { txBuilder.SetTimeoutHeight(98) }, true},
		{"extension options length mismatch", func() { txBuilder.SetExtensionOptions() }, true},
		{"extension options member mismatch", func() { txBuilder.SetExtensionOptions(&codectypes.Any{}) }, true},
		{"non-critical extension options length mismatch", func() { txBuilder.SetNonCriticalExtensionOptions() }, true},
		{"non-critical extension options member mismatch", func() { txBuilder.SetNonCriticalExtensionOptions(&codectypes.Any{}) }, true},
		{"happy case", func() {}, false},
	}
	for _, tc := range testcases {
		t.Run(tc.name, func(t *testing.T) {
			txBuilder, txSig = makeTxBuilder(t)

			tc.malleate()

			_, err := txBuilder.GetSignBytes()
			require.NoError(t, err)
			txSignerData, err = txBuilder.GetAuxSignerData()
			require.NoError(t, err)

			err = w.AddAuxSignerData(txSignerData)
			if tc.expErr {
				require.Error(t, err)
			} else {
				require.NoError(t, err)
			}
		})
	}

	w.SetFeePayer(feepayerAddr)
	w.SetFeeAmount(fee)
	w.SetGasLimit(gas)
	sigs, err := w.(authsigning.SigVerifiableTx).GetSignaturesV2()
	require.NoError(t, err)
	txSigV2 := sigs[0]
	aux2SigV2 := sigs[1]
	// Set all signer infos.
<<<<<<< HEAD
	err = w.SetSignatures(txSigV2, aux2SigV2, signing.SignatureV2{
=======
	w.SetSignatures(txSigV2, aux2SigV2, signing.SignatureV2{
>>>>>>> 751e5ecb
		PubKey:   feepayerPk,
		Sequence: 15,
	})
	require.NoError(t, err)

	signerData := authsigning.SignerData{
		Address:       feepayerAddr.String(),
		ChainID:       chainID,
		AccountNumber: 11,
		Sequence:      15,
		PubKey:        feepayerPk,
	}

	signBz, err = authsigning.GetSignBytesAdapter(
		context.Background(), txConfig.SignModeHandler(), signing.SignMode_SIGN_MODE_DIRECT,
		signerData, w.GetTx())

	require.NoError(t, err)
	feepayerSig, err := feepayerPriv.Sign(signBz)
	require.NoError(t, err)
	// Set all signatures.
<<<<<<< HEAD
	err = w.SetSignatures(txSigV2, aux2SigV2, signing.SignatureV2{
=======
	w.SetSignatures(txSigV2, aux2SigV2, signing.SignatureV2{
>>>>>>> 751e5ecb
		PubKey: feepayerPk,
		Data: &signing.SingleSignatureData{
			SignMode:  signing.SignMode_SIGN_MODE_DIRECT,
			Signature: feepayerSig,
		},
		Sequence: 22,
	})
	require.NoError(t, err)

	// Make sure tx is correct.
	txBz, err := txConfig.TxEncoder()(w.GetTx())
	require.NoError(t, err)
	tx, err := txConfig.TxDecoder()(txBz)
	require.NoError(t, err)
	require.Equal(t, tx.(sdk.FeeTx).FeePayer(), []byte(feepayerAddr))
	require.Equal(t, tx.(sdk.FeeTx).GetFee(), fee)
	require.Equal(t, tx.(sdk.FeeTx).GetGas(), gas)
	require.Equal(t, msg, tx.GetMsgs()[0])
	require.Equal(t, memo, tx.(sdk.TxWithMemo).GetMemo())
	require.Equal(t, uint64(3), tx.(sdk.TxWithTimeoutHeight).GetTimeoutHeight())
	sigs, err = tx.(authsigning.Tx).GetSignaturesV2()
	require.NoError(t, err)
	require.Len(t, sigs, 3)
	require.Equal(t, signing.SignatureV2{
		PubKey:   tipperPk,
		Data:     &signing.SingleSignatureData{SignMode: signing.SignMode_SIGN_MODE_DIRECT_AUX, Signature: txSig},
		Sequence: 2,
	}, sigs[0])
	require.Equal(t, signing.SignatureV2{
		PubKey:   aux2Pk,
		Data:     &signing.SingleSignatureData{SignMode: signing.SignMode_SIGN_MODE_LEGACY_AMINO_JSON, Signature: aux2Sig},
		Sequence: 12,
	}, sigs[1])
	require.Equal(t, signing.SignatureV2{
		PubKey:   feepayerPk,
		Data:     &signing.SingleSignatureData{SignMode: signing.SignMode_SIGN_MODE_DIRECT, Signature: feepayerSig},
		Sequence: 22,
	}, sigs[2])
}

func makeTxBuilder(t *testing.T) (clienttx.AuxTxBuilder, []byte) {
	t.Helper()
	txBuilder := clienttx.NewAuxTxBuilder()
	txBuilder.SetAddress(tipperAddr.String())
	txBuilder.SetAccountNumber(1)
	txBuilder.SetSequence(2)
	txBuilder.SetTimeoutHeight(3)
	txBuilder.SetMemo(memo)
	txBuilder.SetChainID(chainID)
	err := txBuilder.SetMsgs(msg)
	require.NoError(t, err)
	err = txBuilder.SetPubKey(tipperPk)
	require.NoError(t, err)
	extOptAny, err := codectypes.NewAnyWithValue(extOpt)
	require.NoError(t, err)
	txBuilder.SetExtensionOptions(extOptAny)
	txBuilder.SetNonCriticalExtensionOptions(extOptAny)
	err = txBuilder.SetSignMode(signing.SignMode_SIGN_MODE_DIRECT_AUX)
	require.NoError(t, err)
	signBz, err := txBuilder.GetSignBytes()
	require.NoError(t, err)
	tipperSig, err := tipperPriv.Sign(signBz)
	require.NoError(t, err)
	txBuilder.SetSignature(tipperSig)

	return txBuilder, tipperSig
}<|MERGE_RESOLUTION|>--- conflicted
+++ resolved
@@ -7,7 +7,6 @@
 	"github.com/stretchr/testify/require"
 
 	clienttx "github.com/cosmos/cosmos-sdk/client/tx"
-	codectestutil "github.com/cosmos/cosmos-sdk/codec/testutil"
 	codectypes "github.com/cosmos/cosmos-sdk/codec/types"
 	"github.com/cosmos/cosmos-sdk/testutil/testdata"
 	_ "github.com/cosmos/cosmos-sdk/testutil/testdata/testpb"
@@ -38,8 +37,7 @@
 // Then it tests integrating the 2 AuxSignerData into a
 // client.TxBuilder created by the fee payer.
 func TestBuilderWithAux(t *testing.T) {
-	t.Skip("restore when we re-enable aux on the TX builder")
-	encodingConfig := moduletestutil.MakeTestEncodingConfig(codectestutil.CodecOptions{})
+	encodingConfig := moduletestutil.MakeTestEncodingConfig()
 	interfaceRegistry := encodingConfig.InterfaceRegistry
 	txConfig := encodingConfig.TxConfig
 
@@ -100,6 +98,7 @@
 		{"happy case", func() {}, false},
 	}
 	for _, tc := range testcases {
+		tc := tc
 		t.Run(tc.name, func(t *testing.T) {
 			txBuilder, txSig = makeTxBuilder(t)
 
@@ -127,16 +126,10 @@
 	txSigV2 := sigs[0]
 	aux2SigV2 := sigs[1]
 	// Set all signer infos.
-<<<<<<< HEAD
-	err = w.SetSignatures(txSigV2, aux2SigV2, signing.SignatureV2{
-=======
 	w.SetSignatures(txSigV2, aux2SigV2, signing.SignatureV2{
->>>>>>> 751e5ecb
 		PubKey:   feepayerPk,
 		Sequence: 15,
 	})
-	require.NoError(t, err)
-
 	signerData := authsigning.SignerData{
 		Address:       feepayerAddr.String(),
 		ChainID:       chainID,
@@ -153,11 +146,7 @@
 	feepayerSig, err := feepayerPriv.Sign(signBz)
 	require.NoError(t, err)
 	// Set all signatures.
-<<<<<<< HEAD
-	err = w.SetSignatures(txSigV2, aux2SigV2, signing.SignatureV2{
-=======
 	w.SetSignatures(txSigV2, aux2SigV2, signing.SignatureV2{
->>>>>>> 751e5ecb
 		PubKey: feepayerPk,
 		Data: &signing.SingleSignatureData{
 			SignMode:  signing.SignMode_SIGN_MODE_DIRECT,
@@ -165,7 +154,6 @@
 		},
 		Sequence: 22,
 	})
-	require.NoError(t, err)
 
 	// Make sure tx is correct.
 	txBz, err := txConfig.TxEncoder()(w.GetTx())
