package tx

import (
	"context"
<<<<<<< HEAD
	"fmt"
	"regexp"
=======
>>>>>>> 787ee698
	"strings"

	gogogrpc "github.com/cosmos/gogoproto/grpc"
	"github.com/golang/protobuf/proto" //nolint:staticcheck // keep legacy for now
	"github.com/grpc-ecosystem/grpc-gateway/runtime"
	"google.golang.org/grpc/codes"
	"google.golang.org/grpc/status"

	"github.com/cosmos/cosmos-sdk/client"
	"github.com/cosmos/cosmos-sdk/client/grpc/cmtservice"
	codectypes "github.com/cosmos/cosmos-sdk/codec/types"
	sdk "github.com/cosmos/cosmos-sdk/types"
<<<<<<< HEAD
	querytypes "github.com/cosmos/cosmos-sdk/types/query"
=======
	sdkerrors "github.com/cosmos/cosmos-sdk/types/errors"
	"github.com/cosmos/cosmos-sdk/types/query"
>>>>>>> 787ee698
	txtypes "github.com/cosmos/cosmos-sdk/types/tx"
	"github.com/cosmos/cosmos-sdk/x/auth/migrations/legacytx"
)

// baseAppSimulateFn is the signature of the Baseapp#Simulate function.
type baseAppSimulateFn func(txBytes []byte) (sdk.GasInfo, *sdk.Result, error)

// txServer is the server for the protobuf Tx service.
type txServer struct {
	clientCtx         client.Context
	simulate          baseAppSimulateFn
	interfaceRegistry codectypes.InterfaceRegistry
}

// NewTxServer creates a new Tx service server.
func NewTxServer(clientCtx client.Context, simulate baseAppSimulateFn, interfaceRegistry codectypes.InterfaceRegistry) txtypes.ServiceServer {
	return txServer{
		clientCtx:         clientCtx,
		simulate:          simulate,
		interfaceRegistry: interfaceRegistry,
	}
}

var (
	_ txtypes.ServiceServer = txServer{}

	// EventRegex checks that an event string is formatted with {alphabetic}.{alphabetic}={value}
	// Note: in addition to equality, the `>=` and `<=` operators are also valid.
	EventRegex = regexp.MustCompile(`^[a-zA-Z_]+\.[a-zA-Z_]+[<>]?=\S+$`)
)

<<<<<<< HEAD
const (
	eventFormat = "{eventType}.{eventAttribute}={value}"
)

=======
>>>>>>> 787ee698
// GetTxsEvent implements the ServiceServer.TxsByEvents RPC method.
func (s txServer) GetTxsEvent(ctx context.Context, req *txtypes.GetTxsEventRequest) (*txtypes.GetTxsEventResponse, error) {
	if req == nil {
		return nil, status.Error(codes.InvalidArgument, "request cannot be nil")
	}

<<<<<<< HEAD
	page := int(req.Page)
	// Tendermint node.TxSearch that is used for querying txs defines pages starting from 1,
	// so we default to 1 if not provided in the request.
	if page == 0 {
		page = 1
	}

	limit := int(req.Limit)
	if limit == 0 {
		limit = querytypes.DefaultLimit
	}
	orderBy := parseOrderBy(req.OrderBy)

	if len(req.Events) == 0 {
		return nil, status.Error(codes.InvalidArgument, "must declare at least one event to search")
	}

	for _, event := range req.Events {
		if !EventRegex.Match([]byte(event)) {
			return nil, status.Error(codes.InvalidArgument, fmt.Sprintf("invalid event; event %s should be of the format: %s", event, eventFormat))
		}
	}

	result, err := QueryTxsByEvents(s.clientCtx, req.Events, page, limit, orderBy)
=======
	orderBy := parseOrderBy(req.OrderBy)

	result, err := QueryTxsByEvents(s.clientCtx, int(req.Page), int(req.Limit), req.Query, orderBy)
>>>>>>> 787ee698
	if err != nil {
		return nil, status.Error(codes.Internal, err.Error())
	}

	txsList := make([]*txtypes.Tx, len(result.Txs))
	for i, tx := range result.Txs {
		protoTx, ok := tx.Tx.GetCachedValue().(*txtypes.Tx)
		if !ok {
			return nil, status.Errorf(codes.Internal, "getting cached value failed expected %T, got %T", txtypes.Tx{}, tx.Tx.GetCachedValue())
		}

		txsList[i] = protoTx
	}

	return &txtypes.GetTxsEventResponse{
		Txs:         txsList,
		TxResponses: result.Txs,
		Total:       result.TotalCount,
	}, nil
}

// Simulate implements the ServiceServer.Simulate RPC method.
func (s txServer) Simulate(ctx context.Context, req *txtypes.SimulateRequest) (*txtypes.SimulateResponse, error) {
	if req == nil {
		return nil, status.Error(codes.InvalidArgument, "invalid empty tx")
	}

	txBytes := req.TxBytes
	if txBytes == nil && req.Tx != nil {
		// This block is for backwards-compatibility.
		// We used to support passing a `Tx` in req. But if we do that, sig
		// verification might not pass, because the .Marshal() below might not
		// be the same marshaling done by the client.
		var err error
		txBytes, err = proto.Marshal(req.Tx)
		if err != nil {
			return nil, status.Errorf(codes.InvalidArgument, "invalid tx; %v", err)
		}
	}

	if txBytes == nil {
		return nil, status.Errorf(codes.InvalidArgument, "empty txBytes is not allowed")
	}

	gasInfo, result, err := s.simulate(txBytes)
	if err != nil {
<<<<<<< HEAD
		return nil, status.Errorf(codes.Unknown, "%v With gas wanted: '%d' and gas used: '%d' ", err, gasInfo.GasWanted, gasInfo.GasUsed)
=======
		return nil, status.Errorf(codes.Unknown, "%v with gas used: '%d'", err, gasInfo.GasUsed)
>>>>>>> 787ee698
	}

	return &txtypes.SimulateResponse{
		GasInfo: &gasInfo,
		Result:  result,
	}, nil
}

// GetTx implements the ServiceServer.GetTx RPC method.
func (s txServer) GetTx(ctx context.Context, req *txtypes.GetTxRequest) (*txtypes.GetTxResponse, error) {
	if req == nil {
		return nil, status.Error(codes.InvalidArgument, "request cannot be nil")
	}

	if len(req.Hash) == 0 {
		return nil, status.Error(codes.InvalidArgument, "tx hash cannot be empty")
	}

	result, err := QueryTx(s.clientCtx, req.Hash)
	if err != nil {
		if strings.Contains(err.Error(), "not found") {
			return nil, status.Errorf(codes.NotFound, "tx not found: %s", req.Hash)
		}

		return nil, err
	}

	protoTx, ok := result.Tx.GetCachedValue().(*txtypes.Tx)
	if !ok {
		return nil, status.Errorf(codes.Internal, "expected %T, got %T", txtypes.Tx{}, result.Tx.GetCachedValue())
	}

	return &txtypes.GetTxResponse{
		Tx:         protoTx,
		TxResponse: result,
	}, nil
}

// GetBlockWithTxs returns a block with decoded txs.
func (s txServer) GetBlockWithTxs(ctx context.Context, req *txtypes.GetBlockWithTxsRequest) (*txtypes.GetBlockWithTxsResponse, error) {
	if req == nil {
		return nil, status.Error(codes.InvalidArgument, "request cannot be nil")
	}

	sdkCtx := sdk.UnwrapSDKContext(ctx)
	currentHeight := sdkCtx.BlockHeight()

	if req.Height < 1 || req.Height > currentHeight {
		return nil, sdkerrors.ErrInvalidHeight.Wrapf("requested height %d but height must not be less than 1 "+
			"or greater than the current height %d", req.Height, currentHeight)
	}

<<<<<<< HEAD
	blockID, block, err := tmservice.GetProtoBlock(ctx, s.clientCtx, &req.Height)
=======
	node, err := s.clientCtx.GetNode()
	if err != nil {
		return nil, err
	}

	blockID, block, err := cmtservice.GetProtoBlock(ctx, node, &req.Height)
>>>>>>> 787ee698
	if err != nil {
		return nil, err
	}

	var offset, limit uint64
	if req.Pagination != nil {
		offset = req.Pagination.Offset
		limit = req.Pagination.Limit
	} else {
		offset = 0
<<<<<<< HEAD
		limit = querytypes.DefaultLimit
=======
		limit = query.DefaultLimit
>>>>>>> 787ee698
	}

	blockTxs := block.Data.Txs
	blockTxsLn := uint64(len(blockTxs))
	txs := make([]*txtypes.Tx, 0, limit)
	if offset >= blockTxsLn && blockTxsLn != 0 {
		return nil, sdkerrors.ErrInvalidRequest.Wrapf("out of range: cannot paginate %d txs with offset %d and limit %d", blockTxsLn, offset, limit)
	}
	decodeTxAt := func(i uint64) error {
		tx := blockTxs[i]
		txb, err := s.clientCtx.TxConfig.TxDecoder()(tx)
		if err != nil {
			return err
		}
		p, err := txb.(interface{ AsTx() (*txtypes.Tx, error) }).AsTx()
		if err != nil {
			return err
		}
		txs = append(txs, p)
		return nil
	}
	if req.Pagination != nil && req.Pagination.Reverse {
		for i, count := offset, uint64(0); i > 0 && count != limit; i, count = i-1, count+1 {
			if err = decodeTxAt(i); err != nil {
				sdkCtx.Logger().Error("failed to decode tx", "error", err)
			}
		}
	} else {
		for i, count := offset, uint64(0); i < blockTxsLn && count != limit; i, count = i+1, count+1 {
			if err = decodeTxAt(i); err != nil {
				sdkCtx.Logger().Error("failed to decode tx", "error", err)
			}
		}
	}

	return &txtypes.GetBlockWithTxsResponse{
		Txs:     txs,
		BlockId: &blockID,
		Block:   block,
<<<<<<< HEAD
		Pagination: &querytypes.PageResponse{
=======
		Pagination: &query.PageResponse{
>>>>>>> 787ee698
			Total: blockTxsLn,
		},
	}, nil
}

// BroadcastTx implements the ServiceServer.BroadcastTx RPC method.
func (s txServer) BroadcastTx(ctx context.Context, req *txtypes.BroadcastTxRequest) (*txtypes.BroadcastTxResponse, error) {
	return client.TxServiceBroadcast(ctx, s.clientCtx, req)
}

// TxEncode implements the ServiceServer.TxEncode RPC method.
func (s txServer) TxEncode(_ context.Context, req *txtypes.TxEncodeRequest) (*txtypes.TxEncodeResponse, error) {
	if req.Tx == nil {
		return nil, status.Error(codes.InvalidArgument, "invalid empty tx")
	}

	bodyBytes, err := s.clientCtx.Codec.Marshal(req.Tx.Body)
	if err != nil {
		return nil, err
	}

	authInfoBytes, err := s.clientCtx.Codec.Marshal(req.Tx.AuthInfo)
	if err != nil {
		return nil, err
	}

	raw := &txtypes.TxRaw{
		BodyBytes:     bodyBytes,
		AuthInfoBytes: authInfoBytes,
		Signatures:    req.Tx.Signatures,
	}

	encodedBytes, err := s.clientCtx.Codec.Marshal(raw)
	if err != nil {
		return nil, err
	}

	return &txtypes.TxEncodeResponse{
		TxBytes: encodedBytes,
	}, nil
}

// TxEncodeAmino implements the ServiceServer.TxEncodeAmino RPC method.
func (s txServer) TxEncodeAmino(_ context.Context, req *txtypes.TxEncodeAminoRequest) (*txtypes.TxEncodeAminoResponse, error) {
	if req.AminoJson == "" {
		return nil, status.Error(codes.InvalidArgument, "invalid empty tx json")
	}

	var stdTx legacytx.StdTx
	err := s.clientCtx.LegacyAmino.UnmarshalJSON([]byte(req.AminoJson), &stdTx)
	if err != nil {
		return nil, err
	}

	encodedBytes, err := s.clientCtx.LegacyAmino.Marshal(stdTx)
	if err != nil {
		return nil, err
	}

	return &txtypes.TxEncodeAminoResponse{
		AminoBinary: encodedBytes,
	}, nil
}

// TxDecode implements the ServiceServer.TxDecode RPC method.
func (s txServer) TxDecode(_ context.Context, req *txtypes.TxDecodeRequest) (*txtypes.TxDecodeResponse, error) {
	if req.TxBytes == nil {
		return nil, status.Error(codes.InvalidArgument, "invalid empty tx bytes")
	}

	txb, err := s.clientCtx.TxConfig.TxDecoder()(req.TxBytes)
	if err != nil {
		return nil, err
	}

	tx, err := txb.(interface{ AsTx() (*txtypes.Tx, error) }).AsTx() // TODO: maybe we can break the Tx interface to add this also
	if err != nil {
		return nil, err
	}
	return &txtypes.TxDecodeResponse{
		Tx: tx,
	}, nil
}

// TxDecodeAmino implements the ServiceServer.TxDecodeAmino RPC method.
func (s txServer) TxDecodeAmino(_ context.Context, req *txtypes.TxDecodeAminoRequest) (*txtypes.TxDecodeAminoResponse, error) {
	if req.AminoBinary == nil {
		return nil, status.Error(codes.InvalidArgument, "invalid empty tx bytes")
	}

	var stdTx legacytx.StdTx
	err := s.clientCtx.LegacyAmino.Unmarshal(req.AminoBinary, &stdTx)
	if err != nil {
		return nil, err
	}

	res, err := s.clientCtx.LegacyAmino.MarshalJSON(stdTx)
	if err != nil {
		return nil, err
	}

	return &txtypes.TxDecodeAminoResponse{
		AminoJson: string(res),
	}, nil
}

// RegisterTxService registers the tx service on the gRPC router.
func RegisterTxService(
	qrt gogogrpc.Server,
	clientCtx client.Context,
	simulateFn baseAppSimulateFn,
	interfaceRegistry codectypes.InterfaceRegistry,
) {
	txtypes.RegisterServiceServer(
		qrt,
		NewTxServer(clientCtx, simulateFn, interfaceRegistry),
	)
}

// RegisterGRPCGatewayRoutes mounts the tx service's GRPC-gateway routes on the
// given Mux.
func RegisterGRPCGatewayRoutes(clientConn gogogrpc.ClientConn, mux *runtime.ServeMux) {
	err := txtypes.RegisterServiceHandlerClient(context.Background(), mux, txtypes.NewServiceClient(clientConn))
	if err != nil {
		panic(err)
	}
}

func parseOrderBy(orderBy txtypes.OrderBy) string {
	switch orderBy {
	case txtypes.OrderBy_ORDER_BY_ASC:
		return "asc"
	case txtypes.OrderBy_ORDER_BY_DESC:
		return "desc"
	default:
		return "" // Defaults to CometBFT's default, which is `asc` now.
	}
}<|MERGE_RESOLUTION|>--- conflicted
+++ resolved
@@ -2,11 +2,6 @@
 
 import (
 	"context"
-<<<<<<< HEAD
-	"fmt"
-	"regexp"
-=======
->>>>>>> 787ee698
 	"strings"
 
 	gogogrpc "github.com/cosmos/gogoproto/grpc"
@@ -19,12 +14,8 @@
 	"github.com/cosmos/cosmos-sdk/client/grpc/cmtservice"
 	codectypes "github.com/cosmos/cosmos-sdk/codec/types"
 	sdk "github.com/cosmos/cosmos-sdk/types"
-<<<<<<< HEAD
-	querytypes "github.com/cosmos/cosmos-sdk/types/query"
-=======
 	sdkerrors "github.com/cosmos/cosmos-sdk/types/errors"
 	"github.com/cosmos/cosmos-sdk/types/query"
->>>>>>> 787ee698
 	txtypes "github.com/cosmos/cosmos-sdk/types/tx"
 	"github.com/cosmos/cosmos-sdk/x/auth/migrations/legacytx"
 )
@@ -56,49 +47,15 @@
 	EventRegex = regexp.MustCompile(`^[a-zA-Z_]+\.[a-zA-Z_]+[<>]?=\S+$`)
 )
 
-<<<<<<< HEAD
-const (
-	eventFormat = "{eventType}.{eventAttribute}={value}"
-)
-
-=======
->>>>>>> 787ee698
 // GetTxsEvent implements the ServiceServer.TxsByEvents RPC method.
 func (s txServer) GetTxsEvent(ctx context.Context, req *txtypes.GetTxsEventRequest) (*txtypes.GetTxsEventResponse, error) {
 	if req == nil {
 		return nil, status.Error(codes.InvalidArgument, "request cannot be nil")
 	}
 
-<<<<<<< HEAD
-	page := int(req.Page)
-	// Tendermint node.TxSearch that is used for querying txs defines pages starting from 1,
-	// so we default to 1 if not provided in the request.
-	if page == 0 {
-		page = 1
-	}
-
-	limit := int(req.Limit)
-	if limit == 0 {
-		limit = querytypes.DefaultLimit
-	}
 	orderBy := parseOrderBy(req.OrderBy)
 
-	if len(req.Events) == 0 {
-		return nil, status.Error(codes.InvalidArgument, "must declare at least one event to search")
-	}
-
-	for _, event := range req.Events {
-		if !EventRegex.Match([]byte(event)) {
-			return nil, status.Error(codes.InvalidArgument, fmt.Sprintf("invalid event; event %s should be of the format: %s", event, eventFormat))
-		}
-	}
-
-	result, err := QueryTxsByEvents(s.clientCtx, req.Events, page, limit, orderBy)
-=======
-	orderBy := parseOrderBy(req.OrderBy)
-
 	result, err := QueryTxsByEvents(s.clientCtx, int(req.Page), int(req.Limit), req.Query, orderBy)
->>>>>>> 787ee698
 	if err != nil {
 		return nil, status.Error(codes.Internal, err.Error())
 	}
@@ -145,11 +102,7 @@
 
 	gasInfo, result, err := s.simulate(txBytes)
 	if err != nil {
-<<<<<<< HEAD
-		return nil, status.Errorf(codes.Unknown, "%v With gas wanted: '%d' and gas used: '%d' ", err, gasInfo.GasWanted, gasInfo.GasUsed)
-=======
 		return nil, status.Errorf(codes.Unknown, "%v with gas used: '%d'", err, gasInfo.GasUsed)
->>>>>>> 787ee698
 	}
 
 	return &txtypes.SimulateResponse{
@@ -202,16 +155,12 @@
 			"or greater than the current height %d", req.Height, currentHeight)
 	}
 
-<<<<<<< HEAD
-	blockID, block, err := tmservice.GetProtoBlock(ctx, s.clientCtx, &req.Height)
-=======
 	node, err := s.clientCtx.GetNode()
 	if err != nil {
 		return nil, err
 	}
 
 	blockID, block, err := cmtservice.GetProtoBlock(ctx, node, &req.Height)
->>>>>>> 787ee698
 	if err != nil {
 		return nil, err
 	}
@@ -222,11 +171,7 @@
 		limit = req.Pagination.Limit
 	} else {
 		offset = 0
-<<<<<<< HEAD
-		limit = querytypes.DefaultLimit
-=======
 		limit = query.DefaultLimit
->>>>>>> 787ee698
 	}
 
 	blockTxs := block.Data.Txs
@@ -266,11 +211,7 @@
 		Txs:     txs,
 		BlockId: &blockID,
 		Block:   block,
-<<<<<<< HEAD
-		Pagination: &querytypes.PageResponse{
-=======
 		Pagination: &query.PageResponse{
->>>>>>> 787ee698
 			Total: blockTxsLn,
 		},
 	}, nil
