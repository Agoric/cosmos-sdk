--- conflicted
+++ resolved
@@ -30,233 +30,6 @@
 	EventFormat = "{eventType}.{eventAttribute}={value}"
 )
 
-<<<<<<< HEAD
-// GetQueryCmd returns the transaction commands for this module
-func GetQueryCmd() *cobra.Command {
-	cmd := &cobra.Command{
-		Use:                        types.ModuleName,
-		Short:                      "Querying commands for the auth module",
-		DisableFlagParsing:         true,
-		SuggestionsMinimumDistance: 2,
-		RunE:                       client.ValidateCmd,
-	}
-
-	cmd.AddCommand(
-		GetAccountCmd(),
-		GetAccountAddressByIDCmd(),
-		GetAccountsCmd(),
-		QueryParamsCmd(),
-		QueryModuleAccountsCmd(),
-		QueryModuleAccountByNameCmd(),
-	)
-
-	return cmd
-}
-
-// QueryParamsCmd returns the command handler for evidence parameter querying.
-func QueryParamsCmd() *cobra.Command {
-	cmd := &cobra.Command{
-		Use:   "params",
-		Short: "Query the current auth parameters",
-		Args:  cobra.NoArgs,
-		Long: strings.TrimSpace(`Query the current auth parameters:
-
-$ <appd> query auth params
-`),
-		RunE: func(cmd *cobra.Command, args []string) error {
-			clientCtx, err := client.GetClientQueryContext(cmd)
-			if err != nil {
-				return err
-			}
-
-			queryClient := types.NewQueryClient(clientCtx)
-			res, err := queryClient.Params(cmd.Context(), &types.QueryParamsRequest{})
-			if err != nil {
-				return err
-			}
-
-			return clientCtx.PrintProto(&res.Params)
-		},
-	}
-
-	flags.AddQueryFlagsToCmd(cmd)
-
-	return cmd
-}
-
-// GetAccountCmd returns a query account that will display the state of the
-// account at a given address.
-func GetAccountCmd() *cobra.Command {
-	cmd := &cobra.Command{
-		Use:   "account [address]",
-		Short: "Query for account by address",
-		Args:  cobra.ExactArgs(1),
-		RunE: func(cmd *cobra.Command, args []string) error {
-			clientCtx, err := client.GetClientQueryContext(cmd)
-			if err != nil {
-				return err
-			}
-			key, err := sdk.AccAddressFromBech32(args[0])
-			if err != nil {
-				return err
-			}
-
-			queryClient := types.NewQueryClient(clientCtx)
-			res, err := queryClient.Account(cmd.Context(), &types.QueryAccountRequest{Address: key.String()})
-			if err != nil {
-				node, err2 := clientCtx.GetNode()
-				if err2 != nil {
-					return err2
-				}
-				status, err2 := node.Status(context.Background())
-				if err2 != nil {
-					return err2
-				}
-				catchingUp := status.SyncInfo.CatchingUp
-				if !catchingUp {
-					return errors.Wrapf(err, "your node may be syncing, please check node status using `/status`")
-				}
-				return err
-			}
-
-			return clientCtx.PrintProto(res.Account)
-		},
-	}
-
-	flags.AddQueryFlagsToCmd(cmd)
-
-	return cmd
-}
-
-// GetAccountAddressByIDCmd returns a query account that will display the account address of a given account id.
-func GetAccountAddressByIDCmd() *cobra.Command {
-	cmd := &cobra.Command{
-		Use:     "address-by-acc-num [acc-num]",
-		Aliases: []string{"address-by-id"},
-		Short:   "Query for an address by account number",
-		Args:    cobra.ExactArgs(1),
-		Example: fmt.Sprintf("%s q auth address-by-acc-num 1", version.AppName),
-		RunE: func(cmd *cobra.Command, args []string) error {
-			clientCtx, err := client.GetClientQueryContext(cmd)
-			if err != nil {
-				return err
-			}
-
-			accNum, err := strconv.ParseInt(args[0], 10, 64)
-			if err != nil {
-				return err
-			}
-
-			queryClient := types.NewQueryClient(clientCtx)
-			res, err := queryClient.AccountAddressByID(cmd.Context(), &types.QueryAccountAddressByIDRequest{Id: accNum})
-			if err != nil {
-				return err
-			}
-
-			return clientCtx.PrintProto(res)
-		},
-	}
-
-	flags.AddQueryFlagsToCmd(cmd)
-
-	return cmd
-}
-
-// GetAccountsCmd returns a query command that will display a list of accounts
-func GetAccountsCmd() *cobra.Command {
-	cmd := &cobra.Command{
-		Use:   "accounts",
-		Short: "Query all the accounts",
-		RunE: func(cmd *cobra.Command, args []string) error {
-			clientCtx, err := client.GetClientQueryContext(cmd)
-			if err != nil {
-				return err
-			}
-
-			pageReq, err := client.ReadPageRequest(cmd.Flags())
-			if err != nil {
-				return err
-			}
-
-			queryClient := types.NewQueryClient(clientCtx)
-			res, err := queryClient.Accounts(cmd.Context(), &types.QueryAccountsRequest{Pagination: pageReq})
-			if err != nil {
-				return err
-			}
-
-			return clientCtx.PrintProto(res)
-		},
-	}
-
-	flags.AddQueryFlagsToCmd(cmd)
-	flags.AddPaginationFlagsToCmd(cmd, "all-accounts")
-
-	return cmd
-}
-
-// QueryAllModuleAccountsCmd returns a list of all the existing module accounts with their account information and permissions
-func QueryModuleAccountsCmd() *cobra.Command {
-	cmd := &cobra.Command{
-		Use:   "module-accounts",
-		Short: "Query all module accounts",
-		RunE: func(cmd *cobra.Command, args []string) error {
-			clientCtx, err := client.GetClientQueryContext(cmd)
-			if err != nil {
-				return err
-			}
-
-			queryClient := types.NewQueryClient(clientCtx)
-
-			res, err := queryClient.ModuleAccounts(context.Background(), &types.QueryModuleAccountsRequest{})
-			if err != nil {
-				return err
-			}
-
-			return clientCtx.PrintProto(res)
-		},
-	}
-
-	flags.AddQueryFlagsToCmd(cmd)
-
-	return cmd
-}
-
-// QueryModuleAccountByNameCmd returns a command to
-func QueryModuleAccountByNameCmd() *cobra.Command {
-	cmd := &cobra.Command{
-		Use:     "module-account [module-name]",
-		Short:   "Query module account info by module name",
-		Args:    cobra.ExactArgs(1),
-		Example: fmt.Sprintf("%s q auth module-account auth", version.AppName),
-		RunE: func(cmd *cobra.Command, args []string) error {
-			clientCtx, err := client.GetClientQueryContext(cmd)
-			if err != nil {
-				return err
-			}
-
-			moduleName := args[0]
-			if len(moduleName) == 0 {
-				return fmt.Errorf("module name should not be empty")
-			}
-
-			queryClient := types.NewQueryClient(clientCtx)
-
-			res, err := queryClient.ModuleAccountByName(context.Background(), &types.QueryModuleAccountByNameRequest{Name: moduleName})
-			if err != nil {
-				return err
-			}
-
-			return clientCtx.PrintProto(res)
-		},
-	}
-
-	flags.AddQueryFlagsToCmd(cmd)
-
-	return cmd
-}
-
-=======
->>>>>>> 787ee698
 // QueryTxsByEventsCmd returns a command to search through transactions by events.
 func QueryTxsByEventsCmd() *cobra.Command {
 	cmd := &cobra.Command{
