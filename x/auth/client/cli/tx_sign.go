package cli

import (
	"errors"
	"fmt"
	"os"

	"github.com/spf13/cobra"

	errorsmod "cosmossdk.io/errors"

	"github.com/cosmos/cosmos-sdk/client"
	"github.com/cosmos/cosmos-sdk/client/flags"
	"github.com/cosmos/cosmos-sdk/client/tx"
	kmultisig "github.com/cosmos/cosmos-sdk/crypto/keys/multisig"
	cryptotypes "github.com/cosmos/cosmos-sdk/crypto/types"
	sdk "github.com/cosmos/cosmos-sdk/types"
	authclient "github.com/cosmos/cosmos-sdk/x/auth/client"
	"github.com/cosmos/cosmos-sdk/x/auth/signing"
)

const (
	flagMultisig                  = "multisig"
	flagOverwrite                 = "overwrite"
	flagSigOnly                   = "signature-only"
	flagSkipSignatureVerification = "skip-signature-verification"
	flagNoAutoIncrement           = "no-auto-increment"
	flagAppend                    = "append"
)

// GetSignBatchCommand returns the transaction sign-batch command.
func GetSignBatchCommand() *cobra.Command {
	cmd := &cobra.Command{
		Use:   "sign-batch <file> [<file2>...]",
		Short: "Sign transaction batch files",
		Long: `Sign batch files of transactions generated with --generate-only.
The command processes list of transactions from a file (one StdTx each line), or multiple files.
Then generates signed transactions or signatures and print their JSON encoding, delimited by '\n'.
As the signatures are generated, the command updates the account and sequence number accordingly.

If the --signature-only flag is set, it will output the signature parts only.

The --offline flag makes sure that the client will not reach out to full node.
As a result, the account and the sequence number queries will not be performed and
it is required to set such parameters manually. Note, invalid values will cause
the transaction to fail. The sequence will be incremented automatically for each
transaction that is signed.

If --account-number or --sequence flag is used when offline=false, they are ignored and 
overwritten by the default flag values.

The --multisig=<multisig_key> flag generates a signature on behalf of a multisig
account key. It implies --signature-only.
`,
		PreRun: preSignCmd,
		RunE:   makeSignBatchCmd(),
		Args:   cobra.MinimumNArgs(1),
	}

	cmd.Flags().String(flagMultisig, "", "Address or key name of the multisig account on behalf of which the transaction shall be signed")
	cmd.Flags().String(flags.FlagOutputDocument, "", "The document will be written to the given file instead of STDOUT")
	cmd.Flags().Bool(flagSigOnly, false, "Print only the generated signature, then exit")
	cmd.Flags().Bool(flagAppend, false, "Combine all message and generate single signed transaction for broadcast.")

	flags.AddTxFlagsToCmd(cmd)

	return cmd
}

func makeSignBatchCmd() func(cmd *cobra.Command, args []string) error {
	return func(cmd *cobra.Command, args []string) error {
		clientCtx, err := client.GetClientTxContext(cmd)
		if err != nil {
			return err
		}
		txFactory, err := tx.NewFactoryCLI(clientCtx, cmd.Flags())
		if err != nil {
			return err
		}
		txCfg := clientCtx.TxConfig

		multisigKey, err := cmd.Flags().GetString(flagMultisig)
		if err != nil {
			return err
		}

		// prepare output document
		closeFunc, err := setOutputFile(cmd)
		if err != nil {
			return err
		}
		defer closeFunc()
		clientCtx.WithOutput(cmd.OutOrStdout())

		// reads tx from args
		scanner, err := authclient.ReadTxsFromInput(txCfg, args...)
		if err != nil {
			return err
		}

		if !clientCtx.Offline {
			from, err := cmd.Flags().GetString(flags.FlagFrom)
			if err != nil {
				return err
			}

			if multisigKey != "" {
				from = multisigKey
			}

			fromAddr, _, _, err := client.GetFromFields(clientCtx, txFactory.Keybase(), from)
			if err != nil {
				return err
			}

			fromAcc, err := txFactory.AccountRetriever().GetAccount(clientCtx, fromAddr)
			if err != nil {
				return err
			}

			txFactory = txFactory.WithAccountNumber(fromAcc.GetAccountNumber()).WithSequence(fromAcc.GetSequence())
		}

		appendMessagesToSingleTx, _ := cmd.Flags().GetBool(flagAppend)
		// Combines all tx msgs and create single signed transaction
		if appendMessagesToSingleTx {
			var totalFees sdk.Coins
			txBuilder := txCfg.NewTxBuilder()
			msgs := make([]sdk.Msg, 0)
			newGasLimit := uint64(0)

			for scanner.Scan() {
				unsignedStdTx := scanner.Tx()
				fe, err := txCfg.WrapTxBuilder(unsignedStdTx)
				if err != nil {
					return err
				}
				// increment the gas
				newGasLimit += fe.GetTx().GetGas()
				// Individual fee values from each transaction need to be
				// aggregated to calculate the total fee for the batch of transactions.
				// https://github.com/cosmos/cosmos-sdk/issues/18064
				unmergedFees := fe.GetTx().GetFee()
				for _, fee := range unmergedFees {
					totalFees = totalFees.Add(fee)
				}
				// append messages
				msgs = append(msgs, unsignedStdTx.GetMsgs()...)
			}
			// set the new appended msgs into builder
			err = txBuilder.SetMsgs(msgs...)
			if err != nil {
				return err
			}

			// set the memo,fees,feeGranter,feePayer from cmd flags
			txBuilder.SetMemo(txFactory.Memo())
			txBuilder.SetFeeGranter(clientCtx.FeeGranter)
			txBuilder.SetFeePayer(clientCtx.FeePayer)

			// set the gasLimit
			txBuilder.SetGasLimit(newGasLimit)

			// set the feeAmount
			txBuilder.SetFeeAmount(totalFees)

			// sign the txs
			from, _ := cmd.Flags().GetString(flags.FlagFrom)
			err := sigTxOrMultisig(clientCtx, txBuilder, txFactory, from, multisigKey)
			if err != nil {
				return err
			}

			sigOnly, _ := cmd.Flags().GetBool(flagSigOnly)
			json, err := marshalSignatureJSON(txCfg, txBuilder.GetTx(), sigOnly)
			if err != nil {
				return err
			}

			cmd.Printf("%s\n", json)
		} else {
			// It will generate signed tx for each tx
			for sequence := txFactory.Sequence(); scanner.Scan(); sequence++ {
				unsignedStdTx := scanner.Tx()
				txFactory = txFactory.WithSequence(sequence)
				txBuilder, err := txCfg.WrapTxBuilder(unsignedStdTx)
				if err != nil {
					return err
				}

				// sign the txs
				from, _ := cmd.Flags().GetString(flags.FlagFrom)
				err = sigTxOrMultisig(clientCtx, txBuilder, txFactory, from, multisigKey)
				if err != nil {
					return err
				}

				printSigOnly, _ := cmd.Flags().GetBool(flagSigOnly)
				json, err := marshalSignatureJSON(txCfg, txBuilder.GetTx(), printSigOnly)
				if err != nil {
					return err
				}
				cmd.Printf("%s\n", json)
			}
		}

		return scanner.UnmarshalErr()
	}
}

func sigTxOrMultisig(clientCtx client.Context, txBuilder client.TxBuilder, txFactory tx.Factory, from, multisigKey string) (err error) {
	if multisigKey == "" {
		err = sign(clientCtx, txBuilder, txFactory, from)
	} else {
		err = multisigSign(clientCtx, txBuilder, txFactory, multisigKey)
	}
	return err
}

func sign(clientCtx client.Context, txBuilder client.TxBuilder, txFactory tx.Factory, from string) error {
	_, fromName, _, err := client.GetFromFields(clientCtx, txFactory.Keybase(), from)
	if err != nil {
		return fmt.Errorf("error getting account from keybase: %w", err)
	}

	if err = authclient.SignTx(txFactory, clientCtx, fromName, txBuilder, true, true); err != nil {
		return err
	}

	return nil
}

func multisigSign(clientCtx client.Context, txBuilder client.TxBuilder, txFactory tx.Factory, multisig string) error {
	multisigAddr, multisigName, _, err := client.GetFromFields(clientCtx, txFactory.Keybase(), multisig)
<<<<<<< HEAD
=======
	if err != nil {
		return fmt.Errorf("error getting account from keybase: %w", err)
	}

	fromRecord, err := clientCtx.Keyring.Key(clientCtx.FromName)
>>>>>>> 751e5ecb
	if err != nil {
		return fmt.Errorf("error getting account from keybase: %w", err)
	}

<<<<<<< HEAD
	fromRecord, err := clientCtx.Keyring.Key(clientCtx.FromName)
	if err != nil {
		return fmt.Errorf("error getting account from keybase: %w", err)
	}

=======
>>>>>>> 751e5ecb
	fromPubKey, err := fromRecord.GetPubKey()
	if err != nil {
		return err
	}

	multisigkey, err := clientCtx.Keyring.Key(multisigName)
	if err != nil {
		return err
	}

	multisigPubKey, err := multisigkey.GetPubKey()
	if err != nil {
		return err
	}

	isSigner, err := isMultisigSigner(clientCtx, multisigPubKey, fromPubKey)
	if err != nil {
		return err
	}

	if !isSigner {
<<<<<<< HEAD
		return errors.New("signing key is not a part of multisig key")
=======
		return fmt.Errorf("signing key is not a part of multisig key")
>>>>>>> 751e5ecb
	}

	if err = authclient.SignTxWithSignerAddress(
		txFactory,
		clientCtx,
		multisigAddr,
		clientCtx.FromName,
		txBuilder,
		true,
		true,
	); err != nil {
		return err
	}

	return nil
}

// isMultisigSigner checks if the given pubkey is a signer in the multisig or in
// any of the nested multisig signers.
func isMultisigSigner(clientCtx client.Context, multisigPubKey, fromPubKey cryptotypes.PubKey) (bool, error) {
	multisigLegacyPub := multisigPubKey.(*kmultisig.LegacyAminoPubKey)

	var found bool
	for _, pubkey := range multisigLegacyPub.GetPubKeys() {
		if pubkey.Equals(fromPubKey) {
			found = true
			break
		}

		if nestedMultisig, ok := pubkey.(*kmultisig.LegacyAminoPubKey); ok {
			var err error
			found, err = isMultisigSigner(clientCtx, nestedMultisig, fromPubKey)
			if err != nil {
				return false, err
			}
			if found {
				break
			}
		}
	}

	return found, nil
}

func setOutputFile(cmd *cobra.Command) (func(), error) {
	outputDoc, _ := cmd.Flags().GetString(flags.FlagOutputDocument)
	if outputDoc == "" {
		return func() {}, nil
	}

	fp, err := os.OpenFile(outputDoc, os.O_RDWR|os.O_CREATE|os.O_TRUNC, 0o644)
	if err != nil {
		return func() {}, err
	}

	cmd.SetOut(fp)

	return func() { fp.Close() }, nil
}

// GetSignCommand returns the transaction sign command.
func GetSignCommand() *cobra.Command {
	cmd := &cobra.Command{
		Use:   "sign <file>",
		Short: "Sign a transaction generated offline",
		Long: `Sign a transaction created with the --generate-only flag.
It will read a transaction from [file], sign it, and print its JSON encoding.

If the --signature-only flag is set, it will output the signature parts only.

The --offline flag makes sure that the client will not reach out to full node.
As a result, the account and sequence number queries will not be performed and
it is required to set such parameters manually. Note, invalid values will cause
the transaction to fail.

The --multisig=<multisig_key> flag generates a signature on behalf of a multisig account
key. It implies --signature-only. Full multisig signed transactions may eventually
be generated via the 'multisign' command.
`,
		PreRun: preSignCmd,
		RunE:   makeSignCmd(),
		Args:   cobra.ExactArgs(1),
	}

	cmd.Flags().String(flagMultisig, "", "Address or key name of the multisig account on behalf of which the transaction shall be signed")
	cmd.Flags().Bool(flagOverwrite, false, "Overwrite existing signatures with a new one. If disabled, new signature will be appended")
	cmd.Flags().Bool(flagSigOnly, false, "Print only the signatures")
	cmd.Flags().String(flags.FlagOutputDocument, "", "The document will be written to the given file instead of STDOUT")
	flags.AddTxFlagsToCmd(cmd)

	return cmd
}

func preSignCmd(cmd *cobra.Command, _ []string) {
	// Conditionally mark the account and sequence numbers required as no RPC
	// query will be done.
	if offline, _ := cmd.Flags().GetBool(flags.FlagOffline); offline {
		err := cmd.MarkFlagRequired(flags.FlagAccountNumber)
		if err != nil {
			panic(err)
		}
		err = cmd.MarkFlagRequired(flags.FlagSequence)
		if err != nil {
			panic(err)
		}
	}
}

func makeSignCmd() func(cmd *cobra.Command, args []string) error {
	return func(cmd *cobra.Command, args []string) (err error) {
		var clientCtx client.Context

		clientCtx, err = client.GetClientTxContext(cmd)
		if err != nil {
			return err
		}

		clientCtx, txF, newTx, err := readTxAndInitContexts(clientCtx, cmd, args[0])
		if err != nil {
			return err
		}

		return signTx(cmd, clientCtx, txF, newTx)
	}
}

func signTx(cmd *cobra.Command, clientCtx client.Context, txFactory tx.Factory, newTx sdk.Tx) error {
	f := cmd.Flags()
	txCfg := clientCtx.TxConfig
	txBuilder, err := txCfg.WrapTxBuilder(newTx)
	if err != nil {
		return err
	}

	sigOnly, err := cmd.Flags().GetBool(flagSigOnly)
	if err != nil {
		return err
	}

	multisigKey, err := cmd.Flags().GetString(flagMultisig)
	if err != nil {
		return err
	}

	from, err := cmd.Flags().GetString(flags.FlagFrom)
	if err != nil {
		return err
	}

	_, fromName, _, err := client.GetFromFields(clientCtx, txFactory.Keybase(), from)
	if err != nil {
		return fmt.Errorf("error getting account from keybase: %w", err)
	}

	overwrite, err := f.GetBool(flagOverwrite)
	if err != nil {
		return err
	}

	if multisigKey != "" {
		sigOnly = true

		// get the multisig key by name
		// Bech32 decode error, maybe it's a name, we try to fetch from keyring
		multisigAddr, multisigName, _, err := client.GetFromFields(clientCtx, txFactory.Keybase(), multisigKey)
		if err != nil {
			return fmt.Errorf("error getting account from keybase: %w", err)
		}
		multisigkey, err := clientCtx.Keyring.Key(multisigName)
		if err != nil {
			return errorsmod.Wrap(err, "error getting keybase multisig account")
		}
		multisigPubKey, err := multisigkey.GetPubKey()
		if err != nil {
			return err
		}

		fromRecord, err := clientCtx.Keyring.Key(fromName)
		if err != nil {
			return fmt.Errorf("error getting account from keybase: %w", err)
		}
		fromPubKey, err := fromRecord.GetPubKey()
		if err != nil {
			return err
		}

		isSigner, err := isMultisigSigner(clientCtx, multisigPubKey, fromPubKey)
		if err != nil {
			return err
		}
		if !isSigner {
<<<<<<< HEAD
			return errors.New("signing key is not a part of multisig key")
=======
			return fmt.Errorf("signing key is not a part of multisig key")
>>>>>>> 751e5ecb
		}

		err = authclient.SignTxWithSignerAddress(
			txFactory, clientCtx, multisigAddr, fromName, txBuilder, clientCtx.Offline, overwrite)
		if err != nil {
			return err
		}
	} else {
		err = authclient.SignTx(txFactory, clientCtx, clientCtx.FromName, txBuilder, clientCtx.Offline, overwrite)
	}
	if err != nil {
		return err
	}

	// set output
	closeFunc, err := setOutputFile(cmd)
	if err != nil {
		return err
	}

	defer closeFunc()
	clientCtx.WithOutput(cmd.OutOrStdout())

	var json []byte
	json, err = marshalSignatureJSON(txCfg, txBuilder.GetTx(), sigOnly)
	if err != nil {
		return err
	}

	cmd.Printf("%s\n", json)

	return err
}

func marshalSignatureJSON(txConfig client.TxConfig, tx signing.Tx, signatureOnly bool) ([]byte, error) {
	if signatureOnly {
		sigs, err := tx.GetSignaturesV2()
		if err != nil {
			return nil, err
		}
		return txConfig.MarshalSignatureJSON(sigs)
	}

	return txConfig.TxJSONEncoder()(tx)
}<|MERGE_RESOLUTION|>--- conflicted
+++ resolved
@@ -1,13 +1,10 @@
 package cli
 
 import (
-	"errors"
 	"fmt"
 	"os"
 
 	"github.com/spf13/cobra"
-
-	errorsmod "cosmossdk.io/errors"
 
 	"github.com/cosmos/cosmos-sdk/client"
 	"github.com/cosmos/cosmos-sdk/client/flags"
@@ -16,7 +13,6 @@
 	cryptotypes "github.com/cosmos/cosmos-sdk/crypto/types"
 	sdk "github.com/cosmos/cosmos-sdk/types"
 	authclient "github.com/cosmos/cosmos-sdk/x/auth/client"
-	"github.com/cosmos/cosmos-sdk/x/auth/signing"
 )
 
 const (
@@ -31,7 +27,7 @@
 // GetSignBatchCommand returns the transaction sign-batch command.
 func GetSignBatchCommand() *cobra.Command {
 	cmd := &cobra.Command{
-		Use:   "sign-batch <file> [<file2>...]",
+		Use:   "sign-batch [file] ([file2]...)",
 		Short: "Sign transaction batch files",
 		Long: `Sign batch files of transactions generated with --generate-only.
 The command processes list of transactions from a file (one StdTx each line), or multiple files.
@@ -64,6 +60,8 @@
 
 	flags.AddTxFlagsToCmd(cmd)
 
+	cmd.MarkFlagRequired(flags.FlagFrom)
+
 	return cmd
 }
 
@@ -78,8 +76,9 @@
 			return err
 		}
 		txCfg := clientCtx.TxConfig
-
-		multisigKey, err := cmd.Flags().GetString(flagMultisig)
+		printSignatureOnly, _ := cmd.Flags().GetBool(flagSigOnly)
+
+		ms, err := cmd.Flags().GetString(flagMultisig)
 		if err != nil {
 			return err
 		}
@@ -99,26 +98,26 @@
 		}
 
 		if !clientCtx.Offline {
-			from, err := cmd.Flags().GetString(flags.FlagFrom)
-			if err != nil {
-				return err
-			}
-
-			if multisigKey != "" {
-				from = multisigKey
-			}
-
-			fromAddr, _, _, err := client.GetFromFields(clientCtx, txFactory.Keybase(), from)
-			if err != nil {
-				return err
-			}
-
-			fromAcc, err := txFactory.AccountRetriever().GetAccount(clientCtx, fromAddr)
-			if err != nil {
-				return err
-			}
-
-			txFactory = txFactory.WithAccountNumber(fromAcc.GetAccountNumber()).WithSequence(fromAcc.GetSequence())
+			if ms == "" {
+				from, err := cmd.Flags().GetString(flags.FlagFrom)
+				if err != nil {
+					return err
+				}
+
+				addr, _, _, err := client.GetFromFields(clientCtx, txFactory.Keybase(), from)
+				if err != nil {
+					return err
+				}
+
+				acc, err := txFactory.AccountRetriever().GetAccount(clientCtx, addr)
+				if err != nil {
+					return err
+				}
+
+				txFactory = txFactory.WithAccountNumber(acc.GetAccountNumber()).WithSequence(acc.GetSequence())
+			} else {
+				txFactory = txFactory.WithAccountNumber(0).WithSequence(0)
+			}
 		}
 
 		appendMessagesToSingleTx, _ := cmd.Flags().GetBool(flagAppend)
@@ -131,7 +130,7 @@
 
 			for scanner.Scan() {
 				unsignedStdTx := scanner.Tx()
-				fe, err := txCfg.WrapTxBuilder(unsignedStdTx)
+				fe, err := clientCtx.TxConfig.WrapTxBuilder(unsignedStdTx)
 				if err != nil {
 					return err
 				}
@@ -147,11 +146,8 @@
 				// append messages
 				msgs = append(msgs, unsignedStdTx.GetMsgs()...)
 			}
-			// set the new appended msgs into builder
-			err = txBuilder.SetMsgs(msgs...)
-			if err != nil {
-				return err
-			}
+			// set the new appened msgs into builder
+			txBuilder.SetMsgs(msgs...)
 
 			// set the memo,fees,feeGranter,feePayer from cmd flags
 			txBuilder.SetMemo(txFactory.Memo())
@@ -165,14 +161,18 @@
 			txBuilder.SetFeeAmount(totalFees)
 
 			// sign the txs
-			from, _ := cmd.Flags().GetString(flags.FlagFrom)
-			err := sigTxOrMultisig(clientCtx, txBuilder, txFactory, from, multisigKey)
-			if err != nil {
-				return err
-			}
-
-			sigOnly, _ := cmd.Flags().GetBool(flagSigOnly)
-			json, err := marshalSignatureJSON(txCfg, txBuilder.GetTx(), sigOnly)
+			if ms == "" {
+				from, _ := cmd.Flags().GetString(flags.FlagFrom)
+				if err := sign(clientCtx, txBuilder, txFactory, from); err != nil {
+					return err
+				}
+			} else {
+				if err := multisigSign(clientCtx, txBuilder, txFactory, ms); err != nil {
+					return err
+				}
+			}
+
+			json, err := marshalSignatureJSON(txCfg, txBuilder, printSignatureOnly)
 			if err != nil {
 				return err
 			}
@@ -189,14 +189,18 @@
 				}
 
 				// sign the txs
-				from, _ := cmd.Flags().GetString(flags.FlagFrom)
-				err = sigTxOrMultisig(clientCtx, txBuilder, txFactory, from, multisigKey)
-				if err != nil {
-					return err
-				}
-
-				printSigOnly, _ := cmd.Flags().GetBool(flagSigOnly)
-				json, err := marshalSignatureJSON(txCfg, txBuilder.GetTx(), printSigOnly)
+				if ms == "" {
+					from, _ := cmd.Flags().GetString(flags.FlagFrom)
+					if err := sign(clientCtx, txBuilder, txFactory, from); err != nil {
+						return err
+					}
+				} else {
+					if err := multisigSign(clientCtx, txBuilder, txFactory, ms); err != nil {
+						return err
+					}
+				}
+
+				json, err := marshalSignatureJSON(txCfg, txBuilder, printSignatureOnly)
 				if err != nil {
 					return err
 				}
@@ -204,17 +208,12 @@
 			}
 		}
 
+		if err := scanner.UnmarshalErr(); err != nil {
+			return err
+		}
+
 		return scanner.UnmarshalErr()
 	}
-}
-
-func sigTxOrMultisig(clientCtx client.Context, txBuilder client.TxBuilder, txFactory tx.Factory, from, multisigKey string) (err error) {
-	if multisigKey == "" {
-		err = sign(clientCtx, txBuilder, txFactory, from)
-	} else {
-		err = multisigSign(clientCtx, txBuilder, txFactory, multisigKey)
-	}
-	return err
 }
 
 func sign(clientCtx client.Context, txBuilder client.TxBuilder, txFactory tx.Factory, from string) error {
@@ -232,26 +231,15 @@
 
 func multisigSign(clientCtx client.Context, txBuilder client.TxBuilder, txFactory tx.Factory, multisig string) error {
 	multisigAddr, multisigName, _, err := client.GetFromFields(clientCtx, txFactory.Keybase(), multisig)
-<<<<<<< HEAD
-=======
 	if err != nil {
 		return fmt.Errorf("error getting account from keybase: %w", err)
 	}
 
 	fromRecord, err := clientCtx.Keyring.Key(clientCtx.FromName)
->>>>>>> 751e5ecb
 	if err != nil {
 		return fmt.Errorf("error getting account from keybase: %w", err)
 	}
 
-<<<<<<< HEAD
-	fromRecord, err := clientCtx.Keyring.Key(clientCtx.FromName)
-	if err != nil {
-		return fmt.Errorf("error getting account from keybase: %w", err)
-	}
-
-=======
->>>>>>> 751e5ecb
 	fromPubKey, err := fromRecord.GetPubKey()
 	if err != nil {
 		return err
@@ -273,20 +261,16 @@
 	}
 
 	if !isSigner {
-<<<<<<< HEAD
-		return errors.New("signing key is not a part of multisig key")
-=======
 		return fmt.Errorf("signing key is not a part of multisig key")
->>>>>>> 751e5ecb
 	}
 
 	if err = authclient.SignTxWithSignerAddress(
 		txFactory,
 		clientCtx,
 		multisigAddr,
-		clientCtx.FromName,
+		clientCtx.GetFromName(),
 		txBuilder,
-		true,
+		clientCtx.Offline,
 		true,
 	); err != nil {
 		return err
@@ -341,7 +325,7 @@
 // GetSignCommand returns the transaction sign command.
 func GetSignCommand() *cobra.Command {
 	cmd := &cobra.Command{
-		Use:   "sign <file>",
+		Use:   "sign [file]",
 		Short: "Sign a transaction generated offline",
 		Long: `Sign a transaction created with the --generate-only flag.
 It will read a transaction from [file], sign it, and print its JSON encoding.
@@ -368,6 +352,8 @@
 	cmd.Flags().String(flags.FlagOutputDocument, "", "The document will be written to the given file instead of STDOUT")
 	flags.AddTxFlagsToCmd(cmd)
 
+	cmd.MarkFlagRequired(flags.FlagFrom)
+
 	return cmd
 }
 
@@ -375,14 +361,8 @@
 	// Conditionally mark the account and sequence numbers required as no RPC
 	// query will be done.
 	if offline, _ := cmd.Flags().GetBool(flags.FlagOffline); offline {
-		err := cmd.MarkFlagRequired(flags.FlagAccountNumber)
-		if err != nil {
-			panic(err)
-		}
-		err = cmd.MarkFlagRequired(flags.FlagSequence)
-		if err != nil {
-			panic(err)
-		}
+		cmd.MarkFlagRequired(flags.FlagAccountNumber)
+		cmd.MarkFlagRequired(flags.FlagSequence)
 	}
 }
 
@@ -404,7 +384,7 @@
 	}
 }
 
-func signTx(cmd *cobra.Command, clientCtx client.Context, txFactory tx.Factory, newTx sdk.Tx) error {
+func signTx(cmd *cobra.Command, clientCtx client.Context, txF tx.Factory, newTx sdk.Tx) error {
 	f := cmd.Flags()
 	txCfg := clientCtx.TxConfig
 	txBuilder, err := txCfg.WrapTxBuilder(newTx)
@@ -412,12 +392,12 @@
 		return err
 	}
 
-	sigOnly, err := cmd.Flags().GetBool(flagSigOnly)
-	if err != nil {
-		return err
-	}
-
-	multisigKey, err := cmd.Flags().GetString(flagMultisig)
+	printSignatureOnly, err := cmd.Flags().GetBool(flagSigOnly)
+	if err != nil {
+		return err
+	}
+
+	multisig, err := cmd.Flags().GetString(flagMultisig)
 	if err != nil {
 		return err
 	}
@@ -427,7 +407,7 @@
 		return err
 	}
 
-	_, fromName, _, err := client.GetFromFields(clientCtx, txFactory.Keybase(), from)
+	_, fromName, _, err := client.GetFromFields(clientCtx, txF.Keybase(), from)
 	if err != nil {
 		return fmt.Errorf("error getting account from keybase: %w", err)
 	}
@@ -437,18 +417,15 @@
 		return err
 	}
 
-	if multisigKey != "" {
-		sigOnly = true
-
-		// get the multisig key by name
+	if multisig != "" {
 		// Bech32 decode error, maybe it's a name, we try to fetch from keyring
-		multisigAddr, multisigName, _, err := client.GetFromFields(clientCtx, txFactory.Keybase(), multisigKey)
+		multisigAddr, multisigName, _, err := client.GetFromFields(clientCtx, txF.Keybase(), multisig)
 		if err != nil {
 			return fmt.Errorf("error getting account from keybase: %w", err)
 		}
-		multisigkey, err := clientCtx.Keyring.Key(multisigName)
-		if err != nil {
-			return errorsmod.Wrap(err, "error getting keybase multisig account")
+		multisigkey, err := getMultisigRecord(clientCtx, multisigName)
+		if err != nil {
+			return err
 		}
 		multisigPubKey, err := multisigkey.GetPubKey()
 		if err != nil {
@@ -469,20 +446,17 @@
 			return err
 		}
 		if !isSigner {
-<<<<<<< HEAD
-			return errors.New("signing key is not a part of multisig key")
-=======
 			return fmt.Errorf("signing key is not a part of multisig key")
->>>>>>> 751e5ecb
 		}
 
 		err = authclient.SignTxWithSignerAddress(
-			txFactory, clientCtx, multisigAddr, fromName, txBuilder, clientCtx.Offline, overwrite)
-		if err != nil {
-			return err
-		}
+			txF, clientCtx, multisigAddr, fromName, txBuilder, clientCtx.Offline, overwrite)
+		if err != nil {
+			return err
+		}
+		printSignatureOnly = true
 	} else {
-		err = authclient.SignTx(txFactory, clientCtx, clientCtx.FromName, txBuilder, clientCtx.Offline, overwrite)
+		err = authclient.SignTx(txF, clientCtx, clientCtx.GetFromName(), txBuilder, clientCtx.Offline, overwrite)
 	}
 	if err != nil {
 		return err
@@ -498,7 +472,7 @@
 	clientCtx.WithOutput(cmd.OutOrStdout())
 
 	var json []byte
-	json, err = marshalSignatureJSON(txCfg, txBuilder.GetTx(), sigOnly)
+	json, err = marshalSignatureJSON(txCfg, txBuilder, printSignatureOnly)
 	if err != nil {
 		return err
 	}
@@ -508,14 +482,15 @@
 	return err
 }
 
-func marshalSignatureJSON(txConfig client.TxConfig, tx signing.Tx, signatureOnly bool) ([]byte, error) {
+func marshalSignatureJSON(txConfig client.TxConfig, txBldr client.TxBuilder, signatureOnly bool) ([]byte, error) {
+	parsedTx := txBldr.GetTx()
 	if signatureOnly {
-		sigs, err := tx.GetSignaturesV2()
+		sigs, err := parsedTx.GetSignaturesV2()
 		if err != nil {
 			return nil, err
 		}
 		return txConfig.MarshalSignatureJSON(sigs)
 	}
 
-	return txConfig.TxJSONEncoder()(tx)
+	return txConfig.TxJSONEncoder()(parsedTx)
 }