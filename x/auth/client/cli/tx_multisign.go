--- conflicted
+++ resolved
@@ -26,15 +26,6 @@
 	"github.com/cosmos/cosmos-sdk/x/auth/signing"
 )
 
-<<<<<<< HEAD
-// BroadcastReq defines a tx broadcasting request.
-type BroadcastReq struct {
-	Tx   legacytx.StdTx `json:"tx" yaml:"tx"`
-	Mode string         `json:"mode" yaml:"mode"`
-}
-
-=======
->>>>>>> 787ee698
 // GetMultiSignCommand returns the multi-sign command
 func GetMultiSignCommand() *cobra.Command {
 	cmd := &cobra.Command{
@@ -276,11 +267,7 @@
 		}
 
 		// reads tx from args[0]
-<<<<<<< HEAD
-		scanner, err := authclient.ReadTxsFromInput(txCfg, args[0])
-=======
 		scanner, err := authclient.ReadTxsFromInput(txCfg, file)
->>>>>>> 787ee698
 		if err != nil {
 			return err
 		}
