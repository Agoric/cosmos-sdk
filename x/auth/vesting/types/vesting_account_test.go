--- conflicted
+++ resolved
@@ -5,10 +5,7 @@
 	"time"
 
 	"github.com/stretchr/testify/require"
-<<<<<<< HEAD
-=======
 	"github.com/stretchr/testify/suite"
->>>>>>> 6e0ddf02
 	tmproto "github.com/tendermint/tendermint/proto/tendermint/types"
 	tmtime "github.com/tendermint/tendermint/types/time"
 
@@ -18,6 +15,9 @@
 	sdk "github.com/cosmos/cosmos-sdk/types"
 	authtypes "github.com/cosmos/cosmos-sdk/x/auth/types"
 	"github.com/cosmos/cosmos-sdk/x/auth/vesting/types"
+	"github.com/cosmos/cosmos-sdk/x/bank/testutil"
+	"github.com/cosmos/cosmos-sdk/x/staking"
+	stakingkeeper "github.com/cosmos/cosmos-sdk/x/staking/keeper"
 	stakingtypes "github.com/cosmos/cosmos-sdk/x/staking/types"
 )
 
@@ -26,10 +26,6 @@
 	feeDenom   = "fee"
 )
 
-<<<<<<< HEAD
-func contextAt(t time.Time) sdk.Context {
-	return sdk.Context{}.WithBlockTime(t)
-=======
 type VestingAccountTestSuite struct {
 	suite.Suite
 
@@ -42,7 +38,10 @@
 	s.app = simapp.Setup(s.T(), checkTx)
 
 	s.ctx = s.app.BaseApp.NewContext(checkTx, tmproto.Header{Height: 1})
->>>>>>> 6e0ddf02
+}
+
+func contextAt(t time.Time) sdk.Context {
+	return sdk.Context{}.WithBlockTime(t)
 }
 
 func TestGetVestedCoinsContVestingAcc(t *testing.T) {
@@ -250,13 +249,8 @@
 	// require that locked is reduced
 	delegatedAmount := sdk.NewCoins(sdk.NewInt64Coin(stakeDenom, 50))
 	dva.TrackDelegation(now.Add(12*time.Hour), origCoins, delegatedAmount)
-<<<<<<< HEAD
 	lockedCoins = dva.LockedCoins(contextAt(now.Add(12 * time.Hour)))
-	require.True(t, lockedCoins.IsEqual(origCoins.Sub(delegatedAmount)))
-=======
-	lockedCoins = dva.LockedCoins(now.Add(12 * time.Hour))
 	require.True(t, lockedCoins.IsEqual(origCoins.Sub(delegatedAmount...)))
->>>>>>> 6e0ddf02
 }
 
 func TestTrackDelegationDelVestingAcc(t *testing.T) {
@@ -347,7 +341,7 @@
 	now := tmtime.Now()
 
 	// set up simapp
-	app := simapp.Setup(false)
+	app := simapp.Setup(t, false)
 	ctx := app.BaseApp.NewContext(false, tmproto.Header{}).WithBlockTime((now))
 	require.Equal(t, "stake", app.StakingKeeper.BondDenom(ctx))
 
@@ -360,7 +354,7 @@
 	addr := pva.GetAddress()
 	app.AccountKeeper.SetAccount(ctx, pva)
 
-	err := simapp.FundAccount(app.BankKeeper, ctx, addr, c(fee(6000), stake(100)))
+	err := testutil.FundAccount(app.BankKeeper, ctx, addr, c(fee(6000), stake(100)))
 	require.NoError(t, err)
 	require.Equal(t, int64(100), app.BankKeeper.GetBalance(ctx, addr, stakeDenom).Amount.Int64())
 
@@ -376,7 +370,7 @@
 	now := tmtime.Now()
 
 	// set up simapp
-	app := simapp.Setup(false)
+	app := simapp.Setup(t, false)
 	ctx := app.BaseApp.NewContext(false, tmproto.Header{}).WithBlockTime((now))
 	require.Equal(t, "stake", app.StakingKeeper.BondDenom(ctx))
 
@@ -443,7 +437,7 @@
 	app.AccountKeeper.SetAccount(ctx, pva)
 
 	// fund the vesting account with new grant (old has vested and transferred out)
-	err = simapp.FundAccount(app.BankKeeper, ctx, addr, origCoins)
+	err = testutil.FundAccount(app.BankKeeper, ctx, addr, origCoins)
 	require.NoError(t, err)
 	require.Equal(t, int64(100), app.BankKeeper.GetBalance(ctx, addr, stakeDenom).Amount.Int64())
 
@@ -462,7 +456,7 @@
 	now := tmtime.Now()
 
 	// set up simapp
-	app := simapp.Setup(false)
+	app := simapp.Setup(t, false)
 	ctx := app.BaseApp.NewContext(false, tmproto.Header{}).WithBlockTime((now))
 	require.Equal(t, "stake", app.StakingKeeper.BondDenom(ctx))
 
@@ -499,7 +493,7 @@
 	now := tmtime.Now()
 
 	// set up simapp
-	app := simapp.Setup(false)
+	app := simapp.Setup(t, false)
 	ctx := app.BaseApp.NewContext(false, tmproto.Header{}).WithBlockTime((now))
 	require.Equal(t, "stake", app.StakingKeeper.BondDenom(ctx))
 
@@ -526,7 +520,7 @@
 	app.AccountKeeper.SetAccount(ctx, pva)
 
 	// fund the vesting account with new grant (old has vested and transferred out)
-	err = simapp.FundAccount(app.BankKeeper, ctx, addr, c(fee(1001), stake(100)))
+	err = testutil.FundAccount(app.BankKeeper, ctx, addr, c(fee(1001), stake(100)))
 	require.NoError(t, err)
 	require.Equal(t, int64(100), app.BankKeeper.GetBalance(ctx, addr, stakeDenom).Amount.Int64())
 
@@ -811,13 +805,8 @@
 	// require that locked is reduced
 	delegatedAmount := sdk.NewCoins(sdk.NewInt64Coin(stakeDenom, 50))
 	plva.TrackDelegation(now.Add(12*time.Hour), origCoins, delegatedAmount)
-<<<<<<< HEAD
 	lockedCoins = plva.LockedCoins(contextAt(now.Add(12 * time.Hour)))
-	require.True(t, lockedCoins.IsEqual(origCoins.Sub(delegatedAmount)))
-=======
-	lockedCoins = plva.LockedCoins(now.Add(12 * time.Hour))
 	require.True(t, lockedCoins.IsEqual(origCoins.Sub(delegatedAmount...)))
->>>>>>> 6e0ddf02
 }
 
 func TestTrackDelegationPermLockedVestingAcc(t *testing.T) {
@@ -1142,6 +1131,37 @@
 	require.Equal(t, sdk.Coins{sdk.NewInt64Coin(stakeDenom, 25)}, va.DelegatedVesting)
 }
 
+// createValidator creates a validator in the given SimApp.
+func createValidator(t *testing.T, ctx sdk.Context, app *simapp.SimApp, powers int64) (sdk.ValAddress, stakingtypes.Validator) {
+	valTokens := sdk.TokensFromConsensusPower(powers, sdk.DefaultPowerReduction)
+	addrs := simapp.AddTestAddrsIncremental(app, ctx, 1, valTokens)
+	valAddrs := simapp.ConvertAddrsToValAddrs(addrs)
+	pks := simapp.CreateTestPubKeys(1)
+	cdc := app.AppCodec() // simapp.MakeTestEncodingConfig().Marshaler
+
+	app.StakingKeeper = stakingkeeper.NewKeeper(
+		cdc,
+		app.GetKey(stakingtypes.StoreKey),
+		app.AccountKeeper,
+		app.BankKeeper,
+		app.GetSubspace(stakingtypes.ModuleName),
+	)
+
+	val, err := stakingtypes.NewValidator(valAddrs[0], pks[0], stakingtypes.Description{})
+	require.NoError(t, err)
+
+	app.StakingKeeper.SetValidator(ctx, val)
+	require.NoError(t, app.StakingKeeper.SetValidatorByConsAddr(ctx, val))
+	app.StakingKeeper.SetNewValidatorByPowerIndex(ctx, val)
+
+	_, err = app.StakingKeeper.Delegate(ctx, addrs[0], valTokens, stakingtypes.Unbonded, val, true)
+	require.NoError(t, err)
+
+	_ = staking.EndBlocker(ctx, app.StakingKeeper)
+
+	return valAddrs[0], val
+}
+
 func TestClawback(t *testing.T) {
 	c := sdk.NewCoins
 	fee := func(x int64) sdk.Coin { return sdk.NewInt64Coin(feeDenom, x) }
@@ -1149,7 +1169,7 @@
 	now := tmtime.Now()
 
 	// set up simapp and validators
-	app := simapp.Setup(false)
+	app := simapp.Setup(t, false)
 	ctx := app.BaseApp.NewContext(false, tmproto.Header{}).WithBlockTime((now))
 	valAddr, val := createValidator(t, ctx, app, 100)
 	require.Equal(t, "stake", app.StakingKeeper.BondDenom(ctx))
@@ -1174,7 +1194,7 @@
 	app.AccountKeeper.SetAccount(ctx, va)
 
 	// fund the vesting account with 17 take lost to slashing
-	err := simapp.FundAccount(app.BankKeeper, ctx, addr, c(fee(1000), stake(83)))
+	err := testutil.FundAccount(app.BankKeeper, ctx, addr, c(fee(1000), stake(83)))
 	require.NoError(t, err)
 	require.Equal(t, int64(1000), app.BankKeeper.GetBalance(ctx, addr, feeDenom).Amount.Int64())
 	require.Equal(t, int64(83), app.BankKeeper.GetBalance(ctx, addr, stakeDenom).Amount.Int64())
@@ -1235,7 +1255,7 @@
 	now := tmtime.Now()
 
 	// set up simapp and validators
-	app := simapp.Setup(false)
+	app := simapp.Setup(t, false)
 	ctx := app.BaseApp.NewContext(false, tmproto.Header{}).WithBlockTime((now))
 	require.Equal(t, "stake", app.StakingKeeper.BondDenom(ctx))
 
@@ -1257,7 +1277,7 @@
 	app.AccountKeeper.SetAccount(ctx, va)
 
 	// fund the vesting account with 17 take lost to slashing
-	err := simapp.FundAccount(app.BankKeeper, ctx, addr, c(fee(1000), stake(100)))
+	err := testutil.FundAccount(app.BankKeeper, ctx, addr, c(fee(1000), stake(100)))
 	require.NoError(t, err)
 	require.Equal(t, int64(1000), app.BankKeeper.GetBalance(ctx, addr, feeDenom).Amount.Int64())
 	require.Equal(t, int64(100), app.BankKeeper.GetBalance(ctx, addr, stakeDenom).Amount.Int64())
@@ -1298,7 +1318,7 @@
 	now := tmtime.Now()
 
 	// set up simapp and validators
-	app := simapp.Setup(false)
+	app := simapp.Setup(t, false)
 	ctx := app.BaseApp.NewContext(false, tmproto.Header{}).WithBlockTime((now))
 	_, val := createValidator(t, ctx, app, 100)
 	require.Equal(t, "stake", app.StakingKeeper.BondDenom(ctx))
@@ -1325,7 +1345,7 @@
 	app.AccountKeeper.SetAccount(ctx, va)
 
 	// fund the vesting account with 300stake lost to transfer
-	err := simapp.FundAccount(app.BankKeeper, ctx, addr, c(stake(3700)))
+	err := testutil.FundAccount(app.BankKeeper, ctx, addr, c(stake(3700)))
 	require.NoError(t, err)
 	require.Equal(t, int64(3700), app.BankKeeper.GetBalance(ctx, addr, stakeDenom).Amount.Int64())
 	ctx = ctx.WithBlockTime(now.Add(650 * time.Second))
@@ -1339,7 +1359,7 @@
 	require.Equal(t, int64(1000), va.GetVestingCoins(ctx.BlockTime()).AmountOf(stakeDenom).Int64())
 
 	// distribute a reward of 120stake
-	err = simapp.FundAccount(app.BankKeeper, ctx, addr, c(stake(120)))
+	err = testutil.FundAccount(app.BankKeeper, ctx, addr, c(stake(120)))
 	require.NoError(t, err)
 	rewardAction := types.NewClawbackRewardAction(app.AccountKeeper, app.BankKeeper, app.StakingKeeper)
 	err = va.PostReward(ctx, c(stake(120)), rewardAction)
@@ -1362,7 +1382,7 @@
 	now := tmtime.Now()
 
 	// set up simapp and validators
-	app := simapp.Setup(false)
+	app := simapp.Setup(t, false)
 	ctx := app.BaseApp.NewContext(false, tmproto.Header{}).WithBlockTime((now))
 	_, val := createValidator(t, ctx, app, 100)
 	require.Equal(t, "stake", app.StakingKeeper.BondDenom(ctx))
@@ -1390,7 +1410,7 @@
 	app.AccountKeeper.SetAccount(ctx, va)
 
 	// fund the vesting account with 350 stake lost to slashing
-	err := simapp.FundAccount(app.BankKeeper, ctx, addr, c(stake(3650)))
+	err := testutil.FundAccount(app.BankKeeper, ctx, addr, c(stake(3650)))
 	require.NoError(t, err)
 	require.Equal(t, int64(3650), app.BankKeeper.GetBalance(ctx, addr, stakeDenom).Amount.Int64())
 
@@ -1402,7 +1422,7 @@
 	va = app.AccountKeeper.GetAccount(ctx, addr).(*types.ClawbackVestingAccount)
 
 	// distribute a reward of 160stake - should all be unvested
-	err = simapp.FundAccount(app.BankKeeper, ctx, addr, c(stake(160)))
+	err = testutil.FundAccount(app.BankKeeper, ctx, addr, c(stake(160)))
 	require.NoError(t, err)
 	rewardAction := types.NewClawbackRewardAction(app.AccountKeeper, app.BankKeeper, app.StakingKeeper)
 	err = va.PostReward(ctx, c(stake(160)), rewardAction)
@@ -1424,7 +1444,7 @@
 
 	// distribute another reward once everything has vested
 	ctx = ctx.WithBlockTime(now.Add(1200 * time.Second))
-	err = simapp.FundAccount(app.BankKeeper, ctx, addr, c(stake(160)))
+	err = testutil.FundAccount(app.BankKeeper, ctx, addr, c(stake(160)))
 	require.NoError(t, err)
 	err = va.PostReward(ctx, c(stake(160)), rewardAction)
 	require.NoError(t, err)
@@ -1439,7 +1459,7 @@
 	now := tmtime.Now()
 
 	// set up simapp
-	app := simapp.Setup(false)
+	app := simapp.Setup(t, false)
 	ctx := app.BaseApp.NewContext(false, tmproto.Header{}).WithBlockTime((now))
 	require.Equal(t, "stake", app.StakingKeeper.BondDenom(ctx))
 
@@ -1480,7 +1500,7 @@
 	now := tmtime.Now()
 
 	// set up simapp
-	app := simapp.Setup(false)
+	app := simapp.Setup(t, false)
 	ctx := app.BaseApp.NewContext(false, tmproto.Header{}).WithBlockTime((now))
 	require.Equal(t, "stake", app.StakingKeeper.BondDenom(ctx))
 
@@ -1550,7 +1570,7 @@
 	app.AccountKeeper.SetAccount(ctx, va)
 
 	// fund the vesting account with new grant (old has vested and transferred out)
-	err = simapp.FundAccount(app.BankKeeper, ctx, addr, origCoins)
+	err = testutil.FundAccount(app.BankKeeper, ctx, addr, origCoins)
 	require.NoError(t, err)
 	require.Equal(t, int64(100), app.BankKeeper.GetBalance(ctx, addr, stakeDenom).Amount.Int64())
 
@@ -1570,7 +1590,7 @@
 	now := tmtime.Now()
 
 	// set up simapp and validators
-	app := simapp.Setup(false)
+	app := simapp.Setup(t, false)
 	ctx := app.BaseApp.NewContext(false, tmproto.Header{}).WithBlockTime((now))
 	valAddr, val := createValidator(t, ctx, app, 100)
 	require.Equal(t, "stake", app.StakingKeeper.BondDenom(ctx))
@@ -1595,7 +1615,7 @@
 	app.AccountKeeper.SetAccount(ctx, va)
 
 	// fund the vesting account with an extra 200fee but 17stake lost to slashing
-	err := simapp.FundAccount(app.BankKeeper, ctx, addr, c(fee(1200), stake(83)))
+	err := testutil.FundAccount(app.BankKeeper, ctx, addr, c(fee(1200), stake(83)))
 	require.NoError(t, err)
 	require.Equal(t, int64(1200), app.BankKeeper.GetBalance(ctx, addr, feeDenom).Amount.Int64())
 	require.Equal(t, int64(83), app.BankKeeper.GetBalance(ctx, addr, stakeDenom).Amount.Int64())
@@ -1816,21 +1836,7 @@
 	baseVesting := types.NewBaseVestingAccount(baseAcc, coins, time.Now().Unix())
 	acc := types.NewContinuousVestingAccountRaw(baseVesting, baseVesting.EndTime)
 
-	app := simapp.Setup(false)
-
 	bz, err := app.AccountKeeper.MarshalAccount(acc)
-<<<<<<< HEAD
-	require.NoError(t, err)
-
-	acc2, err := app.AccountKeeper.UnmarshalAccount(bz)
-	require.NoError(t, err)
-	require.IsType(t, &types.ContinuousVestingAccount{}, acc2)
-	require.Equal(t, acc.String(), acc2.String())
-
-	// error on bad bytes
-	_, err = app.AccountKeeper.UnmarshalAccount(bz[:len(bz)/2])
-	require.Error(t, err)
-=======
 	require.Nil(err)
 
 	acc2, err := app.AccountKeeper.UnmarshalAccount(bz)
@@ -1841,7 +1847,6 @@
 	// error on bad bytes
 	_, err = app.AccountKeeper.UnmarshalAccount(bz[:len(bz)/2])
 	require.NotNil(err)
->>>>>>> 6e0ddf02
 }
 
 func (s *VestingAccountTestSuite) TestPeriodicVestingAccountMarshal() {
@@ -1850,21 +1855,7 @@
 	baseAcc, coins := initBaseAccount()
 	acc := types.NewPeriodicVestingAccount(baseAcc, coins, time.Now().Unix(), types.Periods{types.Period{3600, coins}})
 
-	app := simapp.Setup(false)
-
 	bz, err := app.AccountKeeper.MarshalAccount(acc)
-<<<<<<< HEAD
-	require.NoError(t, err)
-
-	acc2, err := app.AccountKeeper.UnmarshalAccount(bz)
-	require.NoError(t, err)
-	require.IsType(t, &types.PeriodicVestingAccount{}, acc2)
-	require.Equal(t, acc.String(), acc2.String())
-
-	// error on bad bytes
-	_, err = app.AccountKeeper.UnmarshalAccount(bz[:len(bz)/2])
-	require.Error(t, err)
-=======
 	require.Nil(err)
 
 	acc2, err := app.AccountKeeper.UnmarshalAccount(bz)
@@ -1875,7 +1866,6 @@
 	// error on bad bytes
 	_, err = app.AccountKeeper.UnmarshalAccount(bz[:len(bz)/2])
 	require.NotNil(err)
->>>>>>> 6e0ddf02
 }
 
 func (s *VestingAccountTestSuite) TestDelayedVestingAccountMarshal() {
@@ -1884,21 +1874,7 @@
 	baseAcc, coins := initBaseAccount()
 	acc := types.NewDelayedVestingAccount(baseAcc, coins, time.Now().Unix())
 
-	app := simapp.Setup(false)
-
 	bz, err := app.AccountKeeper.MarshalAccount(acc)
-<<<<<<< HEAD
-	require.NoError(t, err)
-
-	acc2, err := app.AccountKeeper.UnmarshalAccount(bz)
-	require.NoError(t, err)
-	require.IsType(t, &types.DelayedVestingAccount{}, acc2)
-	require.Equal(t, acc.String(), acc2.String())
-
-	// error on bad bytes
-	_, err = app.AccountKeeper.UnmarshalAccount(bz[:len(bz)/2])
-	require.Error(t, err)
-=======
 	require.Nil(err)
 
 	acc2, err := app.AccountKeeper.UnmarshalAccount(bz)
@@ -1909,7 +1885,6 @@
 	// error on bad bytes
 	_, err = app.AccountKeeper.UnmarshalAccount(bz[:len(bz)/2])
 	require.NotNil(err)
->>>>>>> 6e0ddf02
 }
 
 func (s *VestingAccountTestSuite) TestPermanentLockedAccountMarshal() {
@@ -1918,69 +1893,55 @@
 	baseAcc, coins := initBaseAccount()
 	acc := types.NewPermanentLockedAccount(baseAcc, coins)
 
-	app := simapp.Setup(false)
-
 	bz, err := app.AccountKeeper.MarshalAccount(acc)
-<<<<<<< HEAD
-	require.NoError(t, err)
+	require.Nil(err)
 
 	acc2, err := app.AccountKeeper.UnmarshalAccount(bz)
-	require.NoError(t, err)
-	require.IsType(t, &types.PermanentLockedAccount{}, acc2)
-	require.Equal(t, acc.String(), acc2.String())
+	require.Nil(err)
+	require.IsType(&types.PermanentLockedAccount{}, acc2)
+	require.Equal(acc.String(), acc2.String())
 
 	// error on bad bytes
 	_, err = app.AccountKeeper.UnmarshalAccount(bz[:len(bz)/2])
-	require.Error(t, err)
-}
-
-func TestClawbackVestingAccountMarshal(t *testing.T) {
+	require.NotNil(err)
+}
+
+func (s *VestingAccountTestSuite) TestClawbackVestingAccountMarshal() {
+	app := s.app
+	require := s.Require()
 	baseAcc, coins := initBaseAccount()
 	addr := sdk.AccAddress([]byte("the funder"))
 	acc := types.NewClawbackVestingAccount(baseAcc, addr, coins, time.Now().Unix(),
 		types.Periods{types.Period{3600, coins}}, types.Periods{types.Period{3600, coins}})
 
-	app := simapp.Setup(false)
-
 	bz, err := app.AccountKeeper.MarshalAccount(acc)
-	require.NoError(t, err)
+	require.Nil(err)
 
 	acc2, err := app.AccountKeeper.UnmarshalAccount(bz)
-	require.NoError(t, err)
-	require.IsType(t, &types.ClawbackVestingAccount{}, acc2)
-	require.Equal(t, acc.String(), acc2.String())
+	require.Nil(err)
+	require.IsType(&types.ClawbackVestingAccount{}, acc2)
+	require.Equal(acc.String(), acc2.String())
 
 	// error on bad bytes
 	_, err = app.AccountKeeper.UnmarshalAccount(bz[:len(bz)/2])
-	require.Error(t, err)
-}
-
-func TestClawbackVestingAccountStore(t *testing.T) {
+	require.NotNil(err)
+}
+
+func (s *VestingAccountTestSuite) TestClawbackVestingAccountStore() {
+	app := s.app
+	require := s.Require()
 	baseAcc, coins := initBaseAccount()
 	addr := sdk.AccAddress([]byte("the funder"))
 	acc := types.NewClawbackVestingAccount(baseAcc, addr, coins, time.Now().Unix(),
 		types.Periods{types.Period{3600, coins}}, types.Periods{types.Period{3600, coins}})
 
-	app := simapp.Setup(false)
 	ctx := app.BaseApp.NewContext(false, tmproto.Header{})
-	createValidator(t, ctx, app, 100)
+	createValidator(s.T(), ctx, app, 100)
 
 	app.AccountKeeper.SetAccount(ctx, acc)
 	acc2 := app.AccountKeeper.GetAccount(ctx, acc.GetAddress())
-	require.IsType(t, &types.ClawbackVestingAccount{}, acc2)
-	require.Equal(t, acc.String(), acc2.String())
-=======
-	require.Nil(err)
-
-	acc2, err := app.AccountKeeper.UnmarshalAccount(bz)
-	require.Nil(err)
-	require.IsType(&types.PermanentLockedAccount{}, acc2)
+	require.IsType(&types.ClawbackVestingAccount{}, acc2)
 	require.Equal(acc.String(), acc2.String())
-
-	// error on bad bytes
-	_, err = app.AccountKeeper.UnmarshalAccount(bz[:len(bz)/2])
-	require.NotNil(err)
->>>>>>> 6e0ddf02
 }
 
 func initBaseAccount() (*authtypes.BaseAccount, sdk.Coins) {
