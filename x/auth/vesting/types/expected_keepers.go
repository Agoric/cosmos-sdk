--- conflicted
+++ resolved
@@ -18,16 +18,8 @@
 // BankKeeper defines the expected interface contract the vesting module requires
 // for creating vesting accounts with funds.
 type BankKeeper interface {
-<<<<<<< HEAD
-	GetAllBalances(ctx sdk.Context, addr sdk.AccAddress) sdk.Coins
-	GetBalance(ctx sdk.Context, addr sdk.AccAddress, denom string) sdk.Coin
-	IsSendEnabledCoins(ctx sdk.Context, coins ...sdk.Coin) error
-	SendCoins(ctx sdk.Context, fromAddr sdk.AccAddress, toAddr sdk.AccAddress, amt sdk.Coins) error
-	SpendableCoins(ctx sdk.Context, addr sdk.AccAddress) sdk.Coins
-=======
 	IsSendEnabledCoins(ctx context.Context, coins ...sdk.Coin) error
 	SendCoins(ctx context.Context, fromAddr, toAddr sdk.AccAddress, amt sdk.Coins) error
->>>>>>> 787ee698
 	BlockedAddr(addr sdk.AccAddress) bool
 }
 
