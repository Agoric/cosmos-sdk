--- conflicted
+++ resolved
@@ -38,18 +38,12 @@
 	}
 
 	txCmd.AddCommand(
-<<<<<<< HEAD
 		NewMsgCreateVestingAccountCmd(ac),
 		NewMsgCreatePermanentLockedAccountCmd(ac),
 		NewMsgCreatePeriodicVestingAccountCmd(ac),
-=======
-		NewMsgCreateVestingAccountCmd(),
-		NewMsgCreatePermanentLockedAccountCmd(),
-		NewMsgCreatePeriodicVestingAccountCmd(),
-		NewMsgCreateClawbackVestingAccountCmd(),
-		NewMsgClawbackCmd(),
-		NewMsgReturnGrantsCmd(),
->>>>>>> ea82623b
+		NewMsgCreateClawbackVestingAccountCmd(ac),
+		NewMsgClawbackCmd(ac),
+		NewMsgReturnGrantsCmd(ac),
 	)
 
 	return txCmd
@@ -194,13 +188,7 @@
 				return err
 			}
 
-			merge, _ := cmd.Flags().GetBool(FlagMerge)
-
-			msg := types.NewMsgCreatePeriodicVestingAccount(clientCtx.GetFromAddress(), toAddr, startTime, periods, merge)
-			if err := msg.ValidateBasic(); err != nil {
-				return err
-			}
-
+			msg := types.NewMsgCreatePeriodicVestingAccount(clientCtx.GetFromAddress(), toAddr, startTime, periods)
 			return tx.GenerateOrBroadcastTxCLI(clientCtx, cmd.Flags(), msg)
 		},
 	}
@@ -233,6 +221,7 @@
 		if p.Length < 1 {
 			return 0, nil, fmt.Errorf("invalid period length of %d in period %d, length must be greater than 0", p.Length, i)
 		}
+
 		period := types.Period{Length: p.Length, Amount: amount}
 		periods = append(periods, period)
 	}
@@ -241,7 +230,7 @@
 
 // NewMsgCreateClawbackVestingAccountCmd returns a CLI command handler for creating a
 // MsgCreateClawbackVestingAccount transaction.
-func NewMsgCreateClawbackVestingAccountCmd() *cobra.Command {
+func NewMsgCreateClawbackVestingAccountCmd(ac address.Codec) *cobra.Command {
 	cmd := &cobra.Command{
 		Use:   "create-clawback-vesting-account [to_address]",
 		Short: "Create a new vesting account funded with an allocation of tokens, subject to clawback.",
@@ -275,7 +264,7 @@
 				return err
 			}
 
-			toAddr, err := sdk.AccAddressFromBech32(args[0])
+			toAddr, err := ac.StringToBytes(args[0])
 			if err != nil {
 				return err
 			}
@@ -305,10 +294,6 @@
 			merge, _ := cmd.Flags().GetBool(FlagMerge)
 
 			msg := types.NewMsgCreateClawbackVestingAccount(clientCtx.GetFromAddress(), toAddr, commonStart, lockupPeriods, vestingPeriods, merge)
-			if err := msg.ValidateBasic(); err != nil {
-				return err
-			}
-
 			return tx.GenerateOrBroadcastTxCLI(clientCtx, cmd.Flags(), msg)
 		},
 	}
@@ -322,7 +307,7 @@
 
 // NewMsgClawbackCmd returns a CLI command handler for creating a
 // MsgClawback transaction.
-func NewMsgClawbackCmd() *cobra.Command {
+func NewMsgClawbackCmd(ac address.Codec) *cobra.Command {
 	cmd := &cobra.Command{
 		Use:   "clawback [address]",
 		Short: "Transfer unvested amount out of a ClawbackVestingAccount.",
@@ -337,7 +322,7 @@
 				return err
 			}
 
-			addr, err := sdk.AccAddressFromBech32(args[0])
+			addr, err := ac.StringToBytes(args[0])
 			if err != nil {
 				return err
 			}
@@ -345,26 +330,13 @@
 			var dest sdk.AccAddress
 			destString, _ := cmd.Flags().GetString(FlagDest)
 			if destString != "" {
-				dest, err = sdk.AccAddressFromBech32(destString)
+				dest, err = ac.StringToBytes(destString)
 				if err != nil {
 					return fmt.Errorf("bad dest address: %w", err)
 				}
-<<<<<<< HEAD
-
-				period := types.Period{Length: p.Length, Amount: amount}
-				periods = append(periods, period)
-			}
-
-			msg := types.NewMsgCreatePeriodicVestingAccount(clientCtx.GetFromAddress(), toAddr, vestingData.StartTime, periods)
-=======
 			}
 
 			msg := types.NewMsgClawback(clientCtx.GetFromAddress(), addr, dest)
-			if err := msg.ValidateBasic(); err != nil {
-				return err
-			}
-
->>>>>>> ea82623b
 			return tx.GenerateOrBroadcastTxCLI(clientCtx, cmd.Flags(), msg)
 		},
 	}
@@ -376,7 +348,7 @@
 
 // NewMsgReturnGrantsCmd returns a CLI command handler for creating a
 // MsgReturnGrantsCmd transaction.
-func NewMsgReturnGrantsCmd() *cobra.Command {
+func NewMsgReturnGrantsCmd(ac address.Codec) *cobra.Command {
 	cmd := &cobra.Command{
 		Use:   "return-grants",
 		Short: "Transfer grants out of a vesting account.",
@@ -393,10 +365,6 @@
 			}
 
 			msg := types.NewMsgReturnGrants(clientCtx.GetFromAddress())
-			if err := msg.ValidateBasic(); err != nil {
-				return err
-			}
-
 			return tx.GenerateOrBroadcastTxCLI(clientCtx, cmd.Flags(), msg)
 		},
 	}
