package vesting

import (
	"context"

	"github.com/armon/go-metrics"

	"github.com/cosmos/cosmos-sdk/telemetry"
	sdk "github.com/cosmos/cosmos-sdk/types"
	sdkerrors "github.com/cosmos/cosmos-sdk/types/errors"
	"github.com/cosmos/cosmos-sdk/x/auth/keeper"
<<<<<<< HEAD
	"github.com/cosmos/cosmos-sdk/x/auth/vesting/exported"
=======
	authtypes "github.com/cosmos/cosmos-sdk/x/auth/types"
>>>>>>> 6e0ddf02
	"github.com/cosmos/cosmos-sdk/x/auth/vesting/types"
)

// msgServer holds the state to serve vesting messages.
type msgServer struct {
	keeper.AccountKeeper
	types.BankKeeper
	types.StakingKeeper
}

// NewMsgServerImpl returns an implementation of the vesting MsgServer interface,
// wrapping the corresponding keepers.
func NewMsgServerImpl(k keeper.AccountKeeper, bk types.BankKeeper, sk types.StakingKeeper) types.MsgServer {
	return &msgServer{AccountKeeper: k, BankKeeper: bk, StakingKeeper: sk}
}

var _ types.MsgServer = msgServer{}

// CreateVestingAccount creates a new delayed or continuous vesting account.
func (s msgServer) CreateVestingAccount(goCtx context.Context, msg *types.MsgCreateVestingAccount) (*types.MsgCreateVestingAccountResponse, error) {
	ctx := sdk.UnwrapSDKContext(goCtx)
	ak := s.AccountKeeper
	bk := s.BankKeeper

	if err := bk.IsSendEnabledCoins(ctx, msg.Amount...); err != nil {
		return nil, err
	}

	from, err := sdk.AccAddressFromBech32(msg.FromAddress)
	if err != nil {
		return nil, err
	}
	to, err := sdk.AccAddressFromBech32(msg.ToAddress)
	if err != nil {
		return nil, err
	}

	if bk.BlockedAddr(to) {
		return nil, sdkerrors.Wrapf(sdkerrors.ErrUnauthorized, "%s is not allowed to receive funds", msg.ToAddress)
	}

	if acc := ak.GetAccount(ctx, to); acc != nil {
		return nil, sdkerrors.Wrapf(sdkerrors.ErrInvalidRequest, "account %s already exists", msg.ToAddress)
	}

	baseAccount := authtypes.NewBaseAccountWithAddress(to)
	baseAccount = ak.NewAccount(ctx, baseAccount).(*authtypes.BaseAccount)
	baseVestingAccount := types.NewBaseVestingAccount(baseAccount, msg.Amount.Sort(), msg.EndTime)

	var vestingAccount authtypes.AccountI
	if msg.Delayed {
		vestingAccount = types.NewDelayedVestingAccountRaw(baseVestingAccount)
	} else {
		vestingAccount = types.NewContinuousVestingAccountRaw(baseVestingAccount, ctx.BlockTime().Unix())
	}

	ak.SetAccount(ctx, vestingAccount)

	defer func() {
		telemetry.IncrCounter(1, "new", "account")

		for _, a := range msg.Amount {
			if a.Amount.IsInt64() {
				telemetry.SetGaugeWithLabels(
					[]string{"tx", "msg", "create_vesting_account"},
					float32(a.Amount.Int64()),
					[]metrics.Label{telemetry.NewLabel("denom", a.Denom)},
				)
			}
		}
	}()

	if err = bk.SendCoins(ctx, from, to, msg.Amount); err != nil {
		return nil, err
	}

	ctx.EventManager().EmitEvent(
		sdk.NewEvent(
			sdk.EventTypeMessage,
			sdk.NewAttribute(sdk.AttributeKeyModule, types.AttributeValueCategory),
		),
	)

	return &types.MsgCreateVestingAccountResponse{}, nil
}

<<<<<<< HEAD
// CreatePeriodicVestingAccount creates a new periodic vesting account, or merges a grant into an existing one.
func (s msgServer) CreatePeriodicVestingAccount(goCtx context.Context, msg *types.MsgCreatePeriodicVestingAccount) (*types.MsgCreatePeriodicVestingAccountResponse, error) {
	ctx := sdk.UnwrapSDKContext(goCtx)

	ak := s.AccountKeeper
	bk := s.BankKeeper

=======
func (s msgServer) CreatePermanentLockedAccount(goCtx context.Context, msg *types.MsgCreatePermanentLockedAccount) (*types.MsgCreatePermanentLockedAccountResponse, error) {
	ctx := sdk.UnwrapSDKContext(goCtx)
	ak := s.AccountKeeper
	bk := s.BankKeeper

	if err := bk.IsSendEnabledCoins(ctx, msg.Amount...); err != nil {
		return nil, err
	}

>>>>>>> 6e0ddf02
	from, err := sdk.AccAddressFromBech32(msg.FromAddress)
	if err != nil {
		return nil, err
	}
	to, err := sdk.AccAddressFromBech32(msg.ToAddress)
	if err != nil {
		return nil, err
	}

	if bk.BlockedAddr(to) {
		return nil, sdkerrors.Wrapf(sdkerrors.ErrUnauthorized, "%s is not allowed to receive funds", msg.ToAddress)
	}

<<<<<<< HEAD
	var totalCoins sdk.Coins
	for _, period := range msg.VestingPeriods {
		totalCoins = totalCoins.Add(period.Amount...)
	}
	totalCoins = totalCoins.Sort()

	madeNewAcc := false
	acc := ak.GetAccount(ctx, to)

	if acc != nil {
		pva, isPeriodic := acc.(exported.GrantAccount)
		switch {
		case !msg.Merge && isPeriodic:
			return nil, sdkerrors.Wrapf(sdkerrors.ErrInvalidRequest, "account %s already exists; consider using --merge", msg.ToAddress)
		case !msg.Merge && !isPeriodic:
			return nil, sdkerrors.Wrapf(sdkerrors.ErrInvalidRequest, "account %s already exists", msg.ToAddress)
		case msg.Merge && !isPeriodic:
			return nil, sdkerrors.Wrapf(sdkerrors.ErrNotSupported, "account %s must be a periodic vesting account", msg.ToAddress)
		}
		grantAction := types.NewPeriodicGrantAction(s.StakingKeeper, msg.GetStartTime(), msg.GetVestingPeriods(), totalCoins)
		err := pva.AddGrant(ctx, grantAction)
		if err != nil {
			return nil, err
		}
	} else {
		baseAccount := ak.NewAccountWithAddress(ctx, to)
		acc = types.NewPeriodicVestingAccount(baseAccount.(*authtypes.BaseAccount), totalCoins, msg.StartTime, msg.VestingPeriods)
		madeNewAcc = true
	}

	ak.SetAccount(ctx, acc)

	if madeNewAcc {
		defer func() {
			telemetry.IncrCounter(1, "new", "account")

			for _, a := range totalCoins {
				if a.Amount.IsInt64() {
					telemetry.SetGaugeWithLabels(
						[]string{"tx", "msg", "create_periodic_vesting_account"},
						float32(a.Amount.Int64()),
						[]metrics.Label{telemetry.NewLabel("denom", a.Denom)},
					)
				}
			}
		}()
	}

	err = bk.SendCoins(ctx, from, to, totalCoins)
	if err != nil {
=======
	if acc := ak.GetAccount(ctx, to); acc != nil {
		return nil, sdkerrors.Wrapf(sdkerrors.ErrInvalidRequest, "account %s already exists", msg.ToAddress)
	}

	baseAccount := authtypes.NewBaseAccountWithAddress(to)
	baseAccount = ak.NewAccount(ctx, baseAccount).(*authtypes.BaseAccount)
	vestingAccount := types.NewPermanentLockedAccount(baseAccount, msg.Amount)

	ak.SetAccount(ctx, vestingAccount)

	defer func() {
		telemetry.IncrCounter(1, "new", "account")

		for _, a := range msg.Amount {
			if a.Amount.IsInt64() {
				telemetry.SetGaugeWithLabels(
					[]string{"tx", "msg", "create_permanent_locked_account"},
					float32(a.Amount.Int64()),
					[]metrics.Label{telemetry.NewLabel("denom", a.Denom)},
				)
			}
		}
	}()

	if err = bk.SendCoins(ctx, from, to, msg.Amount); err != nil {
>>>>>>> 6e0ddf02
		return nil, err
	}

	ctx.EventManager().EmitEvent(
		sdk.NewEvent(
			sdk.EventTypeMessage,
			sdk.NewAttribute(sdk.AttributeKeyModule, types.AttributeValueCategory),
		),
	)
<<<<<<< HEAD
	return &types.MsgCreatePeriodicVestingAccountResponse{}, nil
}

// CreateClawbackVestingAccount creates a new ClawbackVestingAccount, or merges a grant into an existing one.
func (s msgServer) CreateClawbackVestingAccount(goCtx context.Context, msg *types.MsgCreateClawbackVestingAccount) (*types.MsgCreateClawbackVestingAccountResponse, error) {
	ctx := sdk.UnwrapSDKContext(goCtx)
=======

	return &types.MsgCreatePermanentLockedAccountResponse{}, nil
}

func (s msgServer) CreatePeriodicVestingAccount(goCtx context.Context, msg *types.MsgCreatePeriodicVestingAccount) (*types.MsgCreatePeriodicVestingAccountResponse, error) {
	ctx := sdk.UnwrapSDKContext(goCtx)

>>>>>>> 6e0ddf02
	ak := s.AccountKeeper
	bk := s.BankKeeper

	from, err := sdk.AccAddressFromBech32(msg.FromAddress)
	if err != nil {
		return nil, err
	}
	to, err := sdk.AccAddressFromBech32(msg.ToAddress)
	if err != nil {
		return nil, err
	}

<<<<<<< HEAD
	if bk.BlockedAddr(to) {
		return nil, sdkerrors.Wrapf(sdkerrors.ErrUnauthorized, "%s is not allowed to receive funds", msg.ToAddress)
	}

	vestingCoins := sdk.NewCoins()
	for _, period := range msg.VestingPeriods {
		vestingCoins = vestingCoins.Add(period.Amount...)
	}

	lockupCoins := sdk.NewCoins()
	for _, period := range msg.LockupPeriods {
		lockupCoins = lockupCoins.Add(period.Amount...)
	}

	if !vestingCoins.IsZero() && len(msg.LockupPeriods) == 0 {
		// If lockup absent, default to an instant unlock schedule
		msg.LockupPeriods = []types.Period{
			{Length: 0, Amount: vestingCoins},
		}
		lockupCoins = vestingCoins
	}

	if !lockupCoins.IsZero() && len(msg.VestingPeriods) == 0 {
		// If vesting absent, default to an instant vesting schedule
		msg.VestingPeriods = []types.Period{
			{Length: 0, Amount: lockupCoins},
		}
		vestingCoins = lockupCoins
	}

	// The vesting and lockup schedules must describe the same total amount.
	// IsEqual can panic, so use (a == b) <=> (a <= b && b <= a).
	if !(vestingCoins.IsAllLTE(lockupCoins) && lockupCoins.IsAllLTE(vestingCoins)) {
		return nil, sdkerrors.Wrapf(sdkerrors.ErrInvalidRequest, "lockup and vesting amounts must be equal")
	}

	madeNewAcc := false
	acc := ak.GetAccount(ctx, to)
	var va exported.ClawbackVestingAccountI

	if acc != nil {
		var isClawback bool
		va, isClawback = acc.(exported.ClawbackVestingAccountI)
		switch {
		case !msg.Merge && isClawback:
			return nil, sdkerrors.Wrapf(sdkerrors.ErrInvalidRequest, "account %s already exists; consider using --merge", msg.ToAddress)
		case !msg.Merge && !isClawback:
			return nil, sdkerrors.Wrapf(sdkerrors.ErrInvalidRequest, "account %s already exists", msg.ToAddress)
		case msg.Merge && !isClawback:
			return nil, sdkerrors.Wrapf(sdkerrors.ErrNotSupported, "account %s must be a clawback vesting account", msg.ToAddress)
		}
		grantAction := types.NewClawbackGrantAction(msg.FromAddress, s.StakingKeeper, msg.GetStartTime(), msg.GetLockupPeriods(), msg.GetVestingPeriods(), vestingCoins)
		err := va.AddGrant(ctx, grantAction)
		if err != nil {
			return nil, err
		}
	} else {
		baseAccount := ak.NewAccountWithAddress(ctx, to)
		va = types.NewClawbackVestingAccount(baseAccount.(*authtypes.BaseAccount), from, vestingCoins, msg.StartTime, msg.LockupPeriods, msg.VestingPeriods)
		madeNewAcc = true
	}

	ak.SetAccount(ctx, va)

	if madeNewAcc {
		defer func() {
			telemetry.IncrCounter(1, "new", "account")

			for _, a := range vestingCoins {
				if a.Amount.IsInt64() {
					telemetry.SetGaugeWithLabels(
						[]string{"tx", "msg", "create_clawback_vesting_account"},
						float32(a.Amount.Int64()),
						[]metrics.Label{telemetry.NewLabel("denom", a.Denom)},
					)
				}
			}
		}()
	}

	err = bk.SendCoins(ctx, from, to, vestingCoins)
	if err != nil {
=======
	if acc := ak.GetAccount(ctx, to); acc != nil {
		return nil, sdkerrors.Wrapf(sdkerrors.ErrInvalidRequest, "account %s already exists", msg.ToAddress)
	}

	var totalCoins sdk.Coins
	for _, period := range msg.VestingPeriods {
		totalCoins = totalCoins.Add(period.Amount...)
	}

	if err := bk.IsSendEnabledCoins(ctx, totalCoins...); err != nil {
		return nil, err
	}

	baseAccount := authtypes.NewBaseAccountWithAddress(to)
	baseAccount = ak.NewAccount(ctx, baseAccount).(*authtypes.BaseAccount)
	vestingAccount := types.NewPeriodicVestingAccount(baseAccount, totalCoins.Sort(), msg.StartTime, msg.VestingPeriods)

	ak.SetAccount(ctx, vestingAccount)

	defer func() {
		telemetry.IncrCounter(1, "new", "account")

		for _, a := range totalCoins {
			if a.Amount.IsInt64() {
				telemetry.SetGaugeWithLabels(
					[]string{"tx", "msg", "create_periodic_vesting_account"},
					float32(a.Amount.Int64()),
					[]metrics.Label{telemetry.NewLabel("denom", a.Denom)},
				)
			}
		}
	}()

	if err = bk.SendCoins(ctx, from, to, totalCoins); err != nil {
>>>>>>> 6e0ddf02
		return nil, err
	}

	ctx.EventManager().EmitEvent(
		sdk.NewEvent(
			sdk.EventTypeMessage,
			sdk.NewAttribute(sdk.AttributeKeyModule, types.AttributeValueCategory),
		),
	)
<<<<<<< HEAD

	return &types.MsgCreateClawbackVestingAccountResponse{}, nil
}

// Clawback removes the unvested amount from a ClawbackVestingAccount.
// The destination defaults to the funder address, but can be overridden.
func (s msgServer) Clawback(goCtx context.Context, msg *types.MsgClawback) (*types.MsgClawbackResponse, error) {
	ctx := sdk.UnwrapSDKContext(goCtx)

	ak := s.AccountKeeper
	bk := s.BankKeeper

	funder, err := sdk.AccAddressFromBech32(msg.GetFunderAddress())
	if err != nil {
		return nil, err
	}
	addr, err := sdk.AccAddressFromBech32(msg.GetAddress())
	if err != nil {
		return nil, err
	}
	dest := funder
	if msg.GetDestAddress() != "" {
		dest, err = sdk.AccAddressFromBech32(msg.GetDestAddress())
		if err != nil {
			return nil, err
		}
	}

	if bk.BlockedAddr(dest) {
		return nil, sdkerrors.Wrapf(sdkerrors.ErrUnauthorized, "%s is not allowed to receive funds", msg.DestAddress)
	}

	acc := ak.GetAccount(ctx, addr)
	if acc == nil {
		return nil, sdkerrors.Wrapf(sdkerrors.ErrNotFound, "account %s does not exist", msg.Address)
	}
	va, ok := acc.(exported.ClawbackVestingAccountI)
	if !ok {
		return nil, sdkerrors.Wrapf(sdkerrors.ErrInvalidRequest, "account not subject to clawback: %s", msg.Address)
	}

	clawbackAction := types.NewClawbackAction(funder, dest, ak, bk, s.StakingKeeper)
	err = va.Clawback(ctx, clawbackAction)
	if err != nil {
		return nil, err
	}

	return &types.MsgClawbackResponse{}, nil
}

// ReturnGrants removes the unvested amount from a vesting account,
// returning it to the funder. Currently only supported for ClawbackVestingAccount.
func (s msgServer) ReturnGrants(goCtx context.Context, msg *types.MsgReturnGrants) (*types.MsgReturnGrantsResponse, error) {
	ctx := sdk.UnwrapSDKContext(goCtx)

	ak := s.AccountKeeper
	bk := s.BankKeeper
	sk := s.StakingKeeper

	addr, err := sdk.AccAddressFromBech32(msg.GetAddress())
	if err != nil {
		return nil, err
	}

	acc := ak.GetAccount(ctx, addr)
	if acc == nil {
		return nil, sdkerrors.Wrapf(sdkerrors.ErrNotFound, "account %s does not exist", msg.Address)
	}
	va, ok := acc.(exported.ClawbackVestingAccountI)
	if !ok {
		return nil, sdkerrors.Wrapf(sdkerrors.ErrInvalidRequest, "account does not support return-grants: %s", msg.Address)
	}

	returnGrantsAction := types.NewReturnGrantAction(ak, bk, sk)
	err = va.ReturnGrants(ctx, returnGrantsAction)
	if err != nil {
		return nil, err
	}

	return &types.MsgReturnGrantsResponse{}, nil
=======
	return &types.MsgCreatePeriodicVestingAccountResponse{}, nil
>>>>>>> 6e0ddf02
}<|MERGE_RESOLUTION|>--- conflicted
+++ resolved
@@ -9,15 +9,11 @@
 	sdk "github.com/cosmos/cosmos-sdk/types"
 	sdkerrors "github.com/cosmos/cosmos-sdk/types/errors"
 	"github.com/cosmos/cosmos-sdk/x/auth/keeper"
-<<<<<<< HEAD
+	authtypes "github.com/cosmos/cosmos-sdk/x/auth/types"
 	"github.com/cosmos/cosmos-sdk/x/auth/vesting/exported"
-=======
-	authtypes "github.com/cosmos/cosmos-sdk/x/auth/types"
->>>>>>> 6e0ddf02
 	"github.com/cosmos/cosmos-sdk/x/auth/vesting/types"
 )
 
-// msgServer holds the state to serve vesting messages.
 type msgServer struct {
 	keeper.AccountKeeper
 	types.BankKeeper
@@ -32,7 +28,6 @@
 
 var _ types.MsgServer = msgServer{}
 
-// CreateVestingAccount creates a new delayed or continuous vesting account.
 func (s msgServer) CreateVestingAccount(goCtx context.Context, msg *types.MsgCreateVestingAccount) (*types.MsgCreateVestingAccountResponse, error) {
 	ctx := sdk.UnwrapSDKContext(goCtx)
 	ak := s.AccountKeeper
@@ -100,25 +95,15 @@
 	return &types.MsgCreateVestingAccountResponse{}, nil
 }
 
-<<<<<<< HEAD
-// CreatePeriodicVestingAccount creates a new periodic vesting account, or merges a grant into an existing one.
-func (s msgServer) CreatePeriodicVestingAccount(goCtx context.Context, msg *types.MsgCreatePeriodicVestingAccount) (*types.MsgCreatePeriodicVestingAccountResponse, error) {
-	ctx := sdk.UnwrapSDKContext(goCtx)
-
+func (s msgServer) CreatePermanentLockedAccount(goCtx context.Context, msg *types.MsgCreatePermanentLockedAccount) (*types.MsgCreatePermanentLockedAccountResponse, error) {
+	ctx := sdk.UnwrapSDKContext(goCtx)
 	ak := s.AccountKeeper
 	bk := s.BankKeeper
 
-=======
-func (s msgServer) CreatePermanentLockedAccount(goCtx context.Context, msg *types.MsgCreatePermanentLockedAccount) (*types.MsgCreatePermanentLockedAccountResponse, error) {
-	ctx := sdk.UnwrapSDKContext(goCtx)
-	ak := s.AccountKeeper
-	bk := s.BankKeeper
-
 	if err := bk.IsSendEnabledCoins(ctx, msg.Amount...); err != nil {
 		return nil, err
 	}
 
->>>>>>> 6e0ddf02
 	from, err := sdk.AccAddressFromBech32(msg.FromAddress)
 	if err != nil {
 		return nil, err
@@ -132,12 +117,253 @@
 		return nil, sdkerrors.Wrapf(sdkerrors.ErrUnauthorized, "%s is not allowed to receive funds", msg.ToAddress)
 	}
 
-<<<<<<< HEAD
+	if acc := ak.GetAccount(ctx, to); acc != nil {
+		return nil, sdkerrors.Wrapf(sdkerrors.ErrInvalidRequest, "account %s already exists", msg.ToAddress)
+	}
+
+	baseAccount := authtypes.NewBaseAccountWithAddress(to)
+	baseAccount = ak.NewAccount(ctx, baseAccount).(*authtypes.BaseAccount)
+	vestingAccount := types.NewPermanentLockedAccount(baseAccount, msg.Amount)
+
+	ak.SetAccount(ctx, vestingAccount)
+
+	defer func() {
+		telemetry.IncrCounter(1, "new", "account")
+
+		for _, a := range msg.Amount {
+			if a.Amount.IsInt64() {
+				telemetry.SetGaugeWithLabels(
+					[]string{"tx", "msg", "create_permanent_locked_account"},
+					float32(a.Amount.Int64()),
+					[]metrics.Label{telemetry.NewLabel("denom", a.Denom)},
+				)
+			}
+		}
+	}()
+
+	if err = bk.SendCoins(ctx, from, to, msg.Amount); err != nil {
+		return nil, err
+	}
+
+	ctx.EventManager().EmitEvent(
+		sdk.NewEvent(
+			sdk.EventTypeMessage,
+			sdk.NewAttribute(sdk.AttributeKeyModule, types.AttributeValueCategory),
+		),
+	)
+
+	return &types.MsgCreatePermanentLockedAccountResponse{}, nil
+}
+
+// CreateClawbackVestingAccount creates a new ClawbackVestingAccount, or merges a grant into an existing one.
+func (s msgServer) CreateClawbackVestingAccount(goCtx context.Context, msg *types.MsgCreateClawbackVestingAccount) (*types.MsgCreateClawbackVestingAccountResponse, error) {
+	ctx := sdk.UnwrapSDKContext(goCtx)
+	ak := s.AccountKeeper
+	bk := s.BankKeeper
+
+	from, err := sdk.AccAddressFromBech32(msg.FromAddress)
+	if err != nil {
+		return nil, err
+	}
+	to, err := sdk.AccAddressFromBech32(msg.ToAddress)
+	if err != nil {
+		return nil, err
+	}
+
+	if bk.BlockedAddr(to) {
+		return nil, sdkerrors.Wrapf(sdkerrors.ErrUnauthorized, "%s is not allowed to receive funds", msg.ToAddress)
+	}
+
+	vestingCoins := sdk.NewCoins()
+	for _, period := range msg.VestingPeriods {
+		vestingCoins = vestingCoins.Add(period.Amount...)
+	}
+
+	lockupCoins := sdk.NewCoins()
+	for _, period := range msg.LockupPeriods {
+		lockupCoins = lockupCoins.Add(period.Amount...)
+	}
+
+	if !vestingCoins.IsZero() && len(msg.LockupPeriods) == 0 {
+		// If lockup absent, default to an instant unlock schedule
+		msg.LockupPeriods = []types.Period{
+			{Length: 0, Amount: vestingCoins},
+		}
+		lockupCoins = vestingCoins
+	}
+
+	if !lockupCoins.IsZero() && len(msg.VestingPeriods) == 0 {
+		// If vesting absent, default to an instant vesting schedule
+		msg.VestingPeriods = []types.Period{
+			{Length: 0, Amount: lockupCoins},
+		}
+		vestingCoins = lockupCoins
+	}
+
+	// The vesting and lockup schedules must describe the same total amount.
+	// IsEqual can panic, so use (a == b) <=> (a <= b && b <= a).
+	if !(vestingCoins.IsAllLTE(lockupCoins) && lockupCoins.IsAllLTE(vestingCoins)) {
+		return nil, sdkerrors.Wrapf(sdkerrors.ErrInvalidRequest, "lockup and vesting amounts must be equal")
+	}
+
+	madeNewAcc := false
+	acc := ak.GetAccount(ctx, to)
+	var va exported.ClawbackVestingAccountI
+
+	if acc != nil {
+		var isClawback bool
+		va, isClawback = acc.(exported.ClawbackVestingAccountI)
+		switch {
+		case !msg.Merge && isClawback:
+			return nil, sdkerrors.Wrapf(sdkerrors.ErrInvalidRequest, "account %s already exists; consider using --merge", msg.ToAddress)
+		case !msg.Merge && !isClawback:
+			return nil, sdkerrors.Wrapf(sdkerrors.ErrInvalidRequest, "account %s already exists", msg.ToAddress)
+		case msg.Merge && !isClawback:
+			return nil, sdkerrors.Wrapf(sdkerrors.ErrNotSupported, "account %s must be a clawback vesting account", msg.ToAddress)
+		}
+		grantAction := types.NewClawbackGrantAction(msg.FromAddress, s.StakingKeeper, msg.GetStartTime(), msg.GetLockupPeriods(), msg.GetVestingPeriods(), vestingCoins)
+		err := va.AddGrant(ctx, grantAction)
+		if err != nil {
+			return nil, err
+		}
+	} else {
+		baseAccount := ak.NewAccountWithAddress(ctx, to)
+		va = types.NewClawbackVestingAccount(baseAccount.(*authtypes.BaseAccount), from, vestingCoins, msg.StartTime, msg.LockupPeriods, msg.VestingPeriods)
+		madeNewAcc = true
+	}
+
+	ak.SetAccount(ctx, va)
+
+	if madeNewAcc {
+		defer func() {
+			telemetry.IncrCounter(1, "new", "account")
+
+			for _, a := range vestingCoins {
+				if a.Amount.IsInt64() {
+					telemetry.SetGaugeWithLabels(
+						[]string{"tx", "msg", "create_clawback_vesting_account"},
+						float32(a.Amount.Int64()),
+						[]metrics.Label{telemetry.NewLabel("denom", a.Denom)},
+					)
+				}
+			}
+		}()
+	}
+
+	err = bk.SendCoins(ctx, from, to, vestingCoins)
+	if err != nil {
+		return nil, err
+	}
+
+	ctx.EventManager().EmitEvent(
+		sdk.NewEvent(
+			sdk.EventTypeMessage,
+			sdk.NewAttribute(sdk.AttributeKeyModule, types.AttributeValueCategory),
+		),
+	)
+
+	return &types.MsgCreateClawbackVestingAccountResponse{}, nil
+}
+
+// Clawback removes the unvested amount from a ClawbackVestingAccount.
+// The destination defaults to the funder address, but can be overridden.
+func (s msgServer) Clawback(goCtx context.Context, msg *types.MsgClawback) (*types.MsgClawbackResponse, error) {
+	ctx := sdk.UnwrapSDKContext(goCtx)
+
+	ak := s.AccountKeeper
+	bk := s.BankKeeper
+
+	funder, err := sdk.AccAddressFromBech32(msg.GetFunderAddress())
+	if err != nil {
+		return nil, err
+	}
+	addr, err := sdk.AccAddressFromBech32(msg.GetAddress())
+	if err != nil {
+		return nil, err
+	}
+	dest := funder
+	if msg.GetDestAddress() != "" {
+		dest, err = sdk.AccAddressFromBech32(msg.GetDestAddress())
+		if err != nil {
+			return nil, err
+		}
+	}
+
+	if bk.BlockedAddr(dest) {
+		return nil, sdkerrors.Wrapf(sdkerrors.ErrUnauthorized, "%s is not allowed to receive funds", msg.DestAddress)
+	}
+
+	acc := ak.GetAccount(ctx, addr)
+	if acc == nil {
+		return nil, sdkerrors.Wrapf(sdkerrors.ErrNotFound, "account %s does not exist", msg.Address)
+	}
+	va, ok := acc.(exported.ClawbackVestingAccountI)
+	if !ok {
+		return nil, sdkerrors.Wrapf(sdkerrors.ErrInvalidRequest, "account not subject to clawback: %s", msg.Address)
+	}
+
+	clawbackAction := types.NewClawbackAction(funder, dest, ak, bk, s.StakingKeeper)
+	err = va.Clawback(ctx, clawbackAction)
+	if err != nil {
+		return nil, err
+	}
+
+	return &types.MsgClawbackResponse{}, nil
+}
+
+// ReturnGrants removes the unvested amount from a vesting account,
+// returning it to the funder. Currently only supported for ClawbackVestingAccount.
+func (s msgServer) ReturnGrants(goCtx context.Context, msg *types.MsgReturnGrants) (*types.MsgReturnGrantsResponse, error) {
+	ctx := sdk.UnwrapSDKContext(goCtx)
+
+	ak := s.AccountKeeper
+
+	addr, err := sdk.AccAddressFromBech32(msg.GetAddress())
+	if err != nil {
+		return nil, err
+	}
+
+	acc := ak.GetAccount(ctx, addr)
+	if acc == nil {
+		return nil, sdkerrors.Wrapf(sdkerrors.ErrNotFound, "account %s does not exist", msg.Address)
+	}
+	va, ok := acc.(exported.ClawbackVestingAccountI)
+	if !ok {
+		return nil, sdkerrors.Wrapf(sdkerrors.ErrInvalidRequest, "account does not support return-grants: %s", msg.Address)
+	}
+
+	returnGrantsAction := types.NewReturnGrantAction(ak, s.BankKeeper, s.StakingKeeper)
+	err = va.ReturnGrants(ctx, returnGrantsAction)
+	if err != nil {
+		return nil, err
+	}
+
+	return &types.MsgReturnGrantsResponse{}, nil
+}
+
+func (s msgServer) CreatePeriodicVestingAccount(goCtx context.Context, msg *types.MsgCreatePeriodicVestingAccount) (*types.MsgCreatePeriodicVestingAccountResponse, error) {
+	ctx := sdk.UnwrapSDKContext(goCtx)
+
+	ak := s.AccountKeeper
+	bk := s.BankKeeper
+
+	from, err := sdk.AccAddressFromBech32(msg.FromAddress)
+	if err != nil {
+		return nil, err
+	}
+	to, err := sdk.AccAddressFromBech32(msg.ToAddress)
+	if err != nil {
+		return nil, err
+	}
+
+	if bk.BlockedAddr(to) {
+		return nil, sdkerrors.Wrapf(sdkerrors.ErrUnauthorized, "%s is not allowed to receive funds", msg.ToAddress)
+	}
+
 	var totalCoins sdk.Coins
 	for _, period := range msg.VestingPeriods {
 		totalCoins = totalCoins.Add(period.Amount...)
 	}
-	totalCoins = totalCoins.Sort()
 
 	madeNewAcc := false
 	acc := ak.GetAccount(ctx, to)
@@ -158,8 +384,10 @@
 			return nil, err
 		}
 	} else {
-		baseAccount := ak.NewAccountWithAddress(ctx, to)
-		acc = types.NewPeriodicVestingAccount(baseAccount.(*authtypes.BaseAccount), totalCoins, msg.StartTime, msg.VestingPeriods)
+		//baseAccount := ak.NewAccountWithAddress(ctx, to)
+		baseAccount := authtypes.NewBaseAccountWithAddress(to)
+		baseAccount = ak.NewAccount(ctx, baseAccount).(*authtypes.BaseAccount)
+		acc = types.NewPeriodicVestingAccount(baseAccount, totalCoins.Sort(), msg.StartTime, msg.VestingPeriods)
 		madeNewAcc = true
 	}
 
@@ -181,35 +409,7 @@
 		}()
 	}
 
-	err = bk.SendCoins(ctx, from, to, totalCoins)
-	if err != nil {
-=======
-	if acc := ak.GetAccount(ctx, to); acc != nil {
-		return nil, sdkerrors.Wrapf(sdkerrors.ErrInvalidRequest, "account %s already exists", msg.ToAddress)
-	}
-
-	baseAccount := authtypes.NewBaseAccountWithAddress(to)
-	baseAccount = ak.NewAccount(ctx, baseAccount).(*authtypes.BaseAccount)
-	vestingAccount := types.NewPermanentLockedAccount(baseAccount, msg.Amount)
-
-	ak.SetAccount(ctx, vestingAccount)
-
-	defer func() {
-		telemetry.IncrCounter(1, "new", "account")
-
-		for _, a := range msg.Amount {
-			if a.Amount.IsInt64() {
-				telemetry.SetGaugeWithLabels(
-					[]string{"tx", "msg", "create_permanent_locked_account"},
-					float32(a.Amount.Int64()),
-					[]metrics.Label{telemetry.NewLabel("denom", a.Denom)},
-				)
-			}
-		}
-	}()
-
-	if err = bk.SendCoins(ctx, from, to, msg.Amount); err != nil {
->>>>>>> 6e0ddf02
+	if err = bk.SendCoins(ctx, from, to, totalCoins); err != nil {
 		return nil, err
 	}
 
@@ -219,244 +419,5 @@
 			sdk.NewAttribute(sdk.AttributeKeyModule, types.AttributeValueCategory),
 		),
 	)
-<<<<<<< HEAD
 	return &types.MsgCreatePeriodicVestingAccountResponse{}, nil
-}
-
-// CreateClawbackVestingAccount creates a new ClawbackVestingAccount, or merges a grant into an existing one.
-func (s msgServer) CreateClawbackVestingAccount(goCtx context.Context, msg *types.MsgCreateClawbackVestingAccount) (*types.MsgCreateClawbackVestingAccountResponse, error) {
-	ctx := sdk.UnwrapSDKContext(goCtx)
-=======
-
-	return &types.MsgCreatePermanentLockedAccountResponse{}, nil
-}
-
-func (s msgServer) CreatePeriodicVestingAccount(goCtx context.Context, msg *types.MsgCreatePeriodicVestingAccount) (*types.MsgCreatePeriodicVestingAccountResponse, error) {
-	ctx := sdk.UnwrapSDKContext(goCtx)
-
->>>>>>> 6e0ddf02
-	ak := s.AccountKeeper
-	bk := s.BankKeeper
-
-	from, err := sdk.AccAddressFromBech32(msg.FromAddress)
-	if err != nil {
-		return nil, err
-	}
-	to, err := sdk.AccAddressFromBech32(msg.ToAddress)
-	if err != nil {
-		return nil, err
-	}
-
-<<<<<<< HEAD
-	if bk.BlockedAddr(to) {
-		return nil, sdkerrors.Wrapf(sdkerrors.ErrUnauthorized, "%s is not allowed to receive funds", msg.ToAddress)
-	}
-
-	vestingCoins := sdk.NewCoins()
-	for _, period := range msg.VestingPeriods {
-		vestingCoins = vestingCoins.Add(period.Amount...)
-	}
-
-	lockupCoins := sdk.NewCoins()
-	for _, period := range msg.LockupPeriods {
-		lockupCoins = lockupCoins.Add(period.Amount...)
-	}
-
-	if !vestingCoins.IsZero() && len(msg.LockupPeriods) == 0 {
-		// If lockup absent, default to an instant unlock schedule
-		msg.LockupPeriods = []types.Period{
-			{Length: 0, Amount: vestingCoins},
-		}
-		lockupCoins = vestingCoins
-	}
-
-	if !lockupCoins.IsZero() && len(msg.VestingPeriods) == 0 {
-		// If vesting absent, default to an instant vesting schedule
-		msg.VestingPeriods = []types.Period{
-			{Length: 0, Amount: lockupCoins},
-		}
-		vestingCoins = lockupCoins
-	}
-
-	// The vesting and lockup schedules must describe the same total amount.
-	// IsEqual can panic, so use (a == b) <=> (a <= b && b <= a).
-	if !(vestingCoins.IsAllLTE(lockupCoins) && lockupCoins.IsAllLTE(vestingCoins)) {
-		return nil, sdkerrors.Wrapf(sdkerrors.ErrInvalidRequest, "lockup and vesting amounts must be equal")
-	}
-
-	madeNewAcc := false
-	acc := ak.GetAccount(ctx, to)
-	var va exported.ClawbackVestingAccountI
-
-	if acc != nil {
-		var isClawback bool
-		va, isClawback = acc.(exported.ClawbackVestingAccountI)
-		switch {
-		case !msg.Merge && isClawback:
-			return nil, sdkerrors.Wrapf(sdkerrors.ErrInvalidRequest, "account %s already exists; consider using --merge", msg.ToAddress)
-		case !msg.Merge && !isClawback:
-			return nil, sdkerrors.Wrapf(sdkerrors.ErrInvalidRequest, "account %s already exists", msg.ToAddress)
-		case msg.Merge && !isClawback:
-			return nil, sdkerrors.Wrapf(sdkerrors.ErrNotSupported, "account %s must be a clawback vesting account", msg.ToAddress)
-		}
-		grantAction := types.NewClawbackGrantAction(msg.FromAddress, s.StakingKeeper, msg.GetStartTime(), msg.GetLockupPeriods(), msg.GetVestingPeriods(), vestingCoins)
-		err := va.AddGrant(ctx, grantAction)
-		if err != nil {
-			return nil, err
-		}
-	} else {
-		baseAccount := ak.NewAccountWithAddress(ctx, to)
-		va = types.NewClawbackVestingAccount(baseAccount.(*authtypes.BaseAccount), from, vestingCoins, msg.StartTime, msg.LockupPeriods, msg.VestingPeriods)
-		madeNewAcc = true
-	}
-
-	ak.SetAccount(ctx, va)
-
-	if madeNewAcc {
-		defer func() {
-			telemetry.IncrCounter(1, "new", "account")
-
-			for _, a := range vestingCoins {
-				if a.Amount.IsInt64() {
-					telemetry.SetGaugeWithLabels(
-						[]string{"tx", "msg", "create_clawback_vesting_account"},
-						float32(a.Amount.Int64()),
-						[]metrics.Label{telemetry.NewLabel("denom", a.Denom)},
-					)
-				}
-			}
-		}()
-	}
-
-	err = bk.SendCoins(ctx, from, to, vestingCoins)
-	if err != nil {
-=======
-	if acc := ak.GetAccount(ctx, to); acc != nil {
-		return nil, sdkerrors.Wrapf(sdkerrors.ErrInvalidRequest, "account %s already exists", msg.ToAddress)
-	}
-
-	var totalCoins sdk.Coins
-	for _, period := range msg.VestingPeriods {
-		totalCoins = totalCoins.Add(period.Amount...)
-	}
-
-	if err := bk.IsSendEnabledCoins(ctx, totalCoins...); err != nil {
-		return nil, err
-	}
-
-	baseAccount := authtypes.NewBaseAccountWithAddress(to)
-	baseAccount = ak.NewAccount(ctx, baseAccount).(*authtypes.BaseAccount)
-	vestingAccount := types.NewPeriodicVestingAccount(baseAccount, totalCoins.Sort(), msg.StartTime, msg.VestingPeriods)
-
-	ak.SetAccount(ctx, vestingAccount)
-
-	defer func() {
-		telemetry.IncrCounter(1, "new", "account")
-
-		for _, a := range totalCoins {
-			if a.Amount.IsInt64() {
-				telemetry.SetGaugeWithLabels(
-					[]string{"tx", "msg", "create_periodic_vesting_account"},
-					float32(a.Amount.Int64()),
-					[]metrics.Label{telemetry.NewLabel("denom", a.Denom)},
-				)
-			}
-		}
-	}()
-
-	if err = bk.SendCoins(ctx, from, to, totalCoins); err != nil {
->>>>>>> 6e0ddf02
-		return nil, err
-	}
-
-	ctx.EventManager().EmitEvent(
-		sdk.NewEvent(
-			sdk.EventTypeMessage,
-			sdk.NewAttribute(sdk.AttributeKeyModule, types.AttributeValueCategory),
-		),
-	)
-<<<<<<< HEAD
-
-	return &types.MsgCreateClawbackVestingAccountResponse{}, nil
-}
-
-// Clawback removes the unvested amount from a ClawbackVestingAccount.
-// The destination defaults to the funder address, but can be overridden.
-func (s msgServer) Clawback(goCtx context.Context, msg *types.MsgClawback) (*types.MsgClawbackResponse, error) {
-	ctx := sdk.UnwrapSDKContext(goCtx)
-
-	ak := s.AccountKeeper
-	bk := s.BankKeeper
-
-	funder, err := sdk.AccAddressFromBech32(msg.GetFunderAddress())
-	if err != nil {
-		return nil, err
-	}
-	addr, err := sdk.AccAddressFromBech32(msg.GetAddress())
-	if err != nil {
-		return nil, err
-	}
-	dest := funder
-	if msg.GetDestAddress() != "" {
-		dest, err = sdk.AccAddressFromBech32(msg.GetDestAddress())
-		if err != nil {
-			return nil, err
-		}
-	}
-
-	if bk.BlockedAddr(dest) {
-		return nil, sdkerrors.Wrapf(sdkerrors.ErrUnauthorized, "%s is not allowed to receive funds", msg.DestAddress)
-	}
-
-	acc := ak.GetAccount(ctx, addr)
-	if acc == nil {
-		return nil, sdkerrors.Wrapf(sdkerrors.ErrNotFound, "account %s does not exist", msg.Address)
-	}
-	va, ok := acc.(exported.ClawbackVestingAccountI)
-	if !ok {
-		return nil, sdkerrors.Wrapf(sdkerrors.ErrInvalidRequest, "account not subject to clawback: %s", msg.Address)
-	}
-
-	clawbackAction := types.NewClawbackAction(funder, dest, ak, bk, s.StakingKeeper)
-	err = va.Clawback(ctx, clawbackAction)
-	if err != nil {
-		return nil, err
-	}
-
-	return &types.MsgClawbackResponse{}, nil
-}
-
-// ReturnGrants removes the unvested amount from a vesting account,
-// returning it to the funder. Currently only supported for ClawbackVestingAccount.
-func (s msgServer) ReturnGrants(goCtx context.Context, msg *types.MsgReturnGrants) (*types.MsgReturnGrantsResponse, error) {
-	ctx := sdk.UnwrapSDKContext(goCtx)
-
-	ak := s.AccountKeeper
-	bk := s.BankKeeper
-	sk := s.StakingKeeper
-
-	addr, err := sdk.AccAddressFromBech32(msg.GetAddress())
-	if err != nil {
-		return nil, err
-	}
-
-	acc := ak.GetAccount(ctx, addr)
-	if acc == nil {
-		return nil, sdkerrors.Wrapf(sdkerrors.ErrNotFound, "account %s does not exist", msg.Address)
-	}
-	va, ok := acc.(exported.ClawbackVestingAccountI)
-	if !ok {
-		return nil, sdkerrors.Wrapf(sdkerrors.ErrInvalidRequest, "account does not support return-grants: %s", msg.Address)
-	}
-
-	returnGrantsAction := types.NewReturnGrantAction(ak, bk, sk)
-	err = va.ReturnGrants(ctx, returnGrantsAction)
-	if err != nil {
-		return nil, err
-	}
-
-	return &types.MsgReturnGrantsResponse{}, nil
-=======
-	return &types.MsgCreatePeriodicVestingAccountResponse{}, nil
->>>>>>> 6e0ddf02
 }