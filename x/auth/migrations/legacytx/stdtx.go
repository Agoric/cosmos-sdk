package legacytx

import (
	gogoprotoany "github.com/cosmos/gogoproto/types/any"

	errorsmod "cosmossdk.io/errors"
	"cosmossdk.io/math"

	"github.com/cosmos/cosmos-sdk/codec/legacy"
	codectypes "github.com/cosmos/cosmos-sdk/codec/types"
	cryptotypes "github.com/cosmos/cosmos-sdk/crypto/types"
	sdk "github.com/cosmos/cosmos-sdk/types"
	"github.com/cosmos/cosmos-sdk/types/tx/signing"
)

// Interface implementation checks
var (
	_ gogoprotoany.UnpackInterfacesMessage = (*StdTx)(nil)

	_ gogoprotoany.UnpackInterfacesMessage = (*StdSignature)(nil)
)

// StdFee includes the amount of coins paid in fees and the maximum
// gas to be used by the transaction. The ratio yields an effective "gasprice",
// which must be above some minimum to be accepted into the mempool.
// [Deprecated]
type StdFee struct {
	Amount  sdk.Coins `json:"amount" yaml:"amount"`
	Gas     uint64    `json:"gas" yaml:"gas"`
	Payer   string    `json:"payer,omitempty" yaml:"payer"`
	Granter string    `json:"granter,omitempty" yaml:"granter"`
}

// Deprecated: NewStdFee returns a new instance of StdFee
func NewStdFee(gas uint64, amount sdk.Coins) StdFee {
	return StdFee{
		Amount: amount,
		Gas:    gas,
	}
}

// GetGas returns the fee's (wanted) gas.
func (fee StdFee) GetGas() uint64 {
	return fee.Gas
}

// GetAmount returns the fee's amount.
func (fee StdFee) GetAmount() sdk.Coins {
	return fee.Amount
}

// Bytes returns the encoded bytes of a StdFee.
func (fee StdFee) Bytes() []byte {
	if len(fee.Amount) == 0 {
		fee.Amount = sdk.NewCoins()
	}

	bz, err := legacy.Cdc.MarshalJSON(fee)
	if err != nil {
		panic(err)
	}

	return bz
}

// GasPrices returns the gas prices for a StdFee.
//
// NOTE: The gas prices returned are not the true gas prices that were
// originally part of the submitted transaction because the fee is computed
// as fee = ceil(gasWanted * gasPrices).
func (fee StdFee) GasPrices() sdk.DecCoins {
	return sdk.NewDecCoinsFromCoins(fee.Amount...).QuoDec(math.LegacyNewDec(int64(fee.Gas)))
}

// StdTip is the tips used in a tipped transaction.
type StdTip struct {
	Amount sdk.Coins `json:"amount" yaml:"amount"`
	Tipper string    `json:"tipper" yaml:"tipper"`
}

// StdTx is the legacy transaction format for wrapping a Msg with Fee and Signatures.
// It only works with Amino, please prefer the new protobuf Tx in types/tx.
// NOTE: the first signature is the fee payer (Signatures must not be nil).
// Deprecated
type StdTx struct {
	Msgs          []sdk.Msg      `json:"msg" yaml:"msg"`
	Fee           StdFee         `json:"fee" yaml:"fee"`
	Signatures    []StdSignature `json:"signatures" yaml:"signatures"`
	Memo          string         `json:"memo" yaml:"memo"`
	TimeoutHeight uint64         `json:"timeout_height" yaml:"timeout_height"`
}

// Deprecated
func NewStdTx(msgs []sdk.Msg, fee StdFee, sigs []StdSignature, memo string) StdTx {
	return StdTx{
		Msgs:       msgs,
		Fee:        fee,
		Signatures: sigs,
		Memo:       memo,
	}
}

// GetMsgs returns the all the transaction's messages.
func (tx StdTx) GetMsgs() []sdk.Msg { return tx.Msgs }

// Deprecated: AsAny implements intoAny. It doesn't work for protobuf serialization,
// so it can't be saved into protobuf configured storage. We are using it only for API
// compatibility.
func (tx *StdTx) AsAny() *codectypes.Any {
	return codectypes.UnsafePackAny(tx)
}

// GetMemo returns the memo
func (tx StdTx) GetMemo() string { return tx.Memo }

// GetTimeoutHeight returns the transaction's timeout height (if set).
func (tx StdTx) GetTimeoutHeight() uint64 {
	return tx.TimeoutHeight
}

// GetSignatures returns the signature of signers who signed the Msg.
// CONTRACT: Length returned is same as length of
// pubkeys returned from MsgKeySigners, and the order
// matches.
// CONTRACT: If the signature is missing (ie the Msg is
// invalid), then the corresponding signature is
// .Empty().
func (tx StdTx) GetSignatures() [][]byte {
	sigs := make([][]byte, len(tx.Signatures))
	for i, stdSig := range tx.Signatures {
		sigs[i] = stdSig.Signature
	}
	return sigs
}

// GetSignaturesV2 implements SigVerifiableTx.GetSignaturesV2
func (tx StdTx) GetSignaturesV2() ([]signing.SignatureV2, error) {
	res := make([]signing.SignatureV2, len(tx.Signatures))

	for i, sig := range tx.Signatures {
		var err error
		res[i], err = StdSignatureToSignatureV2(legacy.Cdc, sig)
		if err != nil {
			return nil, errorsmod.Wrapf(err, "Unable to convert signature %v to V2", sig)
		}
	}

	return res, nil
}

// GetPubkeys returns the pubkeys of signers if the pubkey is included in the signature
// If pubkey is not included in the signature, then nil is in the slice instead
func (tx StdTx) GetPubKeys() ([]cryptotypes.PubKey, error) {
	pks := make([]cryptotypes.PubKey, len(tx.Signatures))

	for i, stdSig := range tx.Signatures {
		pks[i] = stdSig.GetPubKey()
	}

	return pks, nil
}

// GetGas returns the Gas in StdFee
func (tx StdTx) GetGas() uint64 { return tx.Fee.Gas }

// GetFee returns the FeeAmount in StdFee
func (tx StdTx) GetFee() sdk.Coins { return tx.Fee.Amount }

// FeeGranter always returns nil for StdTx
func (tx StdTx) FeeGranter() sdk.AccAddress {
	return nil
}

<<<<<<< HEAD
func (tx StdTx) UnpackInterfaces(unpacker gogoprotoany.AnyUnpacker) error {
=======
func (tx StdTx) UnpackInterfaces(unpacker codectypes.AnyUnpacker) error {
>>>>>>> 751e5ecb
	for _, m := range tx.Msgs {
		err := codectypes.UnpackInterfaces(m, unpacker)
		if err != nil {
			return err
		}
	}

	// Signatures contain PubKeys, which need to be unpacked.
	for _, s := range tx.Signatures {
		err := s.UnpackInterfaces(unpacker)
		if err != nil {
			return err
		}
	}

	return nil
}<|MERGE_RESOLUTION|>--- conflicted
+++ resolved
@@ -1,8 +1,6 @@
 package legacytx
 
 import (
-	gogoprotoany "github.com/cosmos/gogoproto/types/any"
-
 	errorsmod "cosmossdk.io/errors"
 	"cosmossdk.io/math"
 
@@ -15,14 +13,14 @@
 
 // Interface implementation checks
 var (
-	_ gogoprotoany.UnpackInterfacesMessage = (*StdTx)(nil)
+	_ codectypes.UnpackInterfacesMessage = (*StdTx)(nil)
 
-	_ gogoprotoany.UnpackInterfacesMessage = (*StdSignature)(nil)
+	_ codectypes.UnpackInterfacesMessage = (*StdSignature)(nil)
 )
 
 // StdFee includes the amount of coins paid in fees and the maximum
 // gas to be used by the transaction. The ratio yields an effective "gasprice",
-// which must be above some minimum to be accepted into the mempool.
+// which must be above some miminum to be accepted into the mempool.
 // [Deprecated]
 type StdFee struct {
 	Amount  sdk.Coins `json:"amount" yaml:"amount"`
@@ -171,11 +169,7 @@
 	return nil
 }
 
-<<<<<<< HEAD
-func (tx StdTx) UnpackInterfaces(unpacker gogoprotoany.AnyUnpacker) error {
-=======
 func (tx StdTx) UnpackInterfaces(unpacker codectypes.AnyUnpacker) error {
->>>>>>> 751e5ecb
 	for _, m := range tx.Msgs {
 		err := codectypes.UnpackInterfaces(m, unpacker)
 		if err != nil {
