package legacytx

import (
	"context"
	"fmt"
	"testing"

	"github.com/cosmos/gogoproto/proto"
	"github.com/stretchr/testify/require"
	"google.golang.org/protobuf/types/known/anypb"

	basev1beta1 "cosmossdk.io/api/cosmos/base/v1beta1"
	txv1beta1 "cosmossdk.io/api/cosmos/tx/v1beta1"
	txsigning "cosmossdk.io/x/tx/signing"
	"cosmossdk.io/x/tx/signing/aminojson"

	"github.com/cosmos/cosmos-sdk/codec"
	codectypes "github.com/cosmos/cosmos-sdk/codec/types"
	cryptocodec "github.com/cosmos/cosmos-sdk/crypto/codec"
	"github.com/cosmos/cosmos-sdk/crypto/keys/ed25519"
	kmultisig "github.com/cosmos/cosmos-sdk/crypto/keys/multisig"
	cryptotypes "github.com/cosmos/cosmos-sdk/crypto/types"
	"github.com/cosmos/cosmos-sdk/testutil/testdata"
	sdk "github.com/cosmos/cosmos-sdk/types"
	"github.com/cosmos/cosmos-sdk/types/tx/signing"
)

var (
	priv = ed25519.GenPrivKey()
	addr = sdk.AccAddress(priv.PubKey().Address())
)

func TestStdSignBytes(t *testing.T) {
	type args struct {
		chainID       string
		accnum        uint64
		sequence      uint64
		timeoutHeight uint64
		fee           *txv1beta1.Fee
		msgs          []sdk.Msg
		memo          string
	}
	defaultFee := &txv1beta1.Fee{
		Amount:   []*basev1beta1.Coin{{Denom: "atom", Amount: "150"}},
		GasLimit: 100000,
	}
<<<<<<< HEAD
	msgStr := fmt.Sprintf(`{"type":"testpb/TestMsg","value":{"decField":"0.000000000000000000","signers":["%s"]}}`, addr)
=======
	msgStr := fmt.Sprintf(`{"type":"testpb/TestMsg","value":{"signers":["%s"]}}`, addr)
>>>>>>> 751e5ecb
	tests := []struct {
		name string
		args args
		want string
	}{
		{
			"with timeout height",
			args{"1234", 3, 6, 10, defaultFee, []sdk.Msg{testdata.NewTestMsg(addr)}, "memo"},
			fmt.Sprintf(`{"account_number":"3","chain_id":"1234","fee":{"amount":[{"amount":"150","denom":"atom"}],"gas":"100000"},"memo":"memo","msgs":[%s],"sequence":"6","timeout_height":"10"}`, msgStr),
		},
		{
			"no timeout height (omitempty)",
			args{"1234", 3, 6, 0, defaultFee, []sdk.Msg{testdata.NewTestMsg(addr)}, "memo"},
			fmt.Sprintf(`{"account_number":"3","chain_id":"1234","fee":{"amount":[{"amount":"150","denom":"atom"}],"gas":"100000"},"memo":"memo","msgs":[%s],"sequence":"6"}`, msgStr),
		},
		{
			"empty fee",
			args{"1234", 3, 6, 0, &txv1beta1.Fee{}, []sdk.Msg{testdata.NewTestMsg(addr)}, "memo"},
			fmt.Sprintf(`{"account_number":"3","chain_id":"1234","fee":{"amount":[],"gas":"0"},"memo":"memo","msgs":[%s],"sequence":"6"}`, msgStr),
		},
		{
			"no fee payer and fee granter (both omitempty)",
			args{"1234", 3, 6, 0, &txv1beta1.Fee{Amount: defaultFee.Amount, GasLimit: defaultFee.GasLimit}, []sdk.Msg{testdata.NewTestMsg(addr)}, "memo"},
			fmt.Sprintf(`{"account_number":"3","chain_id":"1234","fee":{"amount":[{"amount":"150","denom":"atom"}],"gas":"100000"},"memo":"memo","msgs":[%s],"sequence":"6"}`, msgStr),
		},
		{
			"with fee granter, no fee payer (omitempty)",
			args{"1234", 3, 6, 0, &txv1beta1.Fee{Amount: defaultFee.Amount, GasLimit: defaultFee.GasLimit, Granter: addr.String()}, []sdk.Msg{testdata.NewTestMsg(addr)}, "memo"},
			fmt.Sprintf(`{"account_number":"3","chain_id":"1234","fee":{"amount":[{"amount":"150","denom":"atom"}],"gas":"100000","granter":"%s"},"memo":"memo","msgs":[%s],"sequence":"6"}`, addr, msgStr),
		},
		{
			"with fee payer, no fee granter (omitempty)",
			args{"1234", 3, 6, 0, &txv1beta1.Fee{Amount: defaultFee.Amount, GasLimit: defaultFee.GasLimit, Payer: addr.String()}, []sdk.Msg{testdata.NewTestMsg(addr)}, "memo"},
			fmt.Sprintf(`{"account_number":"3","chain_id":"1234","fee":{"amount":[{"amount":"150","denom":"atom"}],"gas":"100000","payer":"%s"},"memo":"memo","msgs":[%s],"sequence":"6"}`, addr, msgStr),
		},
		{
			"with fee payer and fee granter",
			args{"1234", 3, 6, 0, &txv1beta1.Fee{Amount: defaultFee.Amount, GasLimit: defaultFee.GasLimit, Payer: addr.String(), Granter: addr.String()}, []sdk.Msg{testdata.NewTestMsg(addr)}, "memo"},
			fmt.Sprintf(`{"account_number":"3","chain_id":"1234","fee":{"amount":[{"amount":"150","denom":"atom"}],"gas":"100000","granter":"%s","payer":"%s"},"memo":"memo","msgs":[%s],"sequence":"6"}`, addr, addr, msgStr),
		},
	}
	handler := aminojson.NewSignModeHandler(aminojson.SignModeHandlerOptions{
		FileResolver: proto.HybridResolver,
	})
	for i, tc := range tests {
		t.Run(tc.name, func(t *testing.T) {
			anyMsgs := make([]*anypb.Any, len(tc.args.msgs))
			for j, msg := range tc.args.msgs {
				legacyAny, err := codectypes.NewAnyWithValue(msg)
				require.NoError(t, err)
				anyMsgs[j] = &anypb.Any{
					TypeUrl: legacyAny.TypeUrl,
					Value:   legacyAny.Value,
				}
			}
			got, err := handler.GetSignBytes(
				context.TODO(),
				txsigning.SignerData{
					Address:       "foo",
					ChainID:       tc.args.chainID,
					AccountNumber: tc.args.accnum,
					Sequence:      tc.args.sequence,
				},
				txsigning.TxData{
					Body: &txv1beta1.TxBody{
						Memo:          tc.args.memo,
						Messages:      anyMsgs,
						TimeoutHeight: tc.args.timeoutHeight,
					},
					AuthInfo: &txv1beta1.AuthInfo{
						Fee: tc.args.fee,
					},
				},
			)
			require.NoError(t, err)
			require.Equal(t, tc.want, string(got), "Got unexpected result on test case i: %d", i)
		})
	}
}

func TestSignatureV2Conversions(t *testing.T) {
	_, pubKey, _ := testdata.KeyTestPubAddr()
	cdc := codec.NewLegacyAmino()
	sdk.RegisterLegacyAminoCodec(cdc)
	dummy := []byte("dummySig")
	sig := StdSignature{PubKey: pubKey, Signature: dummy}

	sigV2, err := StdSignatureToSignatureV2(cdc, sig)
	require.NoError(t, err)
	require.Equal(t, pubKey, sigV2.PubKey)
	require.Equal(t, &signing.SingleSignatureData{
		SignMode:  signing.SignMode_SIGN_MODE_LEGACY_AMINO_JSON,
		Signature: dummy,
	}, sigV2.Data)

	sigBz, err := SignatureDataToAminoSignature(cdc, sigV2.Data)
	require.NoError(t, err)
	require.Equal(t, dummy, sigBz)

	// multisigs
	_, pubKey2, _ := testdata.KeyTestPubAddr()
	multiPK := kmultisig.NewLegacyAminoPubKey(1, []cryptotypes.PubKey{
		pubKey, pubKey2,
	})
	dummy2 := []byte("dummySig2")
	bitArray := cryptotypes.NewCompactBitArray(2)
	bitArray.SetIndex(0, true)
	bitArray.SetIndex(1, true)
	msigData := &signing.MultiSignatureData{
		BitArray: bitArray,
		Signatures: []signing.SignatureData{
			&signing.SingleSignatureData{
				SignMode:  signing.SignMode_SIGN_MODE_LEGACY_AMINO_JSON,
				Signature: dummy,
			},
			&signing.SingleSignatureData{
				SignMode:  signing.SignMode_SIGN_MODE_LEGACY_AMINO_JSON,
				Signature: dummy2,
			},
		},
	}

	msig, err := SignatureDataToAminoSignature(cdc, msigData)
	require.NoError(t, err)

	sigV2, err = StdSignatureToSignatureV2(cdc, StdSignature{
		PubKey:    multiPK,
		Signature: msig,
	})
	require.NoError(t, err)
	require.Equal(t, multiPK, sigV2.PubKey)
	require.Equal(t, msigData, sigV2.Data)
}

func TestGetSignaturesV2(t *testing.T) {
	_, pubKey, _ := testdata.KeyTestPubAddr()
	dummy := []byte("dummySig")

	cdc := codec.NewLegacyAmino()
	sdk.RegisterLegacyAminoCodec(cdc)
	cryptocodec.RegisterCrypto(cdc)

	fee := NewStdFee(50000, sdk.Coins{sdk.NewInt64Coin("atom", 150)})
	sig := StdSignature{PubKey: pubKey, Signature: dummy}
	stdTx := NewStdTx([]sdk.Msg{testdata.NewTestMsg()}, fee, []StdSignature{sig}, "testsigs")

	sigs, err := stdTx.GetSignaturesV2()
	require.Nil(t, err)
	require.Equal(t, len(sigs), 1)

	require.Equal(t, cdc.MustMarshal(sigs[0].PubKey), cdc.MustMarshal(sig.GetPubKey()))
	require.Equal(t, sigs[0].Data, &signing.SingleSignatureData{
		SignMode:  signing.SignMode_SIGN_MODE_LEGACY_AMINO_JSON,
		Signature: sig.GetSignature(),
	})
}<|MERGE_RESOLUTION|>--- conflicted
+++ resolved
@@ -44,11 +44,7 @@
 		Amount:   []*basev1beta1.Coin{{Denom: "atom", Amount: "150"}},
 		GasLimit: 100000,
 	}
-<<<<<<< HEAD
-	msgStr := fmt.Sprintf(`{"type":"testpb/TestMsg","value":{"decField":"0.000000000000000000","signers":["%s"]}}`, addr)
-=======
 	msgStr := fmt.Sprintf(`{"type":"testpb/TestMsg","value":{"signers":["%s"]}}`, addr)
->>>>>>> 751e5ecb
 	tests := []struct {
 		name string
 		args args
@@ -94,6 +90,7 @@
 		FileResolver: proto.HybridResolver,
 	})
 	for i, tc := range tests {
+		tc := tc
 		t.Run(tc.name, func(t *testing.T) {
 			anyMsgs := make([]*anypb.Any, len(tc.args.msgs))
 			for j, msg := range tc.args.msgs {
