--- conflicted
+++ resolved
@@ -1,16 +1,7 @@
 package keeper
 
 import (
-<<<<<<< HEAD
-	"github.com/gogo/protobuf/grpc"
-
-	v043 "github.com/cosmos/cosmos-sdk/x/auth/migrations/v043"
-	v046 "github.com/cosmos/cosmos-sdk/x/auth/migrations/v046"
-
-	"github.com/cosmos/cosmos-sdk/x/auth/types"
-=======
 	"context"
->>>>>>> 787ee698
 
 	sdk "github.com/cosmos/cosmos-sdk/types"
 	v5 "github.com/cosmos/cosmos-sdk/x/auth/migrations/v5"
@@ -69,8 +60,10 @@
 	return store.Set(addressStoreKey(addr), bz)
 }
 
-<<<<<<< HEAD
-	return iterErr
+// addressStoreKey turn an address to key used to get it from the account store
+// NOTE(tip): exists for legacy compatibility
+func addressStoreKey(addr sdk.AccAddress) []byte {
+	return append(types.AddressStoreKeyPrefix, addr.Bytes()...)
 }
 
 // Migrate2to3 migrates from consensus version 2 to version 3. Specifically, for each account
@@ -94,10 +87,4 @@
 
 	store.Set(types.AddressStoreKey(addr), bz)
 	return nil
-=======
-// addressStoreKey turn an address to key used to get it from the account store
-// NOTE(tip): exists for legacy compatibility
-func addressStoreKey(addr sdk.AccAddress) []byte {
-	return append(types.AddressStoreKeyPrefix, addr.Bytes()...)
->>>>>>> 787ee698
 }