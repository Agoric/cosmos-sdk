--- conflicted
+++ resolved
@@ -267,11 +267,7 @@
 }
 
 // MarshalAccount protobuf serializes an Account interface
-<<<<<<< HEAD
-func (ak accountKeeper) MarshalAccount(accountI types.AccountI) ([]byte, error) { // nolint:interfacer
-=======
-func (ak AccountKeeper) MarshalAccount(accountI types.AccountI) ([]byte, error) { //nolint:interfacer
->>>>>>> 47f46643
+func (ak accountKeeper) MarshalAccount(accountI types.AccountI) ([]byte, error) { //nolint:interfacer
 	return ak.cdc.MarshalInterface(accountI)
 }
 
