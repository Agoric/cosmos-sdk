package keeper

import (
	"context"
	"errors"
	"fmt"

	"cosmossdk.io/collections"
	"cosmossdk.io/collections/indexes"
	"cosmossdk.io/core/address"
<<<<<<< HEAD
	"cosmossdk.io/core/appmodule"
	errorsmod "cosmossdk.io/errors"
=======
	"cosmossdk.io/core/store"
	errorsmod "cosmossdk.io/errors"
	"cosmossdk.io/log"
>>>>>>> 751e5ecb

	"github.com/cosmos/cosmos-sdk/codec"
	codectypes "github.com/cosmos/cosmos-sdk/codec/types"
	cryptotypes "github.com/cosmos/cosmos-sdk/crypto/types"
	sdk "github.com/cosmos/cosmos-sdk/types"
	sdkerrors "github.com/cosmos/cosmos-sdk/types/errors"
	"github.com/cosmos/cosmos-sdk/x/auth/types"
)

// AccountKeeperI is the interface contract that x/auth's keeper implements.
type AccountKeeperI interface {
	// Return a new account with the next account number and the specified address. Does not save the new account to the store.
	NewAccountWithAddress(context.Context, sdk.AccAddress) sdk.AccountI

	// Return a new account with the next account number. Does not save the new account to the store.
	NewAccount(context.Context, sdk.AccountI) sdk.AccountI

	// Check if an account exists in the store.
	HasAccount(context.Context, sdk.AccAddress) bool

	// Retrieve an account from the store.
	GetAccount(context.Context, sdk.AccAddress) sdk.AccountI

	// Set an account in the store.
	SetAccount(context.Context, sdk.AccountI)

	// Remove an account from the store.
	RemoveAccount(context.Context, sdk.AccountI)

	// Fetch the public key of an account at a specified address
	GetPubKey(context.Context, sdk.AccAddress) (cryptotypes.PubKey, error)

	// Fetch the sequence of an account at a specified address.
	GetSequence(context.Context, sdk.AccAddress) (uint64, error)

	// Fetch the next account number, and increment the internal counter.
	//
	// Deprecated: keep this to avoid breaking api
	NextAccountNumber(context.Context) uint64

	// GetModulePermissions fetches per-module account permissions
	GetModulePermissions() map[string]types.PermissionsForAddress

	// AddressCodec returns the account address codec.
	AddressCodec() address.Codec
}

func NewAccountIndexes(sb *collections.SchemaBuilder) AccountsIndexes {
	return AccountsIndexes{
		Number: indexes.NewUnique(
			sb, types.AccountNumberStoreKeyPrefix, "account_by_number", collections.Uint64Key, sdk.AccAddressKey,
			func(_ sdk.AccAddress, v sdk.AccountI) (uint64, error) {
				return v.GetAccountNumber(), nil
			},
		),
	}
}

type AccountsIndexes struct {
	// Number is a unique index that indexes accounts by their account number.
	Number *indexes.Unique[uint64, sdk.AccAddress, sdk.AccountI]
}

func (a AccountsIndexes) IndexesList() []collections.Index[sdk.AccAddress, sdk.AccountI] {
	return []collections.Index[sdk.AccAddress, sdk.AccountI]{
		a.Number,
	}
}

// AccountKeeper encodes/decodes accounts using the go-amino (binary)
// encoding/decoding library.
type AccountKeeper struct {
	appmodule.Environment

	addressCodec      address.Codec
	AccountsModKeeper types.AccountsModKeeper

	cdc          codec.BinaryCodec
	permAddrs    map[string]types.PermissionsForAddress
	bech32Prefix string

	// The prototypical AccountI constructor.
	proto func() sdk.AccountI

	// the address capable of executing a MsgUpdateParams message. Typically, this
	// should be the x/gov module account.
	authority string

	// State
	Schema collections.Schema
	Params collections.Item[types.Params]

	// only use for upgrade handler
	//
	// Deprecated: move to accounts module accountNumber
	accountNumber collections.Sequence
	// Accounts key: AccAddr | value: AccountI | index: AccountsIndex
	Accounts *collections.IndexedMap[sdk.AccAddress, sdk.AccountI, AccountsIndexes]
}

var _ AccountKeeperI = &AccountKeeper{}

// NewAccountKeeper returns a new AccountKeeperI that uses go-amino to
// (binary) encode and decode concrete sdk.Accounts.
// `maccPerms` is a map that takes accounts' addresses as keys, and their respective permissions as values. This map is used to construct
// types.PermissionsForAddress and is used in keeper.ValidatePermissions. Permissions are plain strings,
// and don't have to fit into any predefined structure. This auth module does not use account permissions internally, though other modules
// may use auth.Keeper to access the accounts permissions map.
func NewAccountKeeper(
<<<<<<< HEAD
	env appmodule.Environment, cdc codec.BinaryCodec, proto func() sdk.AccountI, accountsModKeeper types.AccountsModKeeper,
=======
	cdc codec.BinaryCodec, storeService store.KVStoreService, proto func() sdk.AccountI,
>>>>>>> 751e5ecb
	maccPerms map[string][]string, ac address.Codec, bech32Prefix, authority string,
) AccountKeeper {
	permAddrs := make(map[string]types.PermissionsForAddress)
	for name, perms := range maccPerms {
		permAddrs[name] = types.NewPermissionsForAddress(name, perms)
	}

	sb := collections.NewSchemaBuilder(env.KVStoreService)

	ak := AccountKeeper{
<<<<<<< HEAD
		Environment:       env,
		addressCodec:      ac,
		bech32Prefix:      bech32Prefix,
		proto:             proto,
		cdc:               cdc,
		AccountsModKeeper: accountsModKeeper,
		permAddrs:         permAddrs,
		authority:         authority,
		Params:            collections.NewItem(sb, types.ParamsKey, "params", codec.CollValue[types.Params](cdc)),
		accountNumber:     collections.NewSequence(sb, types.GlobalAccountNumberKey, "account_number"),
		Accounts:          collections.NewIndexedMap(sb, types.AddressStoreKeyPrefix, "accounts", sdk.AccAddressKey, codec.CollInterfaceValue[sdk.AccountI](cdc), NewAccountIndexes(sb)),
=======
		addressCodec:  ac,
		bech32Prefix:  bech32Prefix,
		storeService:  storeService,
		proto:         proto,
		cdc:           cdc,
		permAddrs:     permAddrs,
		authority:     authority,
		Params:        collections.NewItem(sb, types.ParamsKey, "params", codec.CollValue[types.Params](cdc)),
		AccountNumber: collections.NewSequence(sb, types.GlobalAccountNumberKey, "account_number"),
		Accounts:      collections.NewIndexedMap(sb, types.AddressStoreKeyPrefix, "accounts", sdk.AccAddressKey, codec.CollInterfaceValue[sdk.AccountI](cdc), NewAccountIndexes(sb)),
>>>>>>> 751e5ecb
	}
	schema, err := sb.Build()
	if err != nil {
		panic(err)
	}
	ak.Schema = schema
	return ak
}

// removeLegacyAccountNumberUnsafe is used for migration purpose only. It deletes the sequence in the DB
// and returns the last value used on success.
// Deprecated
func (ak AccountKeeper) removeLegacyAccountNumberUnsafe(ctx context.Context) (uint64, error) {
	accNum, err := ak.accountNumber.Peek(ctx)
	if err != nil {
		return 0, err
	}

	// Delete DB entry for legacy account number
	store := ak.KVStoreService.OpenKVStore(ctx)
	err = store.Delete(types.GlobalAccountNumberKey.Bytes())

	return accNum, err
}

// GetAuthority returns the x/auth module's authority.
func (ak AccountKeeper) GetAuthority() string {
	return ak.authority
}

<<<<<<< HEAD
func (ak AccountKeeper) GetEnvironment() appmodule.Environment {
	return ak.Environment
}

=======
>>>>>>> 751e5ecb
// AddressCodec returns the x/auth account address codec.
// x/auth is tied to bech32 encoded user accounts
func (ak AccountKeeper) AddressCodec() address.Codec {
	return ak.addressCodec
}

// GetPubKey Returns the PubKey of the account at address
func (ak AccountKeeper) GetPubKey(ctx context.Context, addr sdk.AccAddress) (cryptotypes.PubKey, error) {
	acc := ak.GetAccount(ctx, addr)
	if acc == nil {
		return nil, errorsmod.Wrapf(sdkerrors.ErrUnknownAddress, "account %s does not exist", addr)
	}

	return acc.GetPubKey(), nil
}

// GetSequence Returns the Sequence of the account at address
func (ak AccountKeeper) GetSequence(ctx context.Context, addr sdk.AccAddress) (uint64, error) {
	acc := ak.GetAccount(ctx, addr)
	if acc == nil {
		return 0, errorsmod.Wrapf(sdkerrors.ErrUnknownAddress, "account %s does not exist", addr)
	}

	return acc.GetSequence(), nil
}

// NextAccountNumber returns and increments the global account number counter.
// If the global account number is not set, it initializes it with value 0.
//
// Deprecated: NextAccountNumber is deprecated
func (ak AccountKeeper) NextAccountNumber(ctx context.Context) uint64 {
	n, err := ak.AccountsModKeeper.NextAccountNumber(ctx)
	if err != nil {
		panic(err)
	}
	return n
}

// GetModulePermissions fetches per-module account permissions.
func (ak AccountKeeper) GetModulePermissions() map[string]types.PermissionsForAddress {
	return ak.permAddrs
}

// ValidatePermissions validates that the module account has been granted
// permissions within its set of allowed permissions.
func (ak AccountKeeper) ValidatePermissions(macc sdk.ModuleAccountI) error {
	permAddr := ak.permAddrs[macc.GetName()]
	for _, perm := range macc.GetPermissions() {
		if !permAddr.HasPermission(perm) {
			return fmt.Errorf("invalid module permission %s", perm)
		}
	}

	return nil
}

// GetModuleAddress returns an address based on the module name
func (ak AccountKeeper) GetModuleAddress(moduleName string) sdk.AccAddress {
	permAddr, ok := ak.permAddrs[moduleName]
	if !ok {
		return nil
	}

	return permAddr.GetAddress()
}

// GetModuleAddressAndPermissions returns an address and permissions based on the module name
func (ak AccountKeeper) GetModuleAddressAndPermissions(moduleName string) (addr sdk.AccAddress, permissions []string) {
	permAddr, ok := ak.permAddrs[moduleName]
	if !ok {
		return addr, permissions
	}

	return permAddr.GetAddress(), permAddr.GetPermissions()
}

// GetModuleAccountAndPermissions gets the module account from the auth account store and its
// registered permissions
func (ak AccountKeeper) GetModuleAccountAndPermissions(ctx context.Context, moduleName string) (sdk.ModuleAccountI, []string) {
	addr, perms := ak.GetModuleAddressAndPermissions(moduleName)
	if addr == nil {
		return nil, []string{}
	}

	acc := ak.GetAccount(ctx, addr)
	if acc != nil {
		macc, ok := acc.(sdk.ModuleAccountI)
		if !ok {
			panic("account is not a module account")
		}
		return macc, perms
	}

	// create a new module account
	macc := types.NewEmptyModuleAccount(moduleName, perms...)
	maccI := (ak.NewAccount(ctx, macc)).(sdk.ModuleAccountI) // set the account number
	ak.SetModuleAccount(ctx, maccI)

	return maccI, perms
}

// GetModuleAccount gets the module account from the auth account store, if the account does not
// exist in the AccountKeeper, then it is created.
func (ak AccountKeeper) GetModuleAccount(ctx context.Context, moduleName string) sdk.ModuleAccountI {
	acc, _ := ak.GetModuleAccountAndPermissions(ctx, moduleName)
	return acc
}

// SetModuleAccount sets the module account to the auth account store
func (ak AccountKeeper) SetModuleAccount(ctx context.Context, macc sdk.ModuleAccountI) {
	ak.SetAccount(ctx, macc)
}

// add getter for bech32Prefix
func (ak AccountKeeper) getBech32Prefix() (string, error) {
	return ak.bech32Prefix, nil
}

// GetParams gets the auth module's parameters.
func (ak AccountKeeper) GetParams(ctx context.Context) (params types.Params) {
	params, err := ak.Params.Get(ctx)
	if err != nil && !errors.Is(err, collections.ErrNotFound) {
		panic(err)
	}
	return params
}

func (ak AccountKeeper) NonAtomicMsgsExec(ctx context.Context, signer sdk.AccAddress, msgs []sdk.Msg) ([]*types.NonAtomicExecResult, error) {
	msgResponses := make([]*types.NonAtomicExecResult, 0, len(msgs))

	for _, msg := range msgs {
		if m, ok := msg.(sdk.HasValidateBasic); ok {
			if err := m.ValidateBasic(); err != nil {
				value := &types.NonAtomicExecResult{Error: err.Error()}
				msgResponses = append(msgResponses, value)
				continue
			}
		}

		if err := ak.BranchService.Execute(ctx, func(ctx context.Context) error {
			result, err := ak.AccountsModKeeper.SendModuleMessage(ctx, signer, msg)
			if err != nil {
				// If an error occurs during message execution, append error response
				response := &types.NonAtomicExecResult{Resp: nil, Error: err.Error()}
				msgResponses = append(msgResponses, response)
			} else {
				resp, err := codectypes.NewAnyWithValue(result)
				if err != nil {
					response := &types.NonAtomicExecResult{Resp: nil, Error: err.Error()}
					msgResponses = append(msgResponses, response)
				}
				response := &types.NonAtomicExecResult{Resp: resp, Error: ""}
				msgResponses = append(msgResponses, response)
			}

			return nil
		}); err != nil {
			return nil, err
		}
	}

	return msgResponses, nil
}

// MigrateAccountNumberUnsafe migrates auth's account number to accounts's account number
// and delete store entry for auth legacy GlobalAccountNumberKey.
//
// Should only use in an upgrade handler for migrating account number.
func MigrateAccountNumberUnsafe(ctx context.Context, ak *AccountKeeper) error {
	currentAccNum, err := ak.removeLegacyAccountNumberUnsafe(ctx)
	if err != nil {
		return fmt.Errorf("failed to migrate account number: %w", err)
	}

	err = ak.AccountsModKeeper.InitAccountNumberSeqUnsafe(ctx, currentAccNum)

	return err
}<|MERGE_RESOLUTION|>--- conflicted
+++ resolved
@@ -8,17 +8,11 @@
 	"cosmossdk.io/collections"
 	"cosmossdk.io/collections/indexes"
 	"cosmossdk.io/core/address"
-<<<<<<< HEAD
-	"cosmossdk.io/core/appmodule"
-	errorsmod "cosmossdk.io/errors"
-=======
 	"cosmossdk.io/core/store"
 	errorsmod "cosmossdk.io/errors"
 	"cosmossdk.io/log"
->>>>>>> 751e5ecb
 
 	"github.com/cosmos/cosmos-sdk/codec"
-	codectypes "github.com/cosmos/cosmos-sdk/codec/types"
 	cryptotypes "github.com/cosmos/cosmos-sdk/crypto/types"
 	sdk "github.com/cosmos/cosmos-sdk/types"
 	sdkerrors "github.com/cosmos/cosmos-sdk/types/errors"
@@ -45,6 +39,9 @@
 	// Remove an account from the store.
 	RemoveAccount(context.Context, sdk.AccountI)
 
+	// Iterate over all accounts, calling the provided function. Stop iteration when it returns true.
+	IterateAccounts(context.Context, func(sdk.AccountI) bool)
+
 	// Fetch the public key of an account at a specified address
 	GetPubKey(context.Context, sdk.AccAddress) (cryptotypes.PubKey, error)
 
@@ -52,8 +49,6 @@
 	GetSequence(context.Context, sdk.AccAddress) (uint64, error)
 
 	// Fetch the next account number, and increment the internal counter.
-	//
-	// Deprecated: keep this to avoid breaking api
 	NextAccountNumber(context.Context) uint64
 
 	// GetModulePermissions fetches per-module account permissions
@@ -88,11 +83,9 @@
 // AccountKeeper encodes/decodes accounts using the go-amino (binary)
 // encoding/decoding library.
 type AccountKeeper struct {
-	appmodule.Environment
-
-	addressCodec      address.Codec
-	AccountsModKeeper types.AccountsModKeeper
-
+	addressCodec address.Codec
+
+	storeService store.KVStoreService
 	cdc          codec.BinaryCodec
 	permAddrs    map[string]types.PermissionsForAddress
 	bech32Prefix string
@@ -105,15 +98,10 @@
 	authority string
 
 	// State
-	Schema collections.Schema
-	Params collections.Item[types.Params]
-
-	// only use for upgrade handler
-	//
-	// Deprecated: move to accounts module accountNumber
-	accountNumber collections.Sequence
-	// Accounts key: AccAddr | value: AccountI | index: AccountsIndex
-	Accounts *collections.IndexedMap[sdk.AccAddress, sdk.AccountI, AccountsIndexes]
+	Schema        collections.Schema
+	Params        collections.Item[types.Params]
+	AccountNumber collections.Sequence
+	Accounts      *collections.IndexedMap[sdk.AccAddress, sdk.AccountI, AccountsIndexes]
 }
 
 var _ AccountKeeperI = &AccountKeeper{}
@@ -125,11 +113,7 @@
 // and don't have to fit into any predefined structure. This auth module does not use account permissions internally, though other modules
 // may use auth.Keeper to access the accounts permissions map.
 func NewAccountKeeper(
-<<<<<<< HEAD
-	env appmodule.Environment, cdc codec.BinaryCodec, proto func() sdk.AccountI, accountsModKeeper types.AccountsModKeeper,
-=======
 	cdc codec.BinaryCodec, storeService store.KVStoreService, proto func() sdk.AccountI,
->>>>>>> 751e5ecb
 	maccPerms map[string][]string, ac address.Codec, bech32Prefix, authority string,
 ) AccountKeeper {
 	permAddrs := make(map[string]types.PermissionsForAddress)
@@ -137,22 +121,9 @@
 		permAddrs[name] = types.NewPermissionsForAddress(name, perms)
 	}
 
-	sb := collections.NewSchemaBuilder(env.KVStoreService)
+	sb := collections.NewSchemaBuilder(storeService)
 
 	ak := AccountKeeper{
-<<<<<<< HEAD
-		Environment:       env,
-		addressCodec:      ac,
-		bech32Prefix:      bech32Prefix,
-		proto:             proto,
-		cdc:               cdc,
-		AccountsModKeeper: accountsModKeeper,
-		permAddrs:         permAddrs,
-		authority:         authority,
-		Params:            collections.NewItem(sb, types.ParamsKey, "params", codec.CollValue[types.Params](cdc)),
-		accountNumber:     collections.NewSequence(sb, types.GlobalAccountNumberKey, "account_number"),
-		Accounts:          collections.NewIndexedMap(sb, types.AddressStoreKeyPrefix, "accounts", sdk.AccAddressKey, codec.CollInterfaceValue[sdk.AccountI](cdc), NewAccountIndexes(sb)),
-=======
 		addressCodec:  ac,
 		bech32Prefix:  bech32Prefix,
 		storeService:  storeService,
@@ -163,7 +134,6 @@
 		Params:        collections.NewItem(sb, types.ParamsKey, "params", codec.CollValue[types.Params](cdc)),
 		AccountNumber: collections.NewSequence(sb, types.GlobalAccountNumberKey, "account_number"),
 		Accounts:      collections.NewIndexedMap(sb, types.AddressStoreKeyPrefix, "accounts", sdk.AccAddressKey, codec.CollInterfaceValue[sdk.AccountI](cdc), NewAccountIndexes(sb)),
->>>>>>> 751e5ecb
 	}
 	schema, err := sb.Build()
 	if err != nil {
@@ -173,38 +143,20 @@
 	return ak
 }
 
-// removeLegacyAccountNumberUnsafe is used for migration purpose only. It deletes the sequence in the DB
-// and returns the last value used on success.
-// Deprecated
-func (ak AccountKeeper) removeLegacyAccountNumberUnsafe(ctx context.Context) (uint64, error) {
-	accNum, err := ak.accountNumber.Peek(ctx)
-	if err != nil {
-		return 0, err
-	}
-
-	// Delete DB entry for legacy account number
-	store := ak.KVStoreService.OpenKVStore(ctx)
-	err = store.Delete(types.GlobalAccountNumberKey.Bytes())
-
-	return accNum, err
-}
-
 // GetAuthority returns the x/auth module's authority.
 func (ak AccountKeeper) GetAuthority() string {
 	return ak.authority
 }
 
-<<<<<<< HEAD
-func (ak AccountKeeper) GetEnvironment() appmodule.Environment {
-	return ak.Environment
-}
-
-=======
->>>>>>> 751e5ecb
 // AddressCodec returns the x/auth account address codec.
 // x/auth is tied to bech32 encoded user accounts
 func (ak AccountKeeper) AddressCodec() address.Codec {
 	return ak.addressCodec
+}
+
+// Logger returns a module-specific logger.
+func (ak AccountKeeper) Logger(ctx context.Context) log.Logger {
+	return sdk.UnwrapSDKContext(ctx).Logger().With("module", "x/"+types.ModuleName)
 }
 
 // GetPubKey Returns the PubKey of the account at address
@@ -229,10 +181,8 @@
 
 // NextAccountNumber returns and increments the global account number counter.
 // If the global account number is not set, it initializes it with value 0.
-//
-// Deprecated: NextAccountNumber is deprecated
 func (ak AccountKeeper) NextAccountNumber(ctx context.Context) uint64 {
-	n, err := ak.AccountsModKeeper.NextAccountNumber(ctx)
+	n, err := ak.AccountNumber.Next(ctx)
 	if err != nil {
 		panic(err)
 	}
@@ -326,56 +276,4 @@
 		panic(err)
 	}
 	return params
-}
-
-func (ak AccountKeeper) NonAtomicMsgsExec(ctx context.Context, signer sdk.AccAddress, msgs []sdk.Msg) ([]*types.NonAtomicExecResult, error) {
-	msgResponses := make([]*types.NonAtomicExecResult, 0, len(msgs))
-
-	for _, msg := range msgs {
-		if m, ok := msg.(sdk.HasValidateBasic); ok {
-			if err := m.ValidateBasic(); err != nil {
-				value := &types.NonAtomicExecResult{Error: err.Error()}
-				msgResponses = append(msgResponses, value)
-				continue
-			}
-		}
-
-		if err := ak.BranchService.Execute(ctx, func(ctx context.Context) error {
-			result, err := ak.AccountsModKeeper.SendModuleMessage(ctx, signer, msg)
-			if err != nil {
-				// If an error occurs during message execution, append error response
-				response := &types.NonAtomicExecResult{Resp: nil, Error: err.Error()}
-				msgResponses = append(msgResponses, response)
-			} else {
-				resp, err := codectypes.NewAnyWithValue(result)
-				if err != nil {
-					response := &types.NonAtomicExecResult{Resp: nil, Error: err.Error()}
-					msgResponses = append(msgResponses, response)
-				}
-				response := &types.NonAtomicExecResult{Resp: resp, Error: ""}
-				msgResponses = append(msgResponses, response)
-			}
-
-			return nil
-		}); err != nil {
-			return nil, err
-		}
-	}
-
-	return msgResponses, nil
-}
-
-// MigrateAccountNumberUnsafe migrates auth's account number to accounts's account number
-// and delete store entry for auth legacy GlobalAccountNumberKey.
-//
-// Should only use in an upgrade handler for migrating account number.
-func MigrateAccountNumberUnsafe(ctx context.Context, ak *AccountKeeper) error {
-	currentAccNum, err := ak.removeLegacyAccountNumberUnsafe(ctx)
-	if err != nil {
-		return fmt.Errorf("failed to migrate account number: %w", err)
-	}
-
-	err = ak.AccountsModKeeper.InitAccountNumberSeqUnsafe(ctx, currentAccNum)
-
-	return err
 }