--- conflicted
+++ resolved
@@ -52,32 +52,7 @@
 	if err != nil && !errors.Is(err, collections.ErrNotFound) {
 		panic(err)
 	}
-<<<<<<< HEAD
-
-	return ak.decodeAccount(bz)
-}
-
-// GetAccountAddressById returns account address by id.
-func (ak AccountKeeper) GetAccountAddressByID(ctx sdk.Context, id uint64) string {
-	store := ctx.KVStore(ak.key)
-	bz := store.Get(types.AccountNumberStoreKey(id))
-	if bz == nil {
-		return ""
-	}
-	return sdk.AccAddress(bz).String()
-}
-
-// GetAllAccounts returns all accounts in the accountKeeper.
-func (ak AccountKeeper) GetAllAccounts(ctx sdk.Context) (accounts []types.AccountI) {
-	ak.IterateAccounts(ctx, func(acc types.AccountI) (stop bool) {
-		accounts = append(accounts, acc)
-		return false
-	})
-
-	return accounts
-=======
 	return acc
->>>>>>> 787ee698
 }
 
 // SetAccount implements AccountKeeperI.
@@ -86,42 +61,13 @@
 	if err != nil {
 		panic(err)
 	}
-<<<<<<< HEAD
-
-	store.Set(types.AddressStoreKey(addr), bz)
-	store.Set(types.AccountNumberStoreKey(acc.GetAccountNumber()), addr.Bytes())
-=======
->>>>>>> 787ee698
 }
 
 // RemoveAccount removes an account for the account mapper store.
 // NOTE: this will cause supply invariant violation if called
-<<<<<<< HEAD
-func (ak AccountKeeper) RemoveAccount(ctx sdk.Context, acc types.AccountI) {
-	addr := acc.GetAddress()
-	store := ctx.KVStore(ak.key)
-	store.Delete(types.AddressStoreKey(addr))
-	store.Delete(types.AccountNumberStoreKey(acc.GetAccountNumber()))
-}
-
-// IterateAccounts iterates over all the stored accounts and performs a callback function.
-// Stops iteration when callback returns true.
-func (ak AccountKeeper) IterateAccounts(ctx sdk.Context, cb func(account types.AccountI) (stop bool)) {
-	store := ctx.KVStore(ak.key)
-	iterator := sdk.KVStorePrefixIterator(store, types.AddressStoreKeyPrefix)
-
-	defer iterator.Close()
-	for ; iterator.Valid(); iterator.Next() {
-		account := ak.decodeAccount(iterator.Value())
-
-		if cb(account) {
-			break
-		}
-=======
 func (ak AccountKeeper) RemoveAccount(ctx context.Context, acc sdk.AccountI) {
 	err := ak.Accounts.Remove(ctx, acc.GetAddress())
 	if err != nil {
 		panic(err)
->>>>>>> 787ee698
 	}
 }