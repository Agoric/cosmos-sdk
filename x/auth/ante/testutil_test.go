--- conflicted
+++ resolved
@@ -4,10 +4,6 @@
 	"context"
 	"testing"
 
-<<<<<<< HEAD
-	"github.com/stretchr/testify/suite"
-	tmproto "github.com/tendermint/tendermint/proto/tendermint/types"
-=======
 	"github.com/golang/mock/gomock"
 	"github.com/stretchr/testify/require"
 
@@ -19,7 +15,6 @@
 	"cosmossdk.io/core/header"
 	coretesting "cosmossdk.io/core/testing"
 	storetypes "cosmossdk.io/store/types"
->>>>>>> 787ee698
 
 	"github.com/cosmos/cosmos-sdk/baseapp"
 	"github.com/cosmos/cosmos-sdk/client"
@@ -44,11 +39,6 @@
 	authtestutil "github.com/cosmos/cosmos-sdk/x/auth/testutil"
 	txtestutil "github.com/cosmos/cosmos-sdk/x/auth/tx/testutil"
 	"github.com/cosmos/cosmos-sdk/x/auth/types"
-<<<<<<< HEAD
-	authtypes "github.com/cosmos/cosmos-sdk/x/auth/types"
-	minttypes "github.com/cosmos/cosmos-sdk/x/mint/types"
-=======
->>>>>>> 787ee698
 )
 
 // TestAccount represents an account used in the tests in x/auth/ante.
@@ -108,16 +98,6 @@
 	grpcQueryRouter := baseapp.NewGRPCQueryRouter()
 	grpcQueryRouter.SetInterfaceRegistry(suite.encCfg.InterfaceRegistry)
 
-<<<<<<< HEAD
-func TestAnteTestSuite(t *testing.T) {
-	suite.Run(t, new(AnteTestSuite))
-}
-
-// SetupTest setups a new test, with new app, context, and anteHandler.
-func (s *AnteTestSuite) SetupTest(isCheckTx bool) {
-	s.app, s.ctx = createTestApp(s.T(), isCheckTx)
-	s.ctx = s.ctx.WithBlockHeight(1)
-=======
 	suite.consensusKeeper = antetestutil.NewMockConsensusKeeper(ctrl)
 	suite.consensusKeeper.EXPECT().BlockParams(gomock.Any()).Return(uint64(simtestutil.DefaultConsensusParams.Block.MaxGas), uint64(simtestutil.DefaultConsensusParams.Block.MaxBytes), nil).AnyTimes()
 
@@ -129,23 +109,11 @@
 	suite.accountKeeper.GetModuleAccount(suite.ctx, types.FeeCollectorName)
 	err := suite.accountKeeper.Params.Set(suite.ctx, types.DefaultParams())
 	require.NoError(t, err)
->>>>>>> 787ee698
 
 	// We're using TestMsg encoding in some tests, so register it here.
 	suite.encCfg.Amino.RegisterConcrete(&testdata.TestMsg{}, "testdata.TestMsg")
 	testdata.RegisterInterfaces(suite.encCfg.InterfaceRegistry)
 
-<<<<<<< HEAD
-	s.clientCtx = client.Context{}.
-		WithTxConfig(encodingConfig.TxConfig)
-
-	anteHandler, err := ante.NewAnteHandler(
-		ante.HandlerOptions{
-			AccountKeeper:   s.app.AccountKeeper,
-			BankKeeper:      s.app.BankKeeper,
-			FeegrantKeeper:  s.app.FeeGrantKeeper,
-			SignModeHandler: encodingConfig.TxConfig.SignModeHandler(),
-=======
 	suite.clientCtx = client.Context{}.
 		WithTxConfig(suite.encCfg.TxConfig).
 		WithClient(clitestutil.NewMockCometRPCWithResponseQueryValue(nil))
@@ -157,21 +125,11 @@
 			ConsensusKeeper: suite.consensusKeeper,
 			FeegrantKeeper:  suite.feeGrantKeeper,
 			SignModeHandler: suite.encCfg.TxConfig.SignModeHandler(),
->>>>>>> 787ee698
 			SigGasConsumer:  ante.DefaultSigVerificationGasConsumer,
 			Environment:     suite.env,
 		},
 	)
 
-<<<<<<< HEAD
-	s.Require().NoError(err)
-	s.anteHandler = anteHandler
-}
-
-// CreateTestAccounts creates `numAccs` accounts, and return all relevant
-// information about them including their private keys.
-func (s *AnteTestSuite) CreateTestAccounts(numAccs int) []TestAccount {
-=======
 	require.NoError(t, err)
 	suite.anteHandler = anteHandler
 
@@ -181,33 +139,16 @@
 }
 
 func (suite *AnteTestSuite) CreateTestAccounts(numAccs int) []TestAccount {
->>>>>>> 787ee698
 	var accounts []TestAccount
 
 	for i := 0; i < numAccs; i++ {
 		priv, _, addr := testdata.KeyTestPubAddr()
-<<<<<<< HEAD
-		acc := s.app.AccountKeeper.NewAccountWithAddress(s.ctx, addr)
-		err := acc.SetAccountNumber(uint64(i))
-		s.Require().NoError(err)
-		s.app.AccountKeeper.SetAccount(s.ctx, acc)
-		someCoins := sdk.Coins{
-			sdk.NewInt64Coin("atom", 10000000),
-		}
-		err = s.app.BankKeeper.MintCoins(s.ctx, minttypes.ModuleName, someCoins)
-		s.Require().NoError(err)
-
-		err = s.app.BankKeeper.SendCoinsFromModuleToAccount(s.ctx, minttypes.ModuleName, addr, someCoins)
-		s.Require().NoError(err)
-
-=======
 		acc := suite.accountKeeper.NewAccountWithAddress(suite.ctx, addr)
 		err := acc.SetAccountNumber(uint64(i + 1000))
 		if err != nil {
 			panic(err)
 		}
 		suite.accountKeeper.SetAccount(suite.ctx, acc)
->>>>>>> 787ee698
 		accounts = append(accounts, TestAccount{acc, priv})
 	}
 
@@ -297,15 +238,11 @@
 }
 
 // CreateTestTx is a helper function to create a tx given multiple inputs.
-<<<<<<< HEAD
-func (s *AnteTestSuite) CreateTestTx(privs []cryptotypes.PrivKey, accNums []uint64, accSeqs []uint64, chainID string) (xauthsigning.Tx, error) {
-=======
 func (suite *AnteTestSuite) CreateTestTx(
 	ctx sdk.Context, privs []cryptotypes.PrivKey,
 	accNums, accSeqs []uint64,
 	chainID string, signMode signing.SignMode,
 ) (xauthsigning.Tx, error) {
->>>>>>> 787ee698
 	// First round: we gather all the signer infos. We use the "set empty
 	// signature" hack to do that.
 	var sigsV2 []signing.SignatureV2
@@ -313,11 +250,7 @@
 		sigV2 := signing.SignatureV2{
 			PubKey: priv.PubKey(),
 			Data: &signing.SingleSignatureData{
-<<<<<<< HEAD
-				SignMode:  s.clientCtx.TxConfig.SignModeHandler().DefaultMode(),
-=======
 				SignMode:  signMode,
->>>>>>> 787ee698
 				Signature: nil,
 			},
 			Sequence: accSeqs[i],
@@ -341,13 +274,8 @@
 			PubKey:        priv.PubKey(),
 		}
 		sigV2, err := tx.SignWithPrivKey(
-<<<<<<< HEAD
-			s.clientCtx.TxConfig.SignModeHandler().DefaultMode(), signerData,
-			s.txBuilder, priv, s.clientCtx.TxConfig, accSeqs[i])
-=======
 			ctx, signMode, signerData,
 			suite.txBuilder, priv, suite.clientCtx.TxConfig, accSeqs[i])
->>>>>>> 787ee698
 		if err != nil {
 			return nil, err
 		}
@@ -359,54 +287,5 @@
 		return nil, err
 	}
 
-<<<<<<< HEAD
 	return s.txBuilder.GetTx(), nil
-}
-
-// TestCase represents a test case used in test tables.
-type TestCase struct {
-	desc     string
-	malleate func()
-	simulate bool
-	expPass  bool
-	expErr   error
-}
-
-// CreateTestTx is a helper function to create a tx given multiple inputs.
-func (s *AnteTestSuite) RunTestCase(privs []cryptotypes.PrivKey, msgs []sdk.Msg, feeAmount sdk.Coins, gasLimit uint64, accNums, accSeqs []uint64, chainID string, tc TestCase) {
-	s.Run(fmt.Sprintf("Case %s", tc.desc), func() {
-		s.Require().NoError(s.txBuilder.SetMsgs(msgs...))
-		s.txBuilder.SetFeeAmount(feeAmount)
-		s.txBuilder.SetGasLimit(gasLimit)
-
-		// Theoretically speaking, ante handler unit tests should only test
-		// ante handlers, but here we sometimes also test the tx creation
-		// process.
-		tx, txErr := s.CreateTestTx(privs, accNums, accSeqs, chainID)
-		newCtx, anteErr := s.anteHandler(s.ctx, tx, tc.simulate)
-
-		if tc.expPass {
-			s.Require().NoError(txErr)
-			s.Require().NoError(anteErr)
-			s.Require().NotNil(newCtx)
-
-			s.ctx = newCtx
-		} else {
-			switch {
-			case txErr != nil:
-				s.Require().Error(txErr)
-				s.Require().True(errors.Is(txErr, tc.expErr))
-
-			case anteErr != nil:
-				s.Require().Error(anteErr)
-				s.Require().True(errors.Is(anteErr, tc.expErr))
-
-			default:
-				s.Fail("expected one of txErr,anteErr to be an error")
-			}
-		}
-	})
-=======
-	return suite.txBuilder.GetTx(), nil
->>>>>>> 787ee698
 }