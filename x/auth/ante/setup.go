package ante

import (
	"fmt"

	"cosmossdk.io/core/appmodule"
	errorsmod "cosmossdk.io/errors"
	storetypes "cosmossdk.io/store/types"

	sdk "github.com/cosmos/cosmos-sdk/types"
	sdkerrors "github.com/cosmos/cosmos-sdk/types/errors"
<<<<<<< HEAD
	"github.com/cosmos/cosmos-sdk/x/auth/migrations/legacytx"
)

var _ GasTx = (*legacytx.StdTx)(nil) // assert StdTx implements GasTx
=======
)
>>>>>>> 787ee698

// GasTx defines a Tx with a GetGas() method which is needed to use SetUpContextDecorator
type GasTx interface {
	sdk.Tx
	GetGas() uint64
}

// SetUpContextDecorator sets the GasMeter in the Context and wraps the next AnteHandler with a defer clause
// to recover from any downstream OutOfGas panics in the AnteHandler chain to return an error with information
// on gas provided and gas used.
// CONTRACT: Must be first decorator in the chain
// CONTRACT: Tx must implement GasTx interface
type SetUpContextDecorator struct {
	env             appmodule.Environment
	consensusKeeper ConsensusKeeper
}

func NewSetUpContextDecorator(env appmodule.Environment, consensusKeeper ConsensusKeeper) SetUpContextDecorator {
	return SetUpContextDecorator{
		env:             env,
		consensusKeeper: consensusKeeper,
	}
}

func (sud SetUpContextDecorator) AnteHandle(ctx sdk.Context, tx sdk.Tx, _ bool, next sdk.AnteHandler) (newCtx sdk.Context, err error) {
	// all transactions must implement GasTx
	gasTx, ok := tx.(GasTx)
	if !ok {
		// Set a gas meter with limit 0 as to prevent an infinite gas meter attack
		// during runTx.
		newCtx = SetGasMeter(ctx, 0)
		return newCtx, errorsmod.Wrap(sdkerrors.ErrTxDecode, "Tx must be GasTx")
	}

	newCtx = SetGasMeter(ctx, gasTx.GetGas())

	maxGas, _, err := sud.consensusKeeper.BlockParams(ctx)
	if err != nil {
		return newCtx, err
	}

	if maxGas > 0 && gasTx.GetGas() > maxGas {
		return newCtx, errorsmod.Wrapf(sdkerrors.ErrInvalidGasLimit, "tx gas limit %d exceeds block max gas %d", gasTx.GetGas(), maxGas)
	}

	// Decorator will catch an OutOfGasPanic caused in the next antehandler
	// AnteHandlers must have their own defer/recover in order for the BaseApp
	// to know how much gas was used! This is because the GasMeter is created in
	// the AnteHandler, but if it panics the context won't be set properly in
	// runTx's recover call.
	defer func() {
		if r := recover(); r != nil {
			switch rType := r.(type) {
			case storetypes.ErrorOutOfGas:
				log := fmt.Sprintf(
					"out of gas in location: %v; gasWanted: %d, gasUsed: %d",
					rType.Descriptor, gasTx.GetGas(), newCtx.GasMeter().GasConsumed())

				err = errorsmod.Wrap(sdkerrors.ErrOutOfGas, log)
			default:
				panic(r)
			}
		}
	}()

	return next(newCtx, tx, false)
}

// SetGasMeter returns a new context with a gas meter set from a given context.
func SetGasMeter(ctx sdk.Context, gasLimit uint64) sdk.Context {
	// In various cases such as simulation and during the genesis block, we do not
	// meter any gas utilization.
	if ctx.ExecMode() == sdk.ExecModeSimulate || ctx.BlockHeight() == 0 { // NOTE: using environment here breaks the API of SetGasMeter, an alternative must be found for server/v2. ref: https://github.com/cosmos/cosmos-sdk/issues/19640
		return ctx.WithGasMeter(storetypes.NewInfiniteGasMeter())
	}

	return ctx.WithGasMeter(storetypes.NewGasMeter(gasLimit))
}<|MERGE_RESOLUTION|>--- conflicted
+++ resolved
@@ -9,14 +9,7 @@
 
 	sdk "github.com/cosmos/cosmos-sdk/types"
 	sdkerrors "github.com/cosmos/cosmos-sdk/types/errors"
-<<<<<<< HEAD
-	"github.com/cosmos/cosmos-sdk/x/auth/migrations/legacytx"
 )
-
-var _ GasTx = (*legacytx.StdTx)(nil) // assert StdTx implements GasTx
-=======
-)
->>>>>>> 787ee698
 
 // GasTx defines a Tx with a GetGas() method which is needed to use SetUpContextDecorator
 type GasTx interface {
