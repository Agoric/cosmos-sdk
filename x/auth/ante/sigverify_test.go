--- conflicted
+++ resolved
@@ -64,66 +64,6 @@
 		params   types.Params
 		malleate func(*gastestutil.MockMeter)
 	}
-<<<<<<< HEAD
-
-	feeAmount := testdata.NewTestFeeAmount()
-	gasLimit := testdata.NewTestGasLimit()
-
-	spkd := ante.NewSetPubKeyDecorator(suite.app.AccountKeeper)
-	svd := ante.NewSigVerificationDecorator(suite.app.AccountKeeper, suite.clientCtx.TxConfig.SignModeHandler())
-	antehandler := sdk.ChainAnteDecorators(spkd, svd)
-
-	type testCase struct {
-		name        string
-		privs       []cryptotypes.PrivKey
-		accNums     []uint64
-		accSeqs     []uint64
-		invalidSigs bool
-		recheck     bool
-		shouldErr   bool
-	}
-	validSigs := false
-	testCases := []testCase{
-		{"no signers", []cryptotypes.PrivKey{}, []uint64{}, []uint64{}, validSigs, false, true},
-		{"not enough signers", []cryptotypes.PrivKey{priv1, priv2}, []uint64{0, 1}, []uint64{0, 0}, validSigs, false, true},
-		{"wrong order signers", []cryptotypes.PrivKey{priv3, priv2, priv1}, []uint64{2, 1, 0}, []uint64{0, 0, 0}, validSigs, false, true},
-		{"wrong accnums", []cryptotypes.PrivKey{priv1, priv2, priv3}, []uint64{7, 8, 9}, []uint64{0, 0, 0}, validSigs, false, true},
-		{"wrong sequences", []cryptotypes.PrivKey{priv1, priv2, priv3}, []uint64{0, 1, 2}, []uint64{3, 4, 5}, validSigs, false, true},
-		{"valid tx", []cryptotypes.PrivKey{priv1, priv2, priv3}, []uint64{0, 1, 2}, []uint64{0, 0, 0}, validSigs, false, false},
-		{"no err on recheck", []cryptotypes.PrivKey{priv1, priv2, priv3}, []uint64{0, 0, 0}, []uint64{0, 0, 0}, !validSigs, true, false},
-	}
-	for i, tc := range testCases {
-		suite.ctx = suite.ctx.WithIsReCheckTx(tc.recheck)
-		suite.txBuilder = suite.clientCtx.TxConfig.NewTxBuilder() // Create new txBuilder for each test
-
-		suite.Require().NoError(suite.txBuilder.SetMsgs(msgs...))
-		suite.txBuilder.SetFeeAmount(feeAmount)
-		suite.txBuilder.SetGasLimit(gasLimit)
-
-		tx, err := suite.CreateTestTx(tc.privs, tc.accNums, tc.accSeqs, suite.ctx.ChainID())
-		suite.Require().NoError(err)
-		if tc.invalidSigs {
-			txSigs, _ := tx.GetSignaturesV2()
-			badSig, _ := tc.privs[0].Sign([]byte("unrelated message"))
-			txSigs[0] = signing.SignatureV2{
-				PubKey: tc.privs[0].PubKey(),
-				Data: &signing.SingleSignatureData{
-					SignMode:  suite.clientCtx.TxConfig.SignModeHandler().DefaultMode(),
-					Signature: badSig,
-				},
-				Sequence: tc.accSeqs[0],
-			}
-			suite.txBuilder.SetSignatures(txSigs...)
-			tx = suite.txBuilder.GetTx()
-		}
-
-		_, err = antehandler(suite.ctx, tx, false)
-		if tc.shouldErr {
-			suite.Require().NotNil(err, "TestCase %d: %s did not error as expected", i, tc.name)
-		} else {
-			suite.Require().Nil(err, "TestCase %d: %s errored unexpectedly. Err: %v", i, tc.name, err)
-		}
-=======
 	tests := []struct {
 		name      string
 		args      args
@@ -190,7 +130,6 @@
 				require.NoError(t, err)
 			}
 		})
->>>>>>> 787ee698
 	}
 }
 
@@ -273,15 +212,6 @@
 	}
 	validSigs := false
 	testCases := []testCase{
-<<<<<<< HEAD
-		{"no signers", []cryptotypes.PrivKey{}, []uint64{}, []uint64{}, false, true},
-		{"not enough signers", []cryptotypes.PrivKey{priv1, priv2}, []uint64{0, 1}, []uint64{0, 0}, false, true},
-		{"wrong order signers", []cryptotypes.PrivKey{priv3, priv2, priv1}, []uint64{2, 1, 0}, []uint64{0, 0, 0}, false, true},
-		{"wrong accnums", []cryptotypes.PrivKey{priv1, priv2, priv3}, []uint64{7, 8, 9}, []uint64{0, 0, 0}, false, true},
-		{"wrong sequences", []cryptotypes.PrivKey{priv1, priv2, priv3}, []uint64{0, 1, 2}, []uint64{3, 4, 5}, false, true},
-		{"valid tx", []cryptotypes.PrivKey{priv1, priv2, priv3}, []uint64{0, 1, 2}, []uint64{0, 0, 0}, false, false},
-		{"no err on recheck", []cryptotypes.PrivKey{priv1, priv2, priv3}, []uint64{0, 1, 2}, []uint64{0, 0, 0}, true, false},
-=======
 		{"no signers", []cryptotypes.PrivKey{}, []uint64{}, []uint64{}, validSigs, false, true, true},
 		{"not enough signers", []cryptotypes.PrivKey{priv1, priv2}, []uint64{accs[0].GetAccountNumber(), accs[1].GetAccountNumber()}, []uint64{0, 0}, validSigs, false, true, true},
 		{"wrong order signers", []cryptotypes.PrivKey{priv3, priv2, priv1}, []uint64{accs[2].GetAccountNumber(), accs[1].GetAccountNumber(), accs[0].GetAccountNumber()}, []uint64{0, 0, 0}, validSigs, false, true, true},
@@ -291,7 +221,6 @@
 		{"sigverify tx with wrong order signers", []cryptotypes.PrivKey{priv3, priv2, priv1}, []uint64{accs[0].GetAccountNumber(), accs[1].GetAccountNumber(), accs[2].GetAccountNumber()}, []uint64{0, 0, 0}, validSigs, false, true, true},
 		{"skip sigverify tx with wrong order signers", []cryptotypes.PrivKey{priv3, priv2, priv1}, []uint64{accs[0].GetAccountNumber(), accs[1].GetAccountNumber(), accs[2].GetAccountNumber()}, []uint64{0, 0, 0}, validSigs, false, false, false},
 		{"no err on recheck", []cryptotypes.PrivKey{priv1, priv2, priv3}, []uint64{0, 0, 0}, []uint64{0, 0, 0}, !validSigs, true, true, false},
->>>>>>> 787ee698
 	}
 
 	for i, tc := range testCases {
