--- conflicted
+++ resolved
@@ -23,32 +23,6 @@
 // Call next AnteHandler if fees are successfully deducted.
 // CONTRACT: The Tx must implement the FeeTx interface to use DeductFeeDecorator.
 type DeductFeeDecorator struct {
-<<<<<<< HEAD
-	accountKeeper    AccountKeeper
-	bankKeeper       types.BankKeeper
-	feegrantKeeper   FeegrantKeeper
-	txFeeChecker     TxFeeChecker
-	feeCollectorName string
-}
-
-func NewDeductFeeDecorator(ak AccountKeeper, bk types.BankKeeper, fk FeegrantKeeper, tfc TxFeeChecker) DeductFeeDecorator {
-	return NewDeductFeeDecoratorWithName(ak, bk, fk, tfc, types.FeeCollectorName)
-}
-
-// NewDeductFeeDecoratorWithName returns a DeductFeeDecorator using a custom fee collector module account.
-// Agoric note: for collecting fees in the reserve account.
-func NewDeductFeeDecoratorWithName(ak AccountKeeper, bk types.BankKeeper, fk FeegrantKeeper, tfc TxFeeChecker, feeCollectorName string) DeductFeeDecorator {
-	if tfc == nil {
-		tfc = checkTxFeeWithValidatorMinGasPrices
-	}
-
-	return DeductFeeDecorator{
-		accountKeeper:    ak,
-		bankKeeper:       bk,
-		feegrantKeeper:   fk,
-		txFeeChecker:     tfc,
-		feeCollectorName: feeCollectorName,
-=======
 	accountKeeper  AccountKeeper
 	bankKeeper     types.BankKeeper
 	feegrantKeeper FeegrantKeeper
@@ -63,7 +37,6 @@
 		feegrantKeeper: fk,
 		txFeeChecker:   tfc,
 		minGasPrices:   sdk.NewDecCoins(),
->>>>>>> 787ee698
 	}
 
 	if tfc == nil {
@@ -73,29 +46,6 @@
 	return dfd
 }
 
-<<<<<<< HEAD
-func (dfd DeductFeeDecorator) AnteHandle(ctx sdk.Context, tx sdk.Tx, simulate bool, next sdk.AnteHandler) (sdk.Context, error) {
-	feeTx, ok := tx.(sdk.FeeTx)
-	if !ok {
-		return ctx, sdkerrors.Wrap(sdkerrors.ErrTxDecode, "Tx must be a FeeTx")
-	}
-
-	if !simulate && ctx.BlockHeight() > 0 && feeTx.GetGas() == 0 {
-		return ctx, sdkerrors.Wrap(sdkerrors.ErrInvalidGasLimit, "must provide positive gas")
-	}
-
-	var (
-		priority int64
-		err      error
-	)
-
-	fee := feeTx.GetFee()
-	if !simulate {
-		fee, priority, err = dfd.txFeeChecker(ctx, tx)
-		if err != nil {
-			return ctx, err
-		}
-=======
 // SetMinGasPrices sets the minimum-gas-prices value in the state of DeductFeeDecorator
 func (dfd *DeductFeeDecorator) SetMinGasPrices(minGasPrices sdk.DecCoins) {
 	dfd.minGasPrices = minGasPrices
@@ -107,7 +57,6 @@
 	txPriority, err := dfd.innerValidateTx(ctx, tx)
 	if err != nil {
 		return ctx, err
->>>>>>> 787ee698
 	}
 
 	newCtx := ctx.WithPriority(txPriority)
@@ -127,10 +76,6 @@
 		return 0, errorsmod.Wrap(sdkerrors.ErrInvalidGasLimit, "must provide positive gas")
 	}
 
-<<<<<<< HEAD
-	if addr := dfd.accountKeeper.GetModuleAddress(dfd.feeCollectorName); addr == nil {
-		return fmt.Errorf("fee collector module account (%s) has not been set", dfd.feeCollectorName)
-=======
 	fee := feeTx.GetFee()
 	if execMode != transaction.ExecModeSimulate {
 		fee, priority, err = dfd.txFeeChecker(ctx, tx)
@@ -157,7 +102,6 @@
 	addr := dfd.accountKeeper.GetModuleAddress(types.FeeCollectorName)
 	if len(addr) == 0 {
 		return fmt.Errorf("fee collector module account (%s) has not been set", types.FeeCollectorName)
->>>>>>> 787ee698
 	}
 
 	feePayer := feeTx.FeePayer()
@@ -188,26 +132,11 @@
 
 	// deduct the fees
 	if !fee.IsZero() {
-<<<<<<< HEAD
-		err := DeductFees(dfd.bankKeeper, ctx, deductFeesFromAcc, fee, dfd.feeCollectorName)
-		if err != nil {
-=======
 		if err := DeductFees(dfd.bankKeeper, ctx, deductFeesFrom, fee); err != nil {
->>>>>>> 787ee698
 			return err
 		}
 	}
 
-<<<<<<< HEAD
-	events := sdk.Events{
-		sdk.NewEvent(
-			sdk.EventTypeTx,
-			sdk.NewAttribute(sdk.AttributeKeyFee, fee.String()),
-			sdk.NewAttribute(sdk.AttributeKeyFeePayer, deductFeesFrom.String()),
-		),
-	}
-	ctx.EventManager().EmitEvents(events)
-=======
 	if err := dfd.accountKeeper.GetEnvironment().EventService.EventManager(ctx).EmitKV(
 		sdk.EventTypeTx,
 		event.NewAttribute(sdk.AttributeKeyFee, fee.String()),
@@ -215,29 +144,18 @@
 	); err != nil {
 		return err
 	}
->>>>>>> 787ee698
 
 	return nil
 }
 
 // DeductFees deducts fees from the given account.
-<<<<<<< HEAD
-func DeductFees(bankKeeper types.BankKeeper, ctx sdk.Context, acc types.AccountI, fees sdk.Coins, feeCollectorName string) error {
-=======
 func DeductFees(bankKeeper types.BankKeeper, ctx context.Context, acc []byte, fees sdk.Coins) error {
->>>>>>> 787ee698
 	if !fees.IsValid() {
 		return errorsmod.Wrapf(sdkerrors.ErrInsufficientFee, "invalid fee amount: %s", fees)
 	}
 
-<<<<<<< HEAD
-	err := bankKeeper.SendCoinsFromAccountToModule(ctx, acc.GetAddress(), feeCollectorName, fees)
-	if err != nil {
-		return sdkerrors.Wrapf(sdkerrors.ErrInsufficientFunds, err.Error())
-=======
 	if err := bankKeeper.SendCoinsFromAccountToModule(ctx, acc, types.FeeCollectorName, fees); err != nil {
 		return fmt.Errorf("failed to deduct fees: %w", err)
->>>>>>> 787ee698
 	}
 
 	return nil
