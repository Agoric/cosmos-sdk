--- conflicted
+++ resolved
@@ -14,57 +14,6 @@
 	sdkerrors "github.com/cosmos/cosmos-sdk/types/errors"
 	"github.com/cosmos/cosmos-sdk/types/tx/signing"
 	"github.com/cosmos/cosmos-sdk/x/auth/ante"
-<<<<<<< HEAD
-	"github.com/cosmos/cosmos-sdk/x/auth/types"
-	"github.com/cosmos/cosmos-sdk/x/bank/testutil"
-)
-
-func (s *AnteTestSuite) TestDeductFeeDecorator_ZeroGas() {
-	s.SetupTest(true) // setup
-	s.txBuilder = s.clientCtx.TxConfig.NewTxBuilder()
-
-	mfd := ante.NewDeductFeeDecorator(s.app.AccountKeeper, s.app.BankKeeper, s.app.FeeGrantKeeper, nil)
-	antehandler := sdk.ChainAnteDecorators(mfd)
-
-	// keys and addresses
-	priv1, _, addr1 := testdata.KeyTestPubAddr()
-	coins := sdk.NewCoins(sdk.NewCoin("atom", sdk.NewInt(300)))
-	testutil.FundAccount(s.app.BankKeeper, s.ctx, addr1, coins)
-
-	// msg and signatures
-	msg := testdata.NewTestMsg(addr1)
-	s.Require().NoError(s.txBuilder.SetMsgs(msg))
-
-	// set zero gas
-	s.txBuilder.SetGasLimit(0)
-
-	privs, accNums, accSeqs := []cryptotypes.PrivKey{priv1}, []uint64{0}, []uint64{0}
-	tx, err := s.CreateTestTx(privs, accNums, accSeqs, s.ctx.ChainID())
-	s.Require().NoError(err)
-
-	// Set IsCheckTx to true
-	s.ctx = s.ctx.WithIsCheckTx(true)
-
-	_, err = antehandler(s.ctx, tx, false)
-	s.Require().Error(err)
-
-	// zero gas is accepted in simulation mode
-	_, err = antehandler(s.ctx, tx, true)
-	s.Require().NoError(err)
-}
-
-func (s *AnteTestSuite) TestEnsureMempoolFees() {
-	s.SetupTest(true) // setup
-	s.txBuilder = s.clientCtx.TxConfig.NewTxBuilder()
-
-	mfd := ante.NewDeductFeeDecorator(s.app.AccountKeeper, s.app.BankKeeper, s.app.FeeGrantKeeper, nil)
-	antehandler := sdk.ChainAnteDecorators(mfd)
-
-	// keys and addresses
-	priv1, _, addr1 := testdata.KeyTestPubAddr()
-	coins := sdk.NewCoins(sdk.NewCoin("atom", sdk.NewInt(300)))
-	testutil.FundAccount(s.app.BankKeeper, s.ctx, addr1, coins)
-=======
 	authtypes "github.com/cosmos/cosmos-sdk/x/auth/types"
 )
 
@@ -115,48 +64,11 @@
 
 	// keys and addresses
 	accs := s.CreateTestAccounts(1)
->>>>>>> 787ee698
 
 	// msg and signatures
 	msg := testdata.NewTestMsg(accs[0].acc.GetAddress())
 	feeAmount := testdata.NewTestFeeAmount()
 	gasLimit := uint64(15)
-<<<<<<< HEAD
-	s.Require().NoError(s.txBuilder.SetMsgs(msg))
-	s.txBuilder.SetFeeAmount(feeAmount)
-	s.txBuilder.SetGasLimit(gasLimit)
-
-	privs, accNums, accSeqs := []cryptotypes.PrivKey{priv1}, []uint64{0}, []uint64{0}
-	tx, err := s.CreateTestTx(privs, accNums, accSeqs, s.ctx.ChainID())
-	s.Require().NoError(err)
-
-	// Set high gas price so standard test fee fails
-	atomPrice := sdk.NewDecCoinFromDec("atom", sdk.NewDec(20))
-	highGasPrice := []sdk.DecCoin{atomPrice}
-	s.ctx = s.ctx.WithMinGasPrices(highGasPrice)
-
-	// Set IsCheckTx to true
-	s.ctx = s.ctx.WithIsCheckTx(true)
-
-	// antehandler errors with insufficient fees
-	_, err = antehandler(s.ctx, tx, false)
-	s.Require().NotNil(err, "Decorator should have errored on too low fee for local gasPrice")
-
-	// antehandler should not error since we do not check minGasPrice in simulation mode
-	cacheCtx, _ := s.ctx.CacheContext()
-	_, err = antehandler(cacheCtx, tx, true)
-	s.Require().Nil(err, "Decorator should not have errored in simulation mode")
-
-	// Set IsCheckTx to false
-	s.ctx = s.ctx.WithIsCheckTx(false)
-
-	// antehandler should not error since we do not check minGasPrice in DeliverTx
-	_, err = antehandler(s.ctx, tx, false)
-	s.Require().Nil(err, "MempoolFeeDecorator returned error in DeliverTx")
-
-	// Set IsCheckTx back to true for testing sufficient mempool fee
-	s.ctx = s.ctx.WithIsCheckTx(true)
-=======
 	require.NoError(t, s.txBuilder.SetMsgs(msg))
 	s.txBuilder.SetFeeAmount(feeAmount)
 	s.txBuilder.SetGasLimit(gasLimit)
@@ -186,23 +98,12 @@
 	s.ctx = s.ctx.WithExecMode(sdk.ExecModeFinalize)
 	_, err = antehandler(s.ctx, tx, false)
 	require.Nil(t, err, "MempoolFeeDecorator returned error in DeliverTx")
->>>>>>> 787ee698
 
 	atomPrice = sdk.NewDecCoinFromDec("atom", math.LegacyNewDec(0).Quo(math.LegacyNewDec(100000)))
 	lowGasPrice := []sdk.DecCoin{atomPrice}
 	s.ctx = s.ctx.WithMinGasPrices(lowGasPrice)
 
 	newCtx, err := antehandler(s.ctx, tx, false)
-<<<<<<< HEAD
-	s.Require().Nil(err, "Decorator should not have errored on fee higher than local gasPrice")
-	// Priority is the smallest gas price amount in any denom. Since we have only 1 gas price
-	// of 10atom, the priority here is 10.
-	s.Require().Equal(int64(10), newCtx.Priority())
-}
-
-func (s *AnteTestSuite) TestDeductFees() {
-	s.SetupTest(false) // setup
-=======
 	require.Nil(t, err, "Decorator should not have errored on fee higher than local gasPrice")
 	// Priority is the smallest gas price amount in any denom. Since we have only 1 gas price
 	// of 10atom, the priority here is 10.
@@ -211,7 +112,6 @@
 
 func TestDeductFees(t *testing.T) {
 	s := SetupTestSuite(t, false)
->>>>>>> 787ee698
 	s.txBuilder = s.clientCtx.TxConfig.NewTxBuilder()
 
 	// keys and addresses
@@ -221,83 +121,6 @@
 	msg := testdata.NewTestMsg(accs[0].acc.GetAddress())
 	feeAmount := testdata.NewTestFeeAmount()
 	gasLimit := testdata.NewTestGasLimit()
-<<<<<<< HEAD
-	s.Require().NoError(s.txBuilder.SetMsgs(msg))
-	s.txBuilder.SetFeeAmount(feeAmount)
-	s.txBuilder.SetGasLimit(gasLimit)
-
-	privs, accNums, accSeqs := []cryptotypes.PrivKey{priv1}, []uint64{0}, []uint64{0}
-	tx, err := s.CreateTestTx(privs, accNums, accSeqs, s.ctx.ChainID())
-	s.Require().NoError(err)
-
-	// Set account with insufficient funds
-	acc := s.app.AccountKeeper.NewAccountWithAddress(s.ctx, addr1)
-	s.app.AccountKeeper.SetAccount(s.ctx, acc)
-	coins := sdk.NewCoins(sdk.NewCoin("atom", sdk.NewInt(10)))
-	err = testutil.FundAccount(s.app.BankKeeper, s.ctx, addr1, coins)
-	s.Require().NoError(err)
-
-	dfd := ante.NewDeductFeeDecorator(s.app.AccountKeeper, s.app.BankKeeper, nil, nil)
-	antehandler := sdk.ChainAnteDecorators(dfd)
-
-	_, err = antehandler(s.ctx, tx, false)
-
-	s.Require().NotNil(err, "Tx did not error when fee payer had insufficient funds")
-
-	// Set account with sufficient funds
-	s.app.AccountKeeper.SetAccount(s.ctx, acc)
-	err = testutil.FundAccount(s.app.BankKeeper, s.ctx, addr1, sdk.NewCoins(sdk.NewCoin("atom", sdk.NewInt(200))))
-	s.Require().NoError(err)
-
-	_, err = antehandler(s.ctx, tx, false)
-
-	s.Require().Nil(err, "Tx errored after account has been set with sufficient funds")
-}
-
-func (s *AnteTestSuite) TestDeductFees_WithName() {
-	s.SetupTest(false) // setup
-	s.txBuilder = s.clientCtx.TxConfig.NewTxBuilder()
-
-	// keys and addresses
-	priv1, _, addr1 := testdata.KeyTestPubAddr()
-
-	// msg and signatures
-	msg := testdata.NewTestMsg(addr1)
-	feeAmount := testdata.NewTestFeeAmount()
-	gasLimit := testdata.NewTestGasLimit()
-	s.Require().NoError(s.txBuilder.SetMsgs(msg))
-	s.txBuilder.SetFeeAmount(feeAmount)
-	s.txBuilder.SetGasLimit(gasLimit)
-
-	privs, accNums, accSeqs := []cryptotypes.PrivKey{priv1}, []uint64{0}, []uint64{0}
-	tx, err := s.CreateTestTx(privs, accNums, accSeqs, s.ctx.ChainID())
-	s.Require().NoError(err)
-
-	// Set transacting account with sufficient funds
-	acc := s.app.AccountKeeper.NewAccountWithAddress(s.ctx, addr1)
-	s.app.AccountKeeper.SetAccount(s.ctx, acc)
-	coins := sdk.NewCoins(sdk.NewCoin("atom", sdk.NewInt(200)))
-	err = testutil.FundAccount(s.app.BankKeeper, s.ctx, addr1, coins)
-	s.Require().NoError(err)
-
-	feeCollectorAcc := s.app.AccountKeeper.GetModuleAccount(s.ctx, types.FeeCollectorName)
-	// pick a simapp module account
-	altCollectorName := "distribution"
-	altCollectorAcc := s.app.AccountKeeper.GetModuleAccount(s.ctx, altCollectorName)
-	s.Require().True(s.app.BankKeeper.GetAllBalances(s.ctx, feeCollectorAcc.GetAddress()).Empty())
-	altBalance := s.app.BankKeeper.GetAllBalances(s.ctx, altCollectorAcc.GetAddress())
-
-	// Run the transaction through a handler chain that deducts fees into altCollectorAcc.
-	dfd := ante.NewDeductFeeDecoratorWithName(s.app.AccountKeeper, s.app.BankKeeper, nil, nil, altCollectorName)
-	antehandler := sdk.ChainAnteDecorators(dfd)
-	_, err = antehandler(s.ctx, tx, false)
-	s.Require().NoError(err)
-
-	s.Require().True(s.app.BankKeeper.GetAllBalances(s.ctx, feeCollectorAcc.GetAddress()).Empty())
-	newAltBalance := s.app.BankKeeper.GetAllBalances(s.ctx, altCollectorAcc.GetAddress())
-	s.Require().True(newAltBalance.IsAllGTE(altBalance))
-	s.Require().False(newAltBalance.IsEqual(altBalance))
-=======
 	require.NoError(t, s.txBuilder.SetMsgs(msg))
 	s.txBuilder.SetFeeAmount(feeAmount)
 	s.txBuilder.SetGasLimit(gasLimit)
@@ -318,5 +141,4 @@
 	_, err = antehandler(s.ctx, tx, false)
 
 	require.Nil(t, err, "Tx errored after account has been set with sufficient funds")
->>>>>>> 787ee698
 }