--- conflicted
+++ resolved
@@ -10,16 +10,9 @@
 	"github.com/golang/mock/gomock"
 	"github.com/stretchr/testify/require"
 
-<<<<<<< HEAD
-	"cosmossdk.io/core/gas"
-	"cosmossdk.io/core/header"
-	errorsmod "cosmossdk.io/errors"
-	"cosmossdk.io/math"
-=======
 	errorsmod "cosmossdk.io/errors"
 	"cosmossdk.io/math"
 	storetypes "cosmossdk.io/store/types"
->>>>>>> 751e5ecb
 
 	"github.com/cosmos/cosmos-sdk/crypto/keys/ed25519"
 	kmultisig "github.com/cosmos/cosmos-sdk/crypto/keys/multisig"
@@ -160,8 +153,7 @@
 		{
 			"unrecognized account",
 			func(suite *AnteTestSuite) TestCaseArgs {
-				privs, accNums, accSeqs := []cryptotypes.PrivKey{priv0, priv1, priv2}, []uint64{0, 0, 0}, []uint64{0, 0, 0}
-				suite.bankKeeper.EXPECT().SendCoinsFromAccountToModule(gomock.Any(), gomock.Any(), gomock.Any(), gomock.Any()).Return(nil)
+				privs, accNums, accSeqs := []cryptotypes.PrivKey{priv0, priv1, priv2}, []uint64{0, 1, 2}, []uint64{0, 0, 0}
 
 				return TestCaseArgs{
 					accNums: accNums,
@@ -171,15 +163,16 @@
 				}
 			},
 			false,
-			true,
-			nil,
-		},
-		{
-			"unrecognized account2",
-			func(suite *AnteTestSuite) TestCaseArgs {
-				suite.accountKeeper.SetAccount(suite.ctx, suite.accountKeeper.NewAccountWithAddress(suite.ctx, addr1))
-				privs, accNums, accSeqs := []cryptotypes.PrivKey{priv0, priv1, priv2}, []uint64{0, 1, 0}, []uint64{0, 0, 0}
-				suite.bankKeeper.EXPECT().SendCoinsFromAccountToModule(gomock.Any(), gomock.Any(), gomock.Any(), gomock.Any()).Return(nil)
+			false,
+			sdkerrors.ErrUnknownAddress,
+		},
+		{
+			"save the first account, but second is still unrecognized",
+			func(suite *AnteTestSuite) TestCaseArgs {
+				suite.accountKeeper.SetAccount(suite.ctx, suite.accountKeeper.NewAccountWithAddress(suite.ctx, addr0))
+				suite.bankKeeper.EXPECT().SendCoinsFromAccountToModule(gomock.Any(), gomock.Any(), gomock.Any(), gomock.Any()).Return(nil)
+
+				privs, accNums, accSeqs := []cryptotypes.PrivKey{priv0, priv1, priv2}, []uint64{0, 1, 2}, []uint64{0, 0, 0}
 
 				return TestCaseArgs{
 					accNums: accNums,
@@ -189,8 +182,8 @@
 				}
 			},
 			false,
-			true,
-			nil,
+			false,
+			sdkerrors.ErrUnknownAddress,
 		},
 		{
 			"save all the accounts, should pass",
@@ -399,7 +392,7 @@
 	for _, tc := range testCases {
 		t.Run(fmt.Sprintf("Case %s", tc.desc), func(t *testing.T) {
 			suite := SetupTestSuite(t, false)
-			suite.ctx = suite.ctx.WithBlockHeight(0).WithHeaderInfo(header.Info{Height: 0, ChainID: suite.ctx.ChainID()})
+			suite.ctx = suite.ctx.WithBlockHeight(0)
 			suite.txBuilder = suite.clientCtx.TxConfig.NewTxBuilder()
 
 			args := tc.malleate(suite)
@@ -1093,8 +1086,7 @@
 
 				privs, accNums, accSeqs := []cryptotypes.PrivKey{accs[1].priv}, []uint64{accs[1].acc.GetAccountNumber()}, []uint64{accs[1].acc.GetSequence()}
 				msgs := []sdk.Msg{testdata.NewTestMsg(accs[1].acc.GetAddress())}
-				err := suite.txBuilder.SetMsgs(msgs...)
-				require.NoError(t, err)
+				suite.txBuilder.SetMsgs(msgs...)
 				suite.txBuilder.SetFeeAmount(feeAmount)
 				suite.txBuilder.SetGasLimit(gasLimit)
 
@@ -1116,6 +1108,61 @@
 
 				// Set incorrect accSeq, to generate incorrect signature.
 				privs, accNums, accSeqs = []cryptotypes.PrivKey{accs[1].priv}, []uint64{accs[1].acc.GetAccountNumber()}, []uint64{1}
+
+				return TestCaseArgs{
+					accNums: accNums,
+					accSeqs: accSeqs,
+					msgs:    msgs,
+					privs:   privs,
+				}
+			},
+			false,
+			false,
+			sdkerrors.ErrWrongSequence,
+		},
+		{
+			"make sure previous public key has been set after wrong signature",
+			func(suite *AnteTestSuite) TestCaseArgs {
+				accs := suite.CreateTestAccounts(2)
+				suite.bankKeeper.EXPECT().SendCoinsFromAccountToModule(gomock.Any(), gomock.Any(), gomock.Any(), gomock.Any()).Return(nil)
+
+				// Make sure public key has not been set from previous test.
+				acc1 := suite.accountKeeper.GetAccount(suite.ctx, accs[1].acc.GetAddress())
+				require.Nil(t, acc1.GetPubKey())
+
+				privs, accNums, accSeqs := []cryptotypes.PrivKey{accs[1].priv}, []uint64{accs[1].acc.GetAccountNumber()}, []uint64{accs[1].acc.GetSequence()}
+				msgs := []sdk.Msg{testdata.NewTestMsg(accs[1].acc.GetAddress())}
+				suite.txBuilder.SetMsgs(msgs...)
+				suite.txBuilder.SetFeeAmount(feeAmount)
+				suite.txBuilder.SetGasLimit(gasLimit)
+
+				// Manually create tx, and remove signature.
+				tx, err := suite.CreateTestTx(suite.ctx, privs, accNums, accSeqs, suite.ctx.ChainID(), signing.SignMode_SIGN_MODE_DIRECT)
+				require.NoError(t, err)
+				txBuilder, err := suite.clientCtx.TxConfig.WrapTxBuilder(tx)
+				require.NoError(t, err)
+				require.NoError(t, txBuilder.SetSignatures())
+
+				// Run anteHandler manually, expect ErrNoSignatures.
+				_, err = suite.anteHandler(suite.ctx, txBuilder.GetTx(), false)
+				require.Error(t, err)
+				require.True(t, errors.Is(err, sdkerrors.ErrNoSignatures))
+
+				// Make sure public key has not been set.
+				acc1 = suite.accountKeeper.GetAccount(suite.ctx, accs[1].acc.GetAddress())
+				require.Nil(t, acc1.GetPubKey())
+
+				// Set incorrect accSeq, to generate incorrect signature.
+				privs, accNums, accSeqs = []cryptotypes.PrivKey{accs[1].priv}, []uint64{accs[1].acc.GetAccountNumber()}, []uint64{1}
+
+				suite.ctx, err = suite.DeliverMsgs(t, privs, msgs, feeAmount, gasLimit, accNums, accSeqs, suite.ctx.ChainID(), false)
+				require.Error(t, err)
+
+				// Make sure public key has been set, as SetPubKeyDecorator
+				// is called before all signature verification decorators.
+				acc1 = suite.accountKeeper.GetAccount(suite.ctx, accs[1].acc.GetAddress())
+				require.Equal(t, acc1.GetPubKey(), accs[1].priv.PubKey())
+				suite.bankKeeper.EXPECT().SendCoinsFromAccountToModule(gomock.Any(), gomock.Any(), gomock.Any(), gomock.Any()).Return(nil)
 
 				return TestCaseArgs{
 					accNums: accNums,
@@ -1157,12 +1204,28 @@
 		//	privkey = ed25519.GenPrivKey()
 		// } else {
 		//	privkey = secp256k1.GenPrivKey()
-		// }
+		//}
 
 		pubkeys[i] = privkey.PubKey()
 		signatures[i], _ = privkey.Sign(msg)
 	}
 	return
+}
+
+func expectedGasCostByKeys(pubkeys []cryptotypes.PubKey) uint64 {
+	cost := uint64(0)
+	for _, pubkey := range pubkeys {
+		pubkeyType := strings.ToLower(fmt.Sprintf("%T", pubkey))
+		switch {
+		case strings.Contains(pubkeyType, "ed25519"):
+			cost += authtypes.DefaultParams().SigVerifyCostED25519
+		case strings.Contains(pubkeyType, "secp256k1"):
+			cost += authtypes.DefaultParams().SigVerifyCostSecp256k1
+		default:
+			panic("unexpected key type")
+		}
+	}
+	return cost
 }
 
 func TestCountSubkeys(t *testing.T) {
@@ -1255,18 +1318,17 @@
 					ante.HandlerOptions{
 						AccountKeeper:   suite.accountKeeper,
 						BankKeeper:      suite.bankKeeper,
-						ConsensusKeeper: suite.consensusKeeper,
 						FeegrantKeeper:  suite.feeGrantKeeper,
 						SignModeHandler: suite.clientCtx.TxConfig.SignModeHandler(),
-						SigGasConsumer: func(meter gas.Meter, sig signing.SignatureV2, params authtypes.Params) error {
+						SigGasConsumer: func(meter storetypes.GasMeter, sig signing.SignatureV2, params authtypes.Params) error {
 							switch pubkey := sig.PubKey.(type) {
 							case *ed25519.PubKey:
-								return meter.Consume(params.SigVerifyCostED25519, "ante verify: ed25519")
+								meter.ConsumeGas(params.SigVerifyCostED25519, "ante verify: ed25519")
+								return nil
 							default:
 								return errorsmod.Wrapf(sdkerrors.ErrInvalidPubKey, "unrecognized public key type: %T", pubkey)
 							}
 						},
-						Environment: suite.env,
 					},
 				)
 				require.NoError(t, err)
@@ -1332,7 +1394,7 @@
 	txBuilder, err := suite.clientCtx.TxConfig.WrapTxBuilder(tx)
 	require.NoError(t, err)
 
-	suite.bankKeeper.EXPECT().SendCoinsFromAccountToModule(gomock.Any(), gomock.Any(), gomock.Any(), gomock.Any()).Return(nil).Times(3)
+	suite.bankKeeper.EXPECT().SendCoinsFromAccountToModule(gomock.Any(), gomock.Any(), gomock.Any(), gomock.Any()).Return(nil).Times(2)
 	_, err = suite.anteHandler(suite.ctx, txBuilder.GetTx(), false)
 	require.Nil(t, err, "AnteHandler errored on recheck unexpectedly: %v", err)
 
