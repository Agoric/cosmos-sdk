package ante_test

import (
	"encoding/json"
	"errors"
	"fmt"
	"strings"
	"testing"

	"github.com/golang/mock/gomock"
	"github.com/stretchr/testify/require"

	"cosmossdk.io/core/gas"
	"cosmossdk.io/core/header"
	errorsmod "cosmossdk.io/errors"
	"cosmossdk.io/math"

	"github.com/cosmos/cosmos-sdk/crypto/keys/ed25519"
	kmultisig "github.com/cosmos/cosmos-sdk/crypto/keys/multisig"
	"github.com/cosmos/cosmos-sdk/crypto/keys/secp256k1"
	cryptotypes "github.com/cosmos/cosmos-sdk/crypto/types"
	"github.com/cosmos/cosmos-sdk/testutil/testdata"
	sdk "github.com/cosmos/cosmos-sdk/types"
	sdkerrors "github.com/cosmos/cosmos-sdk/types/errors"
	"github.com/cosmos/cosmos-sdk/types/tx/signing"
	"github.com/cosmos/cosmos-sdk/x/auth/ante"
	authtypes "github.com/cosmos/cosmos-sdk/x/auth/types"
)

// Test that simulate transaction accurately estimates gas cost
func TestSimulateGasCost(t *testing.T) {
	// This test has a test case that uses another's output.
	var simulatedGas uint64

	// Same data for every test case
	feeAmount := testdata.NewTestFeeAmount()

	testCases := []TestCase{
		{
			"tx with 150atom fee",
			func(suite *AnteTestSuite) TestCaseArgs {
				accs := suite.CreateTestAccounts(3)
				suite.bankKeeper.EXPECT().SendCoinsFromAccountToModule(gomock.Any(), accs[0].acc.GetAddress(), authtypes.FeeCollectorName, feeAmount).Return(nil)

				msgs := []sdk.Msg{
					testdata.NewTestMsg(accs[0].acc.GetAddress(), accs[1].acc.GetAddress()),
					testdata.NewTestMsg(accs[2].acc.GetAddress(), accs[0].acc.GetAddress()),
					testdata.NewTestMsg(accs[1].acc.GetAddress(), accs[2].acc.GetAddress()),
				}

				return TestCaseArgs{
					feeAmount: feeAmount,
					gasLimit:  testdata.NewTestGasLimit(),
					msgs:      msgs,
				}.WithAccountsInfo(accs)
			},
			true,
			true,
			nil,
		},
		{
			"with previously estimated gas",
			func(suite *AnteTestSuite) TestCaseArgs {
				accs := suite.CreateTestAccounts(3)
				suite.bankKeeper.EXPECT().SendCoinsFromAccountToModule(gomock.Any(), accs[0].acc.GetAddress(), authtypes.FeeCollectorName, feeAmount).Return(nil)

				msgs := []sdk.Msg{
					testdata.NewTestMsg(accs[0].acc.GetAddress(), accs[1].acc.GetAddress()),
					testdata.NewTestMsg(accs[2].acc.GetAddress(), accs[0].acc.GetAddress()),
					testdata.NewTestMsg(accs[1].acc.GetAddress(), accs[2].acc.GetAddress()),
				}

				return TestCaseArgs{
					feeAmount: feeAmount,
					gasLimit:  simulatedGas,
					msgs:      msgs,
				}.WithAccountsInfo(accs)
			},
			false,
			true,
			nil,
		},
	}

	for _, tc := range testCases {
		t.Run(fmt.Sprintf("Case %s", tc.desc), func(t *testing.T) {
			suite := SetupTestSuite(t, false)
			suite.txBuilder = suite.clientCtx.TxConfig.NewTxBuilder()
			args := tc.malleate(suite)
			args.chainID = suite.ctx.ChainID()
			suite.RunTestCase(t, tc, args)

			// Gather info for the next test case
			simulatedGas = suite.ctx.GasMeter().GasConsumed()
		})
	}
}

// Test various error cases in the AnteHandler control flow.
func TestAnteHandlerSigErrors(t *testing.T) {
	// This test requires the accounts to not be set, so we create them here
	priv0, _, addr0 := testdata.KeyTestPubAddr()
	priv1, _, addr1 := testdata.KeyTestPubAddr()
	priv2, _, addr2 := testdata.KeyTestPubAddr()
	msgs := []sdk.Msg{
		testdata.NewTestMsg(addr0, addr1),
		testdata.NewTestMsg(addr0, addr2),
	}

	testCases := []TestCase{
		{
			"check no signatures fails",
			func(suite *AnteTestSuite) TestCaseArgs {
				privs, accNums, accSeqs := []cryptotypes.PrivKey{}, []uint64{}, []uint64{}

				// Create tx manually to test the tx's signers
				require.NoError(t, suite.txBuilder.SetMsgs(msgs...))
				tx, err := suite.CreateTestTx(suite.ctx, privs, accNums, accSeqs, suite.ctx.ChainID(), signing.SignMode_SIGN_MODE_DIRECT)
				require.NoError(t, err)

				// tx.GetSigners returns addresses in correct order: addr1, addr2, addr3
				expectedSigners := [][]byte{addr0, addr1, addr2}
				signers, err := tx.GetSigners()
				require.NoError(t, err)
				require.Equal(t, expectedSigners, signers)

				return TestCaseArgs{
					accNums: accNums,
					accSeqs: accSeqs,
					msgs:    msgs,
					privs:   privs,
				}
			},
			false,
			false,
			sdkerrors.ErrNoSignatures,
		},
		{
			"num sigs dont match GetSigners",
			func(suite *AnteTestSuite) TestCaseArgs {
				privs, accNums, accSeqs := []cryptotypes.PrivKey{priv0}, []uint64{0}, []uint64{0}

				return TestCaseArgs{
					accNums: accNums,
					accSeqs: accSeqs,
					msgs:    msgs,
					privs:   privs,
				}
			},
			false,
			false,
			sdkerrors.ErrUnauthorized,
		},
		{
			"unrecognized account",
			func(suite *AnteTestSuite) TestCaseArgs {
				privs, accNums, accSeqs := []cryptotypes.PrivKey{priv0, priv1, priv2}, []uint64{0, 0, 0}, []uint64{0, 0, 0}
				suite.bankKeeper.EXPECT().SendCoinsFromAccountToModule(gomock.Any(), gomock.Any(), gomock.Any(), gomock.Any()).Return(nil)

				return TestCaseArgs{
					accNums: accNums,
					accSeqs: accSeqs,
					msgs:    msgs,
					privs:   privs,
				}
			},
			false,
			true,
			nil,
		},
		{
			"unrecognized account2",
			func(suite *AnteTestSuite) TestCaseArgs {
				suite.accountKeeper.SetAccount(suite.ctx, suite.accountKeeper.NewAccountWithAddress(suite.ctx, addr1))
				privs, accNums, accSeqs := []cryptotypes.PrivKey{priv0, priv1, priv2}, []uint64{0, 1, 0}, []uint64{0, 0, 0}
				suite.bankKeeper.EXPECT().SendCoinsFromAccountToModule(gomock.Any(), gomock.Any(), gomock.Any(), gomock.Any()).Return(nil)

				return TestCaseArgs{
					accNums: accNums,
					accSeqs: accSeqs,
					msgs:    msgs,
					privs:   privs,
				}
			},
			false,
			true,
			nil,
		},
		{
			"save all the accounts, should pass",
			func(suite *AnteTestSuite) TestCaseArgs {
				suite.accountKeeper.SetAccount(suite.ctx, suite.accountKeeper.NewAccountWithAddress(suite.ctx, addr0))
				suite.accountKeeper.SetAccount(suite.ctx, suite.accountKeeper.NewAccountWithAddress(suite.ctx, addr1))
				suite.accountKeeper.SetAccount(suite.ctx, suite.accountKeeper.NewAccountWithAddress(suite.ctx, addr2))
				suite.bankKeeper.EXPECT().SendCoinsFromAccountToModule(gomock.Any(), gomock.Any(), gomock.Any(), gomock.Any()).Return(nil)

				privs, accNums, accSeqs := []cryptotypes.PrivKey{priv0, priv1, priv2}, []uint64{1, 2, 3}, []uint64{0, 0, 0}

				return TestCaseArgs{
					accNums: accNums,
					accSeqs: accSeqs,
					msgs:    msgs,
					privs:   privs,
				}
			},
			false,
			true,
			nil,
		},
	}

	for _, tc := range testCases {
		t.Run(fmt.Sprintf("Case %s", tc.desc), func(t *testing.T) {
			suite := SetupTestSuite(t, false)
			suite.txBuilder = suite.clientCtx.TxConfig.NewTxBuilder()
			args := tc.malleate(suite)
			args.chainID = suite.ctx.ChainID()
			args.feeAmount = testdata.NewTestFeeAmount()
			args.gasLimit = testdata.NewTestGasLimit()

			suite.RunTestCase(t, tc, args)
		})
	}
}

// Test logic around account number checking with one signer and many signers.
func TestAnteHandlerAccountNumbers(t *testing.T) {
	testCases := []TestCase{
		{
			"good tx from one signer",
			func(suite *AnteTestSuite) TestCaseArgs {
				accs := suite.CreateTestAccounts(1)
				msg := testdata.NewTestMsg(accs[0].acc.GetAddress())
				suite.bankKeeper.EXPECT().SendCoinsFromAccountToModule(gomock.Any(), accs[0].acc.GetAddress(), gomock.Any(), gomock.Any()).Return(nil)

				return TestCaseArgs{
					msgs: []sdk.Msg{msg},
				}.WithAccountsInfo(accs)
			},
			false,
			true,
			nil,
		},
		{
			"new tx from wrong account number",
			func(suite *AnteTestSuite) TestCaseArgs {
				accs := suite.CreateTestAccounts(1)
				msg := testdata.NewTestMsg(accs[0].acc.GetAddress())
				suite.bankKeeper.EXPECT().SendCoinsFromAccountToModule(gomock.Any(), accs[0].acc.GetAddress(), gomock.Any(), gomock.Any()).Return(nil)

				return TestCaseArgs{
					accNums: []uint64{1},
					accSeqs: []uint64{0},
					msgs:    []sdk.Msg{msg},
					privs:   []cryptotypes.PrivKey{accs[0].priv},
				}
			},
			false,
			false,
			sdkerrors.ErrUnauthorized,
		},
		{
			"new tx with another signer and incorrect account numbers",
			func(suite *AnteTestSuite) TestCaseArgs {
				accs := suite.CreateTestAccounts(2)
				msg1 := testdata.NewTestMsg(accs[0].acc.GetAddress(), accs[1].acc.GetAddress())
				msg2 := testdata.NewTestMsg(accs[1].acc.GetAddress(), accs[0].acc.GetAddress())
				suite.bankKeeper.EXPECT().SendCoinsFromAccountToModule(gomock.Any(), accs[0].acc.GetAddress(), gomock.Any(), gomock.Any()).Return(nil)

				return TestCaseArgs{
					accNums: []uint64{2, 0},
					accSeqs: []uint64{0, 0},
					msgs:    []sdk.Msg{msg1, msg2},
					privs:   []cryptotypes.PrivKey{accs[0].priv, accs[1].priv},
				}
			},
			false,
			false,
			sdkerrors.ErrUnauthorized,
		},
		{
			"new tx with correct account numbers",
			func(suite *AnteTestSuite) TestCaseArgs {
				accs := suite.CreateTestAccounts(2)
				msg1 := testdata.NewTestMsg(accs[0].acc.GetAddress(), accs[1].acc.GetAddress())
				msg2 := testdata.NewTestMsg(accs[1].acc.GetAddress(), accs[0].acc.GetAddress())
				suite.bankKeeper.EXPECT().SendCoinsFromAccountToModule(gomock.Any(), gomock.Any(), gomock.Any(), gomock.Any()).Return(nil)

				return TestCaseArgs{
					msgs: []sdk.Msg{msg1, msg2},
				}.WithAccountsInfo(accs)
			},
			false,
			true,
			nil,
		},
	}

	for _, tc := range testCases {
		t.Run(fmt.Sprintf("Case %s", tc.desc), func(t *testing.T) {
			suite := SetupTestSuite(t, false)
			args := tc.malleate(suite)
			args.feeAmount = testdata.NewTestFeeAmount()
			args.gasLimit = testdata.NewTestGasLimit()
			args.chainID = suite.ctx.ChainID()

			suite.RunTestCase(t, tc, args)
		})
	}
}

// Test logic around account number checking with many signers when BlockHeight is 0.
func TestAnteHandlerAccountNumbersAtBlockHeightZero(t *testing.T) {
	testCases := []TestCase{
		{
			"good tx from one signer",
			func(suite *AnteTestSuite) TestCaseArgs {
				accs := suite.CreateTestAccounts(1)
				msg := testdata.NewTestMsg(accs[0].acc.GetAddress())
				suite.bankKeeper.EXPECT().SendCoinsFromAccountToModule(gomock.Any(), gomock.Any(), gomock.Any(), gomock.Any()).Return(nil)

				return TestCaseArgs{
					accNums: []uint64{0},
					accSeqs: []uint64{0},
					msgs:    []sdk.Msg{msg},
					privs:   []cryptotypes.PrivKey{accs[0].priv},
				}
			},
			false,
			true,
			nil,
		},
		{
			"new tx from wrong account number",
			func(suite *AnteTestSuite) TestCaseArgs {
				accs := suite.CreateTestAccounts(1)
				msg := testdata.NewTestMsg(accs[0].acc.GetAddress())
				suite.bankKeeper.EXPECT().SendCoinsFromAccountToModule(gomock.Any(), gomock.Any(), gomock.Any(), gomock.Any()).Return(nil)

				return TestCaseArgs{
					accNums: []uint64{1}, // wrong account number
					accSeqs: []uint64{0},
					msgs:    []sdk.Msg{msg},
					privs:   []cryptotypes.PrivKey{accs[0].priv},
				}
			},
			false,
			false,
			sdkerrors.ErrUnauthorized,
		},
		{
			"new tx with another signer and incorrect account numbers",
			func(suite *AnteTestSuite) TestCaseArgs {
				accs := suite.CreateTestAccounts(2)
				msg1 := testdata.NewTestMsg(accs[0].acc.GetAddress(), accs[1].acc.GetAddress())
				msg2 := testdata.NewTestMsg(accs[1].acc.GetAddress(), accs[0].acc.GetAddress())

				suite.bankKeeper.EXPECT().SendCoinsFromAccountToModule(gomock.Any(), accs[0].acc.GetAddress(), gomock.Any(), gomock.Any()).Return(nil)

				return TestCaseArgs{
					accNums: []uint64{1, 0}, // wrong account numbers
					accSeqs: []uint64{0, 0},
					msgs:    []sdk.Msg{msg1, msg2},
					privs:   []cryptotypes.PrivKey{accs[0].priv, accs[1].priv},
				}
			},
			false,
			false,
			sdkerrors.ErrUnauthorized,
		},
		{
			"new tx with another signer and correct account numbers",
			func(suite *AnteTestSuite) TestCaseArgs {
				accs := suite.CreateTestAccounts(2)
				msg1 := testdata.NewTestMsg(accs[0].acc.GetAddress(), accs[1].acc.GetAddress())
				msg2 := testdata.NewTestMsg(accs[1].acc.GetAddress(), accs[0].acc.GetAddress())

				suite.bankKeeper.EXPECT().SendCoinsFromAccountToModule(gomock.Any(), accs[0].acc.GetAddress(), gomock.Any(), gomock.Any()).Return(nil)

				return TestCaseArgs{
					accNums: []uint64{0, 0}, // correct account numbers
					accSeqs: []uint64{0, 0},
					msgs:    []sdk.Msg{msg1, msg2},
					privs:   []cryptotypes.PrivKey{accs[0].priv, accs[1].priv},
				}
			},
			false,
			true,
			nil,
		},
	}

	for _, tc := range testCases {
		t.Run(fmt.Sprintf("Case %s", tc.desc), func(t *testing.T) {
			suite := SetupTestSuite(t, false)
			suite.ctx = suite.ctx.WithBlockHeight(0).WithHeaderInfo(header.Info{Height: 0, ChainID: suite.ctx.ChainID()})
			suite.txBuilder = suite.clientCtx.TxConfig.NewTxBuilder()

			args := tc.malleate(suite)
			args.feeAmount = testdata.NewTestFeeAmount()
			args.gasLimit = testdata.NewTestGasLimit()

			suite.RunTestCase(t, tc, args)
		})
	}
}

// Test logic around sequence checking with one signer and many signers.
func TestAnteHandlerSequences(t *testing.T) {
	// Same data for every test cases
	feeAmount := testdata.NewTestFeeAmount()
	gasLimit := testdata.NewTestGasLimit()

	testCases := []TestCase{
		{
			"good tx from one signer",
			func(suite *AnteTestSuite) TestCaseArgs {
				accs := suite.CreateTestAccounts(1)
				msg := testdata.NewTestMsg(accs[0].acc.GetAddress())
				suite.bankKeeper.EXPECT().SendCoinsFromAccountToModule(gomock.Any(), gomock.Any(), gomock.Any(), gomock.Any()).Return(nil)

				return TestCaseArgs{
					msgs: []sdk.Msg{msg},
				}.WithAccountsInfo(accs)
			},
			false,
			true,
			nil,
		},
		{
			"test sending it again fails (replay protection)",
			func(suite *AnteTestSuite) TestCaseArgs {
				accs := suite.CreateTestAccounts(1)
				msg := testdata.NewTestMsg(accs[0].acc.GetAddress())
				msgs := []sdk.Msg{msg}
				privs, accNums, accSeqs := []cryptotypes.PrivKey{accs[0].priv}, []uint64{accs[0].acc.GetAccountNumber()}, []uint64{accs[0].acc.GetSequence()}

				// This will be called only once given that the second tx will fail
				suite.bankKeeper.EXPECT().SendCoinsFromAccountToModule(gomock.Any(), gomock.Any(), gomock.Any(), gomock.Any()).Return(nil).Times(2)

				// Send the same tx before running the test case, to trigger replay protection.
				var err error
				suite.ctx, err = suite.DeliverMsgs(t, privs, msgs, feeAmount, gasLimit, accNums, accSeqs, suite.ctx.ChainID(), false)
				require.NoError(t, err)

				return TestCaseArgs{
					msgs: msgs,
				}.WithAccountsInfo(accs)
			},
			false,
			false,
			sdkerrors.ErrWrongSequence,
		},
		{
			"fix sequence, should pass",
			func(suite *AnteTestSuite) TestCaseArgs {
				accs := suite.CreateTestAccounts(1)
				msg := testdata.NewTestMsg(accs[0].acc.GetAddress())
				msgs := []sdk.Msg{msg}

				privs, accNums, accSeqs := []cryptotypes.PrivKey{accs[0].priv}, []uint64{accs[0].acc.GetAccountNumber()}, []uint64{accs[0].acc.GetSequence()}
				suite.bankKeeper.EXPECT().SendCoinsFromAccountToModule(gomock.Any(), gomock.Any(), gomock.Any(), gomock.Any()).Return(nil).Times(2)

				// Send the same tx before running the test case, then change the sequence to a valid one.
				var err error
				suite.ctx, err = suite.DeliverMsgs(t, privs, msgs, feeAmount, gasLimit, accNums, accSeqs, suite.ctx.ChainID(), false)
				require.NoError(t, err)

				// +1 the account sequence
				require.NoError(t, accs[0].acc.SetSequence(accs[0].acc.GetSequence()+1))

				return TestCaseArgs{
					msgs: msgs,
				}.WithAccountsInfo(accs)
			},
			false,
			true,
			nil,
		},
		{
			"new tx with another signer and correct sequences",
			func(suite *AnteTestSuite) TestCaseArgs {
				accs := suite.CreateTestAccounts(3)
				msg1 := testdata.NewTestMsg(accs[0].acc.GetAddress(), accs[1].acc.GetAddress())
				msg2 := testdata.NewTestMsg(accs[2].acc.GetAddress(), accs[0].acc.GetAddress())

				suite.bankKeeper.EXPECT().SendCoinsFromAccountToModule(gomock.Any(), gomock.Any(), gomock.Any(), gomock.Any()).Return(nil)

				return TestCaseArgs{
					msgs: []sdk.Msg{msg1, msg2},
				}.WithAccountsInfo(accs)
			},
			false,
			true,
			nil,
		},
		{
			"replay fails",
			func(suite *AnteTestSuite) TestCaseArgs {
				accs := suite.CreateTestAccounts(3)
				msg1 := testdata.NewTestMsg(accs[0].acc.GetAddress(), accs[1].acc.GetAddress())
				msg2 := testdata.NewTestMsg(accs[2].acc.GetAddress(), accs[0].acc.GetAddress())
				msgs := []sdk.Msg{msg1, msg2}

				privs := []cryptotypes.PrivKey{accs[0].priv, accs[1].priv, accs[2].priv}
				accNums := []uint64{accs[0].acc.GetAccountNumber(), accs[1].acc.GetAccountNumber(), accs[2].acc.GetAccountNumber()}
				accSeqs := []uint64{accs[0].acc.GetSequence(), accs[1].acc.GetSequence(), accs[2].acc.GetSequence()}
				suite.bankKeeper.EXPECT().SendCoinsFromAccountToModule(gomock.Any(), gomock.Any(), gomock.Any(), gomock.Any()).Return(nil).Times(2)

				// Send the same tx before running the test case, to trigger replay protection.
				var err error
				suite.ctx, err = suite.DeliverMsgs(t, privs, msgs, feeAmount, gasLimit, accNums, accSeqs, suite.ctx.ChainID(), false)
				require.NoError(t, err)

				return TestCaseArgs{
					msgs: []sdk.Msg{msg1, msg2},
				}.WithAccountsInfo(accs)
			},
			false,
			false,
			sdkerrors.ErrWrongSequence,
		},
		{
			"tx from just second signer with incorrect sequence fails",
			func(suite *AnteTestSuite) TestCaseArgs {
				accs := suite.CreateTestAccounts(3)
				msg1 := testdata.NewTestMsg(accs[0].acc.GetAddress(), accs[1].acc.GetAddress())
				msg2 := testdata.NewTestMsg(accs[2].acc.GetAddress(), accs[0].acc.GetAddress())
				msgs := []sdk.Msg{msg1, msg2}

				privs := []cryptotypes.PrivKey{accs[0].priv, accs[1].priv, accs[2].priv}
				accNums := []uint64{accs[0].acc.GetAccountNumber(), accs[1].acc.GetAccountNumber(), accs[2].acc.GetAccountNumber()}
				accSeqs := []uint64{accs[0].acc.GetSequence(), accs[1].acc.GetSequence(), accs[2].acc.GetSequence()}
				suite.bankKeeper.EXPECT().SendCoinsFromAccountToModule(gomock.Any(), gomock.Any(), gomock.Any(), gomock.Any()).Return(nil).Times(2)

				// Send the same tx before running the test case, to trigger replay protection.
				var err error
				suite.ctx, err = suite.DeliverMsgs(t, privs, msgs, feeAmount, gasLimit, accNums, accSeqs, suite.ctx.ChainID(), false)
				require.NoError(t, err)

				// Send a message using the second signer, this will fail given that the second signer already sent a TX,
				// thus the sequence (0) is incorrect.
				msg1 = testdata.NewTestMsg(accs[1].acc.GetAddress())
				msgs = []sdk.Msg{msg1}
				privs, accNums, accSeqs = []cryptotypes.PrivKey{accs[1].priv}, []uint64{accs[1].acc.GetAccountNumber()}, []uint64{0}

				return TestCaseArgs{
					accNums: accNums,
					accSeqs: accSeqs,
					msgs:    msgs,
					privs:   privs,
				}
			},
			false,
			false,
			sdkerrors.ErrWrongSequence,
		},
		{
			"fix the sequence and it passes",
			func(suite *AnteTestSuite) TestCaseArgs {
				accs := suite.CreateTestAccounts(3)
				msg1 := testdata.NewTestMsg(accs[0].acc.GetAddress(), accs[1].acc.GetAddress())
				msg2 := testdata.NewTestMsg(accs[2].acc.GetAddress(), accs[0].acc.GetAddress())
				msgs := []sdk.Msg{msg1, msg2}

				privs := []cryptotypes.PrivKey{accs[0].priv, accs[1].priv, accs[2].priv}
				accNums := []uint64{accs[0].acc.GetAccountNumber(), accs[1].acc.GetAccountNumber(), accs[2].acc.GetAccountNumber()}
				accSeqs := []uint64{accs[0].acc.GetSequence(), accs[1].acc.GetSequence(), accs[2].acc.GetSequence()}
				suite.bankKeeper.EXPECT().SendCoinsFromAccountToModule(gomock.Any(), gomock.Any(), gomock.Any(), gomock.Any()).Return(nil).Times(2)

				// Send the same tx before running the test case, to trigger replay protection.
				var err error
				suite.ctx, err = suite.DeliverMsgs(t, privs, msgs, feeAmount, gasLimit, accNums, accSeqs, suite.ctx.ChainID(), false)
				require.NoError(t, err)

				// Send a message using the second signer, this will now pass given that the second signer already sent a TX
				// and the sequence was fixed (1).
				msg1 = testdata.NewTestMsg(accs[1].acc.GetAddress())
				msgs = []sdk.Msg{msg1}
				privs, accNums, accSeqs = []cryptotypes.PrivKey{accs[1].priv}, []uint64{accs[1].acc.GetAccountNumber()}, []uint64{accs[1].acc.GetSequence() + 1}

				return TestCaseArgs{
					accNums: accNums,
					accSeqs: accSeqs,
					msgs:    msgs,
					privs:   privs,
				}
			},
			false,
			true,
			nil,
		},
	}

	for _, tc := range testCases {
		t.Run(fmt.Sprintf("Case %s", tc.desc), func(t *testing.T) {
			suite := SetupTestSuite(t, false)
			suite.txBuilder = suite.clientCtx.TxConfig.NewTxBuilder()
			args := tc.malleate(suite)
			args.feeAmount = feeAmount
			args.gasLimit = gasLimit

			suite.RunTestCase(t, tc, args)
		})
	}
}

// Test logic around fee deduction.
func TestAnteHandlerFees(t *testing.T) {
	// Same data for every test cases
	feeAmount := testdata.NewTestFeeAmount()
	gasLimit := testdata.NewTestGasLimit()

	testCases := []TestCase{
		{
			"signer has no funds",
			func(suite *AnteTestSuite) TestCaseArgs {
				accs := suite.CreateTestAccounts(1)
				suite.bankKeeper.EXPECT().SendCoinsFromAccountToModule(gomock.Any(), accs[0].acc.GetAddress(), gomock.Any(), feeAmount).Return(sdkerrors.ErrInsufficientFunds)

				return TestCaseArgs{
					msgs: []sdk.Msg{testdata.NewTestMsg(accs[0].acc.GetAddress())},
				}.WithAccountsInfo(accs)
			},
			false,
			false,
			sdkerrors.ErrInsufficientFunds,
		},
		{
			"signer has enough funds, should pass",
			func(suite *AnteTestSuite) TestCaseArgs {
				accs := suite.CreateTestAccounts(1)
				suite.bankKeeper.EXPECT().SendCoinsFromAccountToModule(gomock.Any(), accs[0].acc.GetAddress(), gomock.Any(), feeAmount).Return(nil)

				return TestCaseArgs{
					msgs: []sdk.Msg{testdata.NewTestMsg(accs[0].acc.GetAddress())},
				}.WithAccountsInfo(accs)
			},
			false,
			true,
			nil,
		},
	}

	for _, tc := range testCases {
<<<<<<< HEAD
		suite.Run(fmt.Sprintf("Case %s", tc.desc), func() {
=======
		t.Run(fmt.Sprintf("Case %s", tc.desc), func(t *testing.T) {
			suite := SetupTestSuite(t, false)
>>>>>>> 787ee698
			suite.txBuilder = suite.clientCtx.TxConfig.NewTxBuilder()
			args := tc.malleate(suite)
			args.feeAmount = feeAmount
			args.gasLimit = gasLimit

			suite.RunTestCase(t, tc, args)
		})
	}
}

// Test logic around memo gas consumption.
func TestAnteHandlerMemoGas(t *testing.T) {
	testCases := []TestCase{
		{
			"tx does not have enough gas",
			func(suite *AnteTestSuite) TestCaseArgs {
				accs := suite.CreateTestAccounts(1)
				return TestCaseArgs{
					feeAmount: sdk.NewCoins(sdk.NewInt64Coin("atom", 0)),
					gasLimit:  0,
					msgs:      []sdk.Msg{testdata.NewTestMsg(accs[0].acc.GetAddress())},
				}.WithAccountsInfo(accs)
			},
			false,
			false,
			sdkerrors.ErrOutOfGas,
		},
		{
			"tx with memo doesn't have enough gas",
			func(suite *AnteTestSuite) TestCaseArgs {
				accs := suite.CreateTestAccounts(1)
				suite.txBuilder.SetMemo("abcininasidniandsinasindiansdiansdinaisndiasndiadninsd")

				return TestCaseArgs{
					feeAmount: sdk.NewCoins(sdk.NewInt64Coin("atom", 0)),
					gasLimit:  801,
					msgs:      []sdk.Msg{testdata.NewTestMsg(accs[0].acc.GetAddress())},
				}.WithAccountsInfo(accs)
			},
			false,
			false,
			sdkerrors.ErrOutOfGas,
		},
		{
			"memo too large",
			func(suite *AnteTestSuite) TestCaseArgs {
				accs := suite.CreateTestAccounts(1)
				suite.txBuilder.SetMemo(strings.Repeat("01234567890", 500))

				return TestCaseArgs{
					feeAmount: sdk.NewCoins(sdk.NewInt64Coin("atom", 0)),
					gasLimit:  50000,
					msgs:      []sdk.Msg{testdata.NewTestMsg(accs[0].acc.GetAddress())},
				}.WithAccountsInfo(accs)
			},
			false,
			false,
			sdkerrors.ErrMemoTooLarge,
		},
		{
			"tx with memo has enough gas",
<<<<<<< HEAD
			func() {
				feeAmount = sdk.NewCoins(sdk.NewInt64Coin("atom", 0))
				gasLimit = 60000
=======
			func(suite *AnteTestSuite) TestCaseArgs {
				accs := suite.CreateTestAccounts(1)
>>>>>>> 787ee698
				suite.txBuilder.SetMemo(strings.Repeat("0123456789", 10))
				return TestCaseArgs{
					feeAmount: sdk.NewCoins(sdk.NewInt64Coin("atom", 0)),
					gasLimit:  60000,
					msgs:      []sdk.Msg{testdata.NewTestMsg(accs[0].acc.GetAddress())},
				}.WithAccountsInfo(accs)
			},
			false,
			true,
			nil,
		},
	}

	for _, tc := range testCases {
		t.Run(fmt.Sprintf("Case %s", tc.desc), func(t *testing.T) {
			suite := SetupTestSuite(t, false)
			suite.txBuilder = suite.clientCtx.TxConfig.NewTxBuilder()
			args := tc.malleate(suite)

			suite.RunTestCase(t, tc, args)
		})
	}
}

func TestAnteHandlerMultiSigner(t *testing.T) {
	feeAmount := testdata.NewTestFeeAmount()
	gasLimit := testdata.NewTestGasLimit()

	testCases := []TestCase{
		{
			"signers in order",
			func(suite *AnteTestSuite) TestCaseArgs {
				accs := suite.CreateTestAccounts(3)
				msg1 := testdata.NewTestMsg(accs[0].acc.GetAddress(), accs[1].acc.GetAddress())
				msg2 := testdata.NewTestMsg(accs[2].acc.GetAddress(), accs[0].acc.GetAddress())
				msg3 := testdata.NewTestMsg(accs[1].acc.GetAddress(), accs[2].acc.GetAddress())
				suite.txBuilder.SetMemo("Check signers are in expected order and different account numbers works")
				suite.bankKeeper.EXPECT().SendCoinsFromAccountToModule(gomock.Any(), gomock.Any(), gomock.Any(), gomock.Any()).Return(nil)

				return TestCaseArgs{
					msgs: []sdk.Msg{msg1, msg2, msg3},
				}.WithAccountsInfo(accs)
			},
			false,
			true,
			nil,
		},
		{
			"change sequence numbers (only accounts 0 and 1 sign)",
			func(suite *AnteTestSuite) TestCaseArgs {
				accs := suite.CreateTestAccounts(3)
				msg1 := testdata.NewTestMsg(accs[0].acc.GetAddress(), accs[1].acc.GetAddress())
				msg2 := testdata.NewTestMsg(accs[2].acc.GetAddress(), accs[0].acc.GetAddress())
				msg3 := testdata.NewTestMsg(accs[1].acc.GetAddress(), accs[2].acc.GetAddress())
				msgs := []sdk.Msg{msg1, msg2, msg3}

				privs := []cryptotypes.PrivKey{accs[0].priv, accs[1].priv, accs[2].priv}
				accNums := []uint64{accs[0].acc.GetAccountNumber(), accs[1].acc.GetAccountNumber(), accs[2].acc.GetAccountNumber()}
				accSeqs := []uint64{accs[0].acc.GetSequence(), accs[1].acc.GetSequence(), accs[2].acc.GetSequence()}

				suite.bankKeeper.EXPECT().SendCoinsFromAccountToModule(gomock.Any(), gomock.Any(), gomock.Any(), gomock.Any()).Return(nil).Times(2)

				var err error
				suite.ctx, err = suite.DeliverMsgs(t, privs, msgs, feeAmount, gasLimit, accNums, accSeqs, suite.ctx.ChainID(), false)
				require.NoError(t, err)

				msgs = []sdk.Msg{msg1}
				privs, accNums, accSeqs = []cryptotypes.PrivKey{accs[0].priv, accs[1].priv}, []uint64{accs[0].acc.GetAccountNumber(), accs[1].acc.GetAccountNumber()}, []uint64{accs[0].acc.GetSequence() + 1, accs[1].acc.GetSequence() + 1}

				return TestCaseArgs{
					accNums: accNums,
					accSeqs: accSeqs,
					msgs:    msgs,
					privs:   privs,
				}
			},
			false,
			true,
			nil,
		},
		{
			"change sequence numbers (only accounts 1 and 2 sign)",
			func(suite *AnteTestSuite) TestCaseArgs {
				accs := suite.CreateTestAccounts(3)
				msg1 := testdata.NewTestMsg(accs[0].acc.GetAddress(), accs[1].acc.GetAddress())
				msg2 := testdata.NewTestMsg(accs[2].acc.GetAddress(), accs[0].acc.GetAddress())
				msg3 := testdata.NewTestMsg(accs[1].acc.GetAddress(), accs[2].acc.GetAddress())
				msgs := []sdk.Msg{msg1, msg2, msg3}

				privs := []cryptotypes.PrivKey{accs[0].priv, accs[1].priv, accs[2].priv}
				accNums := []uint64{accs[0].acc.GetAccountNumber(), accs[1].acc.GetAccountNumber(), accs[2].acc.GetAccountNumber()}
				accSeqs := []uint64{accs[0].acc.GetSequence(), accs[1].acc.GetSequence(), accs[2].acc.GetSequence()}

				suite.bankKeeper.EXPECT().SendCoinsFromAccountToModule(gomock.Any(), gomock.Any(), gomock.Any(), gomock.Any()).Return(nil).Times(2)
				var err error
				suite.ctx, err = suite.DeliverMsgs(t, privs, msgs, feeAmount, gasLimit, accNums, accSeqs, suite.ctx.ChainID(), false)
				require.NoError(t, err)

				msgs = []sdk.Msg{msg3}
				privs, accNums, accSeqs = []cryptotypes.PrivKey{accs[1].priv, accs[2].priv}, []uint64{accs[1].acc.GetAccountNumber(), accs[2].acc.GetAccountNumber()}, []uint64{accs[1].acc.GetSequence() + 1, accs[2].acc.GetSequence() + 1}

				return TestCaseArgs{
					accNums: accNums,
					accSeqs: accSeqs,
					msgs:    msgs,
					privs:   privs,
				}
			},
			false,
			true,
			nil,
		},
		{
			"everyone signs again",
			func(suite *AnteTestSuite) TestCaseArgs {
				accs := suite.CreateTestAccounts(3)
				msg1 := testdata.NewTestMsg(accs[0].acc.GetAddress(), accs[1].acc.GetAddress())
				msg2 := testdata.NewTestMsg(accs[2].acc.GetAddress(), accs[0].acc.GetAddress())
				msg3 := testdata.NewTestMsg(accs[1].acc.GetAddress(), accs[2].acc.GetAddress())
				msgs := []sdk.Msg{msg1, msg2, msg3}

				privs := []cryptotypes.PrivKey{accs[0].priv, accs[1].priv, accs[2].priv}
				accNums := []uint64{accs[0].acc.GetAccountNumber(), accs[1].acc.GetAccountNumber(), accs[2].acc.GetAccountNumber()}
				accSeqs := []uint64{accs[0].acc.GetSequence(), accs[1].acc.GetSequence(), accs[2].acc.GetSequence()}

				suite.bankKeeper.EXPECT().SendCoinsFromAccountToModule(gomock.Any(), gomock.Any(), gomock.Any(), gomock.Any()).Return(nil).Times(2)
				var err error
				suite.ctx, err = suite.DeliverMsgs(t, privs, msgs, feeAmount, gasLimit, accNums, accSeqs, suite.ctx.ChainID(), false)
				require.NoError(t, err)

				for _, acc := range accs {
					require.NoError(t, acc.acc.SetSequence(acc.acc.GetSequence()+1))
				}

				return TestCaseArgs{
					msgs: msgs,
				}.WithAccountsInfo(accs)
			},
			false,
			true,
			nil,
		},
	}

	for _, tc := range testCases {
		t.Run(fmt.Sprintf("Case %s", tc.desc), func(t *testing.T) {
			suite := SetupTestSuite(t, false)
			suite.txBuilder = suite.clientCtx.TxConfig.NewTxBuilder()
			args := tc.malleate(suite)
			args.feeAmount = feeAmount
			args.gasLimit = gasLimit
			args.chainID = suite.ctx.ChainID()

			suite.RunTestCase(t, tc, args)
		})
	}
}

func TestAnteHandlerBadSignBytes(t *testing.T) {
	feeAmount := testdata.NewTestFeeAmount()
	gasLimit := testdata.NewTestGasLimit()

	testCases := []TestCase{
		{
			"test good tx and signBytes",
			func(suite *AnteTestSuite) TestCaseArgs {
				accs := suite.CreateTestAccounts(1)
				msg0 := testdata.NewTestMsg(accs[0].acc.GetAddress())
				suite.bankKeeper.EXPECT().SendCoinsFromAccountToModule(gomock.Any(), gomock.Any(), gomock.Any(), gomock.Any()).Return(nil)

				return TestCaseArgs{
					chainID:   suite.ctx.ChainID(),
					feeAmount: feeAmount,
					gasLimit:  gasLimit,
					msgs:      []sdk.Msg{msg0},
				}.WithAccountsInfo(accs)
			},
			false,
			true,
			nil,
		},
		{
			"test wrong chainID",
			func(suite *AnteTestSuite) TestCaseArgs {
				accs := suite.CreateTestAccounts(1)
				msg0 := testdata.NewTestMsg(accs[0].acc.GetAddress())
				suite.bankKeeper.EXPECT().SendCoinsFromAccountToModule(gomock.Any(), gomock.Any(), gomock.Any(), gomock.Any()).Return(nil)

				return TestCaseArgs{
					chainID:   "wrong-chain-id",
					feeAmount: feeAmount,
					gasLimit:  gasLimit,
					msgs:      []sdk.Msg{msg0},
				}.WithAccountsInfo(accs)
			},
			false,
			false,
			sdkerrors.ErrUnauthorized,
		},
		{
			"test wrong accSeqs",
			func(suite *AnteTestSuite) TestCaseArgs {
				accs := suite.CreateTestAccounts(1)
				msg0 := testdata.NewTestMsg(accs[0].acc.GetAddress())
				suite.bankKeeper.EXPECT().SendCoinsFromAccountToModule(gomock.Any(), gomock.Any(), gomock.Any(), gomock.Any()).Return(nil)
				require.NoError(t, accs[0].acc.SetSequence(2)) // wrong accSeq

				return TestCaseArgs{
					chainID:   suite.ctx.ChainID(),
					feeAmount: feeAmount,
					gasLimit:  gasLimit,
					msgs:      []sdk.Msg{msg0},
				}.WithAccountsInfo(accs)
			},
			false,
			false,
			sdkerrors.ErrWrongSequence,
		},
		{
			"test wrong accNums",
			func(suite *AnteTestSuite) TestCaseArgs {
				accs := suite.CreateTestAccounts(1)
				msg0 := testdata.NewTestMsg(accs[0].acc.GetAddress())
				suite.bankKeeper.EXPECT().SendCoinsFromAccountToModule(gomock.Any(), gomock.Any(), gomock.Any(), gomock.Any()).Return(nil)
				require.NoError(t, accs[0].acc.SetAccountNumber(2)) // wrong accNum

				return TestCaseArgs{
					chainID:   suite.ctx.ChainID(),
					feeAmount: feeAmount,
					gasLimit:  gasLimit,
					msgs:      []sdk.Msg{msg0},
				}.WithAccountsInfo(accs)
			},
			false,
			false,
			sdkerrors.ErrUnauthorized,
		},
		{
			"test wrong msg",
			func(suite *AnteTestSuite) TestCaseArgs {
				accs := suite.CreateTestAccounts(2)
				suite.bankKeeper.EXPECT().SendCoinsFromAccountToModule(gomock.Any(), gomock.Any(), gomock.Any(), gomock.Any()).Return(nil)

				return TestCaseArgs{
					chainID:   suite.ctx.ChainID(),
					feeAmount: feeAmount,
					gasLimit:  gasLimit,
					msgs:      []sdk.Msg{testdata.NewTestMsg(accs[1].acc.GetAddress())}, // wrong account in the msg
				}.WithAccountsInfo(accs[0:1])
			},
			false,
			false,
			sdkerrors.ErrInvalidPubKey,
		},
		{
			"test wrong signer if public key exist",
			func(suite *AnteTestSuite) TestCaseArgs {
				accs := suite.CreateTestAccounts(2)
				msg0 := testdata.NewTestMsg(accs[0].acc.GetAddress())
				suite.bankKeeper.EXPECT().SendCoinsFromAccountToModule(gomock.Any(), gomock.Any(), gomock.Any(), gomock.Any()).Return(nil)

				return TestCaseArgs{
					chainID:   suite.ctx.ChainID(),
					accNums:   []uint64{accs[0].acc.GetAccountNumber()},
					accSeqs:   []uint64{accs[0].acc.GetSequence()},
					feeAmount: feeAmount,
					gasLimit:  gasLimit,
					msgs:      []sdk.Msg{msg0},
					privs:     []cryptotypes.PrivKey{accs[1].priv},
				}
			},
			false,
			false,
			sdkerrors.ErrInvalidPubKey,
		},
		{
			"test wrong signer if public doesn't exist",
			func(suite *AnteTestSuite) TestCaseArgs {
				accs := suite.CreateTestAccounts(2)
				suite.bankKeeper.EXPECT().SendCoinsFromAccountToModule(gomock.Any(), gomock.Any(), gomock.Any(), gomock.Any()).Return(nil)

				return TestCaseArgs{
					chainID:   suite.ctx.ChainID(),
					accNums:   []uint64{accs[1].acc.GetAccountNumber()},
					accSeqs:   []uint64{accs[1].acc.GetSequence()},
					feeAmount: feeAmount,
					gasLimit:  gasLimit,
					msgs:      []sdk.Msg{testdata.NewTestMsg(accs[1].acc.GetAddress())},
					privs:     []cryptotypes.PrivKey{accs[0].priv},
				}
			},
			false,
			false,
			sdkerrors.ErrInvalidPubKey,
		},
	}

	for _, tc := range testCases {
		t.Run(fmt.Sprintf("Case %s", tc.desc), func(t *testing.T) {
			suite := SetupTestSuite(t, false)
			suite.txBuilder = suite.clientCtx.TxConfig.NewTxBuilder()
			args := tc.malleate(suite)

			suite.RunTestCase(t, tc, args)
		})
	}
}

func TestAnteHandlerSetPubKey(t *testing.T) {
	feeAmount := testdata.NewTestFeeAmount()
	gasLimit := testdata.NewTestGasLimit()

	testCases := []TestCase{
		{
			"test good tx",
			func(suite *AnteTestSuite) TestCaseArgs {
				accs := suite.CreateTestAccounts(1)
				suite.bankKeeper.EXPECT().SendCoinsFromAccountToModule(gomock.Any(), gomock.Any(), gomock.Any(), gomock.Any()).Return(nil)

				return TestCaseArgs{
					msgs: []sdk.Msg{testdata.NewTestMsg(accs[0].acc.GetAddress())},
				}.WithAccountsInfo(accs)
			},
			false,
			true,
			nil,
		},
		{
			"make sure public key has been set (tx itself should fail because of replay protection)",
			func(suite *AnteTestSuite) TestCaseArgs {
				accs := suite.CreateTestAccounts(1)
				suite.bankKeeper.EXPECT().SendCoinsFromAccountToModule(gomock.Any(), gomock.Any(), gomock.Any(), gomock.Any()).Return(nil).Times(2)

				privs, accNums, accSeqs := []cryptotypes.PrivKey{accs[0].priv}, []uint64{accs[0].acc.GetAccountNumber()}, []uint64{accs[0].acc.GetSequence()}
				msgs := []sdk.Msg{testdata.NewTestMsg(accs[0].acc.GetAddress())}
				var err error
				suite.ctx, err = suite.DeliverMsgs(t, privs, msgs, feeAmount, gasLimit, accNums, accSeqs, suite.ctx.ChainID(), false)
				require.NoError(t, err)

				// Make sure public key has been set from previous test.
				acc0 := suite.accountKeeper.GetAccount(suite.ctx, accs[0].acc.GetAddress())
				require.Equal(t, acc0.GetPubKey(), accs[0].priv.PubKey())

				return TestCaseArgs{
					accNums: accNums,
					accSeqs: accSeqs,
					msgs:    msgs,
					privs:   privs,
				}
			},
			false,
			false,
			sdkerrors.ErrWrongSequence,
		},
		{
			"test public key not found",
			func(suite *AnteTestSuite) TestCaseArgs {
				accs := suite.CreateTestAccounts(2)
				suite.bankKeeper.EXPECT().SendCoinsFromAccountToModule(gomock.Any(), gomock.Any(), gomock.Any(), gomock.Any()).Return(nil)
				return TestCaseArgs{
					msgs: []sdk.Msg{testdata.NewTestMsg(accs[1].acc.GetAddress())},
				}.WithAccountsInfo(accs[0:1])
			},
			false,
			false,
			sdkerrors.ErrInvalidPubKey,
		},
		{
			"make sure public key is not set, when tx has no pubkey or signature",
			func(suite *AnteTestSuite) TestCaseArgs {
				accs := suite.CreateTestAccounts(2)
				suite.bankKeeper.EXPECT().SendCoinsFromAccountToModule(gomock.Any(), gomock.Any(), gomock.Any(), gomock.Any()).Return(nil)

				// Make sure public key has not been set from previous test.
				acc1 := suite.accountKeeper.GetAccount(suite.ctx, accs[1].acc.GetAddress())
				require.Nil(t, acc1.GetPubKey())

				privs, accNums, accSeqs := []cryptotypes.PrivKey{accs[1].priv}, []uint64{accs[1].acc.GetAccountNumber()}, []uint64{accs[1].acc.GetSequence()}
				msgs := []sdk.Msg{testdata.NewTestMsg(accs[1].acc.GetAddress())}
				err := suite.txBuilder.SetMsgs(msgs...)
				require.NoError(t, err)
				suite.txBuilder.SetFeeAmount(feeAmount)
				suite.txBuilder.SetGasLimit(gasLimit)

				// Manually create tx, and remove signature.
				tx, err := suite.CreateTestTx(suite.ctx, privs, accNums, accSeqs, suite.ctx.ChainID(), signing.SignMode_SIGN_MODE_DIRECT)
				require.NoError(t, err)
				txBuilder, err := suite.clientCtx.TxConfig.WrapTxBuilder(tx)
				require.NoError(t, err)
				require.NoError(t, txBuilder.SetSignatures())

				// Run anteHandler manually, expect ErrNoSignatures.
				_, err = suite.anteHandler(suite.ctx, txBuilder.GetTx(), false)
				require.Error(t, err)
				require.True(t, errors.Is(err, sdkerrors.ErrNoSignatures))

				// Make sure public key has not been set.
				acc1 = suite.accountKeeper.GetAccount(suite.ctx, accs[1].acc.GetAddress())
				require.Nil(t, acc1.GetPubKey())

				// Set incorrect accSeq, to generate incorrect signature.
				privs, accNums, accSeqs = []cryptotypes.PrivKey{accs[1].priv}, []uint64{accs[1].acc.GetAccountNumber()}, []uint64{1}

				return TestCaseArgs{
					accNums: accNums,
					accSeqs: accSeqs,
					msgs:    msgs,
					privs:   privs,
				}
			},
			false,
			false,
			sdkerrors.ErrWrongSequence,
		},
	}

	for _, tc := range testCases {
		t.Run(fmt.Sprintf("Case %s", tc.desc), func(t *testing.T) {
			suite := SetupTestSuite(t, false)
			suite.txBuilder = suite.clientCtx.TxConfig.NewTxBuilder()
			args := tc.malleate(suite)
			args.chainID = suite.ctx.ChainID()
			args.feeAmount = feeAmount
			args.gasLimit = gasLimit

			suite.RunTestCase(t, tc, args)
		})
	}
}

func generatePubKeysAndSignatures(n int, msg []byte, _ bool) (pubkeys []cryptotypes.PubKey, signatures [][]byte) {
	pubkeys = make([]cryptotypes.PubKey, n)
	signatures = make([][]byte, n)
	for i := 0; i < n; i++ {
		var privkey cryptotypes.PrivKey = secp256k1.GenPrivKey()

		// TODO: also generate ed25519 keys as below when ed25519 keys are
		//  actually supported, https://github.com/cosmos/cosmos-sdk/issues/4789
		// for now this fails:
		// if rand.Int63()%2 == 0 {
		//	privkey = ed25519.GenPrivKey()
		// } else {
		//	privkey = secp256k1.GenPrivKey()
		// }

		pubkeys[i] = privkey.PubKey()
		signatures[i], _ = privkey.Sign(msg)
	}
	return
}

func TestCountSubkeys(t *testing.T) {
	genPubKeys := func(n int) []cryptotypes.PubKey {
		var ret []cryptotypes.PubKey
		for i := 0; i < n; i++ {
			ret = append(ret, secp256k1.GenPrivKey().PubKey())
		}
		return ret
	}
	singleKey := secp256k1.GenPrivKey().PubKey()
	singleLevelMultiKey := kmultisig.NewLegacyAminoPubKey(4, genPubKeys(5))
	multiLevelSubKey1 := kmultisig.NewLegacyAminoPubKey(4, genPubKeys(5))
	multiLevelSubKey2 := kmultisig.NewLegacyAminoPubKey(4, genPubKeys(5))
	multiLevelMultiKey := kmultisig.NewLegacyAminoPubKey(2, []cryptotypes.PubKey{
		multiLevelSubKey1, multiLevelSubKey2, secp256k1.GenPrivKey().PubKey(),
	})
	type args struct {
		pub cryptotypes.PubKey
	}
	testCases := []struct {
		name string
		args args
		want int
	}{
		{"single key", args{singleKey}, 1},
		{"single level multikey", args{singleLevelMultiKey}, 5},
		{"multi level multikey", args{multiLevelMultiKey}, 11},
		{"nil key", args{nil}, 0},
	}
	for _, tc := range testCases {
		t.Run(tc.name, func(T *testing.T) {
			require.Equal(t, tc.want, ante.CountSubKeys(tc.args.pub))
		})
	}
}

func TestAnteHandlerSigLimitExceeded(t *testing.T) {
	testCases := []TestCase{
		{
			"test rejection logic",
			func(suite *AnteTestSuite) TestCaseArgs {
				accs := suite.CreateTestAccounts(8)
				var (
					addrs []sdk.AccAddress
					privs []cryptotypes.PrivKey
				)
				for i := 0; i < 8; i++ {
					addrs = append(addrs, accs[i].acc.GetAddress())
					privs = append(privs, accs[i].priv)
				}

				suite.bankKeeper.EXPECT().SendCoinsFromAccountToModule(gomock.Any(), gomock.Any(), gomock.Any(), gomock.Any()).Return(nil)

				return TestCaseArgs{
					accNums: []uint64{0, 1, 2, 3, 4, 5, 6, 7},
					accSeqs: []uint64{0, 0, 0, 0, 0, 0, 0, 0},
					msgs:    []sdk.Msg{testdata.NewTestMsg(addrs...)},
					privs:   privs,
				}
			},
			false,
			false,
			sdkerrors.ErrTooManySignatures,
		},
	}

	for _, tc := range testCases {
		t.Run(fmt.Sprintf("Case %s", tc.desc), func(t *testing.T) {
			suite := SetupTestSuite(t, false)
			suite.txBuilder = suite.clientCtx.TxConfig.NewTxBuilder()
			args := tc.malleate(suite)
			args.chainID = suite.ctx.ChainID()
			args.feeAmount = testdata.NewTestFeeAmount()
			args.gasLimit = testdata.NewTestGasLimit()

			suite.RunTestCase(t, tc, args)
		})
	}
}

// Test custom SignatureVerificationGasConsumer
func TestCustomSignatureVerificationGasConsumer(t *testing.T) {
	testCases := []TestCase{
		{
			"verify that an secp256k1 account gets rejected",
			func(suite *AnteTestSuite) TestCaseArgs {
				// setup an ante handler that only accepts PubKeyEd25519
				anteHandler, err := ante.NewAnteHandler(
					ante.HandlerOptions{
						AccountKeeper:   suite.accountKeeper,
						BankKeeper:      suite.bankKeeper,
						ConsensusKeeper: suite.consensusKeeper,
						FeegrantKeeper:  suite.feeGrantKeeper,
						SignModeHandler: suite.clientCtx.TxConfig.SignModeHandler(),
						SigGasConsumer: func(meter gas.Meter, sig signing.SignatureV2, params authtypes.Params) error {
							switch pubkey := sig.PubKey.(type) {
							case *ed25519.PubKey:
								return meter.Consume(params.SigVerifyCostED25519, "ante verify: ed25519")
							default:
								return errorsmod.Wrapf(sdkerrors.ErrInvalidPubKey, "unrecognized public key type: %T", pubkey)
							}
						},
						Environment: suite.env,
					},
				)
				require.NoError(t, err)
				suite.anteHandler = anteHandler

				accs := suite.CreateTestAccounts(1)
				suite.bankKeeper.EXPECT().SendCoinsFromAccountToModule(gomock.Any(), gomock.Any(), gomock.Any(), gomock.Any()).Return(nil)

				return TestCaseArgs{
					accNums: []uint64{0},
					accSeqs: []uint64{0},
					msgs:    []sdk.Msg{testdata.NewTestMsg(accs[0].acc.GetAddress())},
					privs:   []cryptotypes.PrivKey{accs[0].priv},
				}
			},
			false,
			false,
			sdkerrors.ErrInvalidPubKey,
		},
	}

	for _, tc := range testCases {
		t.Run(fmt.Sprintf("Case %s", tc.desc), func(t *testing.T) {
			suite := SetupTestSuite(t, false)
			suite.txBuilder = suite.clientCtx.TxConfig.NewTxBuilder()
			args := tc.malleate(suite)
			args.chainID = suite.ctx.ChainID()
			args.feeAmount = testdata.NewTestFeeAmount()
			args.gasLimit = testdata.NewTestGasLimit()

			suite.RunTestCase(t, tc, args)
		})
	}
}

func TestAnteHandlerReCheck(t *testing.T) {
	suite := SetupTestSuite(t, false)
	// Set recheck=true
	suite.ctx = suite.ctx.WithIsReCheckTx(true)
	suite.txBuilder = suite.clientCtx.TxConfig.NewTxBuilder()

	// Same data for every test case
	accs := suite.CreateTestAccounts(1)

	feeAmount := testdata.NewTestFeeAmount()
	gasLimit := testdata.NewTestGasLimit()
	suite.txBuilder.SetFeeAmount(feeAmount)
	suite.txBuilder.SetGasLimit(gasLimit)

	msg := testdata.NewTestMsg(accs[0].acc.GetAddress())
	msgs := []sdk.Msg{msg}
	require.NoError(t, suite.txBuilder.SetMsgs(msgs...))

	suite.txBuilder.SetMemo("thisisatestmemo")

	// test that operations skipped on recheck do not run
	privs, accNums, accSeqs := []cryptotypes.PrivKey{accs[0].priv}, []uint64{0}, []uint64{0}
	tx, err := suite.CreateTestTx(suite.ctx, privs, accNums, accSeqs, suite.ctx.ChainID(), signing.SignMode_SIGN_MODE_DIRECT)
	require.NoError(t, err)

	// make signature array empty which would normally cause ValidateBasicDecorator and SigVerificationDecorator fail
	// since these decorators don't run on recheck, the tx should pass the antehandler
	txBuilder, err := suite.clientCtx.TxConfig.WrapTxBuilder(tx)
<<<<<<< HEAD
	suite.Require().NoError(err)
=======
	require.NoError(t, err)
>>>>>>> 787ee698

	suite.bankKeeper.EXPECT().SendCoinsFromAccountToModule(gomock.Any(), gomock.Any(), gomock.Any(), gomock.Any()).Return(nil).Times(3)
	_, err = suite.anteHandler(suite.ctx, txBuilder.GetTx(), false)
	require.Nil(t, err, "AnteHandler errored on recheck unexpectedly: %v", err)

	tx, err = suite.CreateTestTx(suite.ctx, privs, accNums, accSeqs, suite.ctx.ChainID(), signing.SignMode_SIGN_MODE_DIRECT)
	require.NoError(t, err)
	txBytes, err := json.Marshal(tx)
	require.Nil(t, err, "Error marshaling tx: %v", err)
	suite.ctx = suite.ctx.WithTxBytes(txBytes)

	// require that state machine param-dependent checking is still run on recheck since parameters can change between check and recheck
	testCases := []struct {
		name   string
		params authtypes.Params
	}{
		{"memo size check", authtypes.NewParams(1, authtypes.DefaultTxSigLimit, authtypes.DefaultTxSizeCostPerByte, authtypes.DefaultSigVerifyCostED25519, authtypes.DefaultSigVerifyCostSecp256k1)},
		{"txsize check", authtypes.NewParams(authtypes.DefaultMaxMemoCharacters, authtypes.DefaultTxSigLimit, 10000000, authtypes.DefaultSigVerifyCostED25519, authtypes.DefaultSigVerifyCostSecp256k1)},
		{"sig verify cost check", authtypes.NewParams(authtypes.DefaultMaxMemoCharacters, authtypes.DefaultTxSigLimit, authtypes.DefaultTxSizeCostPerByte, authtypes.DefaultSigVerifyCostED25519, 100000000)},
	}

	for _, tc := range testCases {

		// set testcase parameters
		err := suite.accountKeeper.Params.Set(suite.ctx, tc.params)
		require.NoError(t, err)

		_, err = suite.anteHandler(suite.ctx, tx, false)

		require.NotNil(t, err, "tx does not fail on recheck with updated params in test case: %s", tc.name)

		// reset parameters to default values
		err = suite.accountKeeper.Params.Set(suite.ctx, authtypes.DefaultParams())
		require.NoError(t, err)
	}

	suite.bankKeeper.EXPECT().SendCoinsFromAccountToModule(gomock.Any(), gomock.Any(), gomock.Any(), gomock.Any()).Return(sdkerrors.ErrInsufficientFee)
	// require that local mempool fee check is still run on recheck since validator may change minFee between check and recheck
	// create new minimum gas price so antehandler fails on recheck
	suite.ctx = suite.ctx.WithMinGasPrices([]sdk.DecCoin{{
		Denom:  "dnecoin", // fee does not have this denom
		Amount: math.LegacyNewDec(5),
	}})
	_, err = suite.anteHandler(suite.ctx, tx, false)
	require.NotNil(t, err, "antehandler on recheck did not fail when mingasPrice was changed")
	// reset min gasprice
	suite.ctx = suite.ctx.WithMinGasPrices(sdk.DecCoins{})

	// remove funds for account so antehandler fails on recheck
	suite.accountKeeper.SetAccount(suite.ctx, accs[0].acc)

	_, err = suite.anteHandler(suite.ctx, tx, false)
	require.NotNil(t, err, "antehandler on recheck did not fail once feePayer no longer has sufficient funds")
}<|MERGE_RESOLUTION|>--- conflicted
+++ resolved
@@ -643,12 +643,8 @@
 	}
 
 	for _, tc := range testCases {
-<<<<<<< HEAD
-		suite.Run(fmt.Sprintf("Case %s", tc.desc), func() {
-=======
 		t.Run(fmt.Sprintf("Case %s", tc.desc), func(t *testing.T) {
 			suite := SetupTestSuite(t, false)
->>>>>>> 787ee698
 			suite.txBuilder = suite.clientCtx.TxConfig.NewTxBuilder()
 			args := tc.malleate(suite)
 			args.feeAmount = feeAmount
@@ -710,14 +706,8 @@
 		},
 		{
 			"tx with memo has enough gas",
-<<<<<<< HEAD
-			func() {
-				feeAmount = sdk.NewCoins(sdk.NewInt64Coin("atom", 0))
-				gasLimit = 60000
-=======
-			func(suite *AnteTestSuite) TestCaseArgs {
-				accs := suite.CreateTestAccounts(1)
->>>>>>> 787ee698
+			func(suite *AnteTestSuite) TestCaseArgs {
+				accs := suite.CreateTestAccounts(1)
 				suite.txBuilder.SetMemo(strings.Repeat("0123456789", 10))
 				return TestCaseArgs{
 					feeAmount: sdk.NewCoins(sdk.NewInt64Coin("atom", 0)),
@@ -1334,11 +1324,7 @@
 	// make signature array empty which would normally cause ValidateBasicDecorator and SigVerificationDecorator fail
 	// since these decorators don't run on recheck, the tx should pass the antehandler
 	txBuilder, err := suite.clientCtx.TxConfig.WrapTxBuilder(tx)
-<<<<<<< HEAD
-	suite.Require().NoError(err)
-=======
 	require.NoError(t, err)
->>>>>>> 787ee698
 
 	suite.bankKeeper.EXPECT().SendCoinsFromAccountToModule(gomock.Any(), gomock.Any(), gomock.Any(), gomock.Any()).Return(nil).Times(3)
 	_, err = suite.anteHandler(suite.ctx, txBuilder.GetTx(), false)
