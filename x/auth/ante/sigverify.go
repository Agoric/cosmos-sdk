--- conflicted
+++ resolved
@@ -225,18 +225,7 @@
 		}
 	}
 
-<<<<<<< HEAD
-// Verify all signatures for a tx and return an error if any are invalid. Note,
-// the SigVerificationDecorator will not check signatures on ReCheck.
-//
-// CONTRACT: Pubkeys are set in context for all signers before this decorator runs
-// CONTRACT: Tx must implement SigVerifiableTx interface
-type SigVerificationDecorator struct {
-	ak              AccountKeeper
-	signModeHandler authsigning.SignModeHandler
-=======
 	return nil
->>>>>>> 787ee698
 }
 
 // authenticate the authentication of the TX for a specific tx signer.
@@ -276,12 +265,6 @@
 		}
 	}
 
-<<<<<<< HEAD
-func (svd SigVerificationDecorator) AnteHandle(ctx sdk.Context, tx sdk.Tx, simulate bool, next sdk.AnteHandler) (newCtx sdk.Context, err error) {
-	sigTx, ok := tx.(authsigning.SigVerifiableTx)
-	if !ok {
-		return ctx, sdkerrors.Wrap(sdkerrors.ErrTxDecode, "invalid transaction type")
-=======
 	err := svd.consumeSignatureGas(ctx, acc.GetPubKey(), sig)
 	if err != nil {
 		return err
@@ -290,7 +273,6 @@
 	err = svd.verifySig(ctx, tx, acc, sig, newlyCreated)
 	if err != nil {
 		return err
->>>>>>> 787ee698
 	}
 
 	err = svd.increaseSequence(tx, acc)
@@ -356,21 +338,6 @@
 		accNum = acc.GetAccountNumber()
 	}
 
-<<<<<<< HEAD
-		// no need to verify signatures on recheck tx
-		if !simulate && !ctx.IsReCheckTx() {
-			err := authsigning.VerifySignature(pubKey, signerData, sig.Data, svd.signModeHandler, tx)
-			if err != nil {
-				var errMsg string
-				if OnlyLegacyAminoSigners(sig.Data) {
-					// If all signers are using SIGN_MODE_LEGACY_AMINO, we rely on VerifySignature to check account sequence number,
-					// and therefore communicate sequence number as a potential cause of error.
-					errMsg = fmt.Sprintf("signature verification failed; please verify account number (%d), sequence (%d) and chain-id (%s)", accNum, acc.GetSequence(), chainID)
-				} else {
-					errMsg = fmt.Sprintf("signature verification failed; please verify account number (%d) and chain-id (%s)", accNum, chainID)
-				}
-				return ctx, sdkerrors.Wrap(sdkerrors.ErrUnauthorized, errMsg)
-=======
 	// if the account number is 0 and the account is signing, the sign doc will not have an account number
 	if acc.GetSequence() == 0 && newlyCreated {
 		// If the account sequence is 0, and we're in genesis, then we're
@@ -378,7 +345,6 @@
 		// in this case, we should not verify signatures.
 		accNum = 0
 	}
->>>>>>> 787ee698
 
 	anyPk, _ := codectypes.NewAnyWithValue(pubKey)
 
@@ -413,19 +379,6 @@
 	return nil
 }
 
-<<<<<<< HEAD
-// IncrementSequenceDecorator handles incrementing sequences of all signers.
-// Use the IncrementSequenceDecorator decorator to prevent replay attacks. Note,
-// there is need to execute IncrementSequenceDecorator on RecheckTx since
-// BaseApp.Commit() will set the check state based on the latest header.
-//
-// NOTE: Since CheckTx and DeliverTx state are managed separately, subsequent and
-// sequential txs orginating from the same account cannot be handled correctly in
-// a reliable way unless sequence numbers are managed and tracked manually by a
-// client. It is recommended to instead use multiple messages in a tx.
-type IncrementSequenceDecorator struct {
-	ak AccountKeeper
-=======
 // setPubKey will attempt to set the pubkey for the account given the list of available public keys.
 // This must be called only in case the account has not a pubkey set yet.
 func (svd SigVerificationDecorator) setPubKey(ctx context.Context, acc sdk.AccountI, txPubKey cryptotypes.PubKey) error {
@@ -464,7 +417,6 @@
 	// we set the pubkey in the account, without setting it in state.
 	// this will be done by the increaseSequenceAndUpdateAccount method.
 	return acc.SetPubKey(txPubKey)
->>>>>>> 787ee698
 }
 
 // increaseSequence will increase the provided account interface sequence, unless
@@ -596,14 +548,11 @@
 	meter gas.Meter, sig *signing.MultiSignatureData, pubKey multisig.PubKey,
 	params types.Params, accSeq uint64,
 ) error {
-<<<<<<< HEAD
-=======
 	// if BitArray is nil, it means tx has been built for simulation.
 	if sig.BitArray == nil {
 		return multisignatureSimulationVerificationGas(meter, sig, pubKey, params, accSeq)
 	}
 
->>>>>>> 787ee698
 	size := sig.BitArray.Count()
 	sigIndex := 0
 
