--- conflicted
+++ resolved
@@ -7,10 +7,6 @@
 	"testing"
 
 	"github.com/cosmos/cosmos-proto/anyutil"
-<<<<<<< HEAD
-	gogoproto "github.com/cosmos/gogoproto/proto"
-=======
->>>>>>> 751e5ecb
 	"github.com/stretchr/testify/require"
 	"google.golang.org/protobuf/proto"
 	"google.golang.org/protobuf/types/known/anypb"
@@ -24,12 +20,6 @@
 	"cosmossdk.io/x/tx/internal/testpb"
 	"cosmossdk.io/x/tx/signing"
 )
-
-type mockCodec struct{}
-
-func (m mockCodec) Unmarshal(bytes []byte, message gogoproto.Message) error {
-	return gogoproto.Unmarshal(bytes, message)
-}
 
 func TestDecode(t *testing.T) {
 	accSeq := uint64(2)
@@ -56,12 +46,8 @@
 	require.NoError(t, err)
 	decoder, err := decode.NewDecoder(decode.Options{
 		SigningContext: signingCtx,
-		ProtoCodec:     mockCodec{},
 	})
 	require.NoError(t, err)
-
-	gogoproto.RegisterType(&bankv1beta1.MsgSend{}, string((&bankv1beta1.MsgSend{}).ProtoReflect().Descriptor().FullName()))
-	gogoproto.RegisterType(&testpb.A{}, string((&testpb.A{}).ProtoReflect().Descriptor().FullName()))
 
 	testCases := []struct {
 		name  string
@@ -145,10 +131,6 @@
 	}
 	dec, err := decode.NewDecoder(decode.Options{
 		SigningContext: signingCtx,
-<<<<<<< HEAD
-		ProtoCodec:     mockCodec{},
-=======
->>>>>>> 751e5ecb
 	})
 	if err != nil {
 		t.Fatal(err)
