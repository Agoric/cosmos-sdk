--- conflicted
+++ resolved
@@ -2,17 +2,11 @@
 
 import (
 	cosmos_proto "github.com/cosmos/cosmos-proto"
-<<<<<<< HEAD
-	gogo "github.com/cosmos/gogoproto/gogoproto"
-=======
->>>>>>> 751e5ecb
 	gogoproto "github.com/cosmos/gogoproto/proto"
 	"github.com/iancoleman/strcase"
 	"github.com/pkg/errors"
 	"google.golang.org/protobuf/proto"
 	"google.golang.org/protobuf/reflect/protoreflect"
-	"google.golang.org/protobuf/runtime/protoimpl"
-	"google.golang.org/protobuf/types/descriptorpb"
 
 	"cosmossdk.io/api/amino"
 )
@@ -106,16 +100,7 @@
 	return nil
 }
 
-var customTypeExtension = protoimpl.ExtensionInfo{
-	ExtendedType:  (*descriptorpb.FieldOptions)(nil),
-	ExtensionType: gogo.E_Customtype.ExtensionType,
-	Field:         gogo.E_Customtype.Field,
-	Name:          gogo.E_Customtype.Name,
-	Tag:           gogo.E_Customtype.Tag,
-	Filename:      gogo.E_Customtype.Filename,
-}
-
-func (enc Encoder) getFieldEncoder(field protoreflect.FieldDescriptor) FieldEncoder {
+func (enc Encoder) getFieldEncoding(field protoreflect.FieldDescriptor) FieldEncoder {
 	opts := field.Options()
 	if proto.HasExtension(opts, amino.E_Encoding) {
 		encoding := proto.GetExtension(opts, amino.E_Encoding).(string)
@@ -125,21 +110,6 @@
 	}
 	if proto.HasExtension(opts, cosmos_proto.E_Scalar) {
 		scalar := proto.GetExtension(opts, cosmos_proto.E_Scalar).(string)
-<<<<<<< HEAD
-		// do not handle encoding of fields tagged only with scalar which are not backed by a
-		// LegacyDec custom type.  This types are handled by the default encoding, as they are
-		// expected to already be encoded as their human readable string representation
-		// containing a radix, i.e. "1.2345".
-		// For example:
-		// https://github.com/cosmos/cosmos-sdk/blob/9076487d035e43d39fe54e8498da1ce31b9c845c/x/gov/proto/cosmos/gov/v1/gov.proto#L274
-		if scalar == cosmosDecType {
-			customType := proto.GetExtension(opts, &customTypeExtension)
-			if customType != "cosmossdk.io/math.LegacyDec" {
-				return nil
-			}
-		}
-=======
->>>>>>> 751e5ecb
 		if fn, ok := enc.cosmosProtoScalarEncoders[scalar]; ok {
 			return fn
 		}
