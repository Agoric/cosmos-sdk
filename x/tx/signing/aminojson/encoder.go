--- conflicted
+++ resolved
@@ -43,7 +43,7 @@
 	}
 }
 
-// cosmosDecEncoder provides legacy compatible encoding for cosmos.Dec types. These are sometimes
+// cosmosDecEncoder provides legacy compatible encoding for cosmos.Dec and cosmos.Int types. These are sometimes
 // represented as strings in pulsar messages and sometimes as bytes.  This encoder handles both cases.
 func cosmosDecEncoder(_ *Encoder, v protoreflect.Value, w io.Writer) error {
 	switch val := v.Interface().(type) {
@@ -51,12 +51,7 @@
 		if val == "" {
 			return jsonMarshal(w, "0")
 		}
-		var dec math.LegacyDec
-		err := dec.Unmarshal([]byte(val))
-		if err != nil {
-			return fmt.Errorf("failed to unmarshal for Amino JSON encoding; string %q into Dec: %w", val, err)
-		}
-		return jsonMarshal(w, dec.String())
+		return jsonMarshal(w, val)
 	case []byte:
 		if len(val) == 0 {
 			return jsonMarshal(w, "0")
@@ -98,11 +93,7 @@
 func cosmosInlineJSON(_ *Encoder, v protoreflect.Value, w io.Writer) error {
 	switch bz := v.Interface().(type) {
 	case []byte:
-<<<<<<< HEAD
-		json, err := sortedJsonStringify(bz)
-=======
 		json, err := sortedJSONStringify(bz)
->>>>>>> 751e5ecb
 		if err != nil {
 			return errors.Wrap(err, "could not normalize JSON")
 		}
@@ -134,40 +125,27 @@
 }
 
 type moduleAccountPretty struct {
+	Address       string   `json:"address"`
+	PubKey        string   `json:"public_key"`
 	AccountNumber uint64   `json:"account_number"`
-	Address       string   `json:"address"`
+	Sequence      uint64   `json:"sequence"`
 	Name          string   `json:"name"`
 	Permissions   []string `json:"permissions"`
-	PubKey        string   `json:"public_key"`
-	Sequence      uint64   `json:"sequence"`
 }
 
 // moduleAccountEncoder replicates the behavior in
 // https://github.com/cosmos/cosmos-sdk/blob/41a3dfeced2953beba3a7d11ec798d17ee19f506/x/auth/types/account.go#L230-L254
 func moduleAccountEncoder(_ *Encoder, msg protoreflect.Message, w io.Writer) error {
-	ma := &authapi.ModuleAccount{}
-	msgDesc := msg.Descriptor()
-	if msgDesc.FullName() != ma.ProtoReflect().Descriptor().FullName() {
-		return errors.New("moduleAccountEncoder: msg not a auth.ModuleAccount")
-	}
-	fields := msgDesc.Fields()
-
+	ma := msg.Interface().(*authapi.ModuleAccount)
 	pretty := moduleAccountPretty{
-		PubKey: "",
-		Name:   msg.Get(fields.ByName("name")).String(),
-	}
-	permissions := msg.Get(fields.ByName("permissions")).List()
-	for i := 0; i < permissions.Len(); i++ {
-		pretty.Permissions = append(pretty.Permissions, permissions.Get(i).String())
-	}
-
-	if msg.Has(fields.ByName("base_account")) {
-		baseAccount := msg.Get(fields.ByName("base_account"))
-		baMsg := baseAccount.Message()
-		bamdFields := baMsg.Descriptor().Fields()
-		pretty.Address = baMsg.Get(bamdFields.ByName("address")).String()
-		pretty.AccountNumber = baMsg.Get(bamdFields.ByName("account_number")).Uint()
-		pretty.Sequence = baMsg.Get(bamdFields.ByName("sequence")).Uint()
+		PubKey:      "",
+		Name:        ma.Name,
+		Permissions: ma.Permissions,
+	}
+	if ma.BaseAccount != nil {
+		pretty.Address = ma.BaseAccount.Address
+		pretty.AccountNumber = ma.BaseAccount.AccountNumber
+		pretty.Sequence = ma.BaseAccount.Sequence
 	} else {
 		pretty.Address = ""
 		pretty.AccountNumber = 0
@@ -188,36 +166,10 @@
 // also see:
 // https://github.com/cosmos/cosmos-sdk/blob/b49f948b36bc991db5be431607b475633aed697e/proto/cosmos/crypto/multisig/keys.proto#L15/
 func thresholdStringEncoder(enc *Encoder, msg protoreflect.Message, w io.Writer) error {
-	pk := &multisig.LegacyAminoPubKey{}
-	msgDesc := msg.Descriptor()
-	fields := msgDesc.Fields()
-	if msgDesc.FullName() != pk.ProtoReflect().Descriptor().FullName() {
+	pk, ok := msg.Interface().(*multisig.LegacyAminoPubKey)
+	if !ok {
 		return errors.New("thresholdStringEncoder: msg not a multisig.LegacyAminoPubKey")
 	}
-<<<<<<< HEAD
-
-	pubkeysField := fields.ByName("public_keys")
-	pubkeys := msg.Get(pubkeysField).List()
-
-	_, err := io.WriteString(w, `{"pubkeys":`)
-	if err != nil {
-		return err
-	}
-	if pubkeys.Len() == 0 {
-		_, err := io.WriteString(w, `[]`)
-		if err != nil {
-			return err
-		}
-	} else {
-		err := enc.marshalList(pubkeys, pubkeysField, w)
-		if err != nil {
-			return err
-		}
-	}
-
-	threshold := fields.ByName("threshold")
-	_, err = fmt.Fprintf(w, `,"threshold":"%d"}`, msg.Get(threshold).Uint())
-=======
 	_, err := fmt.Fprintf(w, `{"threshold":"%d","pubkeys":`, pk.Threshold)
 	if err != nil {
 		return err
@@ -237,7 +189,6 @@
 		return err
 	}
 	_, err = io.WriteString(w, `}`)
->>>>>>> 751e5ecb
 	return err
 }
 
@@ -266,13 +217,8 @@
 	}
 }
 
-<<<<<<< HEAD
-// sortedJsonStringify returns a JSON with objects sorted by key.
-func sortedJsonStringify(jsonBytes []byte) ([]byte, error) {
-=======
 // sortedJSONStringify returns a JSON with objects sorted by key.
 func sortedJSONStringify(jsonBytes []byte) ([]byte, error) {
->>>>>>> 751e5ecb
 	var obj interface{}
 	if err := json.Unmarshal(jsonBytes, &obj); err != nil {
 		return nil, errors.New("invalid JSON bytes")
