--- conflicted
+++ resolved
@@ -248,14 +248,9 @@
 							arr = append(arr, res...)
 						}
 						return arr, nil
-					} else {
-						return fieldGetter(msg.Get(childField).Message(), depth+1)
-					}
-<<<<<<< HEAD
-=======
+					}
 
 					return fieldGetter(msg.Get(childField).Message(), depth+1)
->>>>>>> 751e5ecb
 				case childField.IsMap() || childField.HasOptionalKeyword():
 					return nil, fmt.Errorf("cosmos.msg.v1.signer field %s in message %s must not be a map or optional", signerFieldName, desc.FullName())
 				case childField.Kind() == protoreflect.StringKind:
@@ -273,15 +268,6 @@
 							res = append(res, addrBz)
 						}
 						return res, nil
-<<<<<<< HEAD
-					} else {
-						addrStr := msg.Get(childField).String()
-						addrBz, err := addrCdc.StringToBytes(addrStr)
-						if err != nil {
-							return nil, err
-						}
-						return [][]byte{addrBz}, nil
-=======
 					}
 
 					addrStr := msg.Get(childField).String()
@@ -305,7 +291,6 @@
 							return nil, err
 						}
 						arr = append(arr, res...)
->>>>>>> 751e5ecb
 					}
 				} else {
 					res, err := fieldGetter(msg.ProtoReflect().Get(field).Message(), 0)
@@ -314,40 +299,8 @@
 					}
 					arr = append(arr, res...)
 				}
-<<<<<<< HEAD
-				return nil, fmt.Errorf("unexpected field type %s for field %s in message %s, only string and message type are supported",
-					childField.Kind(), signerFieldName, desc.FullName())
-			}
-
-			fieldGetters[i] = func(msg proto.Message, arr [][]byte) ([][]byte, error) {
-				if field.IsList() {
-					signers := msg.ProtoReflect().Get(field).List()
-					n := signers.Len()
-					for i := 0; i < n; i++ {
-						res, err := fieldGetter(signers.Get(i).Message(), 0)
-						if err != nil {
-							return nil, err
-						}
-						arr = append(arr, res...)
-					}
-				} else {
-					res, err := fieldGetter(msg.ProtoReflect().Get(field).Message(), 0)
-					if err != nil {
-						return nil, err
-					}
-					arr = append(arr, res...)
-				}
 				return arr, nil
 			}
-		case protoreflect.BytesKind:
-			fieldGetters[i] = func(msg proto.Message, arr [][]byte) ([][]byte, error) {
-				addrBz := msg.ProtoReflect().Get(field).Bytes()
-				return append(arr, addrBz), nil
-			}
-=======
-				return arr, nil
-			}
->>>>>>> 751e5ecb
 		default:
 			return nil, fmt.Errorf("unexpected field type %s for field %s in message %s", field.Kind(), fieldName, descriptor.FullName())
 		}
