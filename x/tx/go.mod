module cosmossdk.io/x/tx

<<<<<<< HEAD
go 1.23

require (
	cosmossdk.io/api v0.7.6
	cosmossdk.io/core v1.0.0-alpha.4
=======
go 1.21

require (
	cosmossdk.io/api v0.7.4
	cosmossdk.io/core v0.11.0
>>>>>>> 751e5ecb
	cosmossdk.io/errors v1.0.1
	cosmossdk.io/math v1.3.0
	github.com/cosmos/cosmos-proto v1.0.0-beta.5
	github.com/cosmos/gogoproto v1.7.0
	github.com/google/go-cmp v0.6.0
	github.com/google/gofuzz v1.2.0
	github.com/iancoleman/strcase v0.3.0
	github.com/pkg/errors v0.9.1
	github.com/stretchr/testify v1.9.0
	github.com/tendermint/go-amino v0.16.0
<<<<<<< HEAD
	google.golang.org/protobuf v1.35.1
=======
	google.golang.org/protobuf v1.33.0
>>>>>>> 751e5ecb
	gotest.tools/v3 v3.5.1
	pgregory.net/rapid v1.1.0
)

require (
<<<<<<< HEAD
	github.com/davecgh/go-spew v1.1.2-0.20180830191138-d8f796af33cc // indirect
	github.com/kr/text v0.2.0 // indirect
	github.com/pmezard/go-difflib v1.0.0 // indirect
	golang.org/x/exp v0.0.0-20240222234643-814bf88cf225 // indirect
	golang.org/x/net v0.29.0 // indirect
	golang.org/x/sys v0.25.0 // indirect
	golang.org/x/text v0.18.0 // indirect
	google.golang.org/genproto/googleapis/api v0.0.0-20240814211410-ddb44dafa142 // indirect
	google.golang.org/genproto/googleapis/rpc v0.0.0-20240930140551-af27646dc61f // indirect
	google.golang.org/grpc v1.67.1 // indirect
=======
	github.com/davecgh/go-spew v1.1.1 // indirect
	github.com/pmezard/go-difflib v1.0.0 // indirect
	golang.org/x/exp v0.0.0-20240222234643-814bf88cf225 // indirect
	golang.org/x/net v0.24.0 // indirect
	golang.org/x/sys v0.19.0 // indirect
	golang.org/x/text v0.14.0 // indirect
	google.golang.org/genproto v0.0.0-20240227224415-6ceb2ff114de // indirect
	google.golang.org/genproto/googleapis/api v0.0.0-20240227224415-6ceb2ff114de // indirect
	google.golang.org/genproto/googleapis/rpc v0.0.0-20240401170217-c3f982113cda // indirect
	google.golang.org/grpc v1.63.2 // indirect
>>>>>>> 751e5ecb
	gopkg.in/yaml.v3 v3.0.1 // indirect
)

// NOTE: we do not want to replace to the development version of cosmossdk.io/api yet
// Until https://github.com/cosmos/cosmos-sdk/issues/19228 is resolved
<<<<<<< HEAD
// We are tagging x/tx from main and must keep using released versions of x/tx dependencies
=======
// We are tagging x/tx v0.14+ from main and v0.13 from release/v0.50.x and must keep using released versions of x/tx dependencies
>>>>>>> 751e5ecb
<|MERGE_RESOLUTION|>--- conflicted
+++ resolved
@@ -1,18 +1,10 @@
 module cosmossdk.io/x/tx
 
-<<<<<<< HEAD
-go 1.23
-
-require (
-	cosmossdk.io/api v0.7.6
-	cosmossdk.io/core v1.0.0-alpha.4
-=======
 go 1.21
 
 require (
 	cosmossdk.io/api v0.7.4
 	cosmossdk.io/core v0.11.0
->>>>>>> 751e5ecb
 	cosmossdk.io/errors v1.0.1
 	cosmossdk.io/math v1.3.0
 	github.com/cosmos/cosmos-proto v1.0.0-beta.5
@@ -23,28 +15,12 @@
 	github.com/pkg/errors v0.9.1
 	github.com/stretchr/testify v1.9.0
 	github.com/tendermint/go-amino v0.16.0
-<<<<<<< HEAD
-	google.golang.org/protobuf v1.35.1
-=======
 	google.golang.org/protobuf v1.33.0
->>>>>>> 751e5ecb
 	gotest.tools/v3 v3.5.1
 	pgregory.net/rapid v1.1.0
 )
 
 require (
-<<<<<<< HEAD
-	github.com/davecgh/go-spew v1.1.2-0.20180830191138-d8f796af33cc // indirect
-	github.com/kr/text v0.2.0 // indirect
-	github.com/pmezard/go-difflib v1.0.0 // indirect
-	golang.org/x/exp v0.0.0-20240222234643-814bf88cf225 // indirect
-	golang.org/x/net v0.29.0 // indirect
-	golang.org/x/sys v0.25.0 // indirect
-	golang.org/x/text v0.18.0 // indirect
-	google.golang.org/genproto/googleapis/api v0.0.0-20240814211410-ddb44dafa142 // indirect
-	google.golang.org/genproto/googleapis/rpc v0.0.0-20240930140551-af27646dc61f // indirect
-	google.golang.org/grpc v1.67.1 // indirect
-=======
 	github.com/davecgh/go-spew v1.1.1 // indirect
 	github.com/pmezard/go-difflib v1.0.0 // indirect
 	golang.org/x/exp v0.0.0-20240222234643-814bf88cf225 // indirect
@@ -55,14 +31,9 @@
 	google.golang.org/genproto/googleapis/api v0.0.0-20240227224415-6ceb2ff114de // indirect
 	google.golang.org/genproto/googleapis/rpc v0.0.0-20240401170217-c3f982113cda // indirect
 	google.golang.org/grpc v1.63.2 // indirect
->>>>>>> 751e5ecb
 	gopkg.in/yaml.v3 v3.0.1 // indirect
 )
 
 // NOTE: we do not want to replace to the development version of cosmossdk.io/api yet
 // Until https://github.com/cosmos/cosmos-sdk/issues/19228 is resolved
-<<<<<<< HEAD
-// We are tagging x/tx from main and must keep using released versions of x/tx dependencies
-=======
-// We are tagging x/tx v0.14+ from main and v0.13 from release/v0.50.x and must keep using released versions of x/tx dependencies
->>>>>>> 751e5ecb
+// We are tagging x/tx v0.14+ from main and v0.13 from release/v0.50.x and must keep using released versions of x/tx dependencies