--- conflicted
+++ resolved
@@ -4,17 +4,12 @@
 	"context"
 	"fmt"
 
-<<<<<<< HEAD
-	"cosmossdk.io/math"
-	"github.com/tendermint/tendermint/libs/log"
-=======
 	"cosmossdk.io/collections"
 	"cosmossdk.io/collections/indexes"
 	"cosmossdk.io/core/appmodule"
 	errorsmod "cosmossdk.io/errors"
 	"cosmossdk.io/math"
 	"cosmossdk.io/x/bank/types"
->>>>>>> 787ee698
 
 	"github.com/cosmos/cosmos-sdk/codec"
 	sdk "github.com/cosmos/cosmos-sdk/types"
@@ -143,93 +138,35 @@
 
 // GetBalance returns the balance of a specific denomination for a given account
 // by address.
-<<<<<<< HEAD
-func (k BaseViewKeeper) GetBalance(ctx sdk.Context, addr sdk.AccAddress, denom string) sdk.Coin {
-	accountStore := k.getAccountStore(ctx, addr)
-	bz := accountStore.Get([]byte(denom))
-	balance, err := UnmarshalBalanceCompat(k.cdc, bz, denom)
-	if err != nil {
-		panic(err)
-	}
-
-	return balance
-=======
 func (k BaseViewKeeper) GetBalance(ctx context.Context, addr sdk.AccAddress, denom string) sdk.Coin {
 	amt, err := k.Balances.Get(ctx, collections.Join(addr, denom))
 	if err != nil {
 		return sdk.NewCoin(denom, math.ZeroInt())
 	}
 	return sdk.NewCoin(denom, amt)
->>>>>>> 787ee698
 }
 
 // IterateAccountBalances iterates over the balances of a single account and
 // provides the token balance to a callback. If true is returned from the
 // callback, iteration is halted.
-<<<<<<< HEAD
-func (k BaseViewKeeper) IterateAccountBalances(ctx sdk.Context, addr sdk.AccAddress, cb func(sdk.Coin) bool) {
-	accountStore := k.getAccountStore(ctx, addr)
-
-	iterator := accountStore.Iterator(nil, nil)
-	defer iterator.Close()
-
-	for ; iterator.Valid(); iterator.Next() {
-		denom := string(iterator.Key())
-		balance, err := UnmarshalBalanceCompat(k.cdc, iterator.Value(), denom)
-		if err != nil {
-			panic(err)
-		}
-
-		if cb(balance) {
-			break
-		}
-=======
 func (k BaseViewKeeper) IterateAccountBalances(ctx context.Context, addr sdk.AccAddress, cb func(sdk.Coin) bool) {
 	err := k.Balances.Walk(ctx, collections.NewPrefixedPairRange[sdk.AccAddress, string](addr), func(key collections.Pair[sdk.AccAddress, string], value math.Int) (stop bool, err error) {
 		return cb(sdk.NewCoin(key.K2(), value)), nil
 	})
 	if err != nil {
 		panic(err)
->>>>>>> 787ee698
 	}
 }
 
 // IterateAllBalances iterates over all the balances of all accounts and
 // denominations that are provided to a callback. If true is returned from the
 // callback, iteration is halted.
-<<<<<<< HEAD
-func (k BaseViewKeeper) IterateAllBalances(ctx sdk.Context, cb func(sdk.AccAddress, sdk.Coin) bool) {
-	store := ctx.KVStore(k.storeKey)
-	balancesStore := prefix.NewStore(store, types.BalancesPrefix)
-
-	iterator := balancesStore.Iterator(nil, nil)
-	defer iterator.Close()
-
-	for ; iterator.Valid(); iterator.Next() {
-		address, denom, err := types.AddressAndDenomFromBalancesStore(iterator.Key())
-		if err != nil {
-			k.Logger(ctx).With("key", iterator.Key(), "err", err).Error("failed to get address from balances store")
-			// TODO: revisit, for now, panic here to keep same behavior as in 0.42
-			// ref: https://github.com/cosmos/cosmos-sdk/issues/7409
-			panic(err)
-		}
-
-		balance, err := UnmarshalBalanceCompat(k.cdc, iterator.Value(), denom)
-		if err != nil {
-			panic(err)
-		}
-
-		if cb(address, balance) {
-			break
-		}
-=======
 func (k BaseViewKeeper) IterateAllBalances(ctx context.Context, cb func(sdk.AccAddress, sdk.Coin) bool) {
 	err := k.Balances.Walk(ctx, nil, func(key collections.Pair[sdk.AccAddress, string], value math.Int) (stop bool, err error) {
 		return cb(key.K1(), sdk.NewCoin(key.K2(), value)), nil
 	})
 	if err != nil {
 		panic(err)
->>>>>>> 787ee698
 	}
 }
 
@@ -315,39 +252,4 @@
 	}
 
 	return nil
-<<<<<<< HEAD
-}
-
-// getAccountStore gets the account store of the given address.
-func (k BaseViewKeeper) getAccountStore(ctx sdk.Context, addr sdk.AccAddress) prefix.Store {
-	store := ctx.KVStore(k.storeKey)
-	return prefix.NewStore(store, types.CreateAccountBalancesPrefix(addr))
-}
-
-// getDenomAddressPrefixStore returns a prefix store that acts as a reverse index
-// between a denomination and account balance for that denomination.
-func (k BaseViewKeeper) getDenomAddressPrefixStore(ctx sdk.Context, denom string) prefix.Store {
-	return prefix.NewStore(ctx.KVStore(k.storeKey), types.CreateDenomAddressPrefix(denom))
-}
-
-// UnmarshalBalanceCompat unmarshal balance amount from storage, it's backward-compatible with the legacy format.
-func UnmarshalBalanceCompat(cdc codec.BinaryCodec, bz []byte, denom string) (sdk.Coin, error) {
-	amount := math.ZeroInt()
-	if bz == nil {
-		return sdk.NewCoin(denom, amount), nil
-	}
-
-	if err := amount.Unmarshal(bz); err != nil {
-		// try to unmarshal with the legacy format.
-		var balance sdk.Coin
-		if cdc.Unmarshal(bz, &balance) != nil {
-			// return with the original error
-			return sdk.Coin{}, err
-		}
-		return balance, nil
-	}
-
-	return sdk.NewCoin(denom, amount), nil
-=======
->>>>>>> 787ee698
 }