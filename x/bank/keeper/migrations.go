package keeper

import "context"

// Migrator is a struct for handling in-place store migrations.
type Migrator struct {
	keeper BaseKeeper
}

// NewMigrator returns a new Migrator.
func NewMigrator(keeper BaseKeeper) Migrator {
	return Migrator{keeper: keeper}
}

// Migrate1to2 migrates from version 1 to 2.
func (m Migrator) Migrate1to2(ctx context.Context) error {
	return nil
}

// Migrate2to3 migrates x/bank storage from version 2 to 3.
<<<<<<< HEAD
func (m Migrator) Migrate2to3(ctx sdk.Context) error {
	return v046.MigrateStore(ctx, m.keeper.storeKey, m.keeper.cdc)
}

// Migrate3_V046_4_To_V046_5 fixes migrations from version 2 to for chains based on SDK 0.46.0 - v0.46.4 ONLY.
// See v046.Migrate_V046_4_To_V046_5 for more details.
func (m Migrator) Migrate3_V046_4_To_V046_5(ctx sdk.Context) error {
	return v046.Migrate_V046_4_To_V046_5(ctx.KVStore(m.keeper.storeKey))
=======
func (m Migrator) Migrate2to3(ctx context.Context) error {
	return nil
}

// Migrate3to4 migrates x/bank storage from version 3 to 4.
func (m Migrator) Migrate3to4(ctx context.Context) error {
	return nil
>>>>>>> 787ee698
}<|MERGE_RESOLUTION|>--- conflicted
+++ resolved
@@ -18,16 +18,6 @@
 }
 
 // Migrate2to3 migrates x/bank storage from version 2 to 3.
-<<<<<<< HEAD
-func (m Migrator) Migrate2to3(ctx sdk.Context) error {
-	return v046.MigrateStore(ctx, m.keeper.storeKey, m.keeper.cdc)
-}
-
-// Migrate3_V046_4_To_V046_5 fixes migrations from version 2 to for chains based on SDK 0.46.0 - v0.46.4 ONLY.
-// See v046.Migrate_V046_4_To_V046_5 for more details.
-func (m Migrator) Migrate3_V046_4_To_V046_5(ctx sdk.Context) error {
-	return v046.Migrate_V046_4_To_V046_5(ctx.KVStore(m.keeper.storeKey))
-=======
 func (m Migrator) Migrate2to3(ctx context.Context) error {
 	return nil
 }
@@ -35,5 +25,10 @@
 // Migrate3to4 migrates x/bank storage from version 3 to 4.
 func (m Migrator) Migrate3to4(ctx context.Context) error {
 	return nil
->>>>>>> 787ee698
+}
+
+// Migrate3_V046_4_To_V046_5 fixes migrations from version 2 to for chains based on SDK 0.46.0 - v0.46.4 ONLY.
+// See v046.Migrate_V046_4_To_V046_5 for more details.
+func (m Migrator) Migrate3_V046_4_To_V046_5(ctx sdk.Context) error {
+	return v046.Migrate_V046_4_To_V046_5(ctx.KVStore(m.keeper.storeKey))
 }