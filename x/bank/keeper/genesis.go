--- conflicted
+++ resolved
@@ -30,13 +30,10 @@
 
 	for _, balance := range genState.Balances {
 		addr := balance.GetAddress()
-<<<<<<< HEAD
-=======
 		bz, err := k.ak.AddressCodec().StringToBytes(addr)
 		if err != nil {
 			return err
 		}
->>>>>>> 787ee698
 
 		for _, coin := range balance.Coins {
 			err := k.Balances.Set(ctx, collections.Join(sdk.AccAddress(bz), coin.Denom), coin.Amount)
