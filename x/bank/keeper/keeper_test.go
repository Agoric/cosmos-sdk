package keeper_test

import (
	"context"
	"crypto/sha256"
	"encoding/hex"
	"errors"
	"fmt"
	"strings"
	"testing"
	"time"

	"github.com/golang/mock/gomock"
	"github.com/stretchr/testify/suite"
<<<<<<< HEAD
	abci "github.com/tendermint/tendermint/abci/types"
	tmproto "github.com/tendermint/tendermint/proto/tendermint/types"
	tmtime "github.com/tendermint/tendermint/types/time"
=======

	coreevent "cosmossdk.io/core/event"
	"cosmossdk.io/core/header"
	coretesting "cosmossdk.io/core/testing"
	errorsmod "cosmossdk.io/errors"
	"cosmossdk.io/math"
	storetypes "cosmossdk.io/store/types"
	"cosmossdk.io/x/bank/keeper"
	banktestutil "cosmossdk.io/x/bank/testutil"
	banktypes "cosmossdk.io/x/bank/types"
>>>>>>> 787ee698

	"github.com/cosmos/cosmos-sdk/baseapp"
	"github.com/cosmos/cosmos-sdk/codec/address"
	codectestutil "github.com/cosmos/cosmos-sdk/codec/testutil"
	"github.com/cosmos/cosmos-sdk/runtime"
	"github.com/cosmos/cosmos-sdk/testutil"
	sdk "github.com/cosmos/cosmos-sdk/types"
	sdkerrors "github.com/cosmos/cosmos-sdk/types/errors"
	moduletestutil "github.com/cosmos/cosmos-sdk/types/module/testutil"
	"github.com/cosmos/cosmos-sdk/types/query"
	authtypes "github.com/cosmos/cosmos-sdk/x/auth/types"
	vesting "github.com/cosmos/cosmos-sdk/x/auth/vesting/types"
)

const (
	fooDenom            = "foo"
	barDenom            = "bar"
	ibcPath             = "transfer/channel-0"
	ibcBaseDenom        = "farboo"
	metaDataDescription = "IBC Token from %s"
	initialPower        = int64(100)
	holder              = "holder"
	multiPerm           = "multiple permissions account"
	randomPerm          = "random permission"
)

var (
	holderAcc    = authtypes.NewEmptyModuleAccount(holder)
	randomAcc    = authtypes.NewEmptyModuleAccount(randomPerm)
	burnerAcc    = authtypes.NewEmptyModuleAccount(authtypes.Burner, authtypes.Burner, authtypes.Staking)
	minterAcc    = authtypes.NewEmptyModuleAccount(authtypes.Minter, authtypes.Minter)
	mintAcc      = authtypes.NewEmptyModuleAccount(banktypes.MintModuleName, authtypes.Minter)
	multiPermAcc = authtypes.NewEmptyModuleAccount(multiPerm, authtypes.Burner, authtypes.Minter, authtypes.Staking)

	baseAcc = authtypes.NewBaseAccountWithAddress(sdk.AccAddress([]byte("baseAcc")))

	accAddrs = []sdk.AccAddress{
		sdk.AccAddress([]byte("addr1_______________")),
		sdk.AccAddress([]byte("addr2_______________")),
		sdk.AccAddress([]byte("addr3_______________")),
		sdk.AccAddress([]byte("addr4_______________")),
		sdk.AccAddress([]byte("addr5_______________")),
	}

	// The default power validators are initialized to have within tests
	initTokens = sdk.TokensFromConsensusPower(initialPower, sdk.DefaultPowerReduction)
	initCoins  = sdk.NewCoins(sdk.NewCoin(sdk.DefaultBondDenom, initTokens))
)

func newFooCoin(amt int64) sdk.Coin {
	return sdk.NewInt64Coin(fooDenom, amt)
}

func newBarCoin(amt int64) sdk.Coin {
	return sdk.NewInt64Coin(barDenom, amt)
}

func newIbcCoin(amt int64) sdk.Coin {
	return sdk.NewInt64Coin(getIBCDenom(ibcPath, ibcBaseDenom), amt)
}

func getIBCDenom(path, baseDenom string) string {
	return fmt.Sprintf("%s/%s", "ibc", hex.EncodeToString(getIBCHash(path, baseDenom)))
}

func getIBCHash(path, baseDenom string) []byte {
	hash := sha256.Sum256([]byte(path + "/" + baseDenom))
	return hash[:]
}

func addIBCMetadata(ctx context.Context, k keeper.BaseKeeper) {
	metadata := banktypes.Metadata{
		Description: fmt.Sprintf(metaDataDescription, ibcPath),
		DenomUnits: []*banktypes.DenomUnit{
			{
				Denom:    ibcBaseDenom,
				Exponent: 0,
			},
		},
		// Setting base as IBChash Denom as SetDenomMetaData uses Base as storeKey
		// and the bank keeper will only have the IBCHash to get the denom metadata
		Base:    getIBCDenom(ibcPath, ibcBaseDenom),
		Display: ibcPath + "/" + ibcBaseDenom,
	}
	k.SetDenomMetaData(ctx, metadata)
}

type KeeperTestSuite struct {
	suite.Suite

	ctx        context.Context
	bankKeeper keeper.BaseKeeper
	authKeeper *banktestutil.MockAccountKeeper

	queryClient banktypes.QueryClient
	msgServer   banktypes.MsgServer

	encCfg moduletestutil.TestEncodingConfig
}

func TestKeeperTestSuite(t *testing.T) {
	suite.Run(t, new(KeeperTestSuite))
}

func (suite *KeeperTestSuite) SetupTest() {
	key := storetypes.NewKVStoreKey(banktypes.StoreKey)
	testCtx := testutil.DefaultContextWithDB(suite.T(), key, storetypes.NewTransientStoreKey("transient_test"))
	ctx := testCtx.Ctx.WithHeaderInfo(header.Info{Time: time.Now()})
	encCfg := moduletestutil.MakeTestEncodingConfig(codectestutil.CodecOptions{})

	env := runtime.NewEnvironment(runtime.NewKVStoreService(key), coretesting.NewNopLogger())

	ac := codectestutil.CodecOptions{}.GetAddressCodec()
	addr, err := ac.BytesToString(accAddrs[4])
	suite.Require().NoError(err)
	authority, err := ac.BytesToString(authtypes.NewModuleAddress(banktypes.GovModuleName))
	suite.Require().NoError(err)

	// gomock initializations
	ctrl := gomock.NewController(suite.T())
	authKeeper := banktestutil.NewMockAccountKeeper(ctrl)
	authKeeper.EXPECT().AddressCodec().Return(address.NewBech32Codec("cosmos")).AnyTimes()
	suite.ctx = ctx
	suite.authKeeper = authKeeper
	suite.bankKeeper = keeper.NewBaseKeeper(
		env,
		encCfg.Codec,
		suite.authKeeper,
		map[string]bool{addr: true},
		authority,
	)

	suite.Require().NoError(suite.bankKeeper.SetParams(ctx, banktypes.Params{
		DefaultSendEnabled: banktypes.DefaultDefaultSendEnabled,
	}))

	banktypes.RegisterInterfaces(encCfg.InterfaceRegistry)

	queryHelper := baseapp.NewQueryServerTestHelper(ctx, encCfg.InterfaceRegistry)
	banktypes.RegisterQueryServer(queryHelper, suite.bankKeeper)
	queryClient := banktypes.NewQueryClient(queryHelper)

	suite.queryClient = queryClient
	suite.msgServer = keeper.NewMsgServerImpl(suite.bankKeeper)
	suite.encCfg = encCfg
}

func (suite *KeeperTestSuite) mockQueryClient(ctx sdk.Context) banktypes.QueryClient {
	queryHelper := baseapp.NewQueryServerTestHelper(ctx, suite.encCfg.InterfaceRegistry)
	banktypes.RegisterQueryServer(queryHelper, suite.bankKeeper)
	return banktypes.NewQueryClient(queryHelper)
}

func (suite *KeeperTestSuite) mockMintCoins(moduleAcc *authtypes.ModuleAccount) {
	suite.authKeeper.EXPECT().GetModuleAccount(suite.ctx, moduleAcc.Name).Return(moduleAcc)
}

func (suite *KeeperTestSuite) mockSendCoinsFromModuleToAccount(moduleAcc *authtypes.ModuleAccount, _ sdk.AccAddress) {
	suite.authKeeper.EXPECT().GetModuleAddress(moduleAcc.Name).Return(moduleAcc.GetAddress())
	suite.authKeeper.EXPECT().GetAccount(suite.ctx, moduleAcc.GetAddress()).Return(moduleAcc)
}

func (suite *KeeperTestSuite) mockBurnCoins(moduleAcc *authtypes.ModuleAccount) {
	suite.authKeeper.EXPECT().GetAccount(suite.ctx, moduleAcc.GetAddress()).Return(moduleAcc).AnyTimes()
}

func (suite *KeeperTestSuite) mockSendCoinsFromModuleToModule(sender, receiver *authtypes.ModuleAccount) {
	suite.authKeeper.EXPECT().GetModuleAddress(sender.Name).Return(sender.GetAddress())
	suite.authKeeper.EXPECT().GetModuleAccount(suite.ctx, receiver.Name).Return(receiver)
	suite.authKeeper.EXPECT().GetAccount(suite.ctx, sender.GetAddress()).Return(sender)
}

func (suite *KeeperTestSuite) mockSendCoinsFromAccountToModule(acc *authtypes.BaseAccount, moduleAcc *authtypes.ModuleAccount) {
	suite.authKeeper.EXPECT().GetModuleAccount(suite.ctx, moduleAcc.Name).Return(moduleAcc)
	suite.authKeeper.EXPECT().GetAccount(suite.ctx, acc.GetAddress()).Return(acc)
}

func (suite *KeeperTestSuite) mockSendCoins(ctx context.Context, sender sdk.AccountI, _ sdk.AccAddress) {
	suite.authKeeper.EXPECT().GetAccount(ctx, sender.GetAddress()).Return(sender)
}

func (suite *KeeperTestSuite) mockFundAccount(receiver sdk.AccAddress) {
	suite.mockMintCoins(mintAcc)
	suite.mockSendCoinsFromModuleToAccount(mintAcc, receiver)
}

func (suite *KeeperTestSuite) mockInputOutputCoins(inputs []sdk.AccountI, _ []sdk.AccAddress) {
	for _, input := range inputs {
		suite.authKeeper.EXPECT().GetAccount(suite.ctx, input.GetAddress()).Return(input)
	}
}

func (suite *KeeperTestSuite) mockValidateBalance(acc sdk.AccountI) {
	suite.authKeeper.EXPECT().GetAccount(suite.ctx, acc.GetAddress()).Return(acc)
}

func (suite *KeeperTestSuite) mockSpendableCoins(ctx sdk.Context, acc sdk.AccountI) {
	suite.authKeeper.EXPECT().GetAccount(ctx, acc.GetAddress()).Return(acc)
}

func (suite *KeeperTestSuite) mockDelegateCoinsFromAccountToModule(acc *authtypes.BaseAccount, moduleAcc *authtypes.ModuleAccount) {
	suite.authKeeper.EXPECT().GetModuleAccount(suite.ctx, moduleAcc.Name).Return(moduleAcc)
	suite.mockDelegateCoins(suite.ctx, acc, moduleAcc)
}

func (suite *KeeperTestSuite) mockUndelegateCoinsFromModuleToAccount(moduleAcc *authtypes.ModuleAccount, accAddr *authtypes.BaseAccount) {
	suite.authKeeper.EXPECT().GetModuleAccount(suite.ctx, moduleAcc.Name).Return(moduleAcc)
	suite.mockUnDelegateCoins(suite.ctx, accAddr, moduleAcc)
}

func (suite *KeeperTestSuite) mockDelegateCoins(ctx context.Context, acc, mAcc sdk.AccountI) {
	vacc, ok := acc.(banktypes.VestingAccount)
	if ok {
		suite.authKeeper.EXPECT().SetAccount(ctx, vacc)
	}
	suite.authKeeper.EXPECT().GetAccount(ctx, acc.GetAddress()).Return(acc)
	suite.authKeeper.EXPECT().GetAccount(ctx, mAcc.GetAddress()).Return(mAcc)
}

func (suite *KeeperTestSuite) mockUnDelegateCoins(ctx context.Context, acc, mAcc sdk.AccountI) {
	vacc, ok := acc.(banktypes.VestingAccount)
	if ok {
		suite.authKeeper.EXPECT().SetAccount(ctx, vacc)
	}
	suite.authKeeper.EXPECT().GetAccount(ctx, acc.GetAddress()).Return(acc)
	suite.authKeeper.EXPECT().GetAccount(ctx, mAcc.GetAddress()).Return(mAcc)
	suite.authKeeper.EXPECT().GetAccount(ctx, mAcc.GetAddress()).Return(mAcc)
}

func (suite *KeeperTestSuite) TestAppendSendRestriction() {
	var calls []int
	testRestriction := func(index int) banktypes.SendRestrictionFn {
		return func(_ context.Context, _, _ sdk.AccAddress, _ sdk.Coins) (sdk.AccAddress, error) {
			calls = append(calls, index)
			return nil, nil
		}
	}

	bk := suite.bankKeeper

	// Initial append of the test restriction.
	bk.SetSendRestriction(nil)
	bk.AppendSendRestriction(testRestriction(1))
	_, _ = bk.GetSendRestrictionFn()(suite.ctx, nil, nil, nil)
	suite.Require().Equal([]int{1}, calls, "restriction calls after first append")

	// Append the test restriction again.
	calls = nil
	bk.AppendSendRestriction(testRestriction(2))
	_, _ = bk.GetSendRestrictionFn()(suite.ctx, nil, nil, nil)
	suite.Require().Equal([]int{1, 2}, calls, "restriction calls after second append")

	// make sure the original bank keeper has the restrictions too.
	calls = nil
	_, _ = suite.bankKeeper.GetSendRestrictionFn()(suite.ctx, nil, nil, nil)
	suite.Require().Equal([]int{1, 2}, calls, "restriction calls from original bank keeper")
}

func (suite *KeeperTestSuite) TestPrependSendRestriction() {
	var calls []int
	testRestriction := func(index int) banktypes.SendRestrictionFn {
		return func(_ context.Context, _, _ sdk.AccAddress, _ sdk.Coins) (sdk.AccAddress, error) {
			calls = append(calls, index)
			return nil, nil
		}
	}

	bk := suite.bankKeeper

	// Initial append of the test restriction.
	bk.SetSendRestriction(nil)
	bk.PrependSendRestriction(testRestriction(1))
	_, _ = bk.GetSendRestrictionFn()(suite.ctx, nil, nil, nil)
	suite.Require().Equal([]int{1}, calls, "restriction calls after first append")

	// Append the test restriction again.
	calls = nil
	bk.PrependSendRestriction(testRestriction(2))
	_, _ = bk.GetSendRestrictionFn()(suite.ctx, nil, nil, nil)
	suite.Require().Equal([]int{2, 1}, calls, "restriction calls after second append")

	// make sure the original bank keeper has the restrictions too.
	calls = nil
	_, _ = suite.bankKeeper.GetSendRestrictionFn()(suite.ctx, nil, nil, nil)
	suite.Require().Equal([]int{2, 1}, calls, "restriction calls from original bank keeper")
}

func (suite *KeeperTestSuite) TestGetAuthority() {
	env := runtime.NewEnvironment(runtime.NewKVStoreService(storetypes.NewKVStoreKey(banktypes.StoreKey)), coretesting.NewNopLogger())
	NewKeeperWithAuthority := func(authority string) keeper.BaseKeeper {
		return keeper.NewBaseKeeper(
			env,
			moduletestutil.MakeTestEncodingConfig(codectestutil.CodecOptions{}).Codec,
			suite.authKeeper,
			nil,
			authority,
		)
	}
	govAddr, err := suite.authKeeper.AddressCodec().BytesToString(authtypes.NewModuleAddress(banktypes.GovModuleName))
	suite.Require().NoError(err)
	modAddr, err := suite.authKeeper.AddressCodec().BytesToString(authtypes.NewModuleAddress(banktypes.MintModuleName))
	suite.Require().NoError(err)

	tests := map[string]string{
		"some random account":    "cosmos139f7kncmglres2nf3h4hc4tade85ekfr8sulz5",
		"gov module account":     govAddr,
		"another module account": modAddr,
	}

	for name, expected := range tests {
		suite.T().Run(name, func(t *testing.T) {
			kpr := NewKeeperWithAuthority(expected)
			actual := kpr.GetAuthority()
			suite.Require().Equal(expected, actual)
		})
	}
}

func (suite *KeeperTestSuite) TestSupply() {
	ctx := suite.ctx
	require := suite.Require()
	keeper := suite.bankKeeper

	// add module accounts to supply keeper
	genesisSupply, _, err := keeper.GetPaginatedTotalSupply(ctx, &query.PageRequest{})
	require.NoError(err)

	initialPower := int64(100)
	initTokens := sdk.TokensFromConsensusPower(initialPower, sdk.DefaultPowerReduction)
	initCoins := sdk.NewCoins(sdk.NewCoin(sdk.DefaultBondDenom, initTokens))

	// set burnerAcc balance
	suite.mockMintCoins(minterAcc)
	require.NoError(keeper.MintCoins(ctx, authtypes.Minter, initCoins))

	suite.mockSendCoinsFromModuleToAccount(minterAcc, burnerAcc.GetAddress())
	require.NoError(keeper.SendCoinsFromModuleToAccount(ctx, authtypes.Minter, burnerAcc.GetAddress(), initCoins))

	total, _, err := keeper.GetPaginatedTotalSupply(ctx, &query.PageRequest{})
	require.NoError(err)

	expTotalSupply := initCoins.Add(genesisSupply...)
	require.Equal(expTotalSupply, total)

	// burning all supplied tokens
	suite.mockBurnCoins(burnerAcc)
	require.NoError(keeper.BurnCoins(ctx, burnerAcc.GetAddress(), initCoins))

	total, _, err = keeper.GetPaginatedTotalSupply(ctx, &query.PageRequest{})
	require.NoError(err)
	require.Equal(total, genesisSupply)
}

func (suite *KeeperTestSuite) TestSendCoinsFromModuleToAccount_Blocklist() {
	ctx := suite.ctx
	require := suite.Require()
	keeper := suite.bankKeeper

	suite.mockMintCoins(mintAcc)
	require.NoError(keeper.MintCoins(ctx, banktypes.MintModuleName, initCoins))

	suite.authKeeper.EXPECT().GetModuleAddress(mintAcc.Name).Return(mintAcc.GetAddress())
	require.Error(keeper.SendCoinsFromModuleToAccount(
		ctx, banktypes.MintModuleName, accAddrs[4], initCoins,
	))
}

func (suite *KeeperTestSuite) TestSupply_DelegateUndelegateCoins() {
	ctx := suite.ctx
	require := suite.Require()
	authKeeper, keeper := suite.authKeeper, suite.bankKeeper

	// set initial balances
	suite.mockMintCoins(mintAcc)
	require.NoError(keeper.MintCoins(ctx, banktypes.MintModuleName, initCoins))

	suite.mockSendCoinsFromModuleToAccount(mintAcc, holderAcc.GetAddress())
	require.NoError(keeper.SendCoinsFromModuleToAccount(ctx, banktypes.MintModuleName, holderAcc.GetAddress(), initCoins))

	authKeeper.EXPECT().GetModuleAddress("").Return(nil)
	err := keeper.SendCoinsFromModuleToAccount(ctx, "", holderAcc.GetAddress(), initCoins)
	require.Error(err)

	authKeeper.EXPECT().GetModuleAddress(burnerAcc.Name).Return(burnerAcc.GetAddress())
	authKeeper.EXPECT().GetModuleAccount(ctx, "").Return(nil)
	err = keeper.SendCoinsFromModuleToModule(ctx, authtypes.Burner, "", initCoins)
	require.Error(err)

	authKeeper.EXPECT().GetModuleAddress("").Return(nil)
	err = keeper.SendCoinsFromModuleToAccount(ctx, "", baseAcc.GetAddress(), initCoins)
	require.Error(err)

	authKeeper.EXPECT().GetModuleAddress(holderAcc.Name).Return(holderAcc.GetAddress())
	authKeeper.EXPECT().GetAccount(suite.ctx, holderAcc.GetAddress()).Return(holderAcc)
	require.Error(
		keeper.SendCoinsFromModuleToAccount(ctx, holderAcc.GetName(), baseAcc.GetAddress(), initCoins.Add(initCoins...)),
	)
	suite.mockSendCoinsFromModuleToModule(holderAcc, burnerAcc)
	require.NoError(
		keeper.SendCoinsFromModuleToModule(ctx, holderAcc.GetName(), authtypes.Burner, initCoins),
	)

	require.Equal(sdk.NewCoins(), keeper.GetAllBalances(ctx, holderAcc.GetAddress()))
	require.Equal(initCoins, keeper.GetAllBalances(ctx, burnerAcc.GetAddress()))

	suite.mockSendCoinsFromModuleToAccount(burnerAcc, baseAcc.GetAddress())
	require.NoError(
		keeper.SendCoinsFromModuleToAccount(ctx, authtypes.Burner, baseAcc.GetAddress(), initCoins),
	)
	require.Equal(sdk.NewCoins(), keeper.GetAllBalances(ctx, burnerAcc.GetAddress()))
	require.Equal(initCoins, keeper.GetAllBalances(ctx, baseAcc.GetAddress()))

	suite.mockDelegateCoinsFromAccountToModule(baseAcc, burnerAcc)

	require.NoError(keeper.DelegateCoinsFromAccountToModule(ctx, baseAcc.GetAddress(), authtypes.Burner, initCoins))
	require.Equal(sdk.NewCoins(), keeper.GetAllBalances(ctx, baseAcc.GetAddress()))
	require.Equal(initCoins, keeper.GetAllBalances(ctx, burnerAcc.GetAddress()))

	suite.mockUndelegateCoinsFromModuleToAccount(burnerAcc, baseAcc)
	require.NoError(keeper.UndelegateCoinsFromModuleToAccount(ctx, authtypes.Burner, baseAcc.GetAddress(), initCoins))
	require.Equal(sdk.NewCoins(), keeper.GetAllBalances(ctx, burnerAcc.GetAddress()))
	require.Equal(initCoins, keeper.GetAllBalances(ctx, baseAcc.GetAddress()))
}

func (suite *KeeperTestSuite) TestSupply_SendCoins() {
	ctx := suite.ctx
	require := suite.Require()
	authKeeper, keeper := suite.authKeeper, suite.bankKeeper

	// set initial balances
	suite.mockMintCoins(mintAcc)
	require.NoError(keeper.MintCoins(ctx, banktypes.MintModuleName, initCoins))

	suite.mockSendCoinsFromModuleToAccount(mintAcc, holderAcc.GetAddress())
	require.NoError(keeper.SendCoinsFromModuleToAccount(ctx, banktypes.MintModuleName, holderAcc.GetAddress(), initCoins))

	authKeeper.EXPECT().GetModuleAddress("").Return(nil)
	err := keeper.SendCoinsFromModuleToModule(ctx, "", holderAcc.GetName(), initCoins)
	require.Error(err)

	authKeeper.EXPECT().GetModuleAddress(burnerAcc.Name).Return(burnerAcc.GetAddress())
	authKeeper.EXPECT().GetModuleAccount(ctx, "").Return(nil)
	err = keeper.SendCoinsFromModuleToModule(ctx, authtypes.Burner, "", initCoins)
	require.Error(err)

	authKeeper.EXPECT().GetModuleAddress("").Return(nil)
	err = keeper.SendCoinsFromModuleToAccount(ctx, "", baseAcc.GetAddress(), initCoins)
	require.Error(err)

	authKeeper.EXPECT().GetModuleAddress(holderAcc.Name).Return(holderAcc.GetAddress())
	authKeeper.EXPECT().GetAccount(suite.ctx, holderAcc.GetAddress()).Return(holderAcc)
	require.Error(
		keeper.SendCoinsFromModuleToAccount(ctx, holderAcc.GetName(), baseAcc.GetAddress(), initCoins.Add(initCoins...)),
	)

	suite.mockSendCoinsFromModuleToModule(holderAcc, burnerAcc)
	require.NoError(
		keeper.SendCoinsFromModuleToModule(ctx, holderAcc.GetName(), authtypes.Burner, initCoins),
	)

	require.Equal(sdk.NewCoins(), keeper.GetAllBalances(ctx, holderAcc.GetAddress()))
	require.Equal(initCoins, keeper.GetAllBalances(ctx, burnerAcc.GetAddress()))

	suite.mockSendCoinsFromModuleToAccount(burnerAcc, baseAcc.GetAddress())
	require.NoError(
		keeper.SendCoinsFromModuleToAccount(ctx, authtypes.Burner, baseAcc.GetAddress(), initCoins),
	)
	require.Equal(sdk.NewCoins(), keeper.GetAllBalances(ctx, burnerAcc.GetAddress()))
	require.Equal(initCoins, keeper.GetAllBalances(ctx, baseAcc.GetAddress()))

	suite.mockSendCoinsFromAccountToModule(baseAcc, burnerAcc)

	require.NoError(keeper.SendCoinsFromAccountToModule(ctx, baseAcc.GetAddress(), authtypes.Burner, initCoins))
	require.Equal(sdk.NewCoins(), keeper.GetAllBalances(ctx, baseAcc.GetAddress()))
	require.Equal(initCoins, keeper.GetAllBalances(ctx, burnerAcc.GetAddress()))
}

func (suite *KeeperTestSuite) TestSupply_MintCoins() {
	ctx := suite.ctx
	require := suite.Require()
	authKeeper, keeper := suite.authKeeper, suite.bankKeeper

	initialSupply, _, err := keeper.GetPaginatedTotalSupply(ctx, &query.PageRequest{})
	require.NoError(err)

	authKeeper.EXPECT().GetModuleAccount(ctx, "").Return(nil)
	err = keeper.MintCoins(ctx, "", initCoins)
	require.Error(err)
	require.ErrorContains(err, "module account  does not exist")

	suite.mockMintCoins(burnerAcc)
	err = keeper.MintCoins(ctx, authtypes.Burner, initCoins)
	require.Error(err)
	require.ErrorContains(err, fmt.Sprintf("module account %s does not have permissions to mint tokens: unauthorized", authtypes.Burner))

	suite.mockMintCoins(minterAcc)
	require.Error(keeper.MintCoins(ctx, authtypes.Minter, sdk.Coins{sdk.Coin{Denom: "denom", Amount: math.NewInt(-10)}}), "insufficient coins")

	authKeeper.EXPECT().GetModuleAccount(ctx, randomPerm).Return(nil)
	err = keeper.MintCoins(ctx, randomPerm, initCoins)
	require.Error(err)

	suite.mockMintCoins(minterAcc)
	require.NoError(keeper.MintCoins(ctx, authtypes.Minter, initCoins))

	require.Equal(initCoins, keeper.GetAllBalances(ctx, minterAcc.GetAddress()))
	totalSupply, _, err := keeper.GetPaginatedTotalSupply(ctx, &query.PageRequest{})
	require.NoError(err)

	require.Equal(initialSupply.Add(initCoins...), totalSupply)

	// test same functionality on module account with multiple permissions
	initialSupply, _, err = keeper.GetPaginatedTotalSupply(ctx, &query.PageRequest{})
	require.NoError(err)

	suite.mockMintCoins(multiPermAcc)
	require.NoError(keeper.MintCoins(ctx, multiPermAcc.GetName(), initCoins))

	totalSupply, _, err = keeper.GetPaginatedTotalSupply(ctx, &query.PageRequest{})
	require.NoError(err)
	require.Equal(initCoins, keeper.GetAllBalances(ctx, multiPermAcc.GetAddress()))
	require.Equal(initialSupply.Add(initCoins...), totalSupply)
}

func (suite *KeeperTestSuite) TestSupply_BurnCoins() {
	ctx := suite.ctx
	require := suite.Require()
	authKeeper, keeper := suite.authKeeper, suite.bankKeeper

	// set burnerAcc balance
	suite.mockMintCoins(minterAcc)
	require.NoError(keeper.MintCoins(ctx, authtypes.Minter, initCoins))
	suite.mockSendCoinsFromModuleToAccount(minterAcc, burnerAcc.GetAddress())
	require.NoError(keeper.SendCoinsFromModuleToAccount(ctx, authtypes.Minter, burnerAcc.GetAddress(), initCoins))

	// inflate supply
	suite.mockMintCoins(minterAcc)
	require.NoError(keeper.MintCoins(ctx, authtypes.Minter, initCoins))

	supplyAfterInflation, _, err := keeper.GetPaginatedTotalSupply(ctx, &query.PageRequest{})
	require.NoError(err)

	authKeeper.EXPECT().GetAccount(ctx, sdk.AccAddress{}).Return(nil)
	require.Error(keeper.BurnCoins(ctx, sdk.AccAddress{}, initCoins), "no account")

	authKeeper.EXPECT().GetAccount(ctx, minterAcc.GetAddress()).Return(nil)
	require.Error(keeper.BurnCoins(ctx, minterAcc.GetAddress(), initCoins), "invalid permission")

	authKeeper.EXPECT().GetAccount(ctx, randomAcc.GetAddress()).Return(nil)
	require.Error(keeper.BurnCoins(ctx, randomAcc.GetAddress(), supplyAfterInflation), "random permission")

	suite.mockBurnCoins(burnerAcc)
	require.Error(keeper.BurnCoins(ctx, burnerAcc.GetAddress(), supplyAfterInflation), "insufficient coins")

	suite.mockBurnCoins(burnerAcc)
	require.NoError(keeper.BurnCoins(ctx, burnerAcc.GetAddress(), initCoins))

	suite.mockBurnCoins(burnerAcc)
	require.ErrorContains(keeper.BurnCoins(ctx, burnerAcc.GetAddress(), sdk.Coins{sdk.Coin{Denom: "asd", Amount: math.NewInt(-1)}}), "-1asd: invalid coins")

	supplyAfterBurn, _, err := keeper.GetPaginatedTotalSupply(ctx, &query.PageRequest{})
	require.NoError(err)
	require.Equal(sdk.NewCoins(), keeper.GetAllBalances(ctx, burnerAcc.GetAddress()))
	require.Equal(supplyAfterInflation.Sub(initCoins...), supplyAfterBurn)

	// test same functionality on module account with multiple permissions
	suite.mockMintCoins(minterAcc)
	require.NoError(keeper.MintCoins(ctx, authtypes.Minter, initCoins))

	supplyAfterInflation, _, err = keeper.GetPaginatedTotalSupply(ctx, &query.PageRequest{})
	require.NoError(err)

	suite.mockSendCoins(ctx, minterAcc, multiPermAcc.GetAddress())
	require.NoError(keeper.SendCoins(ctx, minterAcc.GetAddress(), multiPermAcc.GetAddress(), initCoins))

	suite.mockBurnCoins(multiPermAcc)
	require.NoError(keeper.BurnCoins(ctx, multiPermAcc.GetAddress(), initCoins))

	supplyAfterBurn, _, err = keeper.GetPaginatedTotalSupply(ctx, &query.PageRequest{})
	require.NoError(err)
	require.Equal(sdk.NewCoins(), keeper.GetAllBalances(ctx, multiPermAcc.GetAddress()))
	require.Equal(supplyAfterInflation.Sub(initCoins...), supplyAfterBurn)
}

func (suite *KeeperTestSuite) TestSendCoinsNewAccount() {
	ctx := suite.ctx
	require := suite.Require()
	balances := sdk.NewCoins(newFooCoin(100), newBarCoin(50))

	suite.mockFundAccount(accAddrs[0])
	require.NoError(banktestutil.FundAccount(ctx, suite.bankKeeper, accAddrs[0], balances))

	acc0 := authtypes.NewBaseAccountWithAddress(accAddrs[0])
	acc1Balances := suite.bankKeeper.GetAllBalances(ctx, accAddrs[0])
	require.Equal(balances, acc1Balances)

	suite.bankKeeper.GetAllBalances(ctx, accAddrs[1])
	require.Empty(suite.bankKeeper.GetAllBalances(ctx, accAddrs[1]))

	sendAmt := sdk.NewCoins(newFooCoin(50), newBarCoin(50))
	suite.mockSendCoins(ctx, acc0, accAddrs[1])
	require.NoError(suite.bankKeeper.SendCoins(ctx, accAddrs[0], accAddrs[1], sendAmt))

	acc2Balances := suite.bankKeeper.GetAllBalances(ctx, accAddrs[1])
	acc1Balances = suite.bankKeeper.GetAllBalances(ctx, accAddrs[0])
	require.Equal(sendAmt, acc2Balances)
	updatedAcc1Bal := balances.Sub(sendAmt...)
	require.Len(acc1Balances, len(updatedAcc1Bal))
	require.Equal(acc1Balances, updatedAcc1Bal)
}

func (suite *KeeperTestSuite) TestInputOutputNewAccount() {
	ctx := suite.ctx
	require := suite.Require()

	balances := sdk.NewCoins(newFooCoin(100), newBarCoin(50))

	suite.mockFundAccount(accAddrs[0])
	require.NoError(banktestutil.FundAccount(ctx, suite.bankKeeper, accAddrs[0], balances))

	acc1Balances := suite.bankKeeper.GetAllBalances(ctx, accAddrs[0])
	require.Equal(balances, acc1Balances)

	require.Empty(suite.bankKeeper.GetAllBalances(ctx, accAddrs[1]))

	acc0StrAddr, err := suite.authKeeper.AddressCodec().BytesToString(accAddrs[0])
	suite.Require().NoError(err)
	acc1StrAddr, err := suite.authKeeper.AddressCodec().BytesToString(accAddrs[1])
	suite.Require().NoError(err)

	suite.mockInputOutputCoins([]sdk.AccountI{authtypes.NewBaseAccountWithAddress(accAddrs[0])}, []sdk.AccAddress{accAddrs[1]})
	input := banktypes.Input{
		Address: acc0StrAddr, Coins: sdk.NewCoins(newFooCoin(30), newBarCoin(10)),
	}
	outputs := []banktypes.Output{
		{Address: acc1StrAddr, Coins: sdk.NewCoins(newFooCoin(30), newBarCoin(10))},
	}

	require.NoError(suite.bankKeeper.InputOutputCoins(ctx, input, outputs))

	expected := sdk.NewCoins(newFooCoin(30), newBarCoin(10))
	acc2Balances := suite.bankKeeper.GetAllBalances(ctx, accAddrs[1])
	require.Equal(expected, acc2Balances)
}

func (suite *KeeperTestSuite) TestInputOutputCoins() {
	ctx := suite.ctx
	require := suite.Require()
	balances := sdk.NewCoins(newFooCoin(90), newBarCoin(30))

	acc0 := authtypes.NewBaseAccountWithAddress(accAddrs[0])

	acc0StrAddr, err := suite.authKeeper.AddressCodec().BytesToString(accAddrs[0])
	suite.Require().NoError(err)
	acc1StrAddr, err := suite.authKeeper.AddressCodec().BytesToString(accAddrs[1])
	suite.Require().NoError(err)
	acc2StrAddr, err := suite.authKeeper.AddressCodec().BytesToString(accAddrs[2])
	suite.Require().NoError(err)

	input := banktypes.Input{
		Address: acc0StrAddr, Coins: sdk.NewCoins(newFooCoin(60), newBarCoin(20)),
	}
	outputs := []banktypes.Output{
		{Address: acc1StrAddr, Coins: sdk.NewCoins(newFooCoin(30), newBarCoin(10))},
		{Address: acc2StrAddr, Coins: sdk.NewCoins(newFooCoin(30), newBarCoin(10))},
	}

	require.Error(suite.bankKeeper.InputOutputCoins(ctx, input, []banktypes.Output{}))

	suite.authKeeper.EXPECT().GetAccount(suite.ctx, accAddrs[0]).Return(acc0)
	require.Error(suite.bankKeeper.InputOutputCoins(ctx, input, outputs))

	suite.mockFundAccount(accAddrs[0])
	require.NoError(banktestutil.FundAccount(ctx, suite.bankKeeper, accAddrs[0], balances))

	insufficientInput := banktypes.Input{
		Address: acc0StrAddr,
		Coins:   sdk.NewCoins(newFooCoin(300), newBarCoin(100)),
	}
	insufficientOutputs := []banktypes.Output{
		{Address: acc1StrAddr, Coins: sdk.NewCoins(newFooCoin(300), newBarCoin(100))},
		{Address: acc2StrAddr, Coins: sdk.NewCoins(newFooCoin(300), newBarCoin(100))},
	}

	require.Error(suite.bankKeeper.InputOutputCoins(ctx, insufficientInput, insufficientOutputs))

	suite.mockInputOutputCoins([]sdk.AccountI{acc0}, accAddrs[1:3])
	require.NoError(suite.bankKeeper.InputOutputCoins(ctx, input, outputs))

	acc1Balances := suite.bankKeeper.GetAllBalances(ctx, accAddrs[0])
	expected := sdk.NewCoins(newFooCoin(30), newBarCoin(10))
	require.Equal(expected, acc1Balances)

	acc2Balances := suite.bankKeeper.GetAllBalances(ctx, accAddrs[1])
	require.Equal(expected, acc2Balances)

	acc3Balances := suite.bankKeeper.GetAllBalances(ctx, accAddrs[2])
	require.Equal(expected, acc3Balances)
}

func (suite *KeeperTestSuite) TestInputOutputCoinsWithRestrictions() {
	type restrictionArgs struct {
		ctx      context.Context
		fromAddr sdk.AccAddress
		toAddr   sdk.AccAddress
		amt      sdk.Coins
	}
	var actualRestrictionArgs []*restrictionArgs
	restrictionError := func(messages ...string) banktypes.SendRestrictionFn {
		i := -1
		return func(ctx context.Context, fromAddr, toAddr sdk.AccAddress, amt sdk.Coins) (sdk.AccAddress, error) {
			actualRestrictionArgs = append(actualRestrictionArgs, &restrictionArgs{
				ctx:      ctx,
				fromAddr: fromAddr,
				toAddr:   toAddr,
				amt:      amt,
			})
			i++
			if i < len(messages) {
				if len(messages[i]) > 0 {
					return nil, errors.New(messages[i])
				}
			}
			return toAddr, nil
		}
	}
	restrictionPassthrough := func() banktypes.SendRestrictionFn {
		return func(ctx context.Context, fromAddr, toAddr sdk.AccAddress, amt sdk.Coins) (sdk.AccAddress, error) {
			actualRestrictionArgs = append(actualRestrictionArgs, &restrictionArgs{
				ctx:      ctx,
				fromAddr: fromAddr,
				toAddr:   toAddr,
				amt:      amt,
			})
			return toAddr, nil
		}
	}
	restrictionNewTo := func(newToAddrs ...sdk.AccAddress) banktypes.SendRestrictionFn {
		i := -1
		return func(ctx context.Context, fromAddr, toAddr sdk.AccAddress, amt sdk.Coins) (sdk.AccAddress, error) {
			actualRestrictionArgs = append(actualRestrictionArgs, &restrictionArgs{
				ctx:      ctx,
				fromAddr: fromAddr,
				toAddr:   toAddr,
				amt:      amt,
			})
			i++
			if i < len(newToAddrs) {
				if len(newToAddrs[i]) > 0 {
					return newToAddrs[i], nil
				}
			}
			return toAddr, nil
		}
	}
	type expBals struct {
		from sdk.Coins
		to1  sdk.Coins
		to2  sdk.Coins
	}

	setupCtx := suite.ctx
	balances := sdk.NewCoins(newFooCoin(1000), newBarCoin(500))
	fromAddr := accAddrs[0]
	fromStrAddr, err := suite.authKeeper.AddressCodec().BytesToString(fromAddr)
	suite.Require().NoError(err)
	fromAcc := authtypes.NewBaseAccountWithAddress(fromAddr)
	inputAccs := []sdk.AccountI{fromAcc}
	toAddr1 := accAddrs[1]
	toAddr1Str, err := suite.authKeeper.AddressCodec().BytesToString(toAddr1)
	suite.Require().NoError(err)
	toAddr2 := accAddrs[2]
	toAddr2Str, err := suite.authKeeper.AddressCodec().BytesToString(toAddr2)
	suite.Require().NoError(err)

	suite.mockFundAccount(accAddrs[0])
	suite.Require().NoError(banktestutil.FundAccount(setupCtx, suite.bankKeeper, accAddrs[0], balances))

	tests := []struct {
		name        string
		fn          banktypes.SendRestrictionFn
		inputCoins  sdk.Coins
		outputs     []banktypes.Output
		outputAddrs []sdk.AccAddress
		expArgs     []*restrictionArgs
		expErr      string
		expBals     expBals
	}{
		{
			name:        "nil restriction",
			fn:          nil,
			inputCoins:  sdk.NewCoins(newFooCoin(5)),
			outputs:     []banktypes.Output{{Address: toAddr1Str, Coins: sdk.NewCoins(newFooCoin(5))}},
			outputAddrs: []sdk.AccAddress{toAddr1},
			expBals: expBals{
				from: sdk.NewCoins(newFooCoin(995), newBarCoin(500)),
				to1:  sdk.NewCoins(newFooCoin(5)),
				to2:  sdk.Coins{},
			},
		},
		{
			name:        "passthrough restriction single output",
			fn:          restrictionPassthrough(),
			inputCoins:  sdk.NewCoins(newFooCoin(10)),
			outputs:     []banktypes.Output{{Address: toAddr1Str, Coins: sdk.NewCoins(newFooCoin(10))}},
			outputAddrs: []sdk.AccAddress{toAddr1},
			expArgs: []*restrictionArgs{
				{
					ctx:      suite.ctx,
					fromAddr: fromAddr,
					toAddr:   toAddr1,
					amt:      sdk.NewCoins(newFooCoin(10)),
				},
			},
			expBals: expBals{
				from: sdk.NewCoins(newFooCoin(985), newBarCoin(500)),
				to1:  sdk.NewCoins(newFooCoin(15)),
				to2:  sdk.Coins{},
			},
		},
		{
			name:        "new to restriction single output",
			fn:          restrictionNewTo(toAddr2),
			inputCoins:  sdk.NewCoins(newFooCoin(26)),
			outputs:     []banktypes.Output{{Address: toAddr1Str, Coins: sdk.NewCoins(newFooCoin(26))}},
			outputAddrs: []sdk.AccAddress{toAddr2},
			expArgs: []*restrictionArgs{
				{
					ctx:      suite.ctx,
					fromAddr: fromAddr,
					toAddr:   toAddr1,
					amt:      sdk.NewCoins(newFooCoin(26)),
				},
			},
			expBals: expBals{
				from: sdk.NewCoins(newFooCoin(959), newBarCoin(500)),
				to1:  sdk.NewCoins(newFooCoin(15)),
				to2:  sdk.NewCoins(newFooCoin(26)),
			},
		},
		{
			name:        "error restriction single output",
			fn:          restrictionError("restriction test error"),
			inputCoins:  sdk.NewCoins(newBarCoin(88)),
			outputs:     []banktypes.Output{{Address: toAddr1Str, Coins: sdk.NewCoins(newBarCoin(88))}},
			outputAddrs: []sdk.AccAddress{},
			expArgs: []*restrictionArgs{
				{
					ctx:      suite.ctx,
					fromAddr: fromAddr,
					toAddr:   toAddr1,
					amt:      sdk.NewCoins(newBarCoin(88)),
				},
			},
			expErr: "restriction test error",
			expBals: expBals{
				from: sdk.NewCoins(newFooCoin(959), newBarCoin(412)),
				to1:  sdk.NewCoins(newFooCoin(15)),
				to2:  sdk.NewCoins(newFooCoin(26)),
			},
		},
		{
			name:       "passthrough restriction two outputs",
			fn:         restrictionPassthrough(),
			inputCoins: sdk.NewCoins(newFooCoin(11), newBarCoin(12)),
			outputs: []banktypes.Output{
				{Address: toAddr1Str, Coins: sdk.NewCoins(newFooCoin(11))},
				{Address: toAddr2Str, Coins: sdk.NewCoins(newBarCoin(12))},
			},
			outputAddrs: []sdk.AccAddress{toAddr1, toAddr2},
			expArgs: []*restrictionArgs{
				{
					ctx:      suite.ctx,
					fromAddr: fromAddr,
					toAddr:   toAddr1,
					amt:      sdk.NewCoins(newFooCoin(11)),
				},
				{
					ctx:      suite.ctx,
					fromAddr: fromAddr,
					toAddr:   toAddr2,
					amt:      sdk.NewCoins(newBarCoin(12)),
				},
			},
			expBals: expBals{
				from: sdk.NewCoins(newFooCoin(948), newBarCoin(400)),
				to1:  sdk.NewCoins(newFooCoin(26)),
				to2:  sdk.NewCoins(newFooCoin(26), newBarCoin(12)),
			},
		},
		{
			name:       "error restriction two outputs error on second",
			fn:         restrictionError("", "second restriction error"),
			inputCoins: sdk.NewCoins(newFooCoin(44)),
			outputs: []banktypes.Output{
				{Address: toAddr1Str, Coins: sdk.NewCoins(newFooCoin(12))},
				{Address: toAddr2Str, Coins: sdk.NewCoins(newFooCoin(32))},
			},
			outputAddrs: []sdk.AccAddress{toAddr1},
			expArgs: []*restrictionArgs{
				{
					ctx:      suite.ctx,
					fromAddr: fromAddr,
					toAddr:   toAddr1,
					amt:      sdk.NewCoins(newFooCoin(12)),
				},
				{
					ctx:      suite.ctx,
					fromAddr: fromAddr,
					toAddr:   toAddr2,
					amt:      sdk.NewCoins(newFooCoin(32)),
				},
			},
			expErr: "second restriction error",
			expBals: expBals{
				from: sdk.NewCoins(newFooCoin(904), newBarCoin(400)),
				to1:  sdk.NewCoins(newFooCoin(38)),
				to2:  sdk.NewCoins(newFooCoin(26), newBarCoin(12)),
			},
		},
		{
			name:       "new to restriction two outputs",
			fn:         restrictionNewTo(toAddr2, toAddr1),
			inputCoins: sdk.NewCoins(newBarCoin(35)),
			outputs: []banktypes.Output{
				{Address: toAddr1Str, Coins: sdk.NewCoins(newBarCoin(10))},
				{Address: toAddr2Str, Coins: sdk.NewCoins(newBarCoin(25))},
			},
			outputAddrs: []sdk.AccAddress{toAddr1, toAddr2},
			expArgs: []*restrictionArgs{
				{
					ctx:      suite.ctx,
					fromAddr: fromAddr,
					toAddr:   toAddr1,
					amt:      sdk.NewCoins(newBarCoin(10)),
				},
				{
					ctx:      suite.ctx,
					fromAddr: fromAddr,
					toAddr:   toAddr2,
					amt:      sdk.NewCoins(newBarCoin(25)),
				},
			},
			expBals: expBals{
				from: sdk.NewCoins(newFooCoin(904), newBarCoin(365)),
				to1:  sdk.NewCoins(newFooCoin(38), newBarCoin(25)),
				to2:  sdk.NewCoins(newFooCoin(26), newBarCoin(22)),
			},
		},
	}

	for _, tc := range tests {
		suite.Run(tc.name, func() {
			existingSendRestrictionFn := suite.bankKeeper.GetSendRestrictionFn()
			defer suite.bankKeeper.SetSendRestriction(existingSendRestrictionFn)
			actualRestrictionArgs = nil
			suite.bankKeeper.SetSendRestriction(tc.fn)
			ctx := suite.ctx
			suite.mockInputOutputCoins(inputAccs, tc.outputAddrs)
			input := banktypes.Input{
				Address: fromStrAddr,
				Coins:   tc.inputCoins,
			}

			var err error
			testFunc := func() {
				err = suite.bankKeeper.InputOutputCoins(ctx, input, tc.outputs)
			}
			suite.Require().NotPanics(testFunc, "InputOutputCoins")
			if len(tc.expErr) > 0 {
				suite.Assert().EqualError(err, tc.expErr, "InputOutputCoins error")
			} else {
				suite.Assert().NoError(err, "InputOutputCoins error")
			}
			if len(tc.expArgs) > 0 {
				for i, expArgs := range tc.expArgs {
					suite.Assert().Equal(expArgs.ctx, actualRestrictionArgs[i].ctx, "[%d] ctx provided to restriction", i)
					suite.Assert().Equal(expArgs.fromAddr, actualRestrictionArgs[i].fromAddr, "[%d] fromAddr provided to restriction", i)
					suite.Assert().Equal(expArgs.toAddr, actualRestrictionArgs[i].toAddr, "[%d] toAddr provided to restriction", i)
					suite.Assert().Equal(expArgs.amt.String(), actualRestrictionArgs[i].amt.String(), "[%d] amt provided to restriction", i)
				}
			} else {
				suite.Assert().Nil(actualRestrictionArgs, "args provided to a restriction")
			}
			fromBal := suite.bankKeeper.GetAllBalances(ctx, fromAddr)
			suite.Assert().Equal(tc.expBals.from.String(), fromBal.String(), "fromAddr balance")
			to1Bal := suite.bankKeeper.GetAllBalances(ctx, toAddr1)
			suite.Assert().Equal(tc.expBals.to1.String(), to1Bal.String(), "toAddr1 balance")
			to2Bal := suite.bankKeeper.GetAllBalances(ctx, toAddr2)
			suite.Assert().Equal(tc.expBals.to2.String(), to2Bal.String(), "toAddr2 balance")
		})
	}
}

func (suite *KeeperTestSuite) TestSendCoins() {
	ctx := suite.ctx
	require := suite.Require()
	balances := sdk.NewCoins(newFooCoin(100), newBarCoin(50))

	acc0 := authtypes.NewBaseAccountWithAddress(accAddrs[0])

	suite.mockFundAccount(accAddrs[1])
	require.NoError(banktestutil.FundAccount(ctx, suite.bankKeeper, accAddrs[1], balances))

	sendAmt := sdk.NewCoins(newFooCoin(50), newBarCoin(25))
	suite.authKeeper.EXPECT().GetAccount(suite.ctx, accAddrs[0]).Return(acc0)
	require.Error(suite.bankKeeper.SendCoins(ctx, accAddrs[0], accAddrs[1], sendAmt))

	suite.mockFundAccount(accAddrs[0])
	require.NoError(banktestutil.FundAccount(ctx, suite.bankKeeper, accAddrs[0], balances))
	suite.mockSendCoins(ctx, acc0, accAddrs[1])
	require.NoError(suite.bankKeeper.SendCoins(ctx, accAddrs[0], accAddrs[1], sendAmt))

	acc1Balances := suite.bankKeeper.GetAllBalances(ctx, accAddrs[0])
	expected := sdk.NewCoins(newFooCoin(50), newBarCoin(25))
	require.Equal(expected, acc1Balances)

	acc2Balances := suite.bankKeeper.GetAllBalances(ctx, accAddrs[1])
	expected = sdk.NewCoins(newFooCoin(150), newBarCoin(75))
	require.Equal(expected, acc2Balances)

	// we sent all foo coins to acc2, so foo balance should be deleted for acc1 and bar should be still there
	var coins []sdk.Coin
	suite.bankKeeper.IterateAccountBalances(ctx, accAddrs[0], func(c sdk.Coin) (stop bool) {
		coins = append(coins, c)
		return true
	})
	require.Len(coins, 1)
	require.Equal(newBarCoin(25), coins[0], "expected only bar coins in the account balance, got: %v", coins)
}

func (suite *KeeperTestSuite) TestSendCoinsWithRestrictions() {
	type restrictionArgs struct {
		ctx      context.Context
		fromAddr sdk.AccAddress
		toAddr   sdk.AccAddress
		amt      sdk.Coins
	}
	var actualRestrictionArgs *restrictionArgs
	restrictionError := func(message string) banktypes.SendRestrictionFn {
		return func(ctx context.Context, fromAddr, toAddr sdk.AccAddress, amt sdk.Coins) (sdk.AccAddress, error) {
			actualRestrictionArgs = &restrictionArgs{
				ctx:      ctx,
				fromAddr: fromAddr,
				toAddr:   toAddr,
				amt:      amt,
			}
			return nil, errors.New(message)
		}
	}
	restrictionPassthrough := func() banktypes.SendRestrictionFn {
		return func(ctx context.Context, fromAddr, toAddr sdk.AccAddress, amt sdk.Coins) (sdk.AccAddress, error) {
			actualRestrictionArgs = &restrictionArgs{
				ctx:      ctx,
				fromAddr: fromAddr,
				toAddr:   toAddr,
				amt:      amt,
			}
			return toAddr, nil
		}
	}
	restrictionNewTo := func(newToAddr sdk.AccAddress) banktypes.SendRestrictionFn {
		return func(ctx context.Context, fromAddr, toAddr sdk.AccAddress, amt sdk.Coins) (sdk.AccAddress, error) {
			actualRestrictionArgs = &restrictionArgs{
				ctx:      ctx,
				fromAddr: fromAddr,
				toAddr:   toAddr,
				amt:      amt,
			}
			return newToAddr, nil
		}
	}
	type expBals struct {
		from sdk.Coins
		to1  sdk.Coins
		to2  sdk.Coins
	}

	setupCtx := suite.ctx
	balances := sdk.NewCoins(newFooCoin(1000), newBarCoin(500))
	fromAddr := accAddrs[0]
	fromAcc := authtypes.NewBaseAccountWithAddress(fromAddr)
	toAddr1 := accAddrs[1]
	toAddr2 := accAddrs[2]

	suite.mockFundAccount(accAddrs[0])
	suite.Require().NoError(banktestutil.FundAccount(setupCtx, suite.bankKeeper, accAddrs[0], balances))

	tests := []struct {
		name      string
		fn        banktypes.SendRestrictionFn
		toAddr    sdk.AccAddress
		finalAddr sdk.AccAddress
		amt       sdk.Coins
		expArgs   *restrictionArgs
		expErr    string
		expBals   expBals
	}{
		{
			name:      "nil restriction",
			fn:        nil,
			toAddr:    toAddr1,
			finalAddr: toAddr1,
			amt:       sdk.NewCoins(newFooCoin(5)),
			expArgs:   nil,
			expBals: expBals{
				from: sdk.NewCoins(newFooCoin(995), newBarCoin(500)),
				to1:  sdk.NewCoins(newFooCoin(5)),
				to2:  sdk.Coins{},
			},
		},
		{
			name:      "passthrough restriction",
			fn:        restrictionPassthrough(),
			toAddr:    toAddr1,
			finalAddr: toAddr1,
			amt:       sdk.NewCoins(newFooCoin(10)),
			expArgs: &restrictionArgs{
				ctx:      suite.ctx,
				fromAddr: fromAddr,
				toAddr:   toAddr1,
				amt:      sdk.NewCoins(newFooCoin(10)),
			},
			expBals: expBals{
				from: sdk.NewCoins(newFooCoin(985), newBarCoin(500)),
				to1:  sdk.NewCoins(newFooCoin(15)),
				to2:  sdk.Coins{},
			},
		},
		{
			name:      "new to addr restriction",
			fn:        restrictionNewTo(toAddr2),
			toAddr:    toAddr1,
			finalAddr: toAddr2,
			amt:       sdk.NewCoins(newBarCoin(27)),
			expArgs: &restrictionArgs{
				ctx:      suite.ctx,
				fromAddr: fromAddr,
				toAddr:   toAddr1,
				amt:      sdk.NewCoins(newBarCoin(27)),
			},
			expBals: expBals{
				from: sdk.NewCoins(newFooCoin(985), newBarCoin(473)),
				to1:  sdk.NewCoins(newFooCoin(15)),
				to2:  sdk.NewCoins(newBarCoin(27)),
			},
		},
		{
			name:      "restriction returns error",
			fn:        restrictionError("test restriction error"),
			toAddr:    toAddr1,
			finalAddr: toAddr1,
			amt:       sdk.NewCoins(newFooCoin(100), newBarCoin(200)),
			expArgs: &restrictionArgs{
				ctx:      suite.ctx,
				fromAddr: fromAddr,
				toAddr:   toAddr1,
				amt:      sdk.NewCoins(newFooCoin(100), newBarCoin(200)),
			},
			expErr: "test restriction error",
			expBals: expBals{
				from: sdk.NewCoins(newFooCoin(985), newBarCoin(473)),
				to1:  sdk.NewCoins(newFooCoin(15)),
				to2:  sdk.NewCoins(newBarCoin(27)),
			},
		},
	}

	for _, tc := range tests {
		suite.Run(tc.name, func() {
			existingSendRestrictionFn := suite.bankKeeper.GetSendRestrictionFn()
			defer suite.bankKeeper.SetSendRestriction(existingSendRestrictionFn)
			actualRestrictionArgs = nil
			suite.bankKeeper.SetSendRestriction(tc.fn)
			ctx := suite.ctx
			if len(tc.expErr) == 0 {
				suite.mockSendCoins(ctx, fromAcc, tc.finalAddr)
			}
			var err error
			testFunc := func() {
				err = suite.bankKeeper.SendCoins(ctx, fromAddr, tc.toAddr, tc.amt)
			}
			suite.Require().NotPanics(testFunc, "SendCoins")
			if len(tc.expErr) > 0 {
				suite.Assert().EqualError(err, tc.expErr, "SendCoins error")
			} else {
				suite.Assert().NoError(err, "SendCoins error")
			}
			if tc.expArgs != nil {
				suite.Assert().Equal(tc.expArgs.ctx, actualRestrictionArgs.ctx, "ctx provided to restriction")
				suite.Assert().Equal(tc.expArgs.fromAddr, actualRestrictionArgs.fromAddr, "fromAddr provided to restriction")
				suite.Assert().Equal(tc.expArgs.toAddr, actualRestrictionArgs.toAddr, "toAddr provided to restriction")
				suite.Assert().Equal(tc.expArgs.amt.String(), actualRestrictionArgs.amt.String(), "amt provided to restriction")
			} else {
				suite.Assert().Nil(actualRestrictionArgs, "args provided to a restriction")
			}
			fromBal := suite.bankKeeper.GetAllBalances(ctx, fromAddr)
			suite.Assert().Equal(tc.expBals.from.String(), fromBal.String(), "fromAddr balance")
			to1Bal := suite.bankKeeper.GetAllBalances(ctx, toAddr1)
			suite.Assert().Equal(tc.expBals.to1.String(), to1Bal.String(), "toAddr1 balance")
			to2Bal := suite.bankKeeper.GetAllBalances(ctx, toAddr2)
			suite.Assert().Equal(tc.expBals.to2.String(), to2Bal.String(), "toAddr2 balance")
		})
	}
}

func (suite *KeeperTestSuite) TestSendCoins_Invalid_SendLockedCoins() {
	balances := sdk.NewCoins(newFooCoin(50))

	now := time.Now()
	endTime := now.Add(24 * time.Hour)

	origCoins := sdk.NewCoins(sdk.NewInt64Coin("stake", 100))
	sendCoins := sdk.NewCoins(sdk.NewInt64Coin("stake", 50))

	acc0 := authtypes.NewBaseAccountWithAddress(accAddrs[0])
	vacc, err := vesting.NewContinuousVestingAccount(acc0, origCoins, now.Unix(), endTime.Unix())
	suite.Require().NoError(err)

	suite.mockFundAccount(accAddrs[1])
	suite.Require().NoError(banktestutil.FundAccount(suite.ctx, suite.bankKeeper, accAddrs[1], balances))

	suite.authKeeper.EXPECT().GetAccount(suite.ctx, accAddrs[0]).Return(vacc)
	suite.Require().Error(suite.bankKeeper.SendCoins(suite.ctx, accAddrs[0], accAddrs[1], sendCoins))
}

func (suite *KeeperTestSuite) TestSendCoins_Invalid_NoSpendableCoins() {
	coin := sdk.NewInt64Coin("stake", 10)
	coins := sdk.NewCoins(coin)
	balances := coins

	now := time.Now()
	endTime := now.Add(24 * time.Hour)

	origCoins := coins
	sendCoins := coins

	acc0 := authtypes.NewBaseAccountWithAddress(accAddrs[0])
	suite.mockFundAccount(accAddrs[0])
	suite.Require().NoError(banktestutil.FundAccount(suite.ctx, suite.bankKeeper, accAddrs[0], balances))
	vacc, err := vesting.NewContinuousVestingAccount(acc0, origCoins, now.Unix(), endTime.Unix())
	suite.Require().NoError(err)

	suite.authKeeper.EXPECT().GetAccount(suite.ctx, accAddrs[0]).Return(vacc)
	e := errorsmod.Wrapf(
		sdkerrors.ErrInsufficientFunds,
		"spendable balance 0stake is smaller than %s",
		coin,
	)
	suite.Require().EqualError(suite.bankKeeper.SendCoins(suite.ctx, accAddrs[0], accAddrs[1], sendCoins), e.Error())
}

func (suite *KeeperTestSuite) TestValidateBalance() {
	ctx := suite.ctx
	require := suite.Require()
	now := time.Now()
	endTime := now.Add(24 * time.Hour)

	acc0 := authtypes.NewBaseAccountWithAddress(accAddrs[0])
	suite.authKeeper.EXPECT().GetAccount(suite.ctx, accAddrs[0]).Return(nil)
	require.Error(suite.bankKeeper.ValidateBalance(ctx, accAddrs[0]))

	balances := sdk.NewCoins(newFooCoin(100))
	suite.mockFundAccount(accAddrs[0])
	require.NoError(banktestutil.FundAccount(ctx, suite.bankKeeper, accAddrs[0], balances))

	suite.mockValidateBalance(acc0)
	require.NoError(suite.bankKeeper.ValidateBalance(ctx, accAddrs[0]))

	acc1 := authtypes.NewBaseAccountWithAddress(accAddrs[1])
	vacc, err := vesting.NewContinuousVestingAccount(acc1, balances.Add(balances...), now.Unix(), endTime.Unix())
	suite.Require().NoError(err)

	suite.mockFundAccount(accAddrs[1])
	require.NoError(banktestutil.FundAccount(ctx, suite.bankKeeper, accAddrs[1], balances))

	suite.mockValidateBalance(vacc)
	require.Error(suite.bankKeeper.ValidateBalance(ctx, accAddrs[1]))
}

func (suite *KeeperTestSuite) TestSendEnabled() {
	ctx := suite.ctx
	require := suite.Require()
	enabled := true
	params := banktypes.DefaultParams()
	require.Equal(enabled, params.DefaultSendEnabled)

	require.NoError(suite.bankKeeper.SetParams(ctx, params))

	bondCoin := sdk.NewCoin(sdk.DefaultBondDenom, math.OneInt())
	fooCoin := sdk.NewCoin("foocoin", math.OneInt())
	barCoin := sdk.NewCoin("barcoin", math.OneInt())

	// assert with default (all denom) send enabled both Bar and Bond Denom are enabled
	require.Equal(enabled, suite.bankKeeper.IsSendEnabledCoin(ctx, barCoin))
	require.Equal(enabled, suite.bankKeeper.IsSendEnabledCoin(ctx, bondCoin))

	// Both coins should be send enabled.
	err := suite.bankKeeper.IsSendEnabledCoins(ctx, fooCoin, bondCoin)
	require.NoError(err)

	// Set default send_enabled to !enabled, add a foodenom that overrides default as enabled
	params.DefaultSendEnabled = !enabled
	require.NoError(suite.bankKeeper.SetParams(ctx, params))
	suite.bankKeeper.SetSendEnabled(ctx, fooCoin.Denom, enabled)

	// Expect our specific override to be enabled, others to be !enabled.
	require.Equal(enabled, suite.bankKeeper.IsSendEnabledCoin(ctx, fooCoin))
	require.Equal(!enabled, suite.bankKeeper.IsSendEnabledCoin(ctx, barCoin))
	require.Equal(!enabled, suite.bankKeeper.IsSendEnabledCoin(ctx, bondCoin))

	// Foo coin should be send enabled.
	err = suite.bankKeeper.IsSendEnabledCoins(ctx, fooCoin)
	require.NoError(err)

	// Expect an error when one coin is not send enabled.
	err = suite.bankKeeper.IsSendEnabledCoins(ctx, fooCoin, bondCoin)
	require.Error(err)

	// Expect an error when all coins are not send enabled.
	err = suite.bankKeeper.IsSendEnabledCoins(ctx, bondCoin, barCoin)
	require.Error(err)
}

func (suite *KeeperTestSuite) TestHasBalance() {
	ctx := suite.ctx
	require := suite.Require()

	balances := sdk.NewCoins(newFooCoin(100))
	require.False(suite.bankKeeper.HasBalance(ctx, accAddrs[0], newFooCoin(99)))

	suite.mockFundAccount(accAddrs[0])
	require.NoError(banktestutil.FundAccount(ctx, suite.bankKeeper, accAddrs[0], balances))
	require.False(suite.bankKeeper.HasBalance(ctx, accAddrs[0], newFooCoin(101)))
	require.True(suite.bankKeeper.HasBalance(ctx, accAddrs[0], newFooCoin(100)))
	require.True(suite.bankKeeper.HasBalance(ctx, accAddrs[0], newFooCoin(1)))
}

func (suite *KeeperTestSuite) TestMsgSendEvents() {
	require := suite.Require()

	acc0 := authtypes.NewBaseAccountWithAddress(accAddrs[0])

<<<<<<< HEAD
	suite.Require().NoError(app.BankKeeper.SendCoins(ctx, addr, addr2, newCoins))
	event1 := sdk.Event{
		Type:       types.EventTypeTransfer,
		Attributes: []abci.EventAttribute{},
	}
	event1.Attributes = append(
		event1.Attributes,
		abci.EventAttribute{Key: []byte(types.AttributeKeyRecipient), Value: []byte(addr2.String())},
	)
	event1.Attributes = append(
		event1.Attributes,
		abci.EventAttribute{Key: []byte(types.AttributeKeySender), Value: []byte(addr.String())},
	)
	event1.Attributes = append(
		event1.Attributes,
		abci.EventAttribute{Key: []byte(sdk.AttributeKeyAmount), Value: []byte(newCoins.String())},
	)
=======
	acc0StrAddr, err := suite.authKeeper.AddressCodec().BytesToString(accAddrs[0])
	suite.Require().NoError(err)
	acc1StrAddr, err := suite.authKeeper.AddressCodec().BytesToString(accAddrs[1])
	suite.Require().NoError(err)
>>>>>>> 787ee698

	newCoins := sdk.NewCoins(sdk.NewInt64Coin(fooDenom, 50))
	suite.mockFundAccount(accAddrs[0])
	require.NoError(banktestutil.FundAccount(suite.ctx, suite.bankKeeper, accAddrs[0], newCoins))

	suite.mockSendCoins(suite.ctx, acc0, accAddrs[1])
	require.NoError(suite.bankKeeper.SendCoins(suite.ctx, accAddrs[0], accAddrs[1], newCoins))
	event1 := coreevent.Event{
		Type: banktypes.EventTypeTransfer,
		Attributes: func() ([]coreevent.Attribute, error) {
			return []coreevent.Attribute{
				{Key: banktypes.AttributeKeyRecipient, Value: acc1StrAddr},
				{Key: banktypes.AttributeKeySender, Value: acc0StrAddr},
				{Key: sdk.AttributeKeyAmount, Value: newCoins.String()},
			}, nil
		},
	}
<<<<<<< HEAD
	event2.Attributes = append(
		event2.Attributes,
		abci.EventAttribute{Key: []byte(types.AttributeKeySender), Value: []byte(addr.String())},
	)
=======
>>>>>>> 787ee698

	ctx := sdk.UnwrapSDKContext(suite.ctx)
	// events are shifted due to the funding account events
	events := ctx.EventManager().Events()
	require.Equal(8, len(events))
	require.Equal(event1.Type, events[7].Type)
	attrs, err := event1.Attributes()
	require.NoError(err)
	for i := range attrs {
		require.Equal(attrs[i].Key, events[7].Attributes[i].Key)
		require.Equal(attrs[i].Value, events[7].Attributes[i].Value)
	}
}

func (suite *KeeperTestSuite) TestMsgMultiSendEvents() {
	ctx := sdk.UnwrapSDKContext(suite.ctx)
	require := suite.Require()
	acc0 := authtypes.NewBaseAccountWithAddress(accAddrs[0])

	require.NoError(suite.bankKeeper.SetParams(ctx, banktypes.DefaultParams()))

	acc0StrAddr, err := suite.authKeeper.AddressCodec().BytesToString(accAddrs[0])
	suite.Require().NoError(err)
	acc2StrAddr, err := suite.authKeeper.AddressCodec().BytesToString(accAddrs[2])
	suite.Require().NoError(err)
	acc3StrAddr, err := suite.authKeeper.AddressCodec().BytesToString(accAddrs[3])
	suite.Require().NoError(err)

	coins := sdk.NewCoins(sdk.NewInt64Coin(fooDenom, 50), sdk.NewInt64Coin(barDenom, 100))
	newCoins := sdk.NewCoins(sdk.NewInt64Coin(fooDenom, 50))
	newCoins2 := sdk.NewCoins(sdk.NewInt64Coin(barDenom, 100))
	input := banktypes.Input{
		Address: acc0StrAddr,
		Coins:   coins,
	}
	outputs := []banktypes.Output{
		{Address: acc2StrAddr, Coins: newCoins},
		{Address: acc3StrAddr, Coins: newCoins2},
	}

	suite.authKeeper.EXPECT().GetAccount(suite.ctx, accAddrs[0]).Return(acc0)
	require.Error(suite.bankKeeper.InputOutputCoins(ctx, input, outputs))

	events := ctx.EventManager().ABCIEvents()
	require.Equal(0, len(events))

	// Set addr's coins but not accAddrs[1]'s coins
	suite.mockFundAccount(accAddrs[0])
	require.NoError(banktestutil.FundAccount(ctx, suite.bankKeeper, accAddrs[0], sdk.NewCoins(sdk.NewInt64Coin(fooDenom, 50), sdk.NewInt64Coin(barDenom, 100))))

	suite.mockInputOutputCoins([]sdk.AccountI{acc0}, accAddrs[2:4])
	require.NoError(suite.bankKeeper.InputOutputCoins(ctx, input, outputs))

<<<<<<< HEAD
	event1 := sdk.Event{
		Type:       sdk.EventTypeMessage,
		Attributes: []abci.EventAttribute{},
	}
	event1.Attributes = append(
		event1.Attributes,
		abci.EventAttribute{Key: []byte(types.AttributeKeySender), Value: []byte(addr.String())},
	)
	suite.Require().Equal(abci.Event(event1), events[7])
=======
	events = ctx.EventManager().ABCIEvents()
	require.Equal(10, len(events)) // 10 events because account funding causes extra minting + coin_spent + coin_recv events
>>>>>>> 787ee698

	// Set addr's coins and accAddrs[1]'s coins
	suite.mockFundAccount(accAddrs[0])
	require.NoError(banktestutil.FundAccount(ctx, suite.bankKeeper, accAddrs[0], sdk.NewCoins(sdk.NewInt64Coin(fooDenom, 50))))
	newCoins = sdk.NewCoins(sdk.NewInt64Coin(fooDenom, 50))

	suite.mockFundAccount(accAddrs[0])
	require.NoError(banktestutil.FundAccount(ctx, suite.bankKeeper, accAddrs[0], sdk.NewCoins(sdk.NewInt64Coin(barDenom, 100))))
	newCoins2 = sdk.NewCoins(sdk.NewInt64Coin(barDenom, 100))

	suite.mockInputOutputCoins([]sdk.AccountI{acc0}, accAddrs[2:4])
	require.NoError(suite.bankKeeper.InputOutputCoins(ctx, input, outputs))

	events = ctx.EventManager().ABCIEvents()
	require.Equal(25, len(events)) // 25 due to account funding + coin_spent + coin_recv events

	event1 := coreevent.Event{
		Type: banktypes.EventTypeTransfer,
		Attributes: func() ([]coreevent.Attribute, error) {
			return []coreevent.Attribute{
				{Key: banktypes.AttributeKeyRecipient, Value: acc2StrAddr},
				{Key: sdk.AttributeKeySender, Value: acc0StrAddr},
				{Key: sdk.AttributeKeyAmount, Value: newCoins.String()},
			}, nil
		},
	}

	event2 := coreevent.Event{
		Type: banktypes.EventTypeTransfer,
		Attributes: func() ([]coreevent.Attribute, error) {
			attrs := []coreevent.Attribute{
				{Key: banktypes.AttributeKeyRecipient, Value: acc3StrAddr},
				{Key: sdk.AttributeKeySender, Value: acc0StrAddr},
				{Key: sdk.AttributeKeyAmount, Value: newCoins2.String()},
			}
			return attrs, nil
		},
	}
<<<<<<< HEAD
	event2.Attributes = append(
		event2.Attributes,
		abci.EventAttribute{Key: []byte(types.AttributeKeySender), Value: []byte(addr2.String())},
	)
	event3 := sdk.Event{
		Type:       types.EventTypeTransfer,
		Attributes: []abci.EventAttribute{},
	}
	event3.Attributes = append(
		event3.Attributes,
		abci.EventAttribute{Key: []byte(types.AttributeKeyRecipient), Value: []byte(addr3.String())},
	)
	event3.Attributes = append(
		event3.Attributes,
		abci.EventAttribute{Key: []byte(sdk.AttributeKeyAmount), Value: []byte(newCoins.String())})
	event4 := sdk.Event{
		Type:       types.EventTypeTransfer,
		Attributes: []abci.EventAttribute{},
	}
	event4.Attributes = append(
		event4.Attributes,
		abci.EventAttribute{Key: []byte(types.AttributeKeyRecipient), Value: []byte(addr4.String())},
	)
	event4.Attributes = append(
		event4.Attributes,
		abci.EventAttribute{Key: []byte(sdk.AttributeKeyAmount), Value: []byte(newCoins2.String())},
	)
	// events are shifted due to the funding account events
	suite.Require().Equal(abci.Event(event1), events[21])
	suite.Require().Equal(abci.Event(event2), events[23])
	suite.Require().Equal(abci.Event(event3), events[25])
	suite.Require().Equal(abci.Event(event4), events[27])
=======
	// events are shifted due to the funding account events
	require.Equal(event1.Type, events[22].Type)
	attrs1, err := event1.Attributes()
	require.NoError(err)
	for i := range attrs1 {
		require.Equal(attrs1[i].Key, events[22].Attributes[i].Key)
		require.Equal(attrs1[i].Value, events[22].Attributes[i].Value)
	}
	require.Equal(event2.Type, events[24].Type)
	attrs2, err := event2.Attributes()
	require.NoError(err)
	for i := range attrs2 {
		require.Equal(attrs2[i].Key, events[24].Attributes[i].Key)
		require.Equal(attrs2[i].Value, events[24].Attributes[i].Value)
	}
>>>>>>> 787ee698
}

func (suite *KeeperTestSuite) TestSpendableCoins() {
	ctx := sdk.UnwrapSDKContext(suite.ctx)
	require := suite.Require()
	now := time.Now()
	endTime := now.Add(24 * time.Hour)

	origCoins := sdk.NewCoins(sdk.NewInt64Coin("stake", 100))
	lockedCoins := sdk.NewCoins(sdk.NewInt64Coin("stake", 50))

	acc0 := authtypes.NewBaseAccountWithAddress(accAddrs[0])
	acc1 := authtypes.NewBaseAccountWithAddress(accAddrs[1])
	vacc, err := vesting.NewContinuousVestingAccount(acc0, origCoins, now.Unix(), endTime.Unix())
	suite.Require().NoError(err)

	suite.mockFundAccount(accAddrs[0])
	require.NoError(banktestutil.FundAccount(ctx, suite.bankKeeper, accAddrs[0], origCoins))

	suite.mockFundAccount(accAddrs[1])
	require.NoError(banktestutil.FundAccount(ctx, suite.bankKeeper, accAddrs[1], origCoins))

	suite.mockSpendableCoins(ctx, acc1)
	require.Equal(origCoins, suite.bankKeeper.SpendableCoins(ctx, accAddrs[1]))

	suite.mockSpendableCoins(ctx, acc1)
	require.Equal(origCoins[0], suite.bankKeeper.SpendableCoin(ctx, accAddrs[1], "stake"))

	ctx = ctx.WithHeaderInfo(header.Info{Time: now.Add(12 * time.Hour)})
	suite.mockSpendableCoins(ctx, vacc)
	require.Equal(origCoins.Sub(lockedCoins...), suite.bankKeeper.SpendableCoins(ctx, accAddrs[0]))

	suite.mockSpendableCoins(ctx, vacc)
	require.Equal(origCoins.Sub(lockedCoins...)[0], suite.bankKeeper.SpendableCoin(ctx, accAddrs[0], "stake"))

	acc2 := authtypes.NewBaseAccountWithAddress(accAddrs[2])
	lockedCoins2 := sdk.NewCoins(sdk.NewInt64Coin("stake", 50), sdk.NewInt64Coin("tarp", 40), sdk.NewInt64Coin("rope", 30))
	balanceCoins2 := sdk.NewCoins(sdk.NewInt64Coin("stake", 49), sdk.NewInt64Coin("tarp", 40), sdk.NewInt64Coin("rope", 31), sdk.NewInt64Coin("pole", 20))
	expCoins2 := sdk.NewCoins(sdk.NewInt64Coin("rope", 1), sdk.NewInt64Coin("pole", 20))
	vacc2, err := vesting.NewPermanentLockedAccount(acc2, lockedCoins2)
	suite.Require().NoError(err)

	// Go back to the suite's context since mockFundAccount uses that; FundAccount would fail for bad mocking otherwise.
	ctx = sdk.UnwrapSDKContext(suite.ctx)
	suite.mockFundAccount(accAddrs[2])
	require.NoError(banktestutil.FundAccount(ctx, suite.bankKeeper, accAddrs[2], balanceCoins2))
	suite.mockSpendableCoins(ctx, vacc2)
	require.Equal(expCoins2, suite.bankKeeper.SpendableCoins(ctx, accAddrs[2]))
	suite.mockSpendableCoins(ctx, vacc2)
	require.Equal(sdk.NewInt64Coin("stake", 0), suite.bankKeeper.SpendableCoin(ctx, accAddrs[2], "stake"))
	suite.mockSpendableCoins(ctx, vacc2)
	require.Equal(sdk.NewInt64Coin("tarp", 0), suite.bankKeeper.SpendableCoin(ctx, accAddrs[2], "tarp"))
	suite.mockSpendableCoins(ctx, vacc2)
	require.Equal(sdk.NewInt64Coin("rope", 1), suite.bankKeeper.SpendableCoin(ctx, accAddrs[2], "rope"))
	suite.mockSpendableCoins(ctx, vacc2)
	require.Equal(sdk.NewInt64Coin("pole", 20), suite.bankKeeper.SpendableCoin(ctx, accAddrs[2], "pole"))
}

func (suite *KeeperTestSuite) TestVestingAccountSend() {
	ctx := sdk.UnwrapSDKContext(suite.ctx)
	require := suite.Require()
	now := time.Now()
	endTime := now.Add(24 * time.Hour)

	origCoins := sdk.NewCoins(sdk.NewInt64Coin("stake", 100))
	sendCoins := sdk.NewCoins(sdk.NewInt64Coin("stake", 50))

	acc0 := authtypes.NewBaseAccountWithAddress(accAddrs[0])
	vacc, err := vesting.NewContinuousVestingAccount(acc0, origCoins, now.Unix(), endTime.Unix())
	suite.Require().NoError(err)

	suite.mockFundAccount(accAddrs[0])
	require.NoError(banktestutil.FundAccount(ctx, suite.bankKeeper, accAddrs[0], origCoins))

	// require that no coins be sendable at the beginning of the vesting schedule
	suite.authKeeper.EXPECT().GetAccount(ctx, accAddrs[0]).Return(vacc)
	require.Error(suite.bankKeeper.SendCoins(ctx, accAddrs[0], accAddrs[1], sendCoins))

	// receive some coins
	suite.mockFundAccount(accAddrs[0])
	require.NoError(banktestutil.FundAccount(ctx, suite.bankKeeper, accAddrs[0], sendCoins))
	// require that all vested coins are spendable plus any received
	ctx = ctx.WithHeaderInfo(header.Info{Time: now.Add(12 * time.Hour)})
	suite.mockSendCoins(ctx, vacc, accAddrs[1])
	require.NoError(suite.bankKeeper.SendCoins(ctx, accAddrs[0], accAddrs[1], sendCoins))
	require.Equal(origCoins, suite.bankKeeper.GetAllBalances(ctx, accAddrs[0]))
}

func (suite *KeeperTestSuite) TestPeriodicVestingAccountSend() {
	ctx := sdk.UnwrapSDKContext(suite.ctx)
	require := suite.Require()
	now := time.Now()
	origCoins := sdk.NewCoins(sdk.NewInt64Coin("stake", 100))
	sendCoins := sdk.NewCoins(sdk.NewInt64Coin("stake", 50))

	periods := vesting.Periods{
		vesting.Period{Length: int64(12 * 60 * 60), Amount: sdk.Coins{sdk.NewInt64Coin("stake", 50)}},
		vesting.Period{Length: int64(6 * 60 * 60), Amount: sdk.Coins{sdk.NewInt64Coin("stake", 25)}},
		vesting.Period{Length: int64(6 * 60 * 60), Amount: sdk.Coins{sdk.NewInt64Coin("stake", 25)}},
	}

	acc0 := authtypes.NewBaseAccountWithAddress(accAddrs[0])
	vacc, err := vesting.NewPeriodicVestingAccount(acc0, origCoins, now.Unix(), periods)
	suite.Require().NoError(err)

	suite.mockFundAccount(accAddrs[0])
	require.NoError(banktestutil.FundAccount(ctx, suite.bankKeeper, accAddrs[0], origCoins))

	// require that no coins be sendable at the beginning of the vesting schedule
	suite.authKeeper.EXPECT().GetAccount(ctx, accAddrs[0]).Return(vacc)
	require.Error(suite.bankKeeper.SendCoins(ctx, accAddrs[0], accAddrs[1], sendCoins))

	// receive some coins
	suite.mockFundAccount(accAddrs[0])
	require.NoError(banktestutil.FundAccount(ctx, suite.bankKeeper, accAddrs[0], sendCoins))

	// require that all vested coins are spendable plus any received
	ctx = ctx.WithHeaderInfo(header.Info{Time: now.Add(12 * time.Hour)})
	suite.mockSendCoins(ctx, vacc, accAddrs[1])
	require.NoError(suite.bankKeeper.SendCoins(ctx, accAddrs[0], accAddrs[1], sendCoins))
	require.Equal(origCoins, suite.bankKeeper.GetAllBalances(ctx, accAddrs[0]))
}

func (suite *KeeperTestSuite) TestVestingAccountReceive() {
	ctx := sdk.UnwrapSDKContext(suite.ctx)
	require := suite.Require()
	now := time.Now()
	endTime := now.Add(24 * time.Hour)

	origCoins := sdk.NewCoins(sdk.NewInt64Coin("stake", 100))
	sendCoins := sdk.NewCoins(sdk.NewInt64Coin("stake", 50))

	acc0 := authtypes.NewBaseAccountWithAddress(accAddrs[0])
	acc1 := authtypes.NewBaseAccountWithAddress(accAddrs[1])
	vacc, err := vesting.NewContinuousVestingAccount(acc0, origCoins, now.Unix(), endTime.Unix())
	suite.Require().NoError(err)

	suite.mockFundAccount(accAddrs[0])
	require.NoError(banktestutil.FundAccount(ctx, suite.bankKeeper, accAddrs[0], origCoins))

	suite.mockFundAccount(accAddrs[1])
	require.NoError(banktestutil.FundAccount(ctx, suite.bankKeeper, accAddrs[1], origCoins))

	// send some coins to the vesting account
	suite.mockSendCoins(ctx, acc1, accAddrs[0])
	require.NoError(suite.bankKeeper.SendCoins(ctx, accAddrs[1], accAddrs[0], sendCoins))

	// require the coins are spendable
	balances := suite.bankKeeper.GetAllBalances(ctx, accAddrs[0])
	require.Equal(origCoins.Add(sendCoins...), balances)
	require.Equal(balances.Sub(vacc.LockedCoins(now)...), sendCoins)

	// require coins are spendable plus any that have vested
	require.Equal(balances.Sub(vacc.LockedCoins(now.Add(12*time.Hour))...), origCoins)
}

func (suite *KeeperTestSuite) TestPeriodicVestingAccountReceive() {
	ctx := sdk.UnwrapSDKContext(suite.ctx)
	require := suite.Require()
	now := time.Now()

	origCoins := sdk.NewCoins(sdk.NewInt64Coin("stake", 100))
	sendCoins := sdk.NewCoins(sdk.NewInt64Coin("stake", 50))

	acc0 := authtypes.NewBaseAccountWithAddress(accAddrs[0])
	acc1 := authtypes.NewBaseAccountWithAddress(accAddrs[1])
	periods := vesting.Periods{
		vesting.Period{Length: int64(12 * 60 * 60), Amount: sdk.Coins{sdk.NewInt64Coin("stake", 50)}},
		vesting.Period{Length: int64(6 * 60 * 60), Amount: sdk.Coins{sdk.NewInt64Coin("stake", 25)}},
		vesting.Period{Length: int64(6 * 60 * 60), Amount: sdk.Coins{sdk.NewInt64Coin("stake", 25)}},
	}

	vacc, err := vesting.NewPeriodicVestingAccount(acc0, origCoins, now.Unix(), periods)
	suite.Require().NoError(err)

	suite.mockFundAccount(accAddrs[0])
	require.NoError(banktestutil.FundAccount(ctx, suite.bankKeeper, accAddrs[0], origCoins))

	suite.mockFundAccount(accAddrs[1])
	require.NoError(banktestutil.FundAccount(ctx, suite.bankKeeper, accAddrs[1], origCoins))

	// send some coins to the vesting account
	suite.mockSendCoins(ctx, acc1, accAddrs[0])
	require.NoError(suite.bankKeeper.SendCoins(ctx, accAddrs[1], accAddrs[0], sendCoins))

	// require the coins are spendable
	balances := suite.bankKeeper.GetAllBalances(ctx, accAddrs[0])
	require.Equal(origCoins.Add(sendCoins...), balances)
	require.Equal(balances.Sub(vacc.LockedCoins(now)...), sendCoins)

	// require coins are spendable plus any that have vested
	require.Equal(balances.Sub(vacc.LockedCoins(now.Add(12*time.Hour))...), origCoins)
}

func (suite *KeeperTestSuite) TestDelegateCoins() {
	ctx := sdk.UnwrapSDKContext(suite.ctx)
	require := suite.Require()
	now := time.Now()
	endTime := now.Add(24 * time.Hour)

	origCoins := sdk.NewCoins(sdk.NewInt64Coin("stake", 100))
	delCoins := sdk.NewCoins(sdk.NewInt64Coin("stake", 50))

	acc0 := authtypes.NewBaseAccountWithAddress(accAddrs[0])
	acc1 := authtypes.NewBaseAccountWithAddress(accAddrs[1])
	vacc, err := vesting.NewContinuousVestingAccount(acc0, origCoins, ctx.HeaderInfo().Time.Unix(), endTime.Unix())
	suite.Require().NoError(err)

	suite.mockFundAccount(accAddrs[0])
	require.NoError(banktestutil.FundAccount(ctx, suite.bankKeeper, accAddrs[0], origCoins))

	suite.mockFundAccount(accAddrs[1])
	require.NoError(banktestutil.FundAccount(ctx, suite.bankKeeper, accAddrs[1], origCoins))

	ctx = ctx.WithHeaderInfo(header.Info{Time: now.Add(12 * time.Hour)})

	// require the ability for a non-vesting account to delegate
	suite.mockDelegateCoins(ctx, acc1, holderAcc)
	require.NoError(suite.bankKeeper.DelegateCoins(ctx, accAddrs[1], holderAcc.GetAddress(), delCoins))
	require.Equal(origCoins.Sub(delCoins...), suite.bankKeeper.GetAllBalances(ctx, accAddrs[1]))
	require.Equal(delCoins, suite.bankKeeper.GetAllBalances(ctx, holderAcc.GetAddress()))

	// require the ability for a vesting account to delegate
	suite.mockDelegateCoins(ctx, vacc, holderAcc)
	require.NoError(suite.bankKeeper.DelegateCoins(ctx, accAddrs[0], holderAcc.GetAddress(), delCoins))
	require.Equal(delCoins, suite.bankKeeper.GetAllBalances(ctx, accAddrs[0]))

	// require that delegated vesting amount is equal to what was delegated with DelegateCoins
	require.Equal(delCoins, vacc.GetDelegatedVesting())
}

func (suite *KeeperTestSuite) TestDelegateCoins_Invalid() {
	ctx := suite.ctx
	require := suite.Require()

	origCoins := sdk.NewCoins(newFooCoin(100))
	delCoins := sdk.NewCoins(newFooCoin(50))

	suite.authKeeper.EXPECT().GetAccount(ctx, holderAcc.GetAddress()).Return(nil)
	require.Error(suite.bankKeeper.DelegateCoins(ctx, accAddrs[0], holderAcc.GetAddress(), delCoins))

	suite.authKeeper.EXPECT().GetAccount(ctx, holderAcc.GetAddress()).Return(holderAcc)
	invalidCoins := sdk.Coins{sdk.Coin{Denom: "fooDenom", Amount: math.NewInt(-50)}}
	require.Error(suite.bankKeeper.DelegateCoins(ctx, accAddrs[0], holderAcc.GetAddress(), invalidCoins))

	suite.authKeeper.EXPECT().GetAccount(ctx, holderAcc.GetAddress()).Return(holderAcc)
	require.Error(suite.bankKeeper.DelegateCoins(ctx, accAddrs[0], holderAcc.GetAddress(), delCoins))

	suite.authKeeper.EXPECT().GetAccount(ctx, holderAcc.GetAddress()).Return(holderAcc)
	require.Error(suite.bankKeeper.DelegateCoins(ctx, accAddrs[0], holderAcc.GetAddress(), origCoins.Add(origCoins...)))
}

func (suite *KeeperTestSuite) TestUndelegateCoins() {
	ctx := sdk.UnwrapSDKContext(suite.ctx)
	require := suite.Require()
	now := time.Now()
	endTime := now.Add(24 * time.Hour)

	origCoins := sdk.NewCoins(sdk.NewInt64Coin("stake", 100))
	delCoins := sdk.NewCoins(sdk.NewInt64Coin("stake", 50))

	acc0 := authtypes.NewBaseAccountWithAddress(accAddrs[0])
	acc1 := authtypes.NewBaseAccountWithAddress(accAddrs[1])
	vacc, err := vesting.NewContinuousVestingAccount(acc0, origCoins, ctx.BlockHeader().Time.Unix(), endTime.Unix())
	suite.Require().NoError(err)

	suite.mockFundAccount(accAddrs[0])
	require.NoError(banktestutil.FundAccount(ctx, suite.bankKeeper, accAddrs[0], origCoins))

	suite.mockFundAccount(accAddrs[1])
	require.NoError(banktestutil.FundAccount(ctx, suite.bankKeeper, accAddrs[1], origCoins))

	ctx = ctx.WithHeaderInfo(header.Info{Time: now.Add(12 * time.Hour)})

	// require the ability for a non-vesting account to delegate
	suite.mockDelegateCoins(ctx, acc1, holderAcc)
	require.NoError(suite.bankKeeper.DelegateCoins(ctx, accAddrs[1], holderAcc.GetAddress(), delCoins))

	require.Equal(origCoins.Sub(delCoins...), suite.bankKeeper.GetAllBalances(ctx, accAddrs[1]))
	require.Equal(delCoins, suite.bankKeeper.GetAllBalances(ctx, holderAcc.GetAddress()))

	// require the ability for a non-vesting account to undelegate
	suite.mockUnDelegateCoins(ctx, acc1, holderAcc)
	require.NoError(suite.bankKeeper.UndelegateCoins(ctx, holderAcc.GetAddress(), accAddrs[1], delCoins))

	require.Equal(origCoins, suite.bankKeeper.GetAllBalances(ctx, accAddrs[1]))
	require.True(suite.bankKeeper.GetAllBalances(ctx, holderAcc.GetAddress()).Empty())

	// require the ability for a vesting account to delegate
	suite.mockDelegateCoins(ctx, acc0, holderAcc)
	require.NoError(suite.bankKeeper.DelegateCoins(ctx, accAddrs[0], holderAcc.GetAddress(), delCoins))

	require.Equal(origCoins.Sub(delCoins...), suite.bankKeeper.GetAllBalances(ctx, accAddrs[0]))
	require.Equal(delCoins, suite.bankKeeper.GetAllBalances(ctx, holderAcc.GetAddress()))

	// require the ability for a vesting account to undelegate
	suite.mockUnDelegateCoins(ctx, vacc, holderAcc)
	require.NoError(suite.bankKeeper.UndelegateCoins(ctx, holderAcc.GetAddress(), accAddrs[0], delCoins))

	require.Equal(origCoins, suite.bankKeeper.GetAllBalances(ctx, accAddrs[0]))
	require.True(suite.bankKeeper.GetAllBalances(ctx, holderAcc.GetAddress()).Empty())

	// require that delegated vesting amount is completely empty, since they were completely undelegated
	require.Empty(vacc.GetDelegatedVesting())
}

func (suite *KeeperTestSuite) TestUndelegateCoins_Invalid() {
	ctx := suite.ctx
	require := suite.Require()

	origCoins := sdk.NewCoins(newFooCoin(100))
	delCoins := sdk.NewCoins(newFooCoin(50))

	acc0 := authtypes.NewBaseAccountWithAddress(accAddrs[0])

	suite.authKeeper.EXPECT().GetAccount(ctx, holderAcc.GetAddress()).Return(nil)
	require.Error(suite.bankKeeper.UndelegateCoins(ctx, holderAcc.GetAddress(), accAddrs[0], delCoins))

	suite.mockFundAccount(accAddrs[0])
	require.NoError(banktestutil.FundAccount(ctx, suite.bankKeeper, accAddrs[0], origCoins))

	suite.authKeeper.EXPECT().HasAccount(ctx, accAddrs[0]).Return(false)
	suite.mockDelegateCoins(ctx, acc0, holderAcc)
	require.NoError(suite.bankKeeper.DelegateCoins(ctx, accAddrs[0], holderAcc.GetAddress(), delCoins))

	suite.authKeeper.EXPECT().GetAccount(ctx, holderAcc.GetAddress()).Return(holderAcc)
	suite.authKeeper.EXPECT().GetAccount(ctx, holderAcc.GetAddress()).Return(holderAcc)
	suite.authKeeper.EXPECT().GetAccount(ctx, acc0.GetAddress()).Return(nil)
	require.Error(suite.bankKeeper.UndelegateCoins(ctx, holderAcc.GetAddress(), accAddrs[0], delCoins))

	suite.authKeeper.EXPECT().GetAccount(ctx, holderAcc.GetAddress()).Return(holderAcc)
	suite.authKeeper.EXPECT().GetAccount(ctx, holderAcc.GetAddress()).Return(holderAcc)
	require.Error(suite.bankKeeper.UndelegateCoins(ctx, holderAcc.GetAddress(), accAddrs[0], origCoins))
}

func (suite *KeeperTestSuite) TestSetDenomMetaData() {
	ctx := suite.ctx
	require := suite.Require()

	metadata := suite.getTestMetadata()

	for i := range []int{1, 2} {
		suite.bankKeeper.SetDenomMetaData(ctx, metadata[i])
	}

	actualMetadata, found := suite.bankKeeper.GetDenomMetaData(ctx, metadata[1].Base)
	require.True(found)
	found = suite.bankKeeper.HasDenomMetaData(ctx, metadata[1].Base)
	require.True(found)
	require.Equal(metadata[1].GetBase(), actualMetadata.GetBase())
	require.Equal(metadata[1].GetDisplay(), actualMetadata.GetDisplay())
	require.Equal(metadata[1].GetDescription(), actualMetadata.GetDescription())
	require.Equal(metadata[1].GetDenomUnits()[1].GetDenom(), actualMetadata.GetDenomUnits()[1].GetDenom())
	require.Equal(metadata[1].GetDenomUnits()[1].GetExponent(), actualMetadata.GetDenomUnits()[1].GetExponent())
	require.Equal(metadata[1].GetDenomUnits()[1].GetAliases(), actualMetadata.GetDenomUnits()[1].GetAliases())
}

func (suite *KeeperTestSuite) TestIterateAllDenomMetaData() {
	ctx := suite.ctx
	require := suite.Require()

	expectedMetadata := suite.getTestMetadata()
	// set metadata
	for i := range []int{1, 2} {
		suite.bankKeeper.SetDenomMetaData(ctx, expectedMetadata[i])
	}
	// retrieve metadata
	actualMetadata := make([]banktypes.Metadata, 0)
	suite.bankKeeper.IterateAllDenomMetaData(ctx, func(metadata banktypes.Metadata) bool {
		actualMetadata = append(actualMetadata, metadata)
		return false
	})
	// execute checks
	for i := range []int{1, 2} {
		require.Equal(expectedMetadata[i].GetBase(), actualMetadata[i].GetBase())
		require.Equal(expectedMetadata[i].GetDisplay(), actualMetadata[i].GetDisplay())
		require.Equal(expectedMetadata[i].GetDescription(), actualMetadata[i].GetDescription())
		require.Equal(expectedMetadata[i].GetDenomUnits()[1].GetDenom(), actualMetadata[i].GetDenomUnits()[1].GetDenom())
		require.Equal(expectedMetadata[i].GetDenomUnits()[1].GetExponent(), actualMetadata[i].GetDenomUnits()[1].GetExponent())
		require.Equal(expectedMetadata[i].GetDenomUnits()[1].GetAliases(), actualMetadata[i].GetDenomUnits()[1].GetAliases())
	}
}

func (suite *KeeperTestSuite) TestBalanceTrackingEvents() {
	require := suite.Require()

	// mint coins
	suite.mockMintCoins(multiPermAcc)
	require.NoError(
		suite.bankKeeper.MintCoins(
			suite.ctx,
			multiPermAcc.Name,
			sdk.NewCoins(sdk.NewCoin("utxo", math.NewInt(100000)))),
	)

	// send coins to address
	suite.mockSendCoinsFromModuleToAccount(multiPermAcc, accAddrs[0])
	require.NoError(
		suite.bankKeeper.SendCoinsFromModuleToAccount(
			suite.ctx,
			multiPermAcc.Name,
			accAddrs[0],
			sdk.NewCoins(sdk.NewCoin("utxo", math.NewInt(50000))),
		),
	)

	// burn coins from module account
	suite.mockBurnCoins(multiPermAcc)
	require.NoError(
		suite.bankKeeper.BurnCoins(
			suite.ctx,
			multiPermAcc.GetAddress(),
			sdk.NewCoins(sdk.NewInt64Coin("utxo", 1000)),
		),
	)

	// process balances and supply from events
	supply := sdk.NewCoins()

	balances := make(map[string]sdk.Coins)

	ctx := sdk.UnwrapSDKContext(suite.ctx)

	for _, e := range ctx.EventManager().ABCIEvents() {
		switch e.Type {
		case banktypes.EventTypeCoinBurn:
			burnedCoins, err := sdk.ParseCoinsNormalized(e.Attributes[1].Value)
			require.NoError(err)
			supply = supply.Sub(burnedCoins...)

		case banktypes.EventTypeCoinMint:
			mintedCoins, err := sdk.ParseCoinsNormalized(e.Attributes[1].Value)
			require.NoError(err)
			supply = supply.Add(mintedCoins...)

		case banktypes.EventTypeCoinSpent:
			coinsSpent, err := sdk.ParseCoinsNormalized(e.Attributes[1].Value)
			require.NoError(err)
			_, err = suite.authKeeper.AddressCodec().StringToBytes(e.Attributes[0].Value)
			require.NoError(err)

			balances[e.Attributes[0].Value] = balances[e.Attributes[0].Value].Sub(coinsSpent...)

		case banktypes.EventTypeCoinReceived:
			coinsRecv, err := sdk.ParseCoinsNormalized(e.Attributes[1].Value)
			require.NoError(err)
			_, err = suite.authKeeper.AddressCodec().StringToBytes(e.Attributes[0].Value)
			require.NoError(err)
			balances[e.Attributes[0].Value] = balances[e.Attributes[0].Value].Add(coinsRecv...)
		}
	}

	// check balance and supply tracking
	require.True(suite.bankKeeper.HasSupply(suite.ctx, "utxo"))
	savedSupply := suite.bankKeeper.GetSupply(suite.ctx, "utxo")
	utxoSupply := savedSupply
	require.Equal(utxoSupply.Amount, supply.AmountOf("utxo"))
	// iterate accounts and check balances
	suite.bankKeeper.IterateAllBalances(suite.ctx, func(address sdk.AccAddress, coin sdk.Coin) (stop bool) {
		// if it's not utxo coin then skip
		if coin.Denom != "utxo" {
			return false
		}

		addr, err := suite.authKeeper.AddressCodec().BytesToString(address)
		suite.Require().NoError(err)

		balance, exists := balances[addr]
		require.True(exists)

		expectedUtxo := sdk.NewCoin("utxo", balance.AmountOf(coin.Denom))
		require.Equal(expectedUtxo.String(), coin.String())
		return false
	})
}

func (suite *KeeperTestSuite) getTestMetadata() []banktypes.Metadata {
	return []banktypes.Metadata{
		{
			Name:        "Cosmos Hub Atom",
			Symbol:      "ATOM",
			Description: "The native staking token of the Cosmos Hub.",
			DenomUnits: []*banktypes.DenomUnit{
				{Denom: "uatom", Exponent: uint32(0), Aliases: []string{"microatom"}},
				{Denom: "matom", Exponent: uint32(3), Aliases: []string{"milliatom"}},
				{Denom: "atom", Exponent: uint32(6), Aliases: nil},
			},
			Base:    "uatom",
			Display: "atom",
		},
		{
			Name:        "Token",
			Symbol:      "TOKEN",
			Description: "The native staking token of the Token Hub.",
			DenomUnits: []*banktypes.DenomUnit{
				{Denom: "1token", Exponent: uint32(5), Aliases: []string{"decitoken"}},
				{Denom: "2token", Exponent: uint32(4), Aliases: []string{"centitoken"}},
				{Denom: "3token", Exponent: uint32(7), Aliases: []string{"dekatoken"}},
			},
			Base:    "utoken",
			Display: "token",
		},
	}
}

func (suite *KeeperTestSuite) TestMintCoinRestrictions() {
	type BankMintingRestrictionFn func(ctx context.Context, coins sdk.Coins) error
	require := suite.Require()

	type testCase struct {
		coinsToTry sdk.Coin
		expectPass bool
	}

	tests := []struct {
		name          string
		restrictionFn BankMintingRestrictionFn
		testCases     []testCase
	}{
		{
			"restriction",
			func(_ context.Context, coins sdk.Coins) error {
				for _, coin := range coins {
					if coin.Denom != fooDenom {
						return fmt.Errorf("Module %s only has perms for minting %s coins, tried minting %s coins", banktypes.ModuleName, fooDenom, coin.Denom)
					}
				}
				return nil
			},
			[]testCase{
				{
					coinsToTry: newFooCoin(100),
					expectPass: true,
				},
				{
					coinsToTry: newBarCoin(100),
					expectPass: false,
				},
			},
		},
	}

	for _, test := range tests {
		keeper := suite.bankKeeper.WithMintCoinsRestriction(banktypes.MintingRestrictionFn(test.restrictionFn))
		for _, testCase := range test.testCases {
			if testCase.expectPass {
				suite.mockMintCoins(multiPermAcc)
				require.NoError(
					keeper.MintCoins(
						suite.ctx,
						multiPermAcc.Name,
						sdk.NewCoins(testCase.coinsToTry),
					),
				)
			} else {
				require.Error(
					keeper.MintCoins(
						suite.ctx,
						multiPermAcc.Name,
						sdk.NewCoins(testCase.coinsToTry),
					),
				)
			}
		}
	}
}

func (suite *KeeperTestSuite) TestIsSendEnabledDenom() {
	ctx, bankKeeper := suite.ctx, suite.bankKeeper
	require := suite.Require()

	defaultCoin := "defaultCoin"
	enabledCoin := "enabledCoin"
	disabledCoin := "disabledCoin"
	bankKeeper.DeleteSendEnabled(ctx, defaultCoin)
	bankKeeper.SetSendEnabled(ctx, enabledCoin, true)
	bankKeeper.SetSendEnabled(ctx, disabledCoin, false)

	tests := []struct {
		denom  string
		exp    bool
		expDef bool
	}{
		{
			denom:  "defaultCoin",
			expDef: true,
		},
		{
			denom: enabledCoin,
			exp:   true,
		},
		{
			denom: disabledCoin,
			exp:   false,
		},
	}

	for _, def := range []bool{true, false} {
		params := banktypes.Params{DefaultSendEnabled: def}
		require.NoError(bankKeeper.SetParams(ctx, params))

		for _, tc := range tests {
			suite.T().Run(fmt.Sprintf("%s default %t", tc.denom, def), func(t *testing.T) {
				actual := suite.bankKeeper.IsSendEnabledDenom(suite.ctx, tc.denom)
				exp := tc.exp
				if tc.expDef {
					exp = def
				}

				require.Equal(exp, actual)
			})
		}
	}
}

func (suite *KeeperTestSuite) TestGetSendEnabledEntry() {
	ctx, bankKeeper := suite.ctx, suite.bankKeeper
	require := suite.Require()

	bankKeeper.SetAllSendEnabled(ctx, []*banktypes.SendEnabled{
		{Denom: "gettruecoin", Enabled: true},
		{Denom: "getfalsecoin", Enabled: false},
	})

	tests := []struct {
		denom string
		expSE banktypes.SendEnabled
		expF  bool
	}{
		{
			denom: "missing",
			expSE: banktypes.SendEnabled{},
			expF:  false,
		},
		{
			denom: "gettruecoin",
			expSE: banktypes.SendEnabled{Denom: "gettruecoin", Enabled: true},
			expF:  true,
		},
		{
			denom: "getfalsecoin",
			expSE: banktypes.SendEnabled{Denom: "getfalsecoin", Enabled: false},
			expF:  true,
		},
	}

	for _, tc := range tests {
		suite.T().Run(tc.denom, func(t *testing.T) {
			actualSE, actualF := bankKeeper.GetSendEnabledEntry(ctx, tc.denom)
			require.Equal(tc.expF, actualF, "found")
			require.Equal(tc.expSE, actualSE, "SendEnabled")
		})
	}
}

func (suite *KeeperTestSuite) TestSetSendEnabled() {
	ctx, bankKeeper := suite.ctx, suite.bankKeeper
	require := suite.Require()

	tests := []struct {
		name  string
		denom string
		value bool
	}{
		{
			name:  "very short denom true",
			denom: "f",
			value: true,
		},
		{
			name:  "very short denom false",
			denom: "f",
			value: true,
		},
		{
			name:  "falseFirstCoin false",
			denom: "falseFirstCoin",
			value: false,
		},
		{
			name:  "falseFirstCoin true",
			denom: "falseFirstCoin",
			value: true,
		},
		{
			name:  "falseFirstCoin true again",
			denom: "falseFirstCoin",
			value: true,
		},
		{
			name:  "trueFirstCoin true",
			denom: "falseFirstCoin",
			value: false,
		},
		{
			name:  "trueFirstCoin false",
			denom: "falseFirstCoin",
			value: false,
		},
		{
			name:  "trueFirstCoin false again",
			denom: "falseFirstCoin",
			value: false,
		},
	}

	for _, def := range []bool{true, false} {
		params := banktypes.Params{DefaultSendEnabled: def}
		require.NoError(bankKeeper.SetParams(ctx, params))

		for _, tc := range tests {
			suite.T().Run(fmt.Sprintf("%s default %t", tc.name, def), func(t *testing.T) {
				bankKeeper.SetSendEnabled(ctx, tc.denom, tc.value)
				actual := bankKeeper.IsSendEnabledDenom(ctx, tc.denom)
				require.Equal(tc.value, actual)
			})
		}
	}
}

func (suite *KeeperTestSuite) TestSetAllSendEnabled() {
	ctx, bankKeeper := suite.ctx, suite.bankKeeper
	require := suite.Require()

	tests := []struct {
		name         string
		sendEnableds []*banktypes.SendEnabled
	}{
		{
			name:         "nil",
			sendEnableds: nil,
		},
		{
			name:         "empty",
			sendEnableds: []*banktypes.SendEnabled{},
		},
		{
			name: "one true",
			sendEnableds: []*banktypes.SendEnabled{
				{Denom: "aonecoin", Enabled: true},
			},
		},
		{
			name: "one false",
			sendEnableds: []*banktypes.SendEnabled{
				{Denom: "bonecoin", Enabled: false},
			},
		},
		{
			name: "two true",
			sendEnableds: []*banktypes.SendEnabled{
				{Denom: "conecoin", Enabled: true},
				{Denom: "ctwocoin", Enabled: true},
			},
		},
		{
			name: "two true false",
			sendEnableds: []*banktypes.SendEnabled{
				{Denom: "donecoin", Enabled: true},
				{Denom: "dtwocoin", Enabled: false},
			},
		},
		{
			name: "two false true",
			sendEnableds: []*banktypes.SendEnabled{
				{Denom: "eonecoin", Enabled: false},
				{Denom: "etwocoin", Enabled: true},
			},
		},
		{
			name: "two false",
			sendEnableds: []*banktypes.SendEnabled{
				{Denom: "fonecoin", Enabled: false},
				{Denom: "ftwocoin", Enabled: false},
			},
		},
	}

	for _, def := range []bool{true, false} {
		params := banktypes.Params{DefaultSendEnabled: def}
		require.NoError(bankKeeper.SetParams(ctx, params))

		for _, tc := range tests {
			suite.T().Run(fmt.Sprintf("%s default %t", tc.name, def), func(t *testing.T) {
				bankKeeper.SetAllSendEnabled(ctx, tc.sendEnableds)

				for _, se := range tc.sendEnableds {
					actual := bankKeeper.IsSendEnabledDenom(ctx, se.Denom)
					require.Equal(se.Enabled, actual, se.Denom)
				}
			})
		}
	}
}

func (suite *KeeperTestSuite) TestDeleteSendEnabled() {
	ctx, bankKeeper := suite.ctx, suite.bankKeeper
	require := suite.Require()

	for _, def := range []bool{true, false} {
		params := banktypes.Params{DefaultSendEnabled: def}
		require.NoError(bankKeeper.SetParams(ctx, params))
		suite.T().Run(fmt.Sprintf("default %t", def), func(t *testing.T) {
			denom := fmt.Sprintf("somerand%tcoin", !def)
			bankKeeper.SetSendEnabled(ctx, denom, !def)
			require.Equal(!def, bankKeeper.IsSendEnabledDenom(ctx, denom))
			bankKeeper.DeleteSendEnabled(ctx, denom)
			require.Equal(def, bankKeeper.IsSendEnabledDenom(ctx, denom))
		})
	}
}

func (suite *KeeperTestSuite) TestIterateSendEnabledEntries() {
	ctx, bankKeeper := suite.ctx, suite.bankKeeper
	require := suite.Require()

	suite.T().Run("no entries to iterate", func(t *testing.T) {
		count := 0
		bankKeeper.IterateSendEnabledEntries(ctx, func(_ string, _ bool) (stop bool) {
			count++
			return false
		})

		require.Equal(0, count)
	})

	alpha := strings.Split("abcdefghijklmnopqrstuvwxyz", "")
	denoms := make([]string, len(alpha)*2)
	for i, l := range alpha {
		denoms[i*2] = fmt.Sprintf("%sitercointrue", l)
		denoms[i*2+1] = fmt.Sprintf("%sitercoinfalse", l)
		bankKeeper.SetSendEnabled(ctx, denoms[i*2], true)
		bankKeeper.SetSendEnabled(ctx, denoms[i*2+1], false)
	}

	for _, def := range []bool{true, false} {
		params := banktypes.Params{DefaultSendEnabled: def}
		require.NoError(bankKeeper.SetParams(ctx, params))

		var seen []string
		suite.T().Run(fmt.Sprintf("all denoms have expected values default %t", def), func(t *testing.T) {
			bankKeeper.IterateSendEnabledEntries(ctx, func(denom string, sendEnabled bool) (stop bool) {
				seen = append(seen, denom)
				exp := true
				if strings.HasSuffix(denom, "false") {
					exp = false
				}

				require.Equal(exp, sendEnabled, denom)
				return false
			})
		})

		suite.T().Run(fmt.Sprintf("all denoms were seen default %t", def), func(t *testing.T) {
			require.ElementsMatch(denoms, seen)
		})
	}

	bankKeeper.DeleteSendEnabled(ctx, denoms...)

	suite.T().Run("no entries to iterate again after deleting all of them", func(t *testing.T) {
		count := 0
		bankKeeper.IterateSendEnabledEntries(ctx, func(_ string, _ bool) (stop bool) {
			count++
			return false
		})

		require.Equal(0, count)
	})
}

func (suite *KeeperTestSuite) TestGetAllSendEnabledEntries() {
	ctx, bankKeeper := suite.ctx, suite.bankKeeper
	require := suite.Require()

	suite.T().Run("no entries", func(t *testing.T) {
		actual := bankKeeper.GetAllSendEnabledEntries(ctx)
		require.Len(actual, 0)
	})

	alpha := strings.Split("abcdefghijklmnopqrstuvwxyz", "")
	denoms := make([]string, len(alpha)*2)
	for i, l := range alpha {
		denoms[i*2] = fmt.Sprintf("%sitercointrue", l)
		denoms[i*2+1] = fmt.Sprintf("%sitercoinfalse", l)
		bankKeeper.SetSendEnabled(ctx, denoms[i*2], true)
		bankKeeper.SetSendEnabled(ctx, denoms[i*2+1], false)
	}

	for _, def := range []bool{true, false} {
		params := banktypes.Params{DefaultSendEnabled: def}
		require.NoError(bankKeeper.SetParams(ctx, params))

		var seen []string
		suite.T().Run(fmt.Sprintf("all denoms have expected values default %t", def), func(t *testing.T) {
			actual := bankKeeper.GetAllSendEnabledEntries(ctx)
			for _, se := range actual {
				seen = append(seen, se.Denom)
				exp := true
				if strings.HasSuffix(se.Denom, "false") {
					exp = false
				}

				require.Equal(exp, se.Enabled, se.Denom)
			}
		})

		suite.T().Run(fmt.Sprintf("all denoms were seen default %t", def), func(t *testing.T) {
			require.ElementsMatch(denoms, seen)
		})
	}

	for _, denom := range denoms {
		bankKeeper.DeleteSendEnabled(ctx, denom)
	}

	suite.T().Run("no entries again after deleting all of them", func(t *testing.T) {
		actual := bankKeeper.GetAllSendEnabledEntries(ctx)
		require.Len(actual, 0)
	})
}

func (suite *KeeperTestSuite) TestSetParams() {
	ctx, bankKeeper := suite.ctx, suite.bankKeeper
	require := suite.Require()

	params := banktypes.NewParams(true)
	params.SendEnabled = []*banktypes.SendEnabled{
		{Denom: "paramscointrue", Enabled: true},
		{Denom: "paramscoinfalse", Enabled: false},
	}
	require.NoError(bankKeeper.SetParams(ctx, params))

	suite.Run("stored params are as expected", func() {
		actual := bankKeeper.GetParams(ctx)
		require.True(actual.DefaultSendEnabled, "DefaultSendEnabled")
		require.Len(actual.SendEnabled, 0, "SendEnabled") //nolint:staticcheck // we're testing the old way here
	})

	suite.Run("send enabled params converted to store", func() {
		actual := bankKeeper.GetAllSendEnabledEntries(ctx)
		if suite.Assert().Len(actual, 2) {
			require.Equal("paramscoinfalse", actual[0].Denom, "actual[0].Denom")
			require.False(actual[0].Enabled, "actual[0].Enabled")
			require.Equal("paramscointrue", actual[1].Denom, "actual[1].Denom")
			require.True(actual[1].Enabled, "actual[1].Enabled")
		}
	})
}<|MERGE_RESOLUTION|>--- conflicted
+++ resolved
@@ -12,11 +12,6 @@
 
 	"github.com/golang/mock/gomock"
 	"github.com/stretchr/testify/suite"
-<<<<<<< HEAD
-	abci "github.com/tendermint/tendermint/abci/types"
-	tmproto "github.com/tendermint/tendermint/proto/tendermint/types"
-	tmtime "github.com/tendermint/tendermint/types/time"
-=======
 
 	coreevent "cosmossdk.io/core/event"
 	"cosmossdk.io/core/header"
@@ -27,7 +22,6 @@
 	"cosmossdk.io/x/bank/keeper"
 	banktestutil "cosmossdk.io/x/bank/testutil"
 	banktypes "cosmossdk.io/x/bank/types"
->>>>>>> 787ee698
 
 	"github.com/cosmos/cosmos-sdk/baseapp"
 	"github.com/cosmos/cosmos-sdk/codec/address"
@@ -1371,30 +1365,10 @@
 
 	acc0 := authtypes.NewBaseAccountWithAddress(accAddrs[0])
 
-<<<<<<< HEAD
-	suite.Require().NoError(app.BankKeeper.SendCoins(ctx, addr, addr2, newCoins))
-	event1 := sdk.Event{
-		Type:       types.EventTypeTransfer,
-		Attributes: []abci.EventAttribute{},
-	}
-	event1.Attributes = append(
-		event1.Attributes,
-		abci.EventAttribute{Key: []byte(types.AttributeKeyRecipient), Value: []byte(addr2.String())},
-	)
-	event1.Attributes = append(
-		event1.Attributes,
-		abci.EventAttribute{Key: []byte(types.AttributeKeySender), Value: []byte(addr.String())},
-	)
-	event1.Attributes = append(
-		event1.Attributes,
-		abci.EventAttribute{Key: []byte(sdk.AttributeKeyAmount), Value: []byte(newCoins.String())},
-	)
-=======
 	acc0StrAddr, err := suite.authKeeper.AddressCodec().BytesToString(accAddrs[0])
 	suite.Require().NoError(err)
 	acc1StrAddr, err := suite.authKeeper.AddressCodec().BytesToString(accAddrs[1])
 	suite.Require().NoError(err)
->>>>>>> 787ee698
 
 	newCoins := sdk.NewCoins(sdk.NewInt64Coin(fooDenom, 50))
 	suite.mockFundAccount(accAddrs[0])
@@ -1412,13 +1386,6 @@
 			}, nil
 		},
 	}
-<<<<<<< HEAD
-	event2.Attributes = append(
-		event2.Attributes,
-		abci.EventAttribute{Key: []byte(types.AttributeKeySender), Value: []byte(addr.String())},
-	)
-=======
->>>>>>> 787ee698
 
 	ctx := sdk.UnwrapSDKContext(suite.ctx)
 	// events are shifted due to the funding account events
@@ -1472,20 +1439,8 @@
 	suite.mockInputOutputCoins([]sdk.AccountI{acc0}, accAddrs[2:4])
 	require.NoError(suite.bankKeeper.InputOutputCoins(ctx, input, outputs))
 
-<<<<<<< HEAD
-	event1 := sdk.Event{
-		Type:       sdk.EventTypeMessage,
-		Attributes: []abci.EventAttribute{},
-	}
-	event1.Attributes = append(
-		event1.Attributes,
-		abci.EventAttribute{Key: []byte(types.AttributeKeySender), Value: []byte(addr.String())},
-	)
-	suite.Require().Equal(abci.Event(event1), events[7])
-=======
 	events = ctx.EventManager().ABCIEvents()
 	require.Equal(10, len(events)) // 10 events because account funding causes extra minting + coin_spent + coin_recv events
->>>>>>> 787ee698
 
 	// Set addr's coins and accAddrs[1]'s coins
 	suite.mockFundAccount(accAddrs[0])
@@ -1524,40 +1479,6 @@
 			return attrs, nil
 		},
 	}
-<<<<<<< HEAD
-	event2.Attributes = append(
-		event2.Attributes,
-		abci.EventAttribute{Key: []byte(types.AttributeKeySender), Value: []byte(addr2.String())},
-	)
-	event3 := sdk.Event{
-		Type:       types.EventTypeTransfer,
-		Attributes: []abci.EventAttribute{},
-	}
-	event3.Attributes = append(
-		event3.Attributes,
-		abci.EventAttribute{Key: []byte(types.AttributeKeyRecipient), Value: []byte(addr3.String())},
-	)
-	event3.Attributes = append(
-		event3.Attributes,
-		abci.EventAttribute{Key: []byte(sdk.AttributeKeyAmount), Value: []byte(newCoins.String())})
-	event4 := sdk.Event{
-		Type:       types.EventTypeTransfer,
-		Attributes: []abci.EventAttribute{},
-	}
-	event4.Attributes = append(
-		event4.Attributes,
-		abci.EventAttribute{Key: []byte(types.AttributeKeyRecipient), Value: []byte(addr4.String())},
-	)
-	event4.Attributes = append(
-		event4.Attributes,
-		abci.EventAttribute{Key: []byte(sdk.AttributeKeyAmount), Value: []byte(newCoins2.String())},
-	)
-	// events are shifted due to the funding account events
-	suite.Require().Equal(abci.Event(event1), events[21])
-	suite.Require().Equal(abci.Event(event2), events[23])
-	suite.Require().Equal(abci.Event(event3), events[25])
-	suite.Require().Equal(abci.Event(event4), events[27])
-=======
 	// events are shifted due to the funding account events
 	require.Equal(event1.Type, events[22].Type)
 	attrs1, err := event1.Attributes()
@@ -1573,7 +1494,6 @@
 		require.Equal(attrs2[i].Key, events[24].Attributes[i].Key)
 		require.Equal(attrs2[i].Value, events[24].Attributes[i].Value)
 	}
->>>>>>> 787ee698
 }
 
 func (suite *KeeperTestSuite) TestSpendableCoins() {
