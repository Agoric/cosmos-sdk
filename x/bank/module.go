--- conflicted
+++ resolved
@@ -151,13 +151,8 @@
 	return am.cdc.MarshalJSON(gs)
 }
 
-<<<<<<< HEAD
-// ConsensusVersion implements AppModule/ConsensusVersion.
-func (AppModule) ConsensusVersion() uint64 { return 3 }
-=======
 // ConsensusVersion implements HasConsensusVersion
 func (AppModule) ConsensusVersion() uint64 { return ConsensusVersion }
->>>>>>> 787ee698
 
 // AppModuleSimulation functions
 
