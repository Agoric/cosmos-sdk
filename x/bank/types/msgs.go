--- conflicted
+++ resolved
@@ -12,51 +12,9 @@
 	_ coretransaction.Msg = &MsgUpdateParams{}
 )
 
-<<<<<<< HEAD
-var _ sdk.Msg = &MsgSend{}
-
-// NewMsgSend - construct a msg to send coins from one account to another.
-//
-//nolint:interfacer
-func NewMsgSend(fromAddr, toAddr sdk.AccAddress, amount sdk.Coins) *MsgSend {
-	return &MsgSend{FromAddress: fromAddr.String(), ToAddress: toAddr.String(), Amount: amount}
-}
-
-// Route Implements Msg.
-func (msg MsgSend) Route() string { return RouterKey }
-
-// Type Implements Msg.
-func (msg MsgSend) Type() string { return TypeMsgSend }
-
-// ValidateBasic Implements Msg.
-func (msg MsgSend) ValidateBasic() error {
-	if _, err := sdk.AccAddressFromBech32(msg.FromAddress); err != nil {
-		return sdkerrors.ErrInvalidAddress.Wrapf("invalid from address: %s", err)
-	}
-
-	if _, err := sdk.AccAddressFromBech32(msg.ToAddress); err != nil {
-		return sdkerrors.ErrInvalidAddress.Wrapf("invalid to address: %s", err)
-	}
-
-	if !msg.Amount.IsValid() {
-		return sdkerrors.Wrap(sdkerrors.ErrInvalidCoins, msg.Amount.String())
-	}
-
-	if !msg.Amount.IsAllPositive() {
-		return sdkerrors.Wrap(sdkerrors.ErrInvalidCoins, msg.Amount.String())
-	}
-
-	return nil
-}
-
-// GetSignBytes Implements Msg.
-func (msg MsgSend) GetSignBytes() []byte {
-	return sdk.MustSortJSON(ModuleCdc.MustMarshalJSON(&msg))
-=======
 // NewMsgSend constructs a msg to send coins from one account to another.
 func NewMsgSend(fromAddr, toAddr string, amount sdk.Coins) *MsgSend {
 	return &MsgSend{FromAddress: fromAddr, ToAddress: toAddr, Amount: amount}
->>>>>>> 787ee698
 }
 
 // NewMsgMultiSend constructs an arbitrary multi-in, multi-out send msg.
@@ -71,92 +29,4 @@
 		SendEnabled:   sendEnabled,
 		UseDefaultFor: useDefaultFor,
 	}
-<<<<<<< HEAD
-
-	return addrs
-}
-
-// ValidateBasic - validate transaction input
-func (in Input) ValidateBasic() error {
-	if _, err := sdk.AccAddressFromBech32(in.Address); err != nil {
-		return sdkerrors.ErrInvalidAddress.Wrapf("invalid input address: %s", err)
-	}
-
-	if !in.Coins.IsValid() {
-		return sdkerrors.Wrap(sdkerrors.ErrInvalidCoins, in.Coins.String())
-	}
-
-	if !in.Coins.IsAllPositive() {
-		return sdkerrors.Wrap(sdkerrors.ErrInvalidCoins, in.Coins.String())
-	}
-
-	return nil
-}
-
-// NewInput - create a transaction input, used with MsgMultiSend
-//
-//nolint:interfacer
-func NewInput(addr sdk.AccAddress, coins sdk.Coins) Input {
-	return Input{
-		Address: addr.String(),
-		Coins:   coins,
-	}
-}
-
-// ValidateBasic - validate transaction output
-func (out Output) ValidateBasic() error {
-	if _, err := sdk.AccAddressFromBech32(out.Address); err != nil {
-		return sdkerrors.ErrInvalidAddress.Wrapf("invalid output address: %s", err)
-	}
-
-	if !out.Coins.IsValid() {
-		return sdkerrors.Wrap(sdkerrors.ErrInvalidCoins, out.Coins.String())
-	}
-
-	if !out.Coins.IsAllPositive() {
-		return sdkerrors.Wrap(sdkerrors.ErrInvalidCoins, out.Coins.String())
-	}
-
-	return nil
-}
-
-// NewOutput - create a transaction output, used with MsgMultiSend
-//
-//nolint:interfacer
-func NewOutput(addr sdk.AccAddress, coins sdk.Coins) Output {
-	return Output{
-		Address: addr.String(),
-		Coins:   coins,
-	}
-}
-
-// ValidateInputsOutputs validates that each respective input and output is
-// valid and that the sum of inputs is equal to the sum of outputs.
-func ValidateInputsOutputs(inputs []Input, outputs []Output) error {
-	var totalIn, totalOut sdk.Coins
-
-	for _, in := range inputs {
-		if err := in.ValidateBasic(); err != nil {
-			return err
-		}
-
-		totalIn = totalIn.Add(in.Coins...)
-	}
-
-	for _, out := range outputs {
-		if err := out.ValidateBasic(); err != nil {
-			return err
-		}
-
-		totalOut = totalOut.Add(out.Coins...)
-	}
-
-	// make sure inputs and outputs match
-	if !totalIn.IsEqual(totalOut) {
-		return ErrInputOutputMismatch
-	}
-
-	return nil
-=======
->>>>>>> 787ee698
 }