--- conflicted
+++ resolved
@@ -15,13 +15,8 @@
 var _ exported.GenesisBalance = (*Balance)(nil)
 
 // GetAddress returns the account address of the Balance object.
-<<<<<<< HEAD
-func (b Balance) GetAddress() sdk.AccAddress {
-	return sdk.MustAccAddressFromBech32(b.Address)
-=======
 func (b Balance) GetAddress() string {
 	return b.Address
->>>>>>> 787ee698
 }
 
 // GetCoins returns the account coins of the Balance object.
