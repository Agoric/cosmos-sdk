--- conflicted
+++ resolved
@@ -76,13 +76,8 @@
 	return nil
 }
 
-<<<<<<< HEAD
-// ConsensusVersion implements AppModule/ConsensusVersion.
-func (AppModule) ConsensusVersion() uint64 { return 1 }
-=======
 // RegisterStoreDecoder doesn't register any type.
 func (AppModule) RegisterStoreDecoder(sdr simtypes.StoreDecoderRegistry) {}
 
 // ConsensusVersion implements HasConsensusVersion
-func (AppModule) ConsensusVersion() uint64 { return ConsensusVersion }
->>>>>>> 787ee698
+func (AppModule) ConsensusVersion() uint64 { return ConsensusVersion }