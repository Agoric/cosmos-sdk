package feegrant

import (
	"github.com/cosmos/gogoproto/proto"
	gogoprotoany "github.com/cosmos/gogoproto/types/any"

	errorsmod "cosmossdk.io/errors"

	"github.com/cosmos/cosmos-sdk/codec/types"
	sdkerrors "github.com/cosmos/cosmos-sdk/types/errors"
)

var _ gogoprotoany.UnpackInterfacesMessage = &Grant{}

// NewGrant creates a new FeeAllowanceGrant.
<<<<<<< HEAD
//
//nolint:interfacer
func NewGrant(granter, grantee sdk.AccAddress, feeAllowance FeeAllowanceI) (Grant, error) {
=======
func NewGrant(granter, grantee string, feeAllowance FeeAllowanceI) (Grant, error) {
>>>>>>> 787ee698
	msg, ok := feeAllowance.(proto.Message)
	if !ok {
		return Grant{}, errorsmod.Wrapf(sdkerrors.ErrPackAny, "cannot proto marshal %T", feeAllowance)
	}

	any, err := types.NewAnyWithValue(msg)
	if err != nil {
		return Grant{}, err
	}

	return Grant{
		Granter:   granter,
		Grantee:   grantee,
		Allowance: any,
	}, nil
}

// ValidateBasic performs basic validation on
// FeeAllowanceGrant
func (a Grant) ValidateBasic() error {
	if a.Granter == "" {
		return errorsmod.Wrap(sdkerrors.ErrInvalidAddress, "missing granter address")
	}
	if a.Grantee == "" {
		return errorsmod.Wrap(sdkerrors.ErrInvalidAddress, "missing grantee address")
	}
	if a.Grantee == a.Granter {
		return errorsmod.Wrap(sdkerrors.ErrInvalidAddress, "cannot self-grant fee authorization")
	}

	f, err := a.GetGrant()
	if err != nil {
		return err
	}

	return f.ValidateBasic()
}

// GetGrant unpacks allowance
func (a Grant) GetGrant() (FeeAllowanceI, error) {
	allowance, ok := a.Allowance.GetCachedValue().(FeeAllowanceI)
	if !ok {
		return nil, errorsmod.Wrap(ErrNoAllowance, "failed to get allowance")
	}

	return allowance, nil
}

// UnpackInterfaces implements UnpackInterfacesMessage.UnpackInterfaces
func (a Grant) UnpackInterfaces(unpacker gogoprotoany.AnyUnpacker) error {
	var allowance FeeAllowanceI
	return unpacker.UnpackAny(a.Allowance, &allowance)
}<|MERGE_RESOLUTION|>--- conflicted
+++ resolved
@@ -13,13 +13,7 @@
 var _ gogoprotoany.UnpackInterfacesMessage = &Grant{}
 
 // NewGrant creates a new FeeAllowanceGrant.
-<<<<<<< HEAD
-//
-//nolint:interfacer
-func NewGrant(granter, grantee sdk.AccAddress, feeAllowance FeeAllowanceI) (Grant, error) {
-=======
 func NewGrant(granter, grantee string, feeAllowance FeeAllowanceI) (Grant, error) {
->>>>>>> 787ee698
 	msg, ok := feeAllowance.(proto.Message)
 	if !ok {
 		return Grant{}, errorsmod.Wrapf(sdkerrors.ErrPackAny, "cannot proto marshal %T", feeAllowance)
