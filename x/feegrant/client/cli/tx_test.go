package cli_test

import (
	"fmt"
	"io"
	"strings"
	"testing"
	"time"

<<<<<<< HEAD
=======
	abci "github.com/cometbft/cometbft/abci/types"
	rpcclientmock "github.com/cometbft/cometbft/rpc/client/mock"
>>>>>>> 751e5ecb
	"github.com/cosmos/gogoproto/proto"
	"github.com/stretchr/testify/suite"

	_ "cosmossdk.io/api/cosmos/feegrant/v1beta1"
<<<<<<< HEAD
	v1 "cosmossdk.io/api/cosmos/gov/v1"
	v1beta1 "cosmossdk.io/api/cosmos/gov/v1beta1"
	"cosmossdk.io/core/address"
=======
	_ "cosmossdk.io/api/cosmos/gov/v1beta1"
>>>>>>> 751e5ecb
	sdkmath "cosmossdk.io/math"
	"cosmossdk.io/x/feegrant"
	"cosmossdk.io/x/feegrant/client/cli"
	"cosmossdk.io/x/feegrant/module"
	"cosmossdk.io/x/gov"
	govcli "cosmossdk.io/x/gov/client/cli"

	"github.com/cosmos/cosmos-sdk/client"
	"github.com/cosmos/cosmos-sdk/client/flags"
	addresscodec "github.com/cosmos/cosmos-sdk/codec/address"
	codectestutil "github.com/cosmos/cosmos-sdk/codec/testutil"
	"github.com/cosmos/cosmos-sdk/crypto/hd"
	"github.com/cosmos/cosmos-sdk/crypto/keyring"
	"github.com/cosmos/cosmos-sdk/testutil"
	clitestutil "github.com/cosmos/cosmos-sdk/testutil/cli"
	sdk "github.com/cosmos/cosmos-sdk/types"
	testutilmod "github.com/cosmos/cosmos-sdk/types/module/testutil"
)

const (
	oneYear  = 365 * 24 * 60 * 60
	tenHours = 10 * 60 * 60
	oneHour  = 60 * 60
)

type CLITestSuite struct {
	suite.Suite

	addedGranter sdk.AccAddress
	addedGrantee sdk.AccAddress
	addedGrant   feegrant.Grant

	kr        keyring.Keyring
	baseCtx   client.Context
	encCfg    testutilmod.TestEncodingConfig
	clientCtx client.Context

	accounts []sdk.AccAddress
}

func TestCLITestSuite(t *testing.T) {
	suite.Run(t, new(CLITestSuite))
}

func (s *CLITestSuite) SetupSuite() {
	s.T().Log("setting up integration test suite")

	s.encCfg = testutilmod.MakeTestEncodingConfig(codectestutil.CodecOptions{}, module.AppModule{}, gov.AppModule{})
	s.kr = keyring.NewInMemory(s.encCfg.Codec)
	s.baseCtx = client.Context{}.
		WithKeyring(s.kr).
		WithTxConfig(s.encCfg.TxConfig).
		WithCodec(s.encCfg.Codec).
		WithClient(clitestutil.MockCometRPC{}).
		WithAccountRetriever(client.MockAccountRetriever{}).
		WithOutput(io.Discard).
		WithChainID("test-chain").
		WithAddressCodec(addresscodec.NewBech32Codec("cosmos")).
		WithValidatorAddressCodec(addresscodec.NewBech32Codec("cosmosvaloper")).
		WithConsensusAddressCodec(addresscodec.NewBech32Codec("cosmosvalcons"))

	ctxGen := func() client.Context {
		bz, _ := s.encCfg.Codec.Marshal(&sdk.TxResponse{})
		c := clitestutil.NewMockCometRPCWithResponseQueryValue(bz)

		return s.baseCtx.WithClient(c)
	}
	s.clientCtx = ctxGen()

	accounts := testutil.CreateKeyringAccounts(s.T(), s.kr, 2)

	granter := accounts[0].Address
	grantee := accounts[1].Address
	s.createGrant(granter, grantee, s.baseCtx.AddressCodec)

	granteeStr, err := s.baseCtx.AddressCodec.BytesToString(grantee)
	s.Require().NoError(err)
	granterStr, err := s.baseCtx.AddressCodec.BytesToString(granter)
	s.Require().NoError(err)

	grant, err := feegrant.NewGrant(granterStr, granteeStr, &feegrant.BasicAllowance{
		SpendLimit: sdk.NewCoins(sdk.NewCoin("stake", sdkmath.NewInt(100))),
	})
	s.Require().NoError(err)

	s.addedGrant = grant
	s.addedGranter = granter
	s.addedGrantee = grantee
	for _, v := range accounts {
		s.accounts = append(s.accounts, v.Address)
	}
	s.accounts[1] = accounts[1].Address
}

// createGrant creates a new basic allowance fee grant from granter to grantee.
func (s *CLITestSuite) createGrant(granter, grantee sdk.AccAddress, addressCodec address.Codec) {
	commonFlags := []string{
		fmt.Sprintf("--%s=%s", flags.FlagBroadcastMode, flags.BroadcastSync),
		fmt.Sprintf("--%s=true", flags.FlagSkipConfirmation),
		fmt.Sprintf("--%s=%s", flags.FlagFees, sdk.NewCoins(sdk.NewCoin("stake", sdkmath.NewInt(100))).String()),
	}

	fee := sdk.NewCoin("stake", sdkmath.NewInt(100))

	granterAddr, err := addressCodec.BytesToString(granter)
	s.Require().NoError(err)
	granteeAddr, err := addressCodec.BytesToString(grantee)
	s.Require().NoError(err)

	args := append(
		[]string{
			granterAddr,
			granteeAddr,
			fmt.Sprintf("--%s=%s", cli.FlagSpendLimit, fee.String()),
			fmt.Sprintf("--%s=%s", flags.FlagFrom, granter),
			fmt.Sprintf("--%s=%s", cli.FlagExpiration, getFormattedExpiration(oneYear)),
		},
		commonFlags...,
	)

	cmd := cli.NewCmdFeeGrant()
	out, err := clitestutil.ExecTestCLICmd(s.clientCtx, cmd, args)
	s.Require().NoError(err)

	var resp sdk.TxResponse
	s.Require().NoError(s.clientCtx.Codec.UnmarshalJSON(out.Bytes(), &resp), out.String())
	s.Require().Equal(resp.Code, uint32(0))
}

func (s *CLITestSuite) TestNewCmdFeeGrant() {
	granter := s.accounts[0]
	clientCtx := s.clientCtx
	granterAddr, err := s.baseCtx.AddressCodec.BytesToString(granter)
	s.Require().NoError(err)
	alreadyExistedGranteeAddr, err := s.baseCtx.AddressCodec.BytesToString(s.addedGrantee)
	s.Require().NoError(err)
	fromAddr, fromName, _, err := client.GetFromFields(s.baseCtx, s.kr, granterAddr)
	s.Require().Equal(fromAddr, granter)
	s.Require().NoError(err)

	commonFlags := []string{
		fmt.Sprintf("--%s=%s", flags.FlagBroadcastMode, flags.BroadcastSync),
		fmt.Sprintf("--%s=true", flags.FlagSkipConfirmation),
		fmt.Sprintf("--%s=%s", flags.FlagFees, sdk.NewCoins(sdk.NewCoin("stake", sdkmath.NewInt(10))).String()),
	}

	testCases := []struct {
		name         string
		args         []string
		expectErr    bool
		expectedCode uint32
		respType     proto.Message
	}{
		{
			"wrong granter address",
			append(
				[]string{
					"wrong_granter",
					"cosmos1nph3cfzk6trsmfxkeu943nvach5qw4vwstnvkl",
					fmt.Sprintf("--%s=%s", cli.FlagSpendLimit, "100stake"),
					fmt.Sprintf("--%s=%s", flags.FlagFrom, granter),
				},
				commonFlags...,
			),
			true, 0, nil,
		},
		{
			"wrong grantee address",
			append(
				[]string{
					granterAddr,
					"wrong_grantee",
					fmt.Sprintf("--%s=%s", cli.FlagSpendLimit, "100stake"),
					fmt.Sprintf("--%s=%s", flags.FlagFrom, granter),
				},
				commonFlags...,
			),
			true, 0, nil,
		},
		{
			"wrong granter key name",
			append(
				[]string{
					"invalid_granter",
					"cosmos16dun6ehcc86e03wreqqww89ey569wuj4em572w",
					fmt.Sprintf("--%s=%s", cli.FlagSpendLimit, "100stake"),
					fmt.Sprintf("--%s=%s", flags.FlagFrom, granter),
				},
				commonFlags...,
			),
			true, 0, nil,
		},
		{
			"valid basic fee grant",
			append(
				[]string{
					granterAddr,
					"cosmos1nph3cfzk6trsmfxkeu943nvach5qw4vwstnvkl",
					fmt.Sprintf("--%s=%s", cli.FlagSpendLimit, "100stake"),
					fmt.Sprintf("--%s=%s", flags.FlagFrom, granter),
				},
				commonFlags...,
			),
			false, 0, &sdk.TxResponse{},
		},
		{
			"valid basic fee grant with granter key name",
			append(
				[]string{
					fromName,
					"cosmos16dun6ehcc86e03wreqqww89ey569wuj4em572w",
					fmt.Sprintf("--%s=%s", cli.FlagSpendLimit, "100stake"),
					fmt.Sprintf("--%s=%s", flags.FlagFrom, fromName),
				},
				commonFlags...,
			),
			false, 0, &sdk.TxResponse{},
		},
		{
			"valid basic fee grant with amino",
			append(
				[]string{
					granterAddr,
					"cosmos1v57fx2l2rt6ehujuu99u2fw05779m5e2ux4z2h",
					fmt.Sprintf("--%s=%s", cli.FlagSpendLimit, "100stake"),
					fmt.Sprintf("--%s=%s", flags.FlagFrom, granter),
					fmt.Sprintf("--%s=%s", flags.FlagSignMode, flags.SignModeLegacyAminoJSON),
				},
				commonFlags...,
			),
			false, 0, &sdk.TxResponse{},
		},
		{
			"valid basic fee grant without spend limit",
			append(
				[]string{
					granterAddr,
					"cosmos17h5lzptx3ghvsuhk7wx4c4hnl7rsswxjer97em",
					fmt.Sprintf("--%s=%s", flags.FlagFrom, granter),
				},
				commonFlags...,
			),
			false, 0, &sdk.TxResponse{},
		},
		{
			"valid basic fee grant without expiration",
			append(
				[]string{
					granterAddr,
					"cosmos16dlc38dcqt0uralyd8hksxyrny6kaeqfjvjwp5",
					fmt.Sprintf("--%s=%s", cli.FlagSpendLimit, "100stake"),
					fmt.Sprintf("--%s=%s", flags.FlagFrom, granter),
				},
				commonFlags...,
			),
			false, 0, &sdk.TxResponse{},
		},
		{
			"valid basic fee grant without spend-limit and expiration",
			append(
				[]string{
					granterAddr,
					"cosmos1ku40qup9vwag4wtf8cls9mkszxfthaklxkp3c8",
					fmt.Sprintf("--%s=%s", flags.FlagFrom, granter),
				},
				commonFlags...,
			),
			false, 0, &sdk.TxResponse{},
		},
		{
			"try to add existed grant",
			append(
				[]string{
					granterAddr,
					alreadyExistedGranteeAddr,
					fmt.Sprintf("--%s=%s", cli.FlagSpendLimit, "100stake"),
					fmt.Sprintf("--%s=%s", flags.FlagFrom, granter),
				},
				commonFlags...,
			),
			false, 18, &sdk.TxResponse{},
		},
		{
			"invalid number of args(periodic fee grant)",
			append(
				[]string{
					granterAddr,
					"cosmos1nph3cfzk6trsmfxkeu943nvach5qw4vwstnvkl",
					fmt.Sprintf("--%s=%s", cli.FlagSpendLimit, "100stake"),
					fmt.Sprintf("--%s=%s", cli.FlagPeriodLimit, "10stake"),
					fmt.Sprintf("--%s=%s", flags.FlagFrom, granter),
					fmt.Sprintf("--%s=%s", cli.FlagExpiration, getFormattedExpiration(tenHours)),
				},
				commonFlags...,
			),
			true, 0, nil,
		},
		{
			"period mentioned and period limit omitted, invalid periodic grant",
			append(
				[]string{
					granterAddr,
					"cosmos1nph3cfzk6trsmfxkeu943nvach5qw4vwstnvkl",
					fmt.Sprintf("--%s=%s", cli.FlagSpendLimit, "100stake"),
					fmt.Sprintf("--%s=%d", cli.FlagPeriod, tenHours),
					fmt.Sprintf("--%s=%s", flags.FlagFrom, granter),
					fmt.Sprintf("--%s=%s", cli.FlagExpiration, getFormattedExpiration(oneHour)),
				},
				commonFlags...,
			),
			true, 0, nil,
		},
		{
			"period cannot be greater than the actual expiration(periodic fee grant)",
			append(
				[]string{
					granterAddr,
					"cosmos1nph3cfzk6trsmfxkeu943nvach5qw4vwstnvkl",
					fmt.Sprintf("--%s=%s", cli.FlagSpendLimit, "100stake"),
					fmt.Sprintf("--%s=%d", cli.FlagPeriod, tenHours),
					fmt.Sprintf("--%s=%s", cli.FlagPeriodLimit, "10stake"),
					fmt.Sprintf("--%s=%s", flags.FlagFrom, granter),
					fmt.Sprintf("--%s=%s", cli.FlagExpiration, getFormattedExpiration(oneHour)),
				},
				commonFlags...,
			),
			true, 0, nil,
		},
		{
			"valid periodic fee grant",
			append(
				[]string{
					granterAddr,
					"cosmos1w55kgcf3ltaqdy4ww49nge3klxmrdavrr6frmp",
					fmt.Sprintf("--%s=%s", cli.FlagSpendLimit, "100stake"),
					fmt.Sprintf("--%s=%d", cli.FlagPeriod, oneHour),
					fmt.Sprintf("--%s=%s", cli.FlagPeriodLimit, "10stake"),
					fmt.Sprintf("--%s=%s", flags.FlagFrom, granter),
					fmt.Sprintf("--%s=%s", cli.FlagExpiration, getFormattedExpiration(tenHours)),
				},
				commonFlags...,
			),
			false, 0, &sdk.TxResponse{},
		},
		{
			"valid periodic fee grant without spend-limit",
			append(
				[]string{
					granterAddr,
					"cosmos1vevyks8pthkscvgazc97qyfjt40m6g9xe85ry8",
					fmt.Sprintf("--%s=%d", cli.FlagPeriod, oneHour),
					fmt.Sprintf("--%s=%s", cli.FlagPeriodLimit, "10stake"),
					fmt.Sprintf("--%s=%s", flags.FlagFrom, granter),
					fmt.Sprintf("--%s=%s", cli.FlagExpiration, getFormattedExpiration(tenHours)),
				},
				commonFlags...,
			),
			false, 0, &sdk.TxResponse{},
		},
		{
			"valid periodic fee grant without expiration",
			append(
				[]string{
					granterAddr,
					"cosmos14cm33pvnrv2497tyt8sp9yavhmw83nwej3m0e8",
					fmt.Sprintf("--%s=%s", cli.FlagSpendLimit, "100stake"),
					fmt.Sprintf("--%s=%d", cli.FlagPeriod, oneHour),
					fmt.Sprintf("--%s=%s", cli.FlagPeriodLimit, "10stake"),
					fmt.Sprintf("--%s=%s", flags.FlagFrom, granter),
				},
				commonFlags...,
			),
			false, 0, &sdk.TxResponse{},
		},
		{
			"valid periodic fee grant without spend-limit and expiration",
			append(
				[]string{
					granterAddr,
					"cosmos12nyk4pcf4arshznkpz882e4l4ts0lt0ap8ce54",
					fmt.Sprintf("--%s=%d", cli.FlagPeriod, oneHour),
					fmt.Sprintf("--%s=%s", cli.FlagPeriodLimit, "10stake"),
					fmt.Sprintf("--%s=%s", flags.FlagFrom, granter),
				},
				commonFlags...,
			),
			false, 0, &sdk.TxResponse{},
		},
		{
			"invalid expiration",
			append(
				[]string{
					granterAddr,
					"cosmos1vevyks8pthkscvgazc97qyfjt40m6g9xe85ry8",
					fmt.Sprintf("--%s=%d", cli.FlagPeriod, oneHour),
					fmt.Sprintf("--%s=%s", cli.FlagPeriodLimit, "10stake"),
					fmt.Sprintf("--%s=%s", flags.FlagFrom, granter),
					fmt.Sprintf("--%s=%s", cli.FlagExpiration, "invalid"),
				},
				commonFlags...,
			),
			true, 0, nil,
		},
	}

	for _, tc := range testCases {
<<<<<<< HEAD
		s.Run(tc.name, func() {
			cmd := cli.NewCmdFeeGrant()
=======
		tc := tc

		s.Run(tc.name, func() {
			cmd := cli.NewCmdFeeGrant(codecaddress.NewBech32Codec("cosmos"))
>>>>>>> 751e5ecb
			out, err := clitestutil.ExecTestCLICmd(clientCtx, cmd, tc.args)

			if tc.expectErr {
				s.Require().Error(err)
			} else {
				s.Require().NoError(err)
				s.Require().NoError(clientCtx.Codec.UnmarshalJSON(out.Bytes(), tc.respType), out.String())
			}
		})
	}
}

func (s *CLITestSuite) TestTxWithFeeGrant() {
	clientCtx := s.clientCtx
	granter := s.addedGranter
	granterAddr, err := s.baseCtx.AddressCodec.BytesToString(granter)
	s.Require().NoError(err)

	// creating an account manually (This account won't exist in state)
	k, _, err := s.baseCtx.Keyring.NewMnemonic("grantee", keyring.English, sdk.FullFundraiserPath, keyring.DefaultBIP39Passphrase, hd.Secp256k1)
	s.Require().NoError(err)
	pub, err := k.GetPubKey()
	s.Require().NoError(err)
	grantee := sdk.AccAddress(pub.Address())
	granteeAddr, err := s.baseCtx.AddressCodec.BytesToString(grantee)
	s.Require().NoError(err)

	commonFlags := []string{
		fmt.Sprintf("--%s=%s", flags.FlagBroadcastMode, flags.BroadcastSync),
		fmt.Sprintf("--%s=true", flags.FlagSkipConfirmation),
		fmt.Sprintf("--%s=%s", flags.FlagFees, sdk.NewCoins(sdk.NewCoin("stake", sdkmath.NewInt(10))).String()),
	}

	fee := sdk.NewCoin("stake", sdkmath.NewInt(100))

	args := append(
		[]string{
			granterAddr,
			granteeAddr,
			fmt.Sprintf("--%s=%s", cli.FlagSpendLimit, fee.String()),
			fmt.Sprintf("--%s=%s", flags.FlagFrom, granter),
			fmt.Sprintf("--%s=%s", cli.FlagExpiration, getFormattedExpiration(oneYear)),
		},
		commonFlags...,
	)

	cmd := cli.NewCmdFeeGrant()

	var res sdk.TxResponse
	out, err := clitestutil.ExecTestCLICmd(clientCtx, cmd, args)
	s.Require().NoError(err)
	s.Require().NoError(clientCtx.Codec.UnmarshalJSON(out.Bytes(), &res), out.String())

	testcases := []struct {
		name       string
		from       string
		flags      []string
		expErrCode uint32
	}{
		{
			name:  "granted fee allowance for an account which is not in state and creating any tx with it by using --fee-granter shouldn't fail",
			from:  granteeAddr,
			flags: []string{fmt.Sprintf("--%s=%s", flags.FlagFeeGranter, granterAddr)},
		},
		{
			name:       "--fee-payer should also sign the tx (direct)",
			from:       granteeAddr,
			flags:      []string{fmt.Sprintf("--%s=%s", flags.FlagFeePayer, granterAddr)},
			expErrCode: 4,
		},
		{
			name: "--fee-payer should also sign the tx (amino-json)",
			from: granteeAddr,
			flags: []string{
				fmt.Sprintf("--%s=%s", flags.FlagFeePayer, granterAddr),
				fmt.Sprintf("--%s=%s", flags.FlagSignMode, flags.SignModeLegacyAminoJSON),
			},
			expErrCode: 4,
		},
		{
			name: "use --fee-payer and --fee-granter together works",
			from: granteeAddr,
			flags: []string{
				fmt.Sprintf("--%s=%s", flags.FlagFeePayer, granteeAddr),
				fmt.Sprintf("--%s=%s", flags.FlagFeeGranter, granterAddr),
			},
		},
	}

	for _, tc := range testcases {
		s.Run(tc.name, func() {
			err := s.msgSubmitLegacyProposal(s.baseCtx, tc.from,
				"Text Proposal", "No desc", "text",
				tc.flags...,
			)
			s.Require().NoError(err)

			var resp sdk.TxResponse
			s.Require().NoError(clientCtx.Codec.UnmarshalJSON(out.Bytes(), &resp), out.String())
		})
	}
}

func (s *CLITestSuite) msgSubmitLegacyProposal(clientCtx client.Context, from, title, description, proposalType string, extraArgs ...string) error {
	commonArgs := []string{
		fmt.Sprintf("--%s=true", flags.FlagSkipConfirmation),
		fmt.Sprintf("--%s=%s", flags.FlagBroadcastMode, flags.BroadcastSync),
		fmt.Sprintf("--%s=%s", flags.FlagFees, sdk.NewCoins(sdk.NewCoin(sdk.DefaultBondDenom, sdkmath.NewInt(10))).String()),
	}

	args := append([]string{
		fmt.Sprintf("--%s=%s", govcli.FlagTitle, title),
		fmt.Sprintf("--%s=%s", govcli.FlagDescription, description),   //nolint:staticcheck // SA1019: govcli.FlagDescription is deprecated: use FlagDescription instead
		fmt.Sprintf("--%s=%s", govcli.FlagProposalType, proposalType), //nolint:staticcheck // SA1019: govcli.FlagProposalType is deprecated: use FlagProposalType instead
		fmt.Sprintf("--%s=%s", flags.FlagFrom, from),
	}, commonArgs...)

	args = append(args, extraArgs...)

	cmd := govcli.NewCmdSubmitLegacyProposal()

	out, err := clitestutil.ExecTestCLICmd(clientCtx, cmd, args)
	s.Require().NoError(err)
	var resp sdk.TxResponse
	s.Require().NoError(clientCtx.Codec.UnmarshalJSON(out.Bytes(), &resp), out.String())

	return err
}

func (s *CLITestSuite) TestFilteredFeeAllowance() {
	granter := s.addedGranter
	granterAddr, err := s.baseCtx.AddressCodec.BytesToString(granter)
	s.Require().NoError(err)
	k, _, err := s.baseCtx.Keyring.NewMnemonic("grantee1", keyring.English, sdk.FullFundraiserPath, keyring.DefaultBIP39Passphrase, hd.Secp256k1)
	s.Require().NoError(err)
	pub, err := k.GetPubKey()
	s.Require().NoError(err)
	grantee := sdk.AccAddress(pub.Address())
	granteeAddr, err := s.baseCtx.AddressCodec.BytesToString(grantee)
	s.Require().NoError(err)
	clientCtx := s.clientCtx

	commonFlags := []string{
		fmt.Sprintf("--%s=%s", flags.FlagBroadcastMode, flags.BroadcastSync),
		fmt.Sprintf("--%s=true", flags.FlagSkipConfirmation),
		fmt.Sprintf("--%s=%s", flags.FlagFees, sdk.NewCoins(sdk.NewCoin(sdk.DefaultBondDenom, sdkmath.NewInt(100))).String()),
	}
	spendLimit := sdk.NewCoin("stake", sdkmath.NewInt(1000))
	allowMsgs := strings.Join([]string{sdk.MsgTypeURL(&v1beta1.MsgSubmitProposal{}), sdk.MsgTypeURL(&v1.MsgVoteWeighted{})}, ",")

	testCases := []struct {
		name         string
		args         []string
		expectErrMsg string
	}{
		{
			"invalid granter address",
			append(
				[]string{
					"not an address",
					"cosmos1nph3cfzk6trsmfxkeu943nvach5qw4vwstnvkl",
					fmt.Sprintf("--%s=%s", cli.FlagAllowedMsgs, allowMsgs),
					fmt.Sprintf("--%s=%s", cli.FlagSpendLimit, spendLimit.String()),
					fmt.Sprintf("--%s=%s", flags.FlagFrom, granter),
				},
				commonFlags...,
			),
			"key not found",
		},
		{
			"invalid grantee address",
			append(
				[]string{
					granterAddr,
					"not an address",
					fmt.Sprintf("--%s=%s", cli.FlagAllowedMsgs, allowMsgs),
					fmt.Sprintf("--%s=%s", cli.FlagSpendLimit, spendLimit.String()),
					fmt.Sprintf("--%s=%s", flags.FlagFrom, granter),
				},
				commonFlags...,
			),
			"decoding bech32 failed",
		},
		{
			"valid filter fee grant",
			append(
				[]string{
					granterAddr,
					granteeAddr,
					fmt.Sprintf("--%s=%s", cli.FlagAllowedMsgs, allowMsgs),
					fmt.Sprintf("--%s=%s", cli.FlagSpendLimit, spendLimit.String()),
					fmt.Sprintf("--%s=%s", flags.FlagFrom, granter),
				},
				commonFlags...,
			),
			"",
		},
	}

	for _, tc := range testCases {
		s.Run(tc.name, func() {
			cmd := cli.NewCmdFeeGrant()
			out, err := clitestutil.ExecTestCLICmd(clientCtx, cmd, tc.args)
			if tc.expectErrMsg != "" {
				s.Require().Error(err)
				s.Require().Contains(err.Error(), tc.expectErrMsg)
			} else {
				s.Require().NoError(err)
				msg := &sdk.TxResponse{}
				s.Require().NoError(clientCtx.Codec.UnmarshalJSON(out.Bytes(), msg), out.String())
			}
		})
	}

	// exec filtered fee allowance
	cases := []struct {
		name     string
		malleate func() error
	}{
		{
			"valid proposal tx",
			func() error {
				return s.msgSubmitLegacyProposal(s.baseCtx, granteeAddr,
					"Text Proposal", "No desc", "Text",
					fmt.Sprintf("--%s=%s", flags.FlagFeeGranter, granterAddr),
					fmt.Sprintf("--%s=%s", flags.FlagFees, sdk.NewCoins(sdk.NewCoin(sdk.DefaultBondDenom, sdkmath.NewInt(100))).String()),
				)
			},
		},
		{
			"valid weighted_vote tx",
			func() error {
				return s.msgVote(s.baseCtx, granteeAddr, "0", "yes",
					fmt.Sprintf("--%s=%s", flags.FlagFeeGranter, granterAddr),
					fmt.Sprintf("--%s=%s", flags.FlagFees, sdk.NewCoins(sdk.NewCoin(sdk.DefaultBondDenom, sdkmath.NewInt(100))).String()),
				)
			},
		},
		{
			"should fail with unauthorized msgs",
			func() error {
				args := append(
					[]string{
						granteeAddr,
						"cosmos14cm33pvnrv2497tyt8sp9yavhmw83nwej3m0e8",
						fmt.Sprintf("--%s=%s", cli.FlagSpendLimit, "100stake"),
						fmt.Sprintf("--%s=%s", flags.FlagFeeGranter, granter),
					},
					commonFlags...,
				)

				cmd := cli.NewCmdFeeGrant()
				out, err := clitestutil.ExecTestCLICmd(clientCtx, cmd, args)
				s.Require().NoError(clientCtx.Codec.UnmarshalJSON(out.Bytes(), &sdk.TxResponse{}), out.String())

				return err
			},
		},
	}

	for _, tc := range cases {
		s.Run(tc.name, func() {
			err := tc.malleate()
			s.Require().NoError(err)
		})
	}
}

// msgVote votes for a proposal
func (s *CLITestSuite) msgVote(clientCtx client.Context, from, id, vote string, extraArgs ...string) error {
	commonArgs := []string{
		fmt.Sprintf("--%s=true", flags.FlagSkipConfirmation),
		fmt.Sprintf("--%s=%s", flags.FlagBroadcastMode, flags.BroadcastSync),
		fmt.Sprintf("--%s=%s", flags.FlagFees, sdk.NewCoins(sdk.NewCoin(sdk.DefaultBondDenom, sdkmath.NewInt(10))).String()),
	}
	args := append([]string{
		id,
		vote,
		fmt.Sprintf("--%s=%s", flags.FlagFrom, from),
	}, commonArgs...)

	args = append(args, extraArgs...)
	cmd := govcli.NewCmdWeightedVote()

	out, err := clitestutil.ExecTestCLICmd(clientCtx, cmd, args)

	s.Require().NoError(clientCtx.Codec.UnmarshalJSON(out.Bytes(), &sdk.TxResponse{}), out.String())

	return err
}

func getFormattedExpiration(duration int64) string {
	return time.Now().Add(time.Duration(duration) * time.Second).Format(time.RFC3339)
}<|MERGE_RESOLUTION|>--- conflicted
+++ resolved
@@ -7,39 +7,30 @@
 	"testing"
 	"time"
 
-<<<<<<< HEAD
-=======
 	abci "github.com/cometbft/cometbft/abci/types"
 	rpcclientmock "github.com/cometbft/cometbft/rpc/client/mock"
->>>>>>> 751e5ecb
 	"github.com/cosmos/gogoproto/proto"
 	"github.com/stretchr/testify/suite"
 
 	_ "cosmossdk.io/api/cosmos/feegrant/v1beta1"
-<<<<<<< HEAD
-	v1 "cosmossdk.io/api/cosmos/gov/v1"
-	v1beta1 "cosmossdk.io/api/cosmos/gov/v1beta1"
-	"cosmossdk.io/core/address"
-=======
 	_ "cosmossdk.io/api/cosmos/gov/v1beta1"
->>>>>>> 751e5ecb
 	sdkmath "cosmossdk.io/math"
 	"cosmossdk.io/x/feegrant"
 	"cosmossdk.io/x/feegrant/client/cli"
 	"cosmossdk.io/x/feegrant/module"
-	"cosmossdk.io/x/gov"
-	govcli "cosmossdk.io/x/gov/client/cli"
 
 	"github.com/cosmos/cosmos-sdk/client"
 	"github.com/cosmos/cosmos-sdk/client/flags"
-	addresscodec "github.com/cosmos/cosmos-sdk/codec/address"
-	codectestutil "github.com/cosmos/cosmos-sdk/codec/testutil"
+	codecaddress "github.com/cosmos/cosmos-sdk/codec/address"
 	"github.com/cosmos/cosmos-sdk/crypto/hd"
 	"github.com/cosmos/cosmos-sdk/crypto/keyring"
 	"github.com/cosmos/cosmos-sdk/testutil"
 	clitestutil "github.com/cosmos/cosmos-sdk/testutil/cli"
 	sdk "github.com/cosmos/cosmos-sdk/types"
 	testutilmod "github.com/cosmos/cosmos-sdk/types/module/testutil"
+	govcli "github.com/cosmos/cosmos-sdk/x/gov/client/cli"
+	govv1 "github.com/cosmos/cosmos-sdk/x/gov/types/v1"
+	govv1beta1 "github.com/cosmos/cosmos-sdk/x/gov/types/v1beta1"
 )
 
 const (
@@ -70,40 +61,39 @@
 func (s *CLITestSuite) SetupSuite() {
 	s.T().Log("setting up integration test suite")
 
-	s.encCfg = testutilmod.MakeTestEncodingConfig(codectestutil.CodecOptions{}, module.AppModule{}, gov.AppModule{})
+	s.encCfg = testutilmod.MakeTestEncodingConfig(module.AppModuleBasic{})
 	s.kr = keyring.NewInMemory(s.encCfg.Codec)
 	s.baseCtx = client.Context{}.
 		WithKeyring(s.kr).
 		WithTxConfig(s.encCfg.TxConfig).
 		WithCodec(s.encCfg.Codec).
-		WithClient(clitestutil.MockCometRPC{}).
+		WithClient(clitestutil.MockCometRPC{Client: rpcclientmock.Client{}}).
 		WithAccountRetriever(client.MockAccountRetriever{}).
 		WithOutput(io.Discard).
-		WithChainID("test-chain").
-		WithAddressCodec(addresscodec.NewBech32Codec("cosmos")).
-		WithValidatorAddressCodec(addresscodec.NewBech32Codec("cosmosvaloper")).
-		WithConsensusAddressCodec(addresscodec.NewBech32Codec("cosmosvalcons"))
+		WithChainID("test-chain")
 
 	ctxGen := func() client.Context {
 		bz, _ := s.encCfg.Codec.Marshal(&sdk.TxResponse{})
-		c := clitestutil.NewMockCometRPCWithResponseQueryValue(bz)
+		c := clitestutil.NewMockCometRPC(abci.ResponseQuery{
+			Value: bz,
+		})
 
 		return s.baseCtx.WithClient(c)
 	}
 	s.clientCtx = ctxGen()
+
+	if testing.Short() {
+		s.T().Skip("skipping test in unit-tests mode.")
+	}
 
 	accounts := testutil.CreateKeyringAccounts(s.T(), s.kr, 2)
 
 	granter := accounts[0].Address
 	grantee := accounts[1].Address
-	s.createGrant(granter, grantee, s.baseCtx.AddressCodec)
-
-	granteeStr, err := s.baseCtx.AddressCodec.BytesToString(grantee)
-	s.Require().NoError(err)
-	granterStr, err := s.baseCtx.AddressCodec.BytesToString(granter)
-	s.Require().NoError(err)
-
-	grant, err := feegrant.NewGrant(granterStr, granteeStr, &feegrant.BasicAllowance{
+
+	s.createGrant(granter, grantee)
+
+	grant, err := feegrant.NewGrant(granter, grantee, &feegrant.BasicAllowance{
 		SpendLimit: sdk.NewCoins(sdk.NewCoin("stake", sdkmath.NewInt(100))),
 	})
 	s.Require().NoError(err)
@@ -118,7 +108,7 @@
 }
 
 // createGrant creates a new basic allowance fee grant from granter to grantee.
-func (s *CLITestSuite) createGrant(granter, grantee sdk.AccAddress, addressCodec address.Codec) {
+func (s *CLITestSuite) createGrant(granter, grantee sdk.Address) {
 	commonFlags := []string{
 		fmt.Sprintf("--%s=%s", flags.FlagBroadcastMode, flags.BroadcastSync),
 		fmt.Sprintf("--%s=true", flags.FlagSkipConfirmation),
@@ -127,15 +117,10 @@
 
 	fee := sdk.NewCoin("stake", sdkmath.NewInt(100))
 
-	granterAddr, err := addressCodec.BytesToString(granter)
-	s.Require().NoError(err)
-	granteeAddr, err := addressCodec.BytesToString(grantee)
-	s.Require().NoError(err)
-
 	args := append(
 		[]string{
-			granterAddr,
-			granteeAddr,
+			granter.String(),
+			grantee.String(),
 			fmt.Sprintf("--%s=%s", cli.FlagSpendLimit, fee.String()),
 			fmt.Sprintf("--%s=%s", flags.FlagFrom, granter),
 			fmt.Sprintf("--%s=%s", cli.FlagExpiration, getFormattedExpiration(oneYear)),
@@ -143,7 +128,7 @@
 		commonFlags...,
 	)
 
-	cmd := cli.NewCmdFeeGrant()
+	cmd := cli.NewCmdFeeGrant(codecaddress.NewBech32Codec("cosmos"))
 	out, err := clitestutil.ExecTestCLICmd(s.clientCtx, cmd, args)
 	s.Require().NoError(err)
 
@@ -154,12 +139,10 @@
 
 func (s *CLITestSuite) TestNewCmdFeeGrant() {
 	granter := s.accounts[0]
+	alreadyExistedGrantee := s.addedGrantee
 	clientCtx := s.clientCtx
-	granterAddr, err := s.baseCtx.AddressCodec.BytesToString(granter)
-	s.Require().NoError(err)
-	alreadyExistedGranteeAddr, err := s.baseCtx.AddressCodec.BytesToString(s.addedGrantee)
-	s.Require().NoError(err)
-	fromAddr, fromName, _, err := client.GetFromFields(s.baseCtx, s.kr, granterAddr)
+
+	fromAddr, fromName, _, err := client.GetFromFields(s.baseCtx, s.kr, granter.String())
 	s.Require().Equal(fromAddr, granter)
 	s.Require().NoError(err)
 
@@ -193,7 +176,7 @@
 			"wrong grantee address",
 			append(
 				[]string{
-					granterAddr,
+					granter.String(),
 					"wrong_grantee",
 					fmt.Sprintf("--%s=%s", cli.FlagSpendLimit, "100stake"),
 					fmt.Sprintf("--%s=%s", flags.FlagFrom, granter),
@@ -219,7 +202,7 @@
 			"valid basic fee grant",
 			append(
 				[]string{
-					granterAddr,
+					granter.String(),
 					"cosmos1nph3cfzk6trsmfxkeu943nvach5qw4vwstnvkl",
 					fmt.Sprintf("--%s=%s", cli.FlagSpendLimit, "100stake"),
 					fmt.Sprintf("--%s=%s", flags.FlagFrom, granter),
@@ -245,7 +228,7 @@
 			"valid basic fee grant with amino",
 			append(
 				[]string{
-					granterAddr,
+					granter.String(),
 					"cosmos1v57fx2l2rt6ehujuu99u2fw05779m5e2ux4z2h",
 					fmt.Sprintf("--%s=%s", cli.FlagSpendLimit, "100stake"),
 					fmt.Sprintf("--%s=%s", flags.FlagFrom, granter),
@@ -259,7 +242,7 @@
 			"valid basic fee grant without spend limit",
 			append(
 				[]string{
-					granterAddr,
+					granter.String(),
 					"cosmos17h5lzptx3ghvsuhk7wx4c4hnl7rsswxjer97em",
 					fmt.Sprintf("--%s=%s", flags.FlagFrom, granter),
 				},
@@ -271,7 +254,7 @@
 			"valid basic fee grant without expiration",
 			append(
 				[]string{
-					granterAddr,
+					granter.String(),
 					"cosmos16dlc38dcqt0uralyd8hksxyrny6kaeqfjvjwp5",
 					fmt.Sprintf("--%s=%s", cli.FlagSpendLimit, "100stake"),
 					fmt.Sprintf("--%s=%s", flags.FlagFrom, granter),
@@ -284,7 +267,7 @@
 			"valid basic fee grant without spend-limit and expiration",
 			append(
 				[]string{
-					granterAddr,
+					granter.String(),
 					"cosmos1ku40qup9vwag4wtf8cls9mkszxfthaklxkp3c8",
 					fmt.Sprintf("--%s=%s", flags.FlagFrom, granter),
 				},
@@ -296,8 +279,8 @@
 			"try to add existed grant",
 			append(
 				[]string{
-					granterAddr,
-					alreadyExistedGranteeAddr,
+					granter.String(),
+					alreadyExistedGrantee.String(),
 					fmt.Sprintf("--%s=%s", cli.FlagSpendLimit, "100stake"),
 					fmt.Sprintf("--%s=%s", flags.FlagFrom, granter),
 				},
@@ -309,7 +292,7 @@
 			"invalid number of args(periodic fee grant)",
 			append(
 				[]string{
-					granterAddr,
+					granter.String(),
 					"cosmos1nph3cfzk6trsmfxkeu943nvach5qw4vwstnvkl",
 					fmt.Sprintf("--%s=%s", cli.FlagSpendLimit, "100stake"),
 					fmt.Sprintf("--%s=%s", cli.FlagPeriodLimit, "10stake"),
@@ -324,7 +307,7 @@
 			"period mentioned and period limit omitted, invalid periodic grant",
 			append(
 				[]string{
-					granterAddr,
+					granter.String(),
 					"cosmos1nph3cfzk6trsmfxkeu943nvach5qw4vwstnvkl",
 					fmt.Sprintf("--%s=%s", cli.FlagSpendLimit, "100stake"),
 					fmt.Sprintf("--%s=%d", cli.FlagPeriod, tenHours),
@@ -339,7 +322,7 @@
 			"period cannot be greater than the actual expiration(periodic fee grant)",
 			append(
 				[]string{
-					granterAddr,
+					granter.String(),
 					"cosmos1nph3cfzk6trsmfxkeu943nvach5qw4vwstnvkl",
 					fmt.Sprintf("--%s=%s", cli.FlagSpendLimit, "100stake"),
 					fmt.Sprintf("--%s=%d", cli.FlagPeriod, tenHours),
@@ -355,7 +338,7 @@
 			"valid periodic fee grant",
 			append(
 				[]string{
-					granterAddr,
+					granter.String(),
 					"cosmos1w55kgcf3ltaqdy4ww49nge3klxmrdavrr6frmp",
 					fmt.Sprintf("--%s=%s", cli.FlagSpendLimit, "100stake"),
 					fmt.Sprintf("--%s=%d", cli.FlagPeriod, oneHour),
@@ -371,7 +354,7 @@
 			"valid periodic fee grant without spend-limit",
 			append(
 				[]string{
-					granterAddr,
+					granter.String(),
 					"cosmos1vevyks8pthkscvgazc97qyfjt40m6g9xe85ry8",
 					fmt.Sprintf("--%s=%d", cli.FlagPeriod, oneHour),
 					fmt.Sprintf("--%s=%s", cli.FlagPeriodLimit, "10stake"),
@@ -386,7 +369,7 @@
 			"valid periodic fee grant without expiration",
 			append(
 				[]string{
-					granterAddr,
+					granter.String(),
 					"cosmos14cm33pvnrv2497tyt8sp9yavhmw83nwej3m0e8",
 					fmt.Sprintf("--%s=%s", cli.FlagSpendLimit, "100stake"),
 					fmt.Sprintf("--%s=%d", cli.FlagPeriod, oneHour),
@@ -401,7 +384,7 @@
 			"valid periodic fee grant without spend-limit and expiration",
 			append(
 				[]string{
-					granterAddr,
+					granter.String(),
 					"cosmos12nyk4pcf4arshznkpz882e4l4ts0lt0ap8ce54",
 					fmt.Sprintf("--%s=%d", cli.FlagPeriod, oneHour),
 					fmt.Sprintf("--%s=%s", cli.FlagPeriodLimit, "10stake"),
@@ -415,7 +398,7 @@
 			"invalid expiration",
 			append(
 				[]string{
-					granterAddr,
+					granter.String(),
 					"cosmos1vevyks8pthkscvgazc97qyfjt40m6g9xe85ry8",
 					fmt.Sprintf("--%s=%d", cli.FlagPeriod, oneHour),
 					fmt.Sprintf("--%s=%s", cli.FlagPeriodLimit, "10stake"),
@@ -429,15 +412,10 @@
 	}
 
 	for _, tc := range testCases {
-<<<<<<< HEAD
-		s.Run(tc.name, func() {
-			cmd := cli.NewCmdFeeGrant()
-=======
 		tc := tc
 
 		s.Run(tc.name, func() {
 			cmd := cli.NewCmdFeeGrant(codecaddress.NewBech32Codec("cosmos"))
->>>>>>> 751e5ecb
 			out, err := clitestutil.ExecTestCLICmd(clientCtx, cmd, tc.args)
 
 			if tc.expectErr {
@@ -453,17 +431,13 @@
 func (s *CLITestSuite) TestTxWithFeeGrant() {
 	clientCtx := s.clientCtx
 	granter := s.addedGranter
-	granterAddr, err := s.baseCtx.AddressCodec.BytesToString(granter)
-	s.Require().NoError(err)
-
-	// creating an account manually (This account won't exist in state)
+
+	// creating an account manually (This account won't be exist in state)
 	k, _, err := s.baseCtx.Keyring.NewMnemonic("grantee", keyring.English, sdk.FullFundraiserPath, keyring.DefaultBIP39Passphrase, hd.Secp256k1)
 	s.Require().NoError(err)
 	pub, err := k.GetPubKey()
 	s.Require().NoError(err)
 	grantee := sdk.AccAddress(pub.Address())
-	granteeAddr, err := s.baseCtx.AddressCodec.BytesToString(grantee)
-	s.Require().NoError(err)
 
 	commonFlags := []string{
 		fmt.Sprintf("--%s=%s", flags.FlagBroadcastMode, flags.BroadcastSync),
@@ -475,8 +449,8 @@
 
 	args := append(
 		[]string{
-			granterAddr,
-			granteeAddr,
+			granter.String(),
+			grantee.String(),
 			fmt.Sprintf("--%s=%s", cli.FlagSpendLimit, fee.String()),
 			fmt.Sprintf("--%s=%s", flags.FlagFrom, granter),
 			fmt.Sprintf("--%s=%s", cli.FlagExpiration, getFormattedExpiration(oneYear)),
@@ -484,7 +458,7 @@
 		commonFlags...,
 	)
 
-	cmd := cli.NewCmdFeeGrant()
+	cmd := cli.NewCmdFeeGrant(codecaddress.NewBech32Codec("cosmos"))
 
 	var res sdk.TxResponse
 	out, err := clitestutil.ExecTestCLICmd(clientCtx, cmd, args)
@@ -499,30 +473,30 @@
 	}{
 		{
 			name:  "granted fee allowance for an account which is not in state and creating any tx with it by using --fee-granter shouldn't fail",
-			from:  granteeAddr,
-			flags: []string{fmt.Sprintf("--%s=%s", flags.FlagFeeGranter, granterAddr)},
+			from:  grantee.String(),
+			flags: []string{fmt.Sprintf("--%s=%s", flags.FlagFeeGranter, granter.String())},
 		},
 		{
 			name:       "--fee-payer should also sign the tx (direct)",
-			from:       granteeAddr,
-			flags:      []string{fmt.Sprintf("--%s=%s", flags.FlagFeePayer, granterAddr)},
+			from:       grantee.String(),
+			flags:      []string{fmt.Sprintf("--%s=%s", flags.FlagFeePayer, granter.String())},
 			expErrCode: 4,
 		},
 		{
 			name: "--fee-payer should also sign the tx (amino-json)",
-			from: granteeAddr,
+			from: grantee.String(),
 			flags: []string{
-				fmt.Sprintf("--%s=%s", flags.FlagFeePayer, granterAddr),
+				fmt.Sprintf("--%s=%s", flags.FlagFeePayer, granter.String()),
 				fmt.Sprintf("--%s=%s", flags.FlagSignMode, flags.SignModeLegacyAminoJSON),
 			},
 			expErrCode: 4,
 		},
 		{
 			name: "use --fee-payer and --fee-granter together works",
-			from: granteeAddr,
+			from: grantee.String(),
 			flags: []string{
-				fmt.Sprintf("--%s=%s", flags.FlagFeePayer, granteeAddr),
-				fmt.Sprintf("--%s=%s", flags.FlagFeeGranter, granterAddr),
+				fmt.Sprintf("--%s=%s", flags.FlagFeePayer, grantee.String()),
+				fmt.Sprintf("--%s=%s", flags.FlagFeeGranter, granter.String()),
 			},
 		},
 	}
@@ -530,7 +504,7 @@
 	for _, tc := range testcases {
 		s.Run(tc.name, func() {
 			err := s.msgSubmitLegacyProposal(s.baseCtx, tc.from,
-				"Text Proposal", "No desc", "text",
+				"Text Proposal", "No desc", govv1beta1.ProposalTypeText,
 				tc.flags...,
 			)
 			s.Require().NoError(err)
@@ -569,15 +543,11 @@
 
 func (s *CLITestSuite) TestFilteredFeeAllowance() {
 	granter := s.addedGranter
-	granterAddr, err := s.baseCtx.AddressCodec.BytesToString(granter)
-	s.Require().NoError(err)
 	k, _, err := s.baseCtx.Keyring.NewMnemonic("grantee1", keyring.English, sdk.FullFundraiserPath, keyring.DefaultBIP39Passphrase, hd.Secp256k1)
 	s.Require().NoError(err)
 	pub, err := k.GetPubKey()
 	s.Require().NoError(err)
 	grantee := sdk.AccAddress(pub.Address())
-	granteeAddr, err := s.baseCtx.AddressCodec.BytesToString(grantee)
-	s.Require().NoError(err)
 	clientCtx := s.clientCtx
 
 	commonFlags := []string{
@@ -586,7 +556,7 @@
 		fmt.Sprintf("--%s=%s", flags.FlagFees, sdk.NewCoins(sdk.NewCoin(sdk.DefaultBondDenom, sdkmath.NewInt(100))).String()),
 	}
 	spendLimit := sdk.NewCoin("stake", sdkmath.NewInt(1000))
-	allowMsgs := strings.Join([]string{sdk.MsgTypeURL(&v1beta1.MsgSubmitProposal{}), sdk.MsgTypeURL(&v1.MsgVoteWeighted{})}, ",")
+	allowMsgs := strings.Join([]string{sdk.MsgTypeURL(&govv1beta1.MsgSubmitProposal{}), sdk.MsgTypeURL(&govv1.MsgVoteWeighted{})}, ",")
 
 	testCases := []struct {
 		name         string
@@ -611,7 +581,7 @@
 			"invalid grantee address",
 			append(
 				[]string{
-					granterAddr,
+					granter.String(),
 					"not an address",
 					fmt.Sprintf("--%s=%s", cli.FlagAllowedMsgs, allowMsgs),
 					fmt.Sprintf("--%s=%s", cli.FlagSpendLimit, spendLimit.String()),
@@ -625,8 +595,8 @@
 			"valid filter fee grant",
 			append(
 				[]string{
-					granterAddr,
-					granteeAddr,
+					granter.String(),
+					grantee.String(),
 					fmt.Sprintf("--%s=%s", cli.FlagAllowedMsgs, allowMsgs),
 					fmt.Sprintf("--%s=%s", cli.FlagSpendLimit, spendLimit.String()),
 					fmt.Sprintf("--%s=%s", flags.FlagFrom, granter),
@@ -638,8 +608,10 @@
 	}
 
 	for _, tc := range testCases {
+		tc := tc
+
 		s.Run(tc.name, func() {
-			cmd := cli.NewCmdFeeGrant()
+			cmd := cli.NewCmdFeeGrant(codecaddress.NewBech32Codec("cosmos"))
 			out, err := clitestutil.ExecTestCLICmd(clientCtx, cmd, tc.args)
 			if tc.expectErrMsg != "" {
 				s.Require().Error(err)
@@ -660,9 +632,9 @@
 		{
 			"valid proposal tx",
 			func() error {
-				return s.msgSubmitLegacyProposal(s.baseCtx, granteeAddr,
-					"Text Proposal", "No desc", "Text",
-					fmt.Sprintf("--%s=%s", flags.FlagFeeGranter, granterAddr),
+				return s.msgSubmitLegacyProposal(s.baseCtx, grantee.String(),
+					"Text Proposal", "No desc", govv1beta1.ProposalTypeText,
+					fmt.Sprintf("--%s=%s", flags.FlagFeeGranter, granter.String()),
 					fmt.Sprintf("--%s=%s", flags.FlagFees, sdk.NewCoins(sdk.NewCoin(sdk.DefaultBondDenom, sdkmath.NewInt(100))).String()),
 				)
 			},
@@ -670,8 +642,8 @@
 		{
 			"valid weighted_vote tx",
 			func() error {
-				return s.msgVote(s.baseCtx, granteeAddr, "0", "yes",
-					fmt.Sprintf("--%s=%s", flags.FlagFeeGranter, granterAddr),
+				return s.msgVote(s.baseCtx, grantee.String(), "0", "yes",
+					fmt.Sprintf("--%s=%s", flags.FlagFeeGranter, granter.String()),
 					fmt.Sprintf("--%s=%s", flags.FlagFees, sdk.NewCoins(sdk.NewCoin(sdk.DefaultBondDenom, sdkmath.NewInt(100))).String()),
 				)
 			},
@@ -681,7 +653,7 @@
 			func() error {
 				args := append(
 					[]string{
-						granteeAddr,
+						grantee.String(),
 						"cosmos14cm33pvnrv2497tyt8sp9yavhmw83nwej3m0e8",
 						fmt.Sprintf("--%s=%s", cli.FlagSpendLimit, "100stake"),
 						fmt.Sprintf("--%s=%s", flags.FlagFeeGranter, granter),
@@ -689,7 +661,7 @@
 					commonFlags...,
 				)
 
-				cmd := cli.NewCmdFeeGrant()
+				cmd := cli.NewCmdFeeGrant(codecaddress.NewBech32Codec("cosmos"))
 				out, err := clitestutil.ExecTestCLICmd(clientCtx, cmd, args)
 				s.Require().NoError(clientCtx.Codec.UnmarshalJSON(out.Bytes(), &sdk.TxResponse{}), out.String())
 
@@ -699,6 +671,8 @@
 	}
 
 	for _, tc := range cases {
+		tc := tc
+
 		s.Run(tc.name, func() {
 			err := tc.malleate()
 			s.Require().NoError(err)
