package feegrant

import (
	"github.com/cosmos/gogoproto/proto"
	gogoprotoany "github.com/cosmos/gogoproto/types/any"

	errorsmod "cosmossdk.io/errors"

	"github.com/cosmos/cosmos-sdk/codec/types"
	sdk "github.com/cosmos/cosmos-sdk/types"
	sdkerrors "github.com/cosmos/cosmos-sdk/types/errors"
)

var (
	_, _ sdk.Msg                              = &MsgGrantAllowance{}, &MsgRevokeAllowance{}
	_    gogoprotoany.UnpackInterfacesMessage = &MsgGrantAllowance{}
)

// NewMsgGrantAllowance creates a new MsgGrantAllowance.
<<<<<<< HEAD
//
//nolint:interfacer
func NewMsgGrantAllowance(feeAllowance FeeAllowanceI, granter, grantee sdk.AccAddress) (*MsgGrantAllowance, error) {
=======
func NewMsgGrantAllowance(feeAllowance FeeAllowanceI, granter, grantee string) (*MsgGrantAllowance, error) {
>>>>>>> 787ee698
	msg, ok := feeAllowance.(proto.Message)
	if !ok {
		return nil, errorsmod.Wrapf(sdkerrors.ErrPackAny, "cannot proto marshal %T", msg)
	}
	any, err := types.NewAnyWithValue(msg)
	if err != nil {
		return nil, err
	}

	return &MsgGrantAllowance{
		Granter:   granter,
		Grantee:   grantee,
		Allowance: any,
	}, nil
}

// GetFeeAllowanceI returns unpacked FeeAllowance
func (msg MsgGrantAllowance) GetFeeAllowanceI() (FeeAllowanceI, error) {
	allowance, ok := msg.Allowance.GetCachedValue().(FeeAllowanceI)
	if !ok {
		return nil, errorsmod.Wrap(ErrNoAllowance, "failed to get allowance")
	}

	return allowance, nil
}

// UnpackInterfaces implements UnpackInterfacesMessage.UnpackInterfaces
func (msg MsgGrantAllowance) UnpackInterfaces(unpacker gogoprotoany.AnyUnpacker) error {
	var allowance FeeAllowanceI
	return unpacker.UnpackAny(msg.Allowance, &allowance)
}

// NewMsgRevokeAllowance returns a message to revoke a fee allowance for a given
// granter and grantee
<<<<<<< HEAD
//
//nolint:interfacer
func NewMsgRevokeAllowance(granter sdk.AccAddress, grantee sdk.AccAddress) MsgRevokeAllowance {
	return MsgRevokeAllowance{Granter: granter.String(), Grantee: grantee.String()}
}

// ValidateBasic implements the sdk.Msg interface.
func (msg MsgRevokeAllowance) ValidateBasic() error {
	if _, err := sdk.AccAddressFromBech32(msg.Granter); err != nil {
		return sdkerrors.ErrInvalidAddress.Wrapf("invalid granter address: %s", err)
	}
	if _, err := sdk.AccAddressFromBech32(msg.Grantee); err != nil {
		return sdkerrors.ErrInvalidAddress.Wrapf("invalid grantee address: %s", err)
	}
	if msg.Grantee == msg.Granter {
		return sdkerrors.Wrap(sdkerrors.ErrInvalidAddress, "addresses must be different")
	}

	return nil
}

// GetSigners gets the granter address associated with an Allowance
// to revoke.
func (msg MsgRevokeAllowance) GetSigners() []sdk.AccAddress {
	granter, _ := sdk.AccAddressFromBech32(msg.Granter)
	return []sdk.AccAddress{granter}
}

// Type implements the LegacyMsg.Type method.
func (msg MsgRevokeAllowance) Type() string {
	return sdk.MsgTypeURL(&msg)
}

// Route implements the LegacyMsg.Route method.
func (msg MsgRevokeAllowance) Route() string {
	return sdk.MsgTypeURL(&msg)
}

// GetSignBytes implements the LegacyMsg.GetSignBytes method.
func (msg MsgRevokeAllowance) GetSignBytes() []byte {
	return sdk.MustSortJSON(ModuleCdc.MustMarshalJSON(&msg))
=======
func NewMsgRevokeAllowance(granter, grantee string) MsgRevokeAllowance {
	return MsgRevokeAllowance{Granter: granter, Grantee: grantee}
>>>>>>> 787ee698
}<|MERGE_RESOLUTION|>--- conflicted
+++ resolved
@@ -17,13 +17,7 @@
 )
 
 // NewMsgGrantAllowance creates a new MsgGrantAllowance.
-<<<<<<< HEAD
-//
-//nolint:interfacer
-func NewMsgGrantAllowance(feeAllowance FeeAllowanceI, granter, grantee sdk.AccAddress) (*MsgGrantAllowance, error) {
-=======
 func NewMsgGrantAllowance(feeAllowance FeeAllowanceI, granter, grantee string) (*MsgGrantAllowance, error) {
->>>>>>> 787ee698
 	msg, ok := feeAllowance.(proto.Message)
 	if !ok {
 		return nil, errorsmod.Wrapf(sdkerrors.ErrPackAny, "cannot proto marshal %T", msg)
@@ -58,50 +52,6 @@
 
 // NewMsgRevokeAllowance returns a message to revoke a fee allowance for a given
 // granter and grantee
-<<<<<<< HEAD
-//
-//nolint:interfacer
-func NewMsgRevokeAllowance(granter sdk.AccAddress, grantee sdk.AccAddress) MsgRevokeAllowance {
-	return MsgRevokeAllowance{Granter: granter.String(), Grantee: grantee.String()}
-}
-
-// ValidateBasic implements the sdk.Msg interface.
-func (msg MsgRevokeAllowance) ValidateBasic() error {
-	if _, err := sdk.AccAddressFromBech32(msg.Granter); err != nil {
-		return sdkerrors.ErrInvalidAddress.Wrapf("invalid granter address: %s", err)
-	}
-	if _, err := sdk.AccAddressFromBech32(msg.Grantee); err != nil {
-		return sdkerrors.ErrInvalidAddress.Wrapf("invalid grantee address: %s", err)
-	}
-	if msg.Grantee == msg.Granter {
-		return sdkerrors.Wrap(sdkerrors.ErrInvalidAddress, "addresses must be different")
-	}
-
-	return nil
-}
-
-// GetSigners gets the granter address associated with an Allowance
-// to revoke.
-func (msg MsgRevokeAllowance) GetSigners() []sdk.AccAddress {
-	granter, _ := sdk.AccAddressFromBech32(msg.Granter)
-	return []sdk.AccAddress{granter}
-}
-
-// Type implements the LegacyMsg.Type method.
-func (msg MsgRevokeAllowance) Type() string {
-	return sdk.MsgTypeURL(&msg)
-}
-
-// Route implements the LegacyMsg.Route method.
-func (msg MsgRevokeAllowance) Route() string {
-	return sdk.MsgTypeURL(&msg)
-}
-
-// GetSignBytes implements the LegacyMsg.GetSignBytes method.
-func (msg MsgRevokeAllowance) GetSignBytes() []byte {
-	return sdk.MustSortJSON(ModuleCdc.MustMarshalJSON(&msg))
-=======
 func NewMsgRevokeAllowance(granter, grantee string) MsgRevokeAllowance {
 	return MsgRevokeAllowance{Granter: granter, Grantee: grantee}
->>>>>>> 787ee698
 }