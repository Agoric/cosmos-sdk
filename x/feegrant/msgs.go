--- conflicted
+++ resolved
@@ -2,7 +2,6 @@
 
 import (
 	"github.com/cosmos/gogoproto/proto"
-	gogoprotoany "github.com/cosmos/gogoproto/types/any"
 
 	errorsmod "cosmossdk.io/errors"
 
@@ -12,12 +11,12 @@
 )
 
 var (
-	_, _ sdk.Msg                              = &MsgGrantAllowance{}, &MsgRevokeAllowance{}
-	_    gogoprotoany.UnpackInterfacesMessage = &MsgGrantAllowance{}
+	_, _ sdk.Msg                       = &MsgGrantAllowance{}, &MsgRevokeAllowance{}
+	_    types.UnpackInterfacesMessage = &MsgGrantAllowance{}
 )
 
 // NewMsgGrantAllowance creates a new MsgGrantAllowance.
-func NewMsgGrantAllowance(feeAllowance FeeAllowanceI, granter, grantee string) (*MsgGrantAllowance, error) {
+func NewMsgGrantAllowance(feeAllowance FeeAllowanceI, granter, grantee sdk.AccAddress) (*MsgGrantAllowance, error) {
 	msg, ok := feeAllowance.(proto.Message)
 	if !ok {
 		return nil, errorsmod.Wrapf(sdkerrors.ErrPackAny, "cannot proto marshal %T", msg)
@@ -28,8 +27,8 @@
 	}
 
 	return &MsgGrantAllowance{
-		Granter:   granter,
-		Grantee:   grantee,
+		Granter:   granter.String(),
+		Grantee:   grantee.String(),
 		Allowance: any,
 	}, nil
 }
@@ -45,18 +44,13 @@
 }
 
 // UnpackInterfaces implements UnpackInterfacesMessage.UnpackInterfaces
-func (msg MsgGrantAllowance) UnpackInterfaces(unpacker gogoprotoany.AnyUnpacker) error {
+func (msg MsgGrantAllowance) UnpackInterfaces(unpacker types.AnyUnpacker) error {
 	var allowance FeeAllowanceI
 	return unpacker.UnpackAny(msg.Allowance, &allowance)
 }
 
 // NewMsgRevokeAllowance returns a message to revoke a fee allowance for a given
 // granter and grantee
-<<<<<<< HEAD
-func NewMsgRevokeAllowance(granter, grantee string) MsgRevokeAllowance {
-	return MsgRevokeAllowance{Granter: granter, Grantee: grantee}
-=======
 func NewMsgRevokeAllowance(granter, grantee sdk.AccAddress) MsgRevokeAllowance {
 	return MsgRevokeAllowance{Granter: granter.String(), Grantee: grantee.String()}
->>>>>>> 751e5ecb
 }