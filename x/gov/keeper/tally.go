package keeper

import (
	"context"
	"errors"

	"cosmossdk.io/collections"
	"cosmossdk.io/math"
	v1 "cosmossdk.io/x/gov/types/v1"

	sdk "github.com/cosmos/cosmos-sdk/types"
)

// Tally iterates over the votes and updates the tally of a proposal based on the voting power of the voters
func (k Keeper) Tally(ctx context.Context, proposal v1.Proposal) (passes, burnDeposits bool, tallyResults v1.TallyResult, err error) {
	validators, err := k.getCurrentValidators(ctx)
	if err != nil {
		return false, false, v1.TallyResult{}, err
	}

	if k.config.CalculateVoteResultsAndVotingPowerFn == nil {
		k.config.CalculateVoteResultsAndVotingPowerFn = defaultCalculateVoteResultsAndVotingPower
	}

	totalVoterPower, results, err := k.config.CalculateVoteResultsAndVotingPowerFn(ctx, k, proposal.Id, validators)
	if err != nil {
		return false, false, v1.TallyResult{}, err
	}

	params, err := k.Params.Get(ctx)
	if err != nil {
		return false, false, v1.TallyResult{}, err
	}
	tallyResults = v1.NewTallyResultFromMap(results)

	// If there is no staked coins, the proposal fails
	totalBonded, err := k.sk.TotalBondedTokens(ctx)
	if err != nil {
		return false, false, v1.TallyResult{}, err
	}

	if totalBonded.IsZero() {
		return false, false, tallyResults, nil
	}

	// If there are more spam votes than the sum of all other options, proposal fails
	// A proposal with no votes should not be considered spam
	if !totalVoterPower.Equal(math.LegacyZeroDec()) &&
		results[v1.OptionSpam].GTE(results[v1.OptionOne].Add(results[v1.OptionTwo].Add(results[v1.OptionThree].Add(results[v1.OptionFour])))) {
		return false, true, tallyResults, nil
	}

	switch proposal.ProposalType {
	case v1.ProposalType_PROPOSAL_TYPE_OPTIMISTIC:
		return k.tallyOptimistic(totalVoterPower, totalBonded, results, params)
	case v1.ProposalType_PROPOSAL_TYPE_EXPEDITED:
		return k.tallyExpedited(totalVoterPower, totalBonded, results, params)
	case v1.ProposalType_PROPOSAL_TYPE_MULTIPLE_CHOICE:
		return k.tallyMultipleChoice(totalVoterPower, totalBonded, results, params)
	default:
		return k.tallyStandard(ctx, proposal, totalVoterPower, totalBonded, results, params)
	}
}

// tallyStandard tallies the votes of a standard proposal
// If there is not enough quorum of votes, the proposal fails
// If no one votes (everyone abstains), proposal fails
// If more than 1/3 of voters veto, proposal fails
// If more than 1/2 of non-abstaining voters vote Yes, proposal passes
// If more than 1/2 of non-abstaining voters vote No, proposal fails
// Checking for spam votes is done before calling this function
func (k Keeper) tallyStandard(ctx context.Context, proposal v1.Proposal, totalVoterPower math.LegacyDec, totalBonded math.Int, results map[v1.VoteOption]math.LegacyDec, params v1.Params) (passes, burnDeposits bool, tallyResults v1.TallyResult, err error) {
	tallyResults = v1.NewTallyResultFromMap(results)

	quorumStr := params.Quorum
	yesQuorumStr := params.YesQuorum
	thresholdStr := params.Threshold
	vetoThresholdStr := params.VetoThreshold

	if len(proposal.Messages) > 0 {
		// check if any of the message has message based params
		customMessageParams, err := k.MessageBasedParams.Get(ctx, sdk.MsgTypeURL(proposal.Messages[0]))
		if err != nil && !errors.Is(err, collections.ErrNotFound) {
			return false, false, tallyResults, err
		} else if err == nil {
			quorumStr = customMessageParams.GetQuorum()
			thresholdStr = customMessageParams.GetThreshold()
			vetoThresholdStr = customMessageParams.GetVetoThreshold()
			yesQuorumStr = customMessageParams.GetYesQuorum()
		}
	}

	// If there is not enough quorum of votes, the proposal fails
	percentVoting := totalVoterPower.Quo(math.LegacyNewDecFromInt(totalBonded))
	quorum, _ := math.LegacyNewDecFromStr(quorumStr)
	if percentVoting.LT(quorum) {
		return false, params.BurnVoteQuorum, tallyResults, nil
	}

	// If no one votes (everyone abstains), proposal fails
	if totalVoterPower.Equal(results[v1.OptionAbstain]) {
		return false, false, tallyResults, nil
	}

	// If yes quorum enabled and less than yes_quorum of voters vote Yes, proposal fails
	yesQuorum, _ := math.LegacyNewDecFromStr(yesQuorumStr)
	if yesQuorum.GT(math.LegacyZeroDec()) && results[v1.OptionYes].Quo(totalVoterPower).LT(yesQuorum) {
		return false, false, tallyResults, nil
	}

	// If more than 1/3 of voters veto, proposal fails
	vetoThreshold, _ := math.LegacyNewDecFromStr(vetoThresholdStr)
	if results[v1.OptionNoWithVeto].Quo(totalVoterPower).GT(vetoThreshold) {
		return false, params.BurnVoteVeto, tallyResults, nil
	}

	// If more than 1/2 of non-abstaining voters vote Yes, proposal passes
	threshold, _ := math.LegacyNewDecFromStr(thresholdStr)
	if results[v1.OptionYes].Quo(totalVoterPower.Sub(results[v1.OptionAbstain])).GT(threshold) {
		return true, false, tallyResults, nil
	}

	// If more than 1/2 of non-abstaining voters vote No, proposal fails
	return false, false, tallyResults, nil
}

// tallyExpedited tallies the votes of an expedited proposal
// If there is not enough expedited quorum of votes, the proposal fails
// If no one votes (everyone abstains), proposal fails
// If more than 1/3 of voters veto, proposal fails
// If more than 2/3 of non-abstaining voters vote Yes, proposal passes
// If more than 1/2 of non-abstaining voters vote No, proposal fails
// Checking for spam votes is done before calling this function
func (k Keeper) tallyExpedited(totalVoterPower math.LegacyDec, totalBonded math.Int, results map[v1.VoteOption]math.LegacyDec, params v1.Params) (passes, burnDeposits bool, tallyResults v1.TallyResult, err error) {
	tallyResults = v1.NewTallyResultFromMap(results)

	// If there is not enough quorum of votes, the proposal fails
	percentVoting := totalVoterPower.Quo(math.LegacyNewDecFromInt(totalBonded))
	expeditedQuorum, _ := math.LegacyNewDecFromStr(params.ExpeditedQuorum)
	if percentVoting.LT(expeditedQuorum) {
		return false, params.BurnVoteQuorum, tallyResults, nil
	}

	// If no one votes (everyone abstains), proposal fails
	if totalVoterPower.Equal(results[v1.OptionAbstain]) {
		return false, false, tallyResults, nil
	}

	// If yes quorum enabled and less than yes_quorum of voters vote Yes, proposal fails
	yesQuorum, _ := math.LegacyNewDecFromStr(params.YesQuorum)
	if yesQuorum.GT(math.LegacyZeroDec()) && results[v1.OptionYes].Quo(totalVoterPower).LT(yesQuorum) {
		return false, false, tallyResults, nil
	}

	// If more than 1/3 of voters veto, proposal fails
	vetoThreshold, _ := math.LegacyNewDecFromStr(params.VetoThreshold)
	if results[v1.OptionNoWithVeto].Quo(totalVoterPower).GT(vetoThreshold) {
		return false, params.BurnVoteVeto, tallyResults, nil
	}

	// If more than 2/3 of non-abstaining voters vote Yes, proposal passes
	threshold, _ := math.LegacyNewDecFromStr(params.GetExpeditedThreshold())
	if results[v1.OptionYes].Quo(totalVoterPower.Sub(results[v1.OptionAbstain])).GT(threshold) {
		return true, false, tallyResults, nil
	}

	// If more than 1/2 of non-abstaining voters vote No, proposal fails
	return false, false, tallyResults, nil
}

// tallyOptimistic tallies the votes of an optimistic proposal
// If proposal has no votes, proposal passes
// If the threshold of no is reached, proposal fails
// Any other case, proposal passes
// Checking for spam votes is done before calling this function
func (k Keeper) tallyOptimistic(totalVoterPower math.LegacyDec, totalBonded math.Int, results map[v1.VoteOption]math.LegacyDec, params v1.Params) (passes, burnDeposits bool, tallyResults v1.TallyResult, err error) {
	tallyResults = v1.NewTallyResultFromMap(results)
	optimisticNoThreshold, _ := math.LegacyNewDecFromStr(params.OptimisticRejectedThreshold)

	// If proposal has no votes, proposal passes
	if totalVoterPower.Equal(math.LegacyZeroDec()) {
		return true, false, tallyResults, nil
	}

	// If the threshold of no is reached, proposal fails
	if results[v1.OptionNo].Quo(totalBonded.ToLegacyDec()).GT(optimisticNoThreshold) {
		return false, false, tallyResults, nil
	}

	return true, false, tallyResults, nil
}

// tallyMultipleChoice tallies the votes of a multiple choice proposal
// If there is not enough quorum of votes, the proposal fails
// Any other case, proposal passes
// Checking for spam votes is done before calling this function
func (k Keeper) tallyMultipleChoice(totalVoterPower math.LegacyDec, totalBonded math.Int, results map[v1.VoteOption]math.LegacyDec, params v1.Params) (passes, burnDeposits bool, tallyResults v1.TallyResult, err error) {
	tallyResults = v1.NewTallyResultFromMap(results)

	// If there is not enough quorum of votes, the proposal fails
	percentVoting := totalVoterPower.Quo(math.LegacyNewDecFromInt(totalBonded))
	quorum, _ := math.LegacyNewDecFromStr(params.Quorum)
	if percentVoting.LT(quorum) {
		return false, params.BurnVoteQuorum, tallyResults, nil
	}

	// a multiple choice proposal always passes unless it was spam or quorum was not reached.
	return true, false, tallyResults, nil
}

// getCurrentValidators fetches all the bonded validators, insert them into currValidators
func (k Keeper) getCurrentValidators(ctx context.Context) (map[string]v1.ValidatorGovInfo, error) {
	currValidators := make(map[string]v1.ValidatorGovInfo)
	if err := k.sk.IterateBondedValidatorsByPower(ctx, func(index int64, validator sdk.ValidatorI) (stop bool) {
		valBz, err := k.sk.ValidatorAddressCodec().StringToBytes(validator.GetOperator())
		if err != nil {
			return false
		}
		currValidators[validator.GetOperator()] = v1.NewValidatorGovInfo(
			valBz,
			validator.GetBondedTokens(),
			validator.GetDelegatorShares(),
			math.LegacyZeroDec(),
			v1.WeightedVoteOptions{},
		)

		return false
	}); err != nil {
		return nil, err
	}

	return currValidators, nil
}

// calculateVoteResultsAndVotingPower iterate over all votes, tally up the voting power of each validator
// and returns the votes results from voters
func defaultCalculateVoteResultsAndVotingPower(
	ctx context.Context,
	k Keeper,
	proposalID uint64,
	validators map[string]v1.ValidatorGovInfo,
) (math.LegacyDec, map[v1.VoteOption]math.LegacyDec, error) {
	totalVP := math.LegacyZeroDec()
	results := createEmptyResults()

	// iterate over all votes, tally up the voting power of each validator
	rng := collections.NewPrefixedPairRange[uint64, sdk.AccAddress](proposalID)
	votesToRemove := []collections.Pair[uint64, sdk.AccAddress]{}
	if err := k.Votes.Walk(ctx, rng, func(key collections.Pair[uint64, sdk.AccAddress], vote v1.Vote) (bool, error) {
		// if validator, just record it in the map
<<<<<<< HEAD
		voter := sdk.MustAccAddressFromBech32(vote.Voter)
=======
		voter, err := k.authKeeper.AddressCodec().StringToBytes(vote.Voter)
		if err != nil {
			return false, err
		}
>>>>>>> 787ee698

		valAddrStr, err := k.sk.ValidatorAddressCodec().BytesToString(voter)
		if err != nil {
			return false, err
		}

		if val, ok := validators[valAddrStr]; ok {
			val.Vote = vote.Options
			validators[valAddrStr] = val
		}

		// iterate over all delegations from voter, deduct from any delegated-to validators
		err = k.sk.IterateDelegations(ctx, voter, func(index int64, delegation sdk.DelegationI) (stop bool) {
			valAddrStr := delegation.GetValidatorAddr()

			if val, ok := validators[valAddrStr]; ok {
				// There is no need to handle the special case that validator address equal to voter address.
				// Because voter's voting power will tally again even if there will be deduction of voter's voting power from validator.
				val.DelegatorDeductions = val.DelegatorDeductions.Add(delegation.GetShares())
				validators[valAddrStr] = val

				// delegation shares * bonded / total shares
				votingPower := delegation.GetShares().MulInt(val.BondedTokens).Quo(val.DelegatorShares)

				for _, option := range vote.Options {
					weight, _ := math.LegacyNewDecFromStr(option.Weight)
					subPower := votingPower.Mul(weight)
					results[option.Option] = results[option.Option].Add(subPower)
				}

				totalVP = totalVP.Add(votingPower)
			}

			return false
		})
		if err != nil {
			return false, err
		}

		votesToRemove = append(votesToRemove, key)
		return false, nil
	}); err != nil {
		return math.LegacyDec{}, nil, err
	}

	// remove all votes from store
	for _, key := range votesToRemove {
		if err := k.Votes.Remove(ctx, key); err != nil {
			return math.LegacyDec{}, nil, err
		}
	}

	// iterate over the validators again to tally their voting power
	for _, val := range validators {
		if len(val.Vote) == 0 {
			continue
		}

		sharesAfterDeductions := val.DelegatorShares.Sub(val.DelegatorDeductions)
		votingPower := sharesAfterDeductions.MulInt(val.BondedTokens).Quo(val.DelegatorShares)

		for _, option := range val.Vote {
			weight, _ := math.LegacyNewDecFromStr(option.Weight)
			subPower := votingPower.Mul(weight)
			results[option.Option] = results[option.Option].Add(subPower)
		}
		totalVP = totalVP.Add(votingPower)
	}

	return totalVP, results, nil
}

func createEmptyResults() map[v1.VoteOption]math.LegacyDec {
	results := make(map[v1.VoteOption]math.LegacyDec)
	results[v1.OptionYes] = math.LegacyZeroDec()
	results[v1.OptionAbstain] = math.LegacyZeroDec()
	results[v1.OptionNo] = math.LegacyZeroDec()
	results[v1.OptionNoWithVeto] = math.LegacyZeroDec()
	results[v1.OptionSpam] = math.LegacyZeroDec()

	return results
}<|MERGE_RESOLUTION|>--- conflicted
+++ resolved
@@ -248,14 +248,10 @@
 	votesToRemove := []collections.Pair[uint64, sdk.AccAddress]{}
 	if err := k.Votes.Walk(ctx, rng, func(key collections.Pair[uint64, sdk.AccAddress], vote v1.Vote) (bool, error) {
 		// if validator, just record it in the map
-<<<<<<< HEAD
-		voter := sdk.MustAccAddressFromBech32(vote.Voter)
-=======
 		voter, err := k.authKeeper.AddressCodec().StringToBytes(vote.Voter)
 		if err != nil {
 			return false, err
 		}
->>>>>>> 787ee698
 
 		valAddrStr, err := k.sk.ValidatorAddressCodec().BytesToString(voter)
 		if err != nil {
