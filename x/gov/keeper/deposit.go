package keeper

import (
	"context"
	"fmt"
	"strings"

	"cosmossdk.io/collections"
	"cosmossdk.io/core/event"
	"cosmossdk.io/errors"
	sdkmath "cosmossdk.io/math"
	"cosmossdk.io/x/gov/types"
	v1 "cosmossdk.io/x/gov/types/v1"
	pooltypes "cosmossdk.io/x/protocolpool/types"

	sdk "github.com/cosmos/cosmos-sdk/types"
	sdkerrors "github.com/cosmos/cosmos-sdk/types/errors"
)

// SetDeposit sets a Deposit to the gov store
<<<<<<< HEAD
func (keeper Keeper) SetDeposit(ctx sdk.Context, deposit v1.Deposit) {
	store := ctx.KVStore(keeper.storeKey)
	bz := keeper.cdc.MustMarshal(&deposit)
	depositor := sdk.MustAccAddressFromBech32(deposit.Depositor)

	store.Set(types.DepositKey(deposit.ProposalId, depositor), bz)
=======
func (k Keeper) SetDeposit(ctx context.Context, deposit v1.Deposit) error {
	depositor, err := k.authKeeper.AddressCodec().StringToBytes(deposit.Depositor)
	if err != nil {
		return err
	}
	return k.Deposits.Set(ctx, collections.Join(deposit.ProposalId, sdk.AccAddress(depositor)), deposit)
>>>>>>> 787ee698
}

// GetDeposits returns all the deposits of a proposal
func (k Keeper) GetDeposits(ctx context.Context, proposalID uint64) (deposits v1.Deposits, err error) {
	err = k.IterateDeposits(ctx, proposalID, func(_ collections.Pair[uint64, sdk.AccAddress], deposit v1.Deposit) (bool, error) {
		deposits = append(deposits, &deposit)
		return false, nil
	})
	return deposits, err
}

// DeleteAndBurnDeposits deletes and burns all the deposits on a specific proposal.
func (k Keeper) DeleteAndBurnDeposits(ctx context.Context, proposalID uint64) error {
	coinsToBurn := sdk.NewCoins()
	err := k.IterateDeposits(ctx, proposalID, func(key collections.Pair[uint64, sdk.AccAddress], deposit v1.Deposit) (stop bool, err error) {
		coinsToBurn = coinsToBurn.Add(deposit.Amount...)
		return false, k.Deposits.Remove(ctx, key)
	})
	if err != nil {
		return err
	}

	return k.bankKeeper.BurnCoins(ctx, k.authKeeper.GetModuleAddress(types.ModuleName), coinsToBurn)
}

<<<<<<< HEAD
// DeleteAndBurnDeposits deletes and burn all the deposits on a specific proposal.
func (keeper Keeper) DeleteAndBurnDeposits(ctx sdk.Context, proposalID uint64) {
	store := ctx.KVStore(keeper.storeKey)

	keeper.IterateDeposits(ctx, proposalID, func(deposit v1.Deposit) bool {
		err := keeper.bankKeeper.BurnCoins(ctx, types.ModuleName, deposit.Amount)
		if err != nil {
			panic(err)
		}

		depositor := sdk.MustAccAddressFromBech32(deposit.Depositor)

		store.Delete(types.DepositKey(proposalID, depositor))
		return false
=======
// RefundAndDeleteDeposits refunds and deletes all the deposits on a specific proposal.
func (k Keeper) RefundAndDeleteDeposits(ctx context.Context, proposalID uint64) error {
	return k.IterateDeposits(ctx, proposalID, func(key collections.Pair[uint64, sdk.AccAddress], deposit v1.Deposit) (bool, error) {
		depositor := key.K2()
		err := k.bankKeeper.SendCoinsFromModuleToAccount(ctx, types.ModuleName, depositor, deposit.Amount)
		if err != nil {
			return false, err
		}
		err = k.Deposits.Remove(ctx, key)
		return false, err
>>>>>>> 787ee698
	})
}

// IterateDeposits iterates over all the proposals deposits and performs a callback function
func (k Keeper) IterateDeposits(ctx context.Context, proposalID uint64, cb func(key collections.Pair[uint64, sdk.AccAddress], value v1.Deposit) (bool, error)) error {
	rng := collections.NewPrefixedPairRange[uint64, sdk.AccAddress](proposalID)
	if err := k.Deposits.Walk(ctx, rng, cb); err != nil {
		return err
	}

	return nil
}

// AddDeposit adds or updates a deposit of a specific depositor on a specific proposal.
// Activates voting period when appropriate and returns true in that case, else returns false.
func (k Keeper) AddDeposit(ctx context.Context, proposalID uint64, depositorAddr sdk.AccAddress, depositAmount sdk.Coins) (bool, error) {
	// Checks to see if proposal exists
	proposal, err := k.Proposals.Get(ctx, proposalID)
	if err != nil {
		return false, err
	}

	// Check if proposal is still depositable
	if (proposal.Status != v1.StatusDepositPeriod) && (proposal.Status != v1.StatusVotingPeriod) {
		return false, errors.Wrapf(types.ErrInactiveProposal, "%d", proposalID)
	}

	// Check coins to be deposited match the proposal's deposit params
	params, err := k.Params.Get(ctx)
	if err != nil {
		return false, err
	}

	minDepositAmount := proposal.GetMinDepositFromParams(params)
	minDepositRatio, err := sdkmath.LegacyNewDecFromStr(params.GetMinDepositRatio())
	if err != nil {
		return false, err
	}

	// the deposit must only contain valid denoms (listed in the min deposit param)
	if err := k.validateDepositDenom(params, depositAmount); err != nil {
		return false, err
	}

	// If minDepositRatio is set, the deposit must be equal or greater than minDepositAmount*minDepositRatio
	// for at least one denom. If minDepositRatio is zero we skip this check.
	if !minDepositRatio.IsZero() {
		var (
			depositThresholdMet bool
			thresholds          []string
		)
		for _, minDep := range minDepositAmount {
			// calculate the threshold for this denom, and hold a list to later return a useful error message
			threshold := sdk.NewCoin(minDep.GetDenom(), minDep.Amount.ToLegacyDec().Mul(minDepositRatio).TruncateInt())
			thresholds = append(thresholds, threshold.String())

			found, deposit := depositAmount.Find(minDep.Denom)
			if !found { // if not found, continue, as we know the deposit contains at least 1 valid denom
				continue
			}

			// Once we know at least one threshold has been met, we can break. The deposit
			// might contain other denoms but we don't care.
			if deposit.IsGTE(threshold) {
				depositThresholdMet = true
				break
			}
		}

		// the threshold must be met with at least one denom, if not, return the list of minimum deposits
		if !depositThresholdMet {
			return false, errors.Wrapf(types.ErrMinDepositTooSmall, "received %s but need at least one of the following: %s", depositAmount, strings.Join(thresholds, ","))
		}
	}

	// update the governance module's account coins pool
	err = k.bankKeeper.SendCoinsFromAccountToModule(ctx, depositorAddr, types.ModuleName, depositAmount)
	if err != nil {
		return false, err
	}

	// Update proposal
	proposal.TotalDeposit = sdk.NewCoins(proposal.TotalDeposit...).Add(depositAmount...)
	if err = k.Proposals.Set(ctx, proposal.Id, proposal); err != nil {
		return false, err
	}

	// Check if deposit has provided sufficient total funds to transition the proposal into the voting period
	activatedVotingPeriod := false
	if proposal.Status == v1.StatusDepositPeriod && sdk.NewCoins(proposal.TotalDeposit...).IsAllGTE(minDepositAmount) {
		err = k.ActivateVotingPeriod(ctx, proposal)
		if err != nil {
			return false, err
		}

		activatedVotingPeriod = true
	}

	addr, err := k.authKeeper.AddressCodec().BytesToString(depositorAddr)
	if err != nil {
		return false, err
	}

	// Add or update deposit object
	deposit, err := k.Deposits.Get(ctx, collections.Join(proposalID, depositorAddr))
	switch {
	case err == nil:
		// deposit exists
		deposit.Amount = sdk.NewCoins(deposit.Amount...).Add(depositAmount...)
	case errors.IsOf(err, collections.ErrNotFound):
		// deposit doesn't exist
		deposit = v1.NewDeposit(proposalID, addr, depositAmount)
	default:
		// failed to get deposit
		return false, err
	}

	// called when deposit has been added to a proposal, however the proposal may not be active
	err = k.Hooks().AfterProposalDeposit(ctx, proposalID, depositorAddr)
	if err != nil {
		return false, err
	}

	if err := k.EventService.EventManager(ctx).EmitKV(
		types.EventTypeProposalDeposit,
		event.NewAttribute(types.AttributeKeyDepositor, addr),
		event.NewAttribute(sdk.AttributeKeyAmount, depositAmount.String()),
		event.NewAttribute(types.AttributeKeyProposalID, fmt.Sprintf("%d", proposalID)),
	); err != nil {
		return false, err
	}

	err = k.SetDeposit(ctx, deposit)
	if err != nil {
		return false, err
	}

	return activatedVotingPeriod, nil
}

// ChargeDeposit will charge proposal cancellation fee (deposits * proposal_cancel_burn_rate)  and
// send to a destAddress if defined or burn otherwise.
// Remaining funds are send back to the depositor.
func (k Keeper) ChargeDeposit(ctx context.Context, proposalID uint64, destAddress, proposalCancelRate string) error {
	rate := sdkmath.LegacyMustNewDecFromStr(proposalCancelRate)
	var cancellationCharges sdk.Coins

	deposits, err := k.GetDeposits(ctx, proposalID)
	if err != nil {
		return err
	}

	for _, deposit := range deposits {
		depositorAddress, err := k.authKeeper.AddressCodec().StringToBytes(deposit.Depositor)
		if err != nil {
			return err
		}

		var remainingAmount sdk.Coins

		for _, coin := range deposit.Amount {
			burnAmount := sdkmath.LegacyNewDecFromInt(coin.Amount).Mul(rate).TruncateInt()
			// remaining amount = deposits amount - burn amount
			remainingAmount = remainingAmount.Add(
				sdk.NewCoin(
					coin.Denom,
					coin.Amount.Sub(burnAmount),
				),
			)
			cancellationCharges = cancellationCharges.Add(
				sdk.NewCoin(
					coin.Denom,
					burnAmount,
				),
			)
		}

<<<<<<< HEAD
	keeper.IterateDeposits(ctx, proposalID, func(deposit v1.Deposit) bool {
		depositor := sdk.MustAccAddressFromBech32(deposit.Depositor)

		err := keeper.bankKeeper.SendCoinsFromModuleToAccount(ctx, types.ModuleName, depositor, deposit.Amount)
=======
		if !remainingAmount.IsZero() {
			err := k.bankKeeper.SendCoinsFromModuleToAccount(
				ctx, types.ModuleName, depositorAddress, remainingAmount,
			)
			if err != nil {
				return err
			}
		}
		err = k.Deposits.Remove(ctx, collections.Join(deposit.ProposalId, sdk.AccAddress(depositorAddress)))
		if err != nil {
			return err
		}
	}

	// burn the cancellation fee or send the cancellation charges to destination address.
	if !cancellationCharges.IsZero() {
		// get the pool module account address
		poolAddress, err := k.authKeeper.AddressCodec().BytesToString(k.authKeeper.GetModuleAddress(pooltypes.ModuleName))
>>>>>>> 787ee698
		if err != nil {
			return err
		}
		switch {
		case destAddress == "":
			// burn the cancellation charges from deposits
			err := k.bankKeeper.BurnCoins(ctx, k.authKeeper.GetModuleAddress(types.ModuleName), cancellationCharges)
			if err != nil {
				return err
			}
		case poolAddress == destAddress:
			err := k.poolKeeper.FundCommunityPool(ctx, cancellationCharges, k.ModuleAccountAddress())
			if err != nil {
				return err
			}
		default:
			destAccAddress, err := k.authKeeper.AddressCodec().StringToBytes(destAddress)
			if err != nil {
				return err
			}
			err = k.bankKeeper.SendCoinsFromModuleToAccount(
				ctx, types.ModuleName, destAccAddress, cancellationCharges,
			)
			if err != nil {
				return err
			}
		}
	}

	return nil
}

// validateInitialDeposit validates if initial deposit is greater than or equal to the minimum
// required at the time of proposal submission. This threshold amount is determined by
// the deposit parameters. Returns nil on success, error otherwise.
func (k Keeper) validateInitialDeposit(params v1.Params, initialDeposit sdk.Coins, proposalType v1.ProposalType) error {
	if !initialDeposit.IsValid() || initialDeposit.IsAnyNegative() {
		return errors.Wrap(sdkerrors.ErrInvalidCoins, initialDeposit.String())
	}

	minInitialDepositRatio, err := sdkmath.LegacyNewDecFromStr(params.MinInitialDepositRatio)
	if err != nil {
		return err
	}
	if minInitialDepositRatio.IsZero() {
		return nil
	}

	var minDepositCoins sdk.Coins
	switch proposalType {
	case v1.ProposalType_PROPOSAL_TYPE_EXPEDITED:
		minDepositCoins = params.ExpeditedMinDeposit
	default:
		minDepositCoins = params.MinDeposit
	}

	for i := range minDepositCoins {
		minDepositCoins[i].Amount = sdkmath.LegacyNewDecFromInt(minDepositCoins[i].Amount).Mul(minInitialDepositRatio).RoundInt()
	}
	if !initialDeposit.IsAllGTE(minDepositCoins) {
		return errors.Wrapf(types.ErrMinDepositTooSmall, "was (%s), need (%s)", initialDeposit, minDepositCoins)
	}
	return nil
}

// validateDepositDenom validates if the deposit denom is accepted by the governance module.
func (k Keeper) validateDepositDenom(params v1.Params, depositAmount sdk.Coins) error {
	denoms := make([]string, 0, len(params.MinDeposit))
	acceptedDenoms := make(map[string]bool, len(params.MinDeposit))
	for _, coin := range params.MinDeposit {
		acceptedDenoms[coin.Denom] = true
		denoms = append(denoms, coin.Denom)
	}

	for _, coin := range depositAmount {
		if _, ok := acceptedDenoms[coin.Denom]; !ok {
			return errors.Wrapf(types.ErrInvalidDepositDenom, "deposited %s, but gov accepts only the following denom(s): %v", depositAmount, denoms)
		}
	}

	return nil
}<|MERGE_RESOLUTION|>--- conflicted
+++ resolved
@@ -18,21 +18,12 @@
 )
 
 // SetDeposit sets a Deposit to the gov store
-<<<<<<< HEAD
-func (keeper Keeper) SetDeposit(ctx sdk.Context, deposit v1.Deposit) {
-	store := ctx.KVStore(keeper.storeKey)
-	bz := keeper.cdc.MustMarshal(&deposit)
-	depositor := sdk.MustAccAddressFromBech32(deposit.Depositor)
-
-	store.Set(types.DepositKey(deposit.ProposalId, depositor), bz)
-=======
 func (k Keeper) SetDeposit(ctx context.Context, deposit v1.Deposit) error {
 	depositor, err := k.authKeeper.AddressCodec().StringToBytes(deposit.Depositor)
 	if err != nil {
 		return err
 	}
 	return k.Deposits.Set(ctx, collections.Join(deposit.ProposalId, sdk.AccAddress(depositor)), deposit)
->>>>>>> 787ee698
 }
 
 // GetDeposits returns all the deposits of a proposal
@@ -58,22 +49,6 @@
 	return k.bankKeeper.BurnCoins(ctx, k.authKeeper.GetModuleAddress(types.ModuleName), coinsToBurn)
 }
 
-<<<<<<< HEAD
-// DeleteAndBurnDeposits deletes and burn all the deposits on a specific proposal.
-func (keeper Keeper) DeleteAndBurnDeposits(ctx sdk.Context, proposalID uint64) {
-	store := ctx.KVStore(keeper.storeKey)
-
-	keeper.IterateDeposits(ctx, proposalID, func(deposit v1.Deposit) bool {
-		err := keeper.bankKeeper.BurnCoins(ctx, types.ModuleName, deposit.Amount)
-		if err != nil {
-			panic(err)
-		}
-
-		depositor := sdk.MustAccAddressFromBech32(deposit.Depositor)
-
-		store.Delete(types.DepositKey(proposalID, depositor))
-		return false
-=======
 // RefundAndDeleteDeposits refunds and deletes all the deposits on a specific proposal.
 func (k Keeper) RefundAndDeleteDeposits(ctx context.Context, proposalID uint64) error {
 	return k.IterateDeposits(ctx, proposalID, func(key collections.Pair[uint64, sdk.AccAddress], deposit v1.Deposit) (bool, error) {
@@ -84,7 +59,6 @@
 		}
 		err = k.Deposits.Remove(ctx, key)
 		return false, err
->>>>>>> 787ee698
 	})
 }
 
@@ -262,12 +236,6 @@
 			)
 		}
 
-<<<<<<< HEAD
-	keeper.IterateDeposits(ctx, proposalID, func(deposit v1.Deposit) bool {
-		depositor := sdk.MustAccAddressFromBech32(deposit.Depositor)
-
-		err := keeper.bankKeeper.SendCoinsFromModuleToAccount(ctx, types.ModuleName, depositor, deposit.Amount)
-=======
 		if !remainingAmount.IsZero() {
 			err := k.bankKeeper.SendCoinsFromModuleToAccount(
 				ctx, types.ModuleName, depositorAddress, remainingAmount,
@@ -286,7 +254,6 @@
 	if !cancellationCharges.IsZero() {
 		// get the pool module account address
 		poolAddress, err := k.authKeeper.AddressCodec().BytesToString(k.authKeeper.GetModuleAddress(pooltypes.ModuleName))
->>>>>>> 787ee698
 		if err != nil {
 			return err
 		}
