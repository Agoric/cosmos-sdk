--- conflicted
+++ resolved
@@ -14,10 +14,6 @@
 	v1 "cosmossdk.io/x/gov/types/v1"
 	"cosmossdk.io/x/gov/types/v1beta1"
 
-<<<<<<< HEAD
-	"github.com/cosmos/cosmos-sdk/telemetry"
-=======
->>>>>>> 787ee698
 	sdk "github.com/cosmos/cosmos-sdk/types"
 	sdkerrors "github.com/cosmos/cosmos-sdk/types/errors"
 )
@@ -101,13 +97,8 @@
 	}
 
 	// ref: https://github.com/cosmos/cosmos-sdk/issues/9683
-<<<<<<< HEAD
-	ctx.GasMeter().ConsumeGas(
-		3*ctx.KVGasConfig().WriteCostPerByte*uint64(len(bytes)),
-=======
 	if err := k.GasService.GasMeter(ctx).Consume(
 		3*k.GasService.GasConfig(ctx).WriteCostPerByte*uint64(len(bytes)),
->>>>>>> 787ee698
 		"submit proposal",
 	); err != nil {
 		return nil, err
@@ -228,19 +219,9 @@
 	return &v1.MsgExecLegacyContentResponse{}, nil
 }
 
-<<<<<<< HEAD
-func (k msgServer) Vote(goCtx context.Context, msg *v1.MsgVote) (*v1.MsgVoteResponse, error) {
-	ctx := sdk.UnwrapSDKContext(goCtx)
-	accAddr, err := sdk.AccAddressFromBech32(msg.Voter)
-	if err != nil {
-		return nil, err
-	}
-	err = k.Keeper.AddVote(ctx, msg.ProposalId, accAddr, v1.NewNonSplitVoteOption(msg.Option), msg.Metadata)
-=======
 // Vote implements the MsgServer.Vote method.
 func (k msgServer) Vote(ctx context.Context, msg *v1.MsgVote) (*v1.MsgVoteResponse, error) {
 	accAddr, err := k.authKeeper.AddressCodec().StringToBytes(msg.Voter)
->>>>>>> 787ee698
 	if err != nil {
 		return nil, sdkerrors.ErrInvalidAddress.Wrapf("invalid voter address: %s", err)
 	}
