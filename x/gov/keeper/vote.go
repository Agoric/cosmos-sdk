package keeper

import (
	"context"
	stderrors "errors"
	"fmt"

	"cosmossdk.io/collections"
	"cosmossdk.io/core/event"
	"cosmossdk.io/errors"
	"cosmossdk.io/x/gov/types"
	v1 "cosmossdk.io/x/gov/types/v1"

	sdk "github.com/cosmos/cosmos-sdk/types"
)

// AddVote adds a vote on a specific proposal
func (k Keeper) AddVote(ctx context.Context, proposalID uint64, voterAddr sdk.AccAddress, options v1.WeightedVoteOptions, metadata string) error {
	// get proposal
	proposal, err := k.Proposals.Get(ctx, proposalID)
	if err != nil {
		if stderrors.Is(err, collections.ErrNotFound) {
			return errors.Wrapf(types.ErrInactiveProposal, "%d", proposalID)
		}

		return err
	}

	// check if proposal is in voting period.
	if proposal.Status != v1.StatusVotingPeriod {
		return errors.Wrapf(types.ErrInactiveProposal, "%d", proposalID)
	}

	if err := k.assertMetadataLength(metadata); err != nil {
		return err
	}

	err = k.assertVoteOptionsLen(options)
	if err != nil {
		return err
	}

	for _, option := range options {
		switch proposal.ProposalType {
		case v1.ProposalType_PROPOSAL_TYPE_OPTIMISTIC:
			if option.Option != v1.OptionNo {
				return errors.Wrap(types.ErrInvalidVote, "optimistic proposals can only be rejected")
			}
		case v1.ProposalType_PROPOSAL_TYPE_MULTIPLE_CHOICE:
			proposalOptionsStr, err := k.ProposalVoteOptions.Get(ctx, proposalID)
			if err != nil {
				if stderrors.Is(err, collections.ErrNotFound) {
					return errors.Wrap(types.ErrInvalidProposal, "invalid multiple choice proposal, no options set")
				}

				return err
			}

			// verify votes only on existing votes
			if proposalOptionsStr.OptionOne == "" && option.Option == v1.OptionOne {
				return errors.Wrap(types.ErrInvalidVote, "invalid vote option")
			} else if proposalOptionsStr.OptionTwo == "" && option.Option == v1.OptionTwo {
				return errors.Wrap(types.ErrInvalidVote, "invalid vote option")
			} else if proposalOptionsStr.OptionThree == "" && option.Option == v1.OptionThree {
				return errors.Wrap(types.ErrInvalidVote, "invalid vote option")
			} else if proposalOptionsStr.OptionFour == "" && option.Option == v1.OptionFour {
				return errors.Wrap(types.ErrInvalidVote, "invalid vote option")
			}
		}

		if !v1.ValidWeightedVoteOption(*option) {
			return errors.Wrap(types.ErrInvalidVote, option.String())
		}
	}

<<<<<<< HEAD
	vote := v1.NewVote(proposalID, voterAddr, options, metadata)
	keeper.SetVote(ctx, vote)

	// called after a vote on a proposal is cast
	keeper.AfterProposalVote(ctx, proposalID, voterAddr)

	ctx.EventManager().EmitEvent(
		sdk.NewEvent(
			types.EventTypeProposalVote,
			sdk.NewAttribute(types.AttributeKeyVoter, voterAddr.String()),
			sdk.NewAttribute(types.AttributeKeyOption, options.String()),
			sdk.NewAttribute(types.AttributeKeyProposalID, fmt.Sprintf("%d", proposalID)),
		),
	)

	return nil
}

// GetAllVotes returns all the votes from the store
func (keeper Keeper) GetAllVotes(ctx sdk.Context) (votes v1.Votes) {
	keeper.IterateAllVotes(ctx, func(vote v1.Vote) bool {
		votes = append(votes, &vote)
		return false
	})
	return
}

// GetVotes returns all the votes from a proposal
func (keeper Keeper) GetVotes(ctx sdk.Context, proposalID uint64) (votes v1.Votes) {
	keeper.IterateVotes(ctx, proposalID, func(vote v1.Vote) bool {
		votes = append(votes, &vote)
		return false
	})
	return
}

// GetVote gets the vote from an address on a specific proposal
func (keeper Keeper) GetVote(ctx sdk.Context, proposalID uint64, voterAddr sdk.AccAddress) (vote v1.Vote, found bool) {
	store := ctx.KVStore(keeper.storeKey)
	bz := store.Get(types.VoteKey(proposalID, voterAddr))
	if bz == nil {
		return vote, false
	}

	keeper.cdc.MustUnmarshal(bz, &vote)

	return vote, true
}

// SetVote sets a Vote to the gov store
func (keeper Keeper) SetVote(ctx sdk.Context, vote v1.Vote) {
	store := ctx.KVStore(keeper.storeKey)
	bz := keeper.cdc.MustMarshal(&vote)
	addr := sdk.MustAccAddressFromBech32(vote.Voter)

	store.Set(types.VoteKey(vote.ProposalId, addr), bz)
}

// IterateAllVotes iterates over all the stored votes and performs a callback function
func (keeper Keeper) IterateAllVotes(ctx sdk.Context, cb func(vote v1.Vote) (stop bool)) {
	store := ctx.KVStore(keeper.storeKey)
	iterator := sdk.KVStorePrefixIterator(store, types.VotesKeyPrefix)
=======
	voterStrAddr, err := k.authKeeper.AddressCodec().BytesToString(voterAddr)
	if err != nil {
		return err
	}
	vote := v1.NewVote(proposalID, voterStrAddr, options, metadata)
	err = k.Votes.Set(ctx, collections.Join(proposalID, voterAddr), vote)
	if err != nil {
		return err
	}
>>>>>>> 787ee698

	// called after a vote on a proposal is cast
	if err = k.Hooks().AfterProposalVote(ctx, proposalID, voterAddr); err != nil {
		return err
	}

	return k.EventService.EventManager(ctx).EmitKV(types.EventTypeProposalVote,
		event.NewAttribute(types.AttributeKeyVoter, voterStrAddr),
		event.NewAttribute(types.AttributeKeyOption, options.String()),
		event.NewAttribute(types.AttributeKeyProposalID, fmt.Sprintf("%d", proposalID)),
	)
}

// deleteVotes deletes all the votes from a given proposalID.
func (k Keeper) deleteVotes(ctx context.Context, proposalID uint64) error {
	rng := collections.NewPrefixedPairRange[uint64, sdk.AccAddress](proposalID)
	err := k.Votes.Clear(ctx, rng)
	if err != nil {
		return err
	}

	return nil
}<|MERGE_RESOLUTION|>--- conflicted
+++ resolved
@@ -73,70 +73,6 @@
 		}
 	}
 
-<<<<<<< HEAD
-	vote := v1.NewVote(proposalID, voterAddr, options, metadata)
-	keeper.SetVote(ctx, vote)
-
-	// called after a vote on a proposal is cast
-	keeper.AfterProposalVote(ctx, proposalID, voterAddr)
-
-	ctx.EventManager().EmitEvent(
-		sdk.NewEvent(
-			types.EventTypeProposalVote,
-			sdk.NewAttribute(types.AttributeKeyVoter, voterAddr.String()),
-			sdk.NewAttribute(types.AttributeKeyOption, options.String()),
-			sdk.NewAttribute(types.AttributeKeyProposalID, fmt.Sprintf("%d", proposalID)),
-		),
-	)
-
-	return nil
-}
-
-// GetAllVotes returns all the votes from the store
-func (keeper Keeper) GetAllVotes(ctx sdk.Context) (votes v1.Votes) {
-	keeper.IterateAllVotes(ctx, func(vote v1.Vote) bool {
-		votes = append(votes, &vote)
-		return false
-	})
-	return
-}
-
-// GetVotes returns all the votes from a proposal
-func (keeper Keeper) GetVotes(ctx sdk.Context, proposalID uint64) (votes v1.Votes) {
-	keeper.IterateVotes(ctx, proposalID, func(vote v1.Vote) bool {
-		votes = append(votes, &vote)
-		return false
-	})
-	return
-}
-
-// GetVote gets the vote from an address on a specific proposal
-func (keeper Keeper) GetVote(ctx sdk.Context, proposalID uint64, voterAddr sdk.AccAddress) (vote v1.Vote, found bool) {
-	store := ctx.KVStore(keeper.storeKey)
-	bz := store.Get(types.VoteKey(proposalID, voterAddr))
-	if bz == nil {
-		return vote, false
-	}
-
-	keeper.cdc.MustUnmarshal(bz, &vote)
-
-	return vote, true
-}
-
-// SetVote sets a Vote to the gov store
-func (keeper Keeper) SetVote(ctx sdk.Context, vote v1.Vote) {
-	store := ctx.KVStore(keeper.storeKey)
-	bz := keeper.cdc.MustMarshal(&vote)
-	addr := sdk.MustAccAddressFromBech32(vote.Voter)
-
-	store.Set(types.VoteKey(vote.ProposalId, addr), bz)
-}
-
-// IterateAllVotes iterates over all the stored votes and performs a callback function
-func (keeper Keeper) IterateAllVotes(ctx sdk.Context, cb func(vote v1.Vote) (stop bool)) {
-	store := ctx.KVStore(keeper.storeKey)
-	iterator := sdk.KVStorePrefixIterator(store, types.VotesKeyPrefix)
-=======
 	voterStrAddr, err := k.authKeeper.AddressCodec().BytesToString(voterAddr)
 	if err != nil {
 		return err
@@ -146,7 +82,6 @@
 	if err != nil {
 		return err
 	}
->>>>>>> 787ee698
 
 	// called after a vote on a proposal is cast
 	if err = k.Hooks().AfterProposalVote(ctx, proposalID, voterAddr); err != nil {
