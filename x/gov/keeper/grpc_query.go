--- conflicted
+++ resolved
@@ -64,11 +64,6 @@
 	return nil, status.Error(codes.Internal, err.Error())
 }
 
-<<<<<<< HEAD
-// Proposals implements the Query/Proposals gRPC method
-func (q Keeper) Proposals(c context.Context, req *v1.QueryProposalsRequest) (*v1.QueryProposalsResponse, error) {
-	ctx := sdk.UnwrapSDKContext(c)
-=======
 // ProposalVoteOptions returns the proposal votes options
 // It returns the stringified vote options if the proposal is a multiple choice proposal
 // Otherwise it returns the generic vote options
@@ -76,54 +71,11 @@
 	if req == nil {
 		return nil, status.Error(codes.InvalidArgument, "invalid request")
 	}
->>>>>>> 787ee698
-
-	if req.ProposalId == 0 {
-		return nil, status.Error(codes.InvalidArgument, "proposal id can not be 0")
-	}
-
-<<<<<<< HEAD
-	filteredProposals, pageRes, err := query.GenericFilteredPaginate(
-		q.cdc,
-		proposalStore,
-		req.Pagination,
-		func(key []byte, p *v1.Proposal) (*v1.Proposal, error) {
-			matchVoter, matchDepositor, matchStatus := true, true, true
-
-			// match status (if supplied/valid)
-			if v1.ValidProposalStatus(req.ProposalStatus) {
-				matchStatus = p.Status == req.ProposalStatus
-			}
-
-			// match voter address (if supplied)
-			if len(req.Voter) > 0 {
-				voter, err := sdk.AccAddressFromBech32(req.Voter)
-				if err != nil {
-					return nil, err
-				}
-
-				_, matchVoter = q.GetVote(ctx, p.Id, voter)
-			}
-
-			// match depositor (if supplied)
-			if len(req.Depositor) > 0 {
-				depositor, err := sdk.AccAddressFromBech32(req.Depositor)
-				if err != nil {
-					return nil, err
-				}
-				_, matchDepositor = q.GetDeposit(ctx, p.Id, depositor)
-			}
-
-			if matchVoter && matchDepositor && matchStatus {
-				return p, nil
-			}
-
-			return nil, nil
-		}, func() *v1.Proposal {
-			return &v1.Proposal{}
-		})
-	if err != nil {
-=======
+
+	if req.ProposalId == 0 {
+		return nil, status.Error(codes.InvalidArgument, "proposal id can not be 0")
+	}
+
 	ok, err := q.k.Proposals.Has(ctx, req.ProposalId)
 	if err != nil {
 		return nil, status.Error(codes.Internal, err.Error())
@@ -199,7 +151,6 @@
 	})
 
 	if err != nil && !errors.IsOf(err, collections.ErrInvalidIterator) {
->>>>>>> 787ee698
 		return nil, status.Error(codes.Internal, err.Error())
 	}
 
