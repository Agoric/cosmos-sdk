package utils_test

import (
	"fmt"
	"strconv"
	"strings"
	"testing"

<<<<<<< HEAD
	"github.com/stretchr/testify/require"

	sdkmath "cosmossdk.io/math"
	"cosmossdk.io/x/gov"
	"cosmossdk.io/x/gov/client/utils"
	v1 "cosmossdk.io/x/gov/types/v1"
	"cosmossdk.io/x/gov/types/v1beta1"
=======
	"github.com/cometbft/cometbft/rpc/client/mock"
	coretypes "github.com/cometbft/cometbft/rpc/core/types"
	cmttypes "github.com/cometbft/cometbft/types"
	"github.com/stretchr/testify/require"

	sdkmath "cosmossdk.io/math"
>>>>>>> 751e5ecb

	"github.com/cosmos/cosmos-sdk/client"
	codectestutil "github.com/cosmos/cosmos-sdk/codec/testutil"
	clitestutil "github.com/cosmos/cosmos-sdk/testutil/cli"
	sdk "github.com/cosmos/cosmos-sdk/types"
	moduletestutil "github.com/cosmos/cosmos-sdk/types/module/testutil"
)

type TxSearchMock struct {
	clitestutil.MockCometTxSearchRPC

	// use for filter tx with query conditions
	msgsSet [][]sdk.Msg
}

// mock applying the query string in TxSearch
func filterTxs(mock *TxSearchMock) clitestutil.FilterTxsFn {
	return func(query string, start, end int) ([][]byte, error) {
		filterTxs := [][]byte{}
		proposalIdStr, senderAddr := getQueryAttributes(query)
		txs := mock.Txs()
		if senderAddr != "" {
			proposalId, err := strconv.ParseUint(proposalIdStr, 10, 64)
			if err != nil {
				return nil, err
			}

			for i, msgs := range mock.msgsSet {
				for _, msg := range msgs {
					if voteMsg, ok := msg.(*v1beta1.MsgVote); ok {
						if voteMsg.Voter == senderAddr && voteMsg.ProposalId == proposalId {
							filterTxs = append(filterTxs, txs[i])
							continue
						}
					}

					if voteMsg, ok := msg.(*v1.MsgVote); ok {
						if voteMsg.Voter == senderAddr && voteMsg.ProposalId == proposalId {
							filterTxs = append(filterTxs, txs[i])
							continue
						}
					}

					if voteWeightedMsg, ok := msg.(*v1beta1.MsgVoteWeighted); ok {
						if voteWeightedMsg.Voter == senderAddr && voteWeightedMsg.ProposalId == proposalId {
							filterTxs = append(filterTxs, txs[i])
							continue
						}
					}

					if voteWeightedMsg, ok := msg.(*v1.MsgVoteWeighted); ok {
						if voteWeightedMsg.Voter == senderAddr && voteWeightedMsg.ProposalId == proposalId {
							filterTxs = append(filterTxs, txs[i])
							continue
						}
					}
				}
			}
		} else {
			for _, tx := range txs {
				filterTxs = append(filterTxs, tx)
			}
		}

		if len(filterTxs) < end {
			return filterTxs, nil
		}

		return filterTxs[start:end], nil
	}
}

// getQueryAttributes extracts value from query string
func getQueryAttributes(q string) (proposalId, senderAddr string) {
	splitStr := strings.Split(q, " OR ")
	if len(splitStr) >= 2 {
		keySender := strings.Trim(splitStr[1], ")")
		senderAddr = strings.Trim(strings.Split(keySender, "=")[1], "'")

		keyProposal := strings.Split(q, " AND ")[0]
		proposalId = strings.Trim(strings.Split(keyProposal, "=")[1], "'")
	} else {
		proposalId = strings.Trim(strings.Split(splitStr[0], "=")[1], "'")
	}

	return proposalId, senderAddr
}

func TestGetPaginatedVotes(t *testing.T) {
	cdcOpts := codectestutil.CodecOptions{}
	encCfg := moduletestutil.MakeTestEncodingConfig(cdcOpts, gov.AppModule{})

	type testCase struct {
		description string
		page, limit int
		msgs        [][]sdk.Msg
		votes       []v1.Vote
	}
	acc1 := make(sdk.AccAddress, 20)
	acc1[0] = 1
	acc1Str, err := cdcOpts.GetAddressCodec().BytesToString(acc1)
	require.NoError(t, err)
	acc2 := make(sdk.AccAddress, 20)
	acc2[0] = 2
	acc2Str, err := cdcOpts.GetAddressCodec().BytesToString(acc2)
	require.NoError(t, err)
	acc1Msgs := []sdk.Msg{
		v1.NewMsgVote(acc1Str, 0, v1.OptionYes, ""),
		v1.NewMsgVote(acc1Str, 0, v1.OptionYes, ""),
		v1.NewMsgDeposit(acc1Str, 0, sdk.NewCoins(sdk.NewCoin("stake", sdkmath.NewInt(10)))), // should be ignored
	}
	acc2Msgs := []sdk.Msg{
		v1.NewMsgVote(acc2Str, 0, v1.OptionYes, ""),
		v1.NewMsgVoteWeighted(acc2Str, 0, v1.NewNonSplitVoteOption(v1.OptionYes), ""),
	}
	for _, tc := range []testCase{
		{
			description: "1MsgPerTxAll",
			page:        1,
			limit:       2,
			msgs: [][]sdk.Msg{
				acc1Msgs[:1],
				acc2Msgs[:1],
			},
			votes: []v1.Vote{
				v1.NewVote(0, acc1Str, v1.NewNonSplitVoteOption(v1.OptionYes), ""),
				v1.NewVote(0, acc2Str, v1.NewNonSplitVoteOption(v1.OptionYes), ""),
			},
		},
		{
			description: "2MsgPerTx1Chunk",
			page:        1,
			limit:       2,
			msgs: [][]sdk.Msg{
				acc1Msgs,
				acc2Msgs,
			},
			votes: []v1.Vote{
				v1.NewVote(0, acc1Str, v1.NewNonSplitVoteOption(v1.OptionYes), ""),
				v1.NewVote(0, acc1Str, v1.NewNonSplitVoteOption(v1.OptionYes), ""),
			},
		},
		{
			description: "2MsgPerTx2Chunk",
			page:        2,
			limit:       2,
			msgs: [][]sdk.Msg{
				acc1Msgs,
				acc2Msgs,
			},
			votes: []v1.Vote{
				v1.NewVote(0, acc2Str, v1.NewNonSplitVoteOption(v1.OptionYes), ""),
				v1.NewVote(0, acc2Str, v1.NewNonSplitVoteOption(v1.OptionYes), ""),
			},
		},
		{
			description: "IncompleteSearchTx",
			page:        1,
			limit:       2,
			msgs: [][]sdk.Msg{
				acc1Msgs[:1],
			},
			votes: []v1.Vote{v1.NewVote(0, acc1Str, v1.NewNonSplitVoteOption(v1.OptionYes), "")},
		},
		{
			description: "InvalidPage",
			page:        -1,
			msgs: [][]sdk.Msg{
				acc1Msgs[:1],
			},
		},
		{
			description: "OutOfBounds",
			page:        2,
			limit:       10,
			msgs: [][]sdk.Msg{
				acc1Msgs[:1],
			},
		},
	} {
		t.Run(tc.description, func(t *testing.T) {
			marshaled := make([][]byte, len(tc.msgs))
			clientCtx := client.Context{}.
				WithLegacyAmino(encCfg.Amino).
				WithTxConfig(encCfg.TxConfig)

			for i := range tc.msgs {
				txBuilder := clientCtx.TxConfig.NewTxBuilder()
				err := txBuilder.SetMsgs(tc.msgs[i]...)
				require.NoError(t, err)

				tx, err := clientCtx.TxConfig.TxEncoder()(txBuilder.GetTx())
				require.NoError(t, err)
				marshaled[i] = tx
			}

			cli := &TxSearchMock{msgsSet: tc.msgs}
			cli.WithTxs(marshaled)
			cli.WithTxConfig(encCfg.TxConfig)
			cli.WithFilterTxsFn(filterTxs(cli))
			clientCtx = clientCtx.WithClient(cli)

			params := utils.QueryProposalVotesParams{0, tc.page, tc.limit}
			votesData, err := utils.QueryVotesByTxQuery(clientCtx, params)
			require.NoError(t, err)
			votes := []v1.Vote{}
			require.NoError(t, clientCtx.LegacyAmino.UnmarshalJSON(votesData, &votes))
			require.Equal(t, len(tc.votes), len(votes))
			for i := range votes {
				require.Equal(t, tc.votes[i], votes[i])
			}
		})
	}
}

func TestGetSingleVote(t *testing.T) {
	cdcOpts := codectestutil.CodecOptions{}
	encCfg := moduletestutil.MakeTestEncodingConfig(cdcOpts, gov.AppModule{})

	type testCase struct {
		description string
		msgs        [][]sdk.Msg
		votes       []v1.Vote
		expErr      string
	}
	acc1 := make(sdk.AccAddress, 20)
	acc1[0] = 1
	acc1Str, err := cdcOpts.GetAddressCodec().BytesToString(acc1)
	require.NoError(t, err)
	acc2 := make(sdk.AccAddress, 20)
	acc2[0] = 2
	acc2Str, err := cdcOpts.GetAddressCodec().BytesToString(acc2)
	require.NoError(t, err)
	acc1Msgs := []sdk.Msg{
		v1.NewMsgVote(acc1Str, 0, v1.OptionYes, ""),
		v1.NewMsgVote(acc1Str, 0, v1.OptionYes, ""),
		v1.NewMsgDeposit(acc1Str, 0, sdk.NewCoins(sdk.NewCoin("stake", sdkmath.NewInt(10)))), // should be ignored
	}
	acc2Msgs := []sdk.Msg{
		v1.NewMsgVote(acc2Str, 0, v1.OptionYes, ""),
		v1.NewMsgVoteWeighted(acc2Str, 0, v1.NewNonSplitVoteOption(v1.OptionYes), ""),
		v1beta1.NewMsgVoteWeighted(acc2Str, 0, v1beta1.NewNonSplitVoteOption(v1beta1.OptionYes)),
	}
	for _, tc := range []testCase{
		{
			description: "no vote found: no msgVote",
			msgs: [][]sdk.Msg{
				acc1Msgs[:1],
			},
			votes:  []v1.Vote{},
			expErr: "did not vote on proposalID",
		},
		{
			description: "no vote found: wrong proposal ID",
			msgs: [][]sdk.Msg{
				acc1Msgs[:1],
			},
			votes:  []v1.Vote{},
			expErr: "did not vote on proposalID",
		},
		{
			description: "query 2 voter vote",
			msgs: [][]sdk.Msg{
				acc1Msgs,
				acc2Msgs[:1],
			},
			votes: []v1.Vote{
				v1.NewVote(0, acc1Str, v1.NewNonSplitVoteOption(v1.OptionYes), ""),
				v1.NewVote(0, acc2Str, v1.NewNonSplitVoteOption(v1.OptionYes), ""),
			},
		},
		{
			description: "query 2 voter vote with v1beta1",
			msgs: [][]sdk.Msg{
				acc1Msgs,
				acc2Msgs[2:],
			},
			votes: []v1.Vote{
				v1.NewVote(0, acc1Str, v1.NewNonSplitVoteOption(v1.OptionYes), ""),
				v1.NewVote(0, acc2Str, v1.NewNonSplitVoteOption(v1.OptionYes), ""),
			},
		},
	} {
		t.Run(tc.description, func(t *testing.T) {
			marshaled := make([][]byte, len(tc.msgs))
			clientCtx := client.Context{}.
				WithLegacyAmino(encCfg.Amino).
				WithTxConfig(encCfg.TxConfig).
				WithAddressCodec(cdcOpts.GetAddressCodec()).
				WithCodec(encCfg.Codec)

			for i := range tc.msgs {
				txBuilder := clientCtx.TxConfig.NewTxBuilder()
				err := txBuilder.SetMsgs(tc.msgs[i]...)
				require.NoError(t, err)

				tx, err := clientCtx.TxConfig.TxEncoder()(txBuilder.GetTx())
				require.NoError(t, err)
				marshaled[i] = tx
			}

			cli := &TxSearchMock{msgsSet: tc.msgs}
			cli.WithTxs(marshaled)
			cli.WithTxConfig(encCfg.TxConfig)
			cli.WithFilterTxsFn(filterTxs(cli))
			clientCtx = clientCtx.WithClient(cli)

			// testing query single vote
			for i, v := range tc.votes {
				accAddr, err := clientCtx.AddressCodec.StringToBytes(v.Voter)
				require.NoError(t, err)
				voteParams := utils.QueryVoteParams{ProposalID: 0, Voter: accAddr}
				voteData, err := utils.QueryVoteByTxQuery(clientCtx, voteParams)
				if tc.expErr != "" {
					require.Error(t, err)
					require.True(t, strings.Contains(err.Error(), tc.expErr))
					continue
				}
				require.NoError(t, err)
				vote := v1.Vote{}
				require.NoError(t, clientCtx.Codec.UnmarshalJSON(voteData, &vote))
				require.Equal(t, v, vote, fmt.Sprintf("vote should be equal at entry %v", i))
			}
		})
	}
}<|MERGE_RESOLUTION|>--- conflicted
+++ resolved
@@ -1,118 +1,60 @@
 package utils_test
 
 import (
-	"fmt"
-	"strconv"
-	"strings"
+	"context"
 	"testing"
 
-<<<<<<< HEAD
-	"github.com/stretchr/testify/require"
-
-	sdkmath "cosmossdk.io/math"
-	"cosmossdk.io/x/gov"
-	"cosmossdk.io/x/gov/client/utils"
-	v1 "cosmossdk.io/x/gov/types/v1"
-	"cosmossdk.io/x/gov/types/v1beta1"
-=======
 	"github.com/cometbft/cometbft/rpc/client/mock"
 	coretypes "github.com/cometbft/cometbft/rpc/core/types"
 	cmttypes "github.com/cometbft/cometbft/types"
 	"github.com/stretchr/testify/require"
 
 	sdkmath "cosmossdk.io/math"
->>>>>>> 751e5ecb
 
 	"github.com/cosmos/cosmos-sdk/client"
-	codectestutil "github.com/cosmos/cosmos-sdk/codec/testutil"
-	clitestutil "github.com/cosmos/cosmos-sdk/testutil/cli"
 	sdk "github.com/cosmos/cosmos-sdk/types"
 	moduletestutil "github.com/cosmos/cosmos-sdk/types/module/testutil"
+	"github.com/cosmos/cosmos-sdk/x/gov"
+	"github.com/cosmos/cosmos-sdk/x/gov/client/utils"
+	v1 "github.com/cosmos/cosmos-sdk/x/gov/types/v1"
 )
 
 type TxSearchMock struct {
-	clitestutil.MockCometTxSearchRPC
-
-	// use for filter tx with query conditions
-	msgsSet [][]sdk.Msg
+	txConfig client.TxConfig
+	mock.Client
+	txs []cmttypes.Tx
 }
 
-// mock applying the query string in TxSearch
-func filterTxs(mock *TxSearchMock) clitestutil.FilterTxsFn {
-	return func(query string, start, end int) ([][]byte, error) {
-		filterTxs := [][]byte{}
-		proposalIdStr, senderAddr := getQueryAttributes(query)
-		txs := mock.Txs()
-		if senderAddr != "" {
-			proposalId, err := strconv.ParseUint(proposalIdStr, 10, 64)
-			if err != nil {
-				return nil, err
-			}
+func (mock TxSearchMock) TxSearch(ctx context.Context, query string, prove bool, page, perPage *int, orderBy string) (*coretypes.ResultTxSearch, error) {
+	if page == nil {
+		*page = 0
+	}
 
-			for i, msgs := range mock.msgsSet {
-				for _, msg := range msgs {
-					if voteMsg, ok := msg.(*v1beta1.MsgVote); ok {
-						if voteMsg.Voter == senderAddr && voteMsg.ProposalId == proposalId {
-							filterTxs = append(filterTxs, txs[i])
-							continue
-						}
-					}
+	if perPage == nil {
+		*perPage = 0
+	}
 
-					if voteMsg, ok := msg.(*v1.MsgVote); ok {
-						if voteMsg.Voter == senderAddr && voteMsg.ProposalId == proposalId {
-							filterTxs = append(filterTxs, txs[i])
-							continue
-						}
-					}
+	start, end := client.Paginate(len(mock.txs), *page, *perPage, 100)
+	if start < 0 || end < 0 {
+		// nil result with nil error crashes utils.QueryTxsByEvents
+		return &coretypes.ResultTxSearch{}, nil
+	}
 
-					if voteWeightedMsg, ok := msg.(*v1beta1.MsgVoteWeighted); ok {
-						if voteWeightedMsg.Voter == senderAddr && voteWeightedMsg.ProposalId == proposalId {
-							filterTxs = append(filterTxs, txs[i])
-							continue
-						}
-					}
-
-					if voteWeightedMsg, ok := msg.(*v1.MsgVoteWeighted); ok {
-						if voteWeightedMsg.Voter == senderAddr && voteWeightedMsg.ProposalId == proposalId {
-							filterTxs = append(filterTxs, txs[i])
-							continue
-						}
-					}
-				}
-			}
-		} else {
-			for _, tx := range txs {
-				filterTxs = append(filterTxs, tx)
-			}
-		}
-
-		if len(filterTxs) < end {
-			return filterTxs, nil
-		}
-
-		return filterTxs[start:end], nil
+	txs := mock.txs[start:end]
+	rst := &coretypes.ResultTxSearch{Txs: make([]*coretypes.ResultTx, len(txs)), TotalCount: len(txs)}
+	for i := range txs {
+		rst.Txs[i] = &coretypes.ResultTx{Tx: txs[i]}
 	}
+	return rst, nil
 }
 
-// getQueryAttributes extracts value from query string
-func getQueryAttributes(q string) (proposalId, senderAddr string) {
-	splitStr := strings.Split(q, " OR ")
-	if len(splitStr) >= 2 {
-		keySender := strings.Trim(splitStr[1], ")")
-		senderAddr = strings.Trim(strings.Split(keySender, "=")[1], "'")
-
-		keyProposal := strings.Split(q, " AND ")[0]
-		proposalId = strings.Trim(strings.Split(keyProposal, "=")[1], "'")
-	} else {
-		proposalId = strings.Trim(strings.Split(splitStr[0], "=")[1], "'")
-	}
-
-	return proposalId, senderAddr
+func (mock TxSearchMock) Block(ctx context.Context, height *int64) (*coretypes.ResultBlock, error) {
+	// any non nil Block needs to be returned. used to get time value
+	return &coretypes.ResultBlock{Block: &cmttypes.Block{}}, nil
 }
 
 func TestGetPaginatedVotes(t *testing.T) {
-	cdcOpts := codectestutil.CodecOptions{}
-	encCfg := moduletestutil.MakeTestEncodingConfig(cdcOpts, gov.AppModule{})
+	encCfg := moduletestutil.MakeTestEncodingConfig(gov.AppModuleBasic{})
 
 	type testCase struct {
 		description string
@@ -122,20 +64,16 @@
 	}
 	acc1 := make(sdk.AccAddress, 20)
 	acc1[0] = 1
-	acc1Str, err := cdcOpts.GetAddressCodec().BytesToString(acc1)
-	require.NoError(t, err)
 	acc2 := make(sdk.AccAddress, 20)
 	acc2[0] = 2
-	acc2Str, err := cdcOpts.GetAddressCodec().BytesToString(acc2)
-	require.NoError(t, err)
 	acc1Msgs := []sdk.Msg{
-		v1.NewMsgVote(acc1Str, 0, v1.OptionYes, ""),
-		v1.NewMsgVote(acc1Str, 0, v1.OptionYes, ""),
-		v1.NewMsgDeposit(acc1Str, 0, sdk.NewCoins(sdk.NewCoin("stake", sdkmath.NewInt(10)))), // should be ignored
+		v1.NewMsgVote(acc1, 0, v1.OptionYes, ""),
+		v1.NewMsgVote(acc1, 0, v1.OptionYes, ""),
+		v1.NewMsgDeposit(acc1, 0, sdk.NewCoins(sdk.NewCoin("stake", sdkmath.NewInt(10)))), // should be ignored
 	}
 	acc2Msgs := []sdk.Msg{
-		v1.NewMsgVote(acc2Str, 0, v1.OptionYes, ""),
-		v1.NewMsgVoteWeighted(acc2Str, 0, v1.NewNonSplitVoteOption(v1.OptionYes), ""),
+		v1.NewMsgVote(acc2, 0, v1.OptionYes, ""),
+		v1.NewMsgVoteWeighted(acc2, 0, v1.NewNonSplitVoteOption(v1.OptionYes), ""),
 	}
 	for _, tc := range []testCase{
 		{
@@ -147,8 +85,8 @@
 				acc2Msgs[:1],
 			},
 			votes: []v1.Vote{
-				v1.NewVote(0, acc1Str, v1.NewNonSplitVoteOption(v1.OptionYes), ""),
-				v1.NewVote(0, acc2Str, v1.NewNonSplitVoteOption(v1.OptionYes), ""),
+				v1.NewVote(0, acc1, v1.NewNonSplitVoteOption(v1.OptionYes), ""),
+				v1.NewVote(0, acc2, v1.NewNonSplitVoteOption(v1.OptionYes), ""),
 			},
 		},
 		{
@@ -160,8 +98,8 @@
 				acc2Msgs,
 			},
 			votes: []v1.Vote{
-				v1.NewVote(0, acc1Str, v1.NewNonSplitVoteOption(v1.OptionYes), ""),
-				v1.NewVote(0, acc1Str, v1.NewNonSplitVoteOption(v1.OptionYes), ""),
+				v1.NewVote(0, acc1, v1.NewNonSplitVoteOption(v1.OptionYes), ""),
+				v1.NewVote(0, acc1, v1.NewNonSplitVoteOption(v1.OptionYes), ""),
 			},
 		},
 		{
@@ -173,8 +111,8 @@
 				acc2Msgs,
 			},
 			votes: []v1.Vote{
-				v1.NewVote(0, acc2Str, v1.NewNonSplitVoteOption(v1.OptionYes), ""),
-				v1.NewVote(0, acc2Str, v1.NewNonSplitVoteOption(v1.OptionYes), ""),
+				v1.NewVote(0, acc2, v1.NewNonSplitVoteOption(v1.OptionYes), ""),
+				v1.NewVote(0, acc2, v1.NewNonSplitVoteOption(v1.OptionYes), ""),
 			},
 		},
 		{
@@ -184,7 +122,7 @@
 			msgs: [][]sdk.Msg{
 				acc1Msgs[:1],
 			},
-			votes: []v1.Vote{v1.NewVote(0, acc1Str, v1.NewNonSplitVoteOption(v1.OptionYes), "")},
+			votes: []v1.Vote{v1.NewVote(0, acc1, v1.NewNonSplitVoteOption(v1.OptionYes), "")},
 		},
 		{
 			description: "InvalidPage",
@@ -202,10 +140,14 @@
 			},
 		},
 	} {
+		tc := tc
+
 		t.Run(tc.description, func(t *testing.T) {
-			marshaled := make([][]byte, len(tc.msgs))
+			marshaled := make([]cmttypes.Tx, len(tc.msgs))
+			cli := TxSearchMock{txs: marshaled, txConfig: encCfg.TxConfig}
 			clientCtx := client.Context{}.
 				WithLegacyAmino(encCfg.Amino).
+				WithClient(cli).
 				WithTxConfig(encCfg.TxConfig)
 
 			for i := range tc.msgs {
@@ -218,13 +160,7 @@
 				marshaled[i] = tx
 			}
 
-			cli := &TxSearchMock{msgsSet: tc.msgs}
-			cli.WithTxs(marshaled)
-			cli.WithTxConfig(encCfg.TxConfig)
-			cli.WithFilterTxsFn(filterTxs(cli))
-			clientCtx = clientCtx.WithClient(cli)
-
-			params := utils.QueryProposalVotesParams{0, tc.page, tc.limit}
+			params := v1.NewQueryProposalVotesParams(0, tc.page, tc.limit)
 			votesData, err := utils.QueryVotesByTxQuery(clientCtx, params)
 			require.NoError(t, err)
 			votes := []v1.Vote{}
@@ -235,116 +171,4 @@
 			}
 		})
 	}
-}
-
-func TestGetSingleVote(t *testing.T) {
-	cdcOpts := codectestutil.CodecOptions{}
-	encCfg := moduletestutil.MakeTestEncodingConfig(cdcOpts, gov.AppModule{})
-
-	type testCase struct {
-		description string
-		msgs        [][]sdk.Msg
-		votes       []v1.Vote
-		expErr      string
-	}
-	acc1 := make(sdk.AccAddress, 20)
-	acc1[0] = 1
-	acc1Str, err := cdcOpts.GetAddressCodec().BytesToString(acc1)
-	require.NoError(t, err)
-	acc2 := make(sdk.AccAddress, 20)
-	acc2[0] = 2
-	acc2Str, err := cdcOpts.GetAddressCodec().BytesToString(acc2)
-	require.NoError(t, err)
-	acc1Msgs := []sdk.Msg{
-		v1.NewMsgVote(acc1Str, 0, v1.OptionYes, ""),
-		v1.NewMsgVote(acc1Str, 0, v1.OptionYes, ""),
-		v1.NewMsgDeposit(acc1Str, 0, sdk.NewCoins(sdk.NewCoin("stake", sdkmath.NewInt(10)))), // should be ignored
-	}
-	acc2Msgs := []sdk.Msg{
-		v1.NewMsgVote(acc2Str, 0, v1.OptionYes, ""),
-		v1.NewMsgVoteWeighted(acc2Str, 0, v1.NewNonSplitVoteOption(v1.OptionYes), ""),
-		v1beta1.NewMsgVoteWeighted(acc2Str, 0, v1beta1.NewNonSplitVoteOption(v1beta1.OptionYes)),
-	}
-	for _, tc := range []testCase{
-		{
-			description: "no vote found: no msgVote",
-			msgs: [][]sdk.Msg{
-				acc1Msgs[:1],
-			},
-			votes:  []v1.Vote{},
-			expErr: "did not vote on proposalID",
-		},
-		{
-			description: "no vote found: wrong proposal ID",
-			msgs: [][]sdk.Msg{
-				acc1Msgs[:1],
-			},
-			votes:  []v1.Vote{},
-			expErr: "did not vote on proposalID",
-		},
-		{
-			description: "query 2 voter vote",
-			msgs: [][]sdk.Msg{
-				acc1Msgs,
-				acc2Msgs[:1],
-			},
-			votes: []v1.Vote{
-				v1.NewVote(0, acc1Str, v1.NewNonSplitVoteOption(v1.OptionYes), ""),
-				v1.NewVote(0, acc2Str, v1.NewNonSplitVoteOption(v1.OptionYes), ""),
-			},
-		},
-		{
-			description: "query 2 voter vote with v1beta1",
-			msgs: [][]sdk.Msg{
-				acc1Msgs,
-				acc2Msgs[2:],
-			},
-			votes: []v1.Vote{
-				v1.NewVote(0, acc1Str, v1.NewNonSplitVoteOption(v1.OptionYes), ""),
-				v1.NewVote(0, acc2Str, v1.NewNonSplitVoteOption(v1.OptionYes), ""),
-			},
-		},
-	} {
-		t.Run(tc.description, func(t *testing.T) {
-			marshaled := make([][]byte, len(tc.msgs))
-			clientCtx := client.Context{}.
-				WithLegacyAmino(encCfg.Amino).
-				WithTxConfig(encCfg.TxConfig).
-				WithAddressCodec(cdcOpts.GetAddressCodec()).
-				WithCodec(encCfg.Codec)
-
-			for i := range tc.msgs {
-				txBuilder := clientCtx.TxConfig.NewTxBuilder()
-				err := txBuilder.SetMsgs(tc.msgs[i]...)
-				require.NoError(t, err)
-
-				tx, err := clientCtx.TxConfig.TxEncoder()(txBuilder.GetTx())
-				require.NoError(t, err)
-				marshaled[i] = tx
-			}
-
-			cli := &TxSearchMock{msgsSet: tc.msgs}
-			cli.WithTxs(marshaled)
-			cli.WithTxConfig(encCfg.TxConfig)
-			cli.WithFilterTxsFn(filterTxs(cli))
-			clientCtx = clientCtx.WithClient(cli)
-
-			// testing query single vote
-			for i, v := range tc.votes {
-				accAddr, err := clientCtx.AddressCodec.StringToBytes(v.Voter)
-				require.NoError(t, err)
-				voteParams := utils.QueryVoteParams{ProposalID: 0, Voter: accAddr}
-				voteData, err := utils.QueryVoteByTxQuery(clientCtx, voteParams)
-				if tc.expErr != "" {
-					require.Error(t, err)
-					require.True(t, strings.Contains(err.Error(), tc.expErr))
-					continue
-				}
-				require.NoError(t, err)
-				vote := v1.Vote{}
-				require.NoError(t, clientCtx.Codec.UnmarshalJSON(voteData, &vote))
-				require.Equal(t, v, vote, fmt.Sprintf("vote should be equal at entry %v", i))
-			}
-		})
-	}
 }