--- conflicted
+++ resolved
@@ -62,24 +62,19 @@
 		RunE:                       client.ValidateCmd,
 	}
 
-	cmdSubmitProp := NewCmdSubmitProposal()
+	cmdSubmitLegacyProp := NewCmdSubmitLegacyProposal()
 	for _, propCmd := range legacyPropCmds {
 		flags.AddTxFlagsToCmd(propCmd)
-		cmdSubmitProp.AddCommand(propCmd)
+		cmdSubmitLegacyProp.AddCommand(propCmd)
 	}
 
 	govTxCmd.AddCommand(
 		NewCmdWeightedVote(),
-<<<<<<< HEAD
 		NewCmdSubmitProposal(),
 		NewCmdDraftProposal(),
 
 		// Deprecated
 		cmdSubmitLegacyProp,
-=======
-		cmdSubmitProp,
-		NewCmdDraftProposal(),
->>>>>>> ea82623b
 	)
 
 	return govTxCmd
@@ -92,16 +87,10 @@
 // use the new pattern or call the legacy command explicitly.
 func NewCmdSubmitProposal() *cobra.Command {
 	cmd := &cobra.Command{
-<<<<<<< HEAD
-		Use:   "submit-proposal <path/to/proposal.json>",
-		Short: "Submit a proposal along with some messages, metadata and deposit",
-		Args:  cobra.ExactArgs(1),
-=======
 		Use:     "submit-proposal [path/to/proposal.json]",
 		Short:   "Submit a proposal along with some messages, metadata and deposit",
 		Aliases: []string{"submit-legacy-proposal"},
 		Args:    cobra.MaximumNArgs(1),
->>>>>>> ea82623b
 		Long: strings.TrimSpace(
 			fmt.Sprintf(`Submit a proposal along with some messages, metadata and deposit.
 They should be defined in a JSON file.
@@ -139,9 +128,12 @@
 	"proposal_forum_url": "",
 	"vote_option_context": "",
 }
-<<<<<<< HEAD
+
+Which is equivalent to:
+
+$ %s tx gov submit-legacy-proposal --title="Test Proposal" --description="My awesome proposal" --type="Text" --deposit="10test" --from mykey
 `,
-				version.AppName,
+				version.AppName, version.AppName, version.AppName,
 			),
 		),
 		RunE: func(cmd *cobra.Command, args []string) error {
@@ -150,6 +142,28 @@
 				return err
 			}
 
+			// try to interpret as a legacy submit-proposal call
+			proposal, err := parseSubmitLegacyProposalFlags(cmd.Flags())
+			if err == nil {
+				amount, err := sdk.ParseCoinsNormalized(proposal.Deposit)
+				if err != nil {
+					return err
+				}
+
+				content, ok := v1beta1.ContentFromProposalType(proposal.Title, proposal.Description, proposal.Type)
+				if !ok {
+					return fmt.Errorf("failed to create proposal content: unknown proposal type %s", proposal.Type)
+				}
+
+				msg, err := v1beta1.NewMsgSubmitProposal(content, amount, clientCtx.GetFromAddress())
+				if err != nil {
+					return fmt.Errorf("invalid message: %w", err)
+				}
+
+				return tx.GenerateOrBroadcastTxCLI(clientCtx, cmd.Flags(), msg)
+			}
+
+			// otherwise try to interpret as a new (0.50) submit-proposal
 			proposal, msgs, deposit, err := parseSubmitProposal(clientCtx.Codec, args[0])
 			if err != nil {
 				return err
@@ -164,6 +178,54 @@
 			if err != nil {
 				return fmt.Errorf("invalid message: %w", err)
 			}
+
+			return tx.GenerateOrBroadcastTxCLI(clientCtx, cmd.Flags(), msg)
+		},
+	}
+
+	flags.AddTxFlagsToCmd(cmd)
+
+	return cmd
+}
+
+// NewCmdDeposit implements depositing tokens for an active proposal.
+func NewCmdDeposit() *cobra.Command {
+	cmd := &cobra.Command{
+		Use:   "deposit [proposal-id] [deposit]",
+		Args:  cobra.ExactArgs(2),
+		Short: "Deposit tokens for an active proposal",
+		Long: strings.TrimSpace(
+			fmt.Sprintf(`Submit a deposit for an active proposal. You can
+find the proposal-id by running "%s query gov proposals".
+
+Example:
+$ %s tx gov deposit 1 10stake --from mykey
+`,
+				version.AppName, version.AppName,
+			),
+		),
+		RunE: func(cmd *cobra.Command, args []string) error {
+			clientCtx, err := client.GetClientTxContext(cmd)
+			if err != nil {
+				return err
+			}
+
+			// validate that the proposal id is a uint
+			proposalID, err := strconv.ParseUint(args[0], 10, 64)
+			if err != nil {
+				return fmt.Errorf("proposal-id %s not a valid uint, please input a valid proposal-id", args[0])
+			}
+
+			// Get depositor address
+			from := clientCtx.GetFromAddress()
+
+			// Get amount of coins
+			amount, err := sdk.ParseCoinsNormalized(args[1])
+			if err != nil {
+				return err
+			}
+
+			msg := v1.NewMsgDeposit(from, proposalID, amount)
 
 			return tx.GenerateOrBroadcastTxCLI(clientCtx, cmd.Flags(), msg)
 		},
@@ -183,11 +245,6 @@
 		Short:   "Submit a legacy proposal along with an initial deposit",
 		Long: strings.TrimSpace(
 			fmt.Sprintf(`Submit a legacy proposal along with an initial deposit.
-=======
-
-Legacy Syntax:
-Submit a legacy proposal along with an initial deposit.
->>>>>>> ea82623b
 Proposal title, description, type and deposit can be given directly or through a proposal JSON file.
 
 Example:
@@ -206,7 +263,7 @@
 
 $ %s tx gov submit-legacy-proposal --title="Test Proposal" --description="My awesome proposal" --type="Text" --deposit="10test" --from mykey
 `,
-				version.AppName, version.AppName, version.AppName,
+				version.AppName, version.AppName,
 			),
 		),
 		RunE: func(cmd *cobra.Command, args []string) error {
@@ -215,54 +272,27 @@
 				return err
 			}
 
-<<<<<<< HEAD
 			proposal, err := parseSubmitLegacyProposal(cmd.Flags())
 			if err != nil {
 				return fmt.Errorf("failed to parse proposal: %w", err)
-=======
-			// try to interpret as a legacy submit-proposal call
-			proposal, err := parseSubmitLegacyProposalFlags(cmd.Flags())
-			if err == nil {
-				amount, err := sdk.ParseCoinsNormalized(proposal.Deposit)
-				if err != nil {
-					return err
-				}
-
-				content, ok := v1beta1.ContentFromProposalType(proposal.Title, proposal.Description, proposal.Type)
-				if !ok {
-					return fmt.Errorf("failed to create proposal content: unknown proposal type %s", proposal.Type)
-				}
-
-				msg, err := v1beta1.NewMsgSubmitProposal(content, amount, clientCtx.GetFromAddress())
-				if err != nil {
-					return fmt.Errorf("invalid message: %w", err)
-				}
-
-				return tx.GenerateOrBroadcastTxCLI(clientCtx, cmd.Flags(), msg)
->>>>>>> ea82623b
-			}
-
-			// otherwise try to interpret as a new (0.46) submit-proposal
-			err = cobra.ExactArgs(1)(cmd, args)
-			if err != nil {
-				return err
-			}
-
-			msgs, metadata, deposit, err := parseSubmitProposal(clientCtx.Codec, args[0])
-			if err != nil {
-				return err
-			}
-
-<<<<<<< HEAD
+			}
+
+			amount, err := sdk.ParseCoinsNormalized(proposal.Deposit)
+			if err != nil {
+				return err
+			}
+
+			content, ok := v1beta1.ContentFromProposalType(proposal.Title, proposal.Description, proposal.Type)
+			if !ok {
+				return fmt.Errorf("failed to create proposal content: unknown proposal type %s", proposal.Type)
+			}
+
 			proposer, err := clientCtx.AddressCodec.BytesToString(clientCtx.GetFromAddress())
 			if err != nil {
 				return err
 			}
 
 			msg, err := v1beta1.NewMsgSubmitProposal(content, amount, proposer)
-=======
-			msg, err := v1.NewMsgSubmitProposal(msgs, deposit, clientCtx.GetFromAddress().String(), metadata)
->>>>>>> ea82623b
 			if err != nil {
 				return fmt.Errorf("invalid message: %w", err)
 			}
@@ -281,118 +311,6 @@
 	return cmd
 }
 
-<<<<<<< HEAD
-=======
-// NewCmdSubmitLegacyProposal implements submitting a proposal transaction command.
-// Deprecated: please use NewCmdSubmitProposal instead.
-// Preserved for tests.
-func NewCmdSubmitLegacyProposal() *cobra.Command {
-	return NewCmdSubmitProposal()
-}
-
-// NewCmdDeposit implements depositing tokens for an active proposal.
-func NewCmdDeposit() *cobra.Command {
-	cmd := &cobra.Command{
-		Use:   "deposit [proposal-id] [deposit]",
-		Args:  cobra.ExactArgs(2),
-		Short: "Deposit tokens for an active proposal",
-		Long: strings.TrimSpace(
-			fmt.Sprintf(`Submit a deposit for an active proposal. You can
-find the proposal-id by running "%s query gov proposals".
-
-Example:
-$ %s tx gov deposit 1 10stake --from mykey
-`,
-				version.AppName, version.AppName,
-			),
-		),
-		RunE: func(cmd *cobra.Command, args []string) error {
-			clientCtx, err := client.GetClientTxContext(cmd)
-			if err != nil {
-				return err
-			}
-
-			// validate that the proposal id is a uint
-			proposalID, err := strconv.ParseUint(args[0], 10, 64)
-			if err != nil {
-				return fmt.Errorf("proposal-id %s not a valid uint, please input a valid proposal-id", args[0])
-			}
-
-			// Get depositor address
-			from := clientCtx.GetFromAddress()
-
-			// Get amount of coins
-			amount, err := sdk.ParseCoinsNormalized(args[1])
-			if err != nil {
-				return err
-			}
-
-			msg := v1.NewMsgDeposit(from, proposalID, amount)
-
-			return tx.GenerateOrBroadcastTxCLI(clientCtx, cmd.Flags(), msg)
-		},
-	}
-
-	flags.AddTxFlagsToCmd(cmd)
-
-	return cmd
-}
-
-// NewCmdVote implements creating a new vote command.
-func NewCmdVote() *cobra.Command {
-	cmd := &cobra.Command{
-		Use:   "vote [proposal-id] [option]",
-		Args:  cobra.ExactArgs(2),
-		Short: "Vote for an active proposal, options: yes/no/no_with_veto/abstain",
-		Long: strings.TrimSpace(
-			fmt.Sprintf(`Submit a vote for an active proposal. You can
-find the proposal-id by running "%s query gov proposals".
-
-Example:
-$ %s tx gov vote 1 yes --from mykey
-`,
-				version.AppName, version.AppName,
-			),
-		),
-		RunE: func(cmd *cobra.Command, args []string) error {
-			clientCtx, err := client.GetClientTxContext(cmd)
-			if err != nil {
-				return err
-			}
-			// Get voting address
-			from := clientCtx.GetFromAddress()
-
-			// validate that the proposal id is a uint
-			proposalID, err := strconv.ParseUint(args[0], 10, 64)
-			if err != nil {
-				return fmt.Errorf("proposal-id %s not a valid int, please input a valid proposal-id", args[0])
-			}
-
-			// Find out which vote option user chose
-			byteVoteOption, err := v1.VoteOptionFromString(govutils.NormalizeVoteOption(args[1]))
-			if err != nil {
-				return err
-			}
-
-			metadata, err := cmd.Flags().GetString(flagMetadata)
-			if err != nil {
-				return err
-			}
-
-			// Build vote message and run basic validation
-			msg := v1.NewMsgVote(from, proposalID, byteVoteOption, metadata)
-
-			return tx.GenerateOrBroadcastTxCLI(clientCtx, cmd.Flags(), msg)
-		},
-	}
-
-	cmd.Flags().String(flagMetadata, "", "Specify metadata of the vote")
-	flags.AddTxFlagsToCmd(cmd)
-
-	return cmd
-}
-
->>>>>>> ea82623b
 // NewCmdWeightedVote implements creating a new weighted vote command.
 // TODO(@julienrbrt): remove this once AutoCLI can flatten nested structs.
 func NewCmdWeightedVote() *cobra.Command {
