--- conflicted
+++ resolved
@@ -70,16 +70,11 @@
 
 	govTxCmd.AddCommand(
 		NewCmdWeightedVote(),
-<<<<<<< HEAD
-		cmdSubmitProp,
-		NewCmdDraftProposal(),
-=======
 		NewCmdSubmitProposal(),
 		NewCmdDraftProposal(),
 
 		// Deprecated
 		cmdSubmitLegacyProp,
->>>>>>> 787ee698
 	)
 
 	return govTxCmd
@@ -92,16 +87,9 @@
 // use the new pattern or call the legacy command explicitly.
 func NewCmdSubmitProposal() *cobra.Command {
 	cmd := &cobra.Command{
-<<<<<<< HEAD
-		Use:     "submit-proposal [path/to/proposal.json]",
-		Short:   "Submit a proposal along with some messages, metadata and deposit",
-		Aliases: []string{"submit-legacy-proposal"},
-		Args:    cobra.MaximumNArgs(1),
-=======
 		Use:   "submit-proposal <path/to/proposal.json>",
 		Short: "Submit a proposal along with some messages, metadata and deposit",
 		Args:  cobra.ExactArgs(1),
->>>>>>> 787ee698
 		Long: strings.TrimSpace(
 			fmt.Sprintf(`Submit a proposal along with some messages, metadata and deposit.
 They should be defined in a JSON file.
@@ -139,11 +127,6 @@
 	"proposal_forum_url": "",
 	"vote_option_context": "",
 }
-<<<<<<< HEAD
-
-Legacy Syntax:
-Submit a legacy proposal along with an initial deposit.
-=======
 `,
 				version.AppName,
 			),
@@ -187,7 +170,6 @@
 		Short:   "Submit a legacy proposal along with an initial deposit",
 		Long: strings.TrimSpace(
 			fmt.Sprintf(`Submit a legacy proposal along with an initial deposit.
->>>>>>> 787ee698
 Proposal title, description, type and deposit can be given directly or through a proposal JSON file.
 
 Example:
@@ -215,31 +197,9 @@
 				return err
 			}
 
-<<<<<<< HEAD
-			// try to interpret as a legacy submit-proposal call
-			proposal, err := parseSubmitLegacyProposalFlags(cmd.Flags())
-			if err == nil {
-				amount, err := sdk.ParseCoinsNormalized(proposal.Deposit)
-				if err != nil {
-					return err
-				}
-
-				content, ok := v1beta1.ContentFromProposalType(proposal.Title, proposal.Description, proposal.Type)
-				if !ok {
-					return fmt.Errorf("failed to create proposal content: unknown proposal type %s", proposal.Type)
-				}
-
-				msg, err := v1beta1.NewMsgSubmitProposal(content, amount, clientCtx.GetFromAddress())
-				if err != nil {
-					return fmt.Errorf("invalid message: %w", err)
-				}
-
-				return tx.GenerateOrBroadcastTxCLI(clientCtx, cmd.Flags(), msg)
-=======
 			proposal, err := parseSubmitLegacyProposal(cmd.Flags())
 			if err != nil {
 				return fmt.Errorf("failed to parse proposal: %w", err)
->>>>>>> 787ee698
 			}
 
 			// otherwise try to interpret as a new (0.46) submit-proposal
@@ -253,16 +213,12 @@
 				return err
 			}
 
-<<<<<<< HEAD
-			msg, err := v1.NewMsgSubmitProposal(msgs, deposit, clientCtx.GetFromAddress().String(), metadata)
-=======
 			proposer, err := clientCtx.AddressCodec.BytesToString(clientCtx.GetFromAddress())
 			if err != nil {
 				return err
 			}
 
 			msg, err := v1beta1.NewMsgSubmitProposal(content, amount, proposer)
->>>>>>> 787ee698
 			if err != nil {
 				return fmt.Errorf("invalid message: %w", err)
 			}
@@ -281,118 +237,6 @@
 	return cmd
 }
 
-<<<<<<< HEAD
-// NewCmdSubmitLegacyProposal implements submitting a proposal transaction command.
-// Deprecated: please use NewCmdSubmitProposal instead.
-// Preserved for tests.
-func NewCmdSubmitLegacyProposal() *cobra.Command {
-	return NewCmdSubmitProposal()
-}
-
-// NewCmdDeposit implements depositing tokens for an active proposal.
-func NewCmdDeposit() *cobra.Command {
-	cmd := &cobra.Command{
-		Use:   "deposit [proposal-id] [deposit]",
-		Args:  cobra.ExactArgs(2),
-		Short: "Deposit tokens for an active proposal",
-		Long: strings.TrimSpace(
-			fmt.Sprintf(`Submit a deposit for an active proposal. You can
-find the proposal-id by running "%s query gov proposals".
-
-Example:
-$ %s tx gov deposit 1 10stake --from mykey
-`,
-				version.AppName, version.AppName,
-			),
-		),
-		RunE: func(cmd *cobra.Command, args []string) error {
-			clientCtx, err := client.GetClientTxContext(cmd)
-			if err != nil {
-				return err
-			}
-
-			// validate that the proposal id is a uint
-			proposalID, err := strconv.ParseUint(args[0], 10, 64)
-			if err != nil {
-				return fmt.Errorf("proposal-id %s not a valid uint, please input a valid proposal-id", args[0])
-			}
-
-			// Get depositor address
-			from := clientCtx.GetFromAddress()
-
-			// Get amount of coins
-			amount, err := sdk.ParseCoinsNormalized(args[1])
-			if err != nil {
-				return err
-			}
-
-			msg := v1.NewMsgDeposit(from, proposalID, amount)
-
-			return tx.GenerateOrBroadcastTxCLI(clientCtx, cmd.Flags(), msg)
-		},
-	}
-
-	flags.AddTxFlagsToCmd(cmd)
-
-	return cmd
-}
-
-// NewCmdVote implements creating a new vote command.
-func NewCmdVote() *cobra.Command {
-	cmd := &cobra.Command{
-		Use:   "vote [proposal-id] [option]",
-		Args:  cobra.ExactArgs(2),
-		Short: "Vote for an active proposal, options: yes/no/no_with_veto/abstain",
-		Long: strings.TrimSpace(
-			fmt.Sprintf(`Submit a vote for an active proposal. You can
-find the proposal-id by running "%s query gov proposals".
-
-Example:
-$ %s tx gov vote 1 yes --from mykey
-`,
-				version.AppName, version.AppName,
-			),
-		),
-		RunE: func(cmd *cobra.Command, args []string) error {
-			clientCtx, err := client.GetClientTxContext(cmd)
-			if err != nil {
-				return err
-			}
-			// Get voting address
-			from := clientCtx.GetFromAddress()
-
-			// validate that the proposal id is a uint
-			proposalID, err := strconv.ParseUint(args[0], 10, 64)
-			if err != nil {
-				return fmt.Errorf("proposal-id %s not a valid int, please input a valid proposal-id", args[0])
-			}
-
-			// Find out which vote option user chose
-			byteVoteOption, err := v1.VoteOptionFromString(govutils.NormalizeVoteOption(args[1]))
-			if err != nil {
-				return err
-			}
-
-			metadata, err := cmd.Flags().GetString(flagMetadata)
-			if err != nil {
-				return err
-			}
-
-			// Build vote message and run basic validation
-			msg := v1.NewMsgVote(from, proposalID, byteVoteOption, metadata)
-
-			return tx.GenerateOrBroadcastTxCLI(clientCtx, cmd.Flags(), msg)
-		},
-	}
-
-	cmd.Flags().String(flagMetadata, "", "Specify metadata of the vote")
-	flags.AddTxFlagsToCmd(cmd)
-
-	return cmd
-}
-
-=======
->>>>>>> 787ee698
 // NewCmdWeightedVote implements creating a new weighted vote command.
 // TODO(@julienrbrt): remove this once AutoCLI can flatten nested structs.
 func NewCmdWeightedVote() *cobra.Command {
