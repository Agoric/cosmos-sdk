package gov

import (
<<<<<<< HEAD
	"context"
=======
>>>>>>> 751e5ecb
	"fmt"

	"cosmossdk.io/collections"
	"cosmossdk.io/x/gov/keeper"
	"cosmossdk.io/x/gov/types"
	v1 "cosmossdk.io/x/gov/types/v1"

	sdk "github.com/cosmos/cosmos-sdk/types"
)

// InitGenesis - store genesis parameters
func InitGenesis(ctx context.Context, ak types.AccountKeeper, bk types.BankKeeper, k *keeper.Keeper, data *v1.GenesisState) error {
	err := k.ProposalID.Set(ctx, data.StartingProposalId)
	if err != nil {
		return err
	}

	err = k.Params.Set(ctx, *data.Params)
	if err != nil {
		return err
	}

	err = k.Constitution.Set(ctx, data.Constitution)
	if err != nil {
		return err
	}

	// check if the deposits pool account exists
	moduleAcc := k.GetGovernanceAccount(ctx)
	if moduleAcc == nil {
		return fmt.Errorf("%s module account has not been set", types.ModuleName)
	}

	var totalDeposits sdk.Coins
	for _, deposit := range data.Deposits {
		err := k.SetDeposit(ctx, *deposit)
		if err != nil {
			return err
		}
		totalDeposits = totalDeposits.Add(deposit.Amount...)
	}

	for _, vote := range data.Votes {
		addr, err := ak.AddressCodec().StringToBytes(vote.Voter)
		if err != nil {
			return err
		}
		err = k.Votes.Set(ctx, collections.Join(vote.ProposalId, sdk.AccAddress(addr)), *vote)
		if err != nil {
			return err
		}
	}

	for _, proposal := range data.Proposals {
		switch proposal.Status {
		case v1.StatusDepositPeriod:
			err := k.InactiveProposalsQueue.Set(ctx, collections.Join(*proposal.DepositEndTime, proposal.Id), proposal.Id)
			if err != nil {
				return err
			}
		case v1.StatusVotingPeriod:
			err := k.ActiveProposalsQueue.Set(ctx, collections.Join(*proposal.VotingEndTime, proposal.Id), proposal.Id)
			if err != nil {
				return err
			}
		}
		if err := k.Proposals.Set(ctx, proposal.Id, *proposal); err != nil {
			return err
		}
	}

	// if account has zero balance it probably means it's not set, so we set it
	balance := bk.GetAllBalances(ctx, moduleAcc.GetAddress())
	if balance.IsZero() {
		ak.SetModuleAccount(ctx, moduleAcc)
	}

	// check if total deposits equals balance, if it doesn't return an error
	if !balance.Equal(totalDeposits) {
		return fmt.Errorf("expected module account was %s but we got %s", balance.String(), totalDeposits.String())
	}
	return nil
}

// ExportGenesis - output genesis parameters
func ExportGenesis(ctx context.Context, k *keeper.Keeper) (*v1.GenesisState, error) {
	startingProposalID, err := k.ProposalID.Peek(ctx)
	if err != nil {
		return nil, err
	}

	var proposals v1.Proposals
	err = k.Proposals.Walk(ctx, nil, func(_ uint64, value v1.Proposal) (stop bool, err error) {
		proposals = append(proposals, &value)
		return false, nil
	})
	if err != nil {
		return nil, err
	}

	constitution, err := k.Constitution.Get(ctx)
	if err != nil {
		return nil, err
	}

	params, err := k.Params.Get(ctx)
	if err != nil {
		return nil, err
	}

	var proposalsDeposits v1.Deposits
	err = k.Deposits.Walk(ctx, nil, func(_ collections.Pair[uint64, sdk.AccAddress], value v1.Deposit) (stop bool, err error) {
		proposalsDeposits = append(proposalsDeposits, &value)
		return false, nil
	})
	if err != nil {
<<<<<<< HEAD
		return nil, err
=======
		panic(err)
>>>>>>> 751e5ecb
	}

	// export proposals votes
	var proposalsVotes v1.Votes
	err = k.Votes.Walk(ctx, nil, func(_ collections.Pair[uint64, sdk.AccAddress], value v1.Vote) (stop bool, err error) {
		proposalsVotes = append(proposalsVotes, &value)
		return false, nil
	})
	if err != nil {
<<<<<<< HEAD
		return nil, err
=======
		panic(err)
>>>>>>> 751e5ecb
	}

	return &v1.GenesisState{
		StartingProposalId: startingProposalID,
		Deposits:           proposalsDeposits,
		Votes:              proposalsVotes,
		Proposals:          proposals,
		Params:             &params,
		Constitution:       constitution,
	}, nil
}<|MERGE_RESOLUTION|>--- conflicted
+++ resolved
@@ -1,48 +1,44 @@
 package gov
 
 import (
-<<<<<<< HEAD
-	"context"
-=======
->>>>>>> 751e5ecb
 	"fmt"
 
 	"cosmossdk.io/collections"
-	"cosmossdk.io/x/gov/keeper"
-	"cosmossdk.io/x/gov/types"
-	v1 "cosmossdk.io/x/gov/types/v1"
 
 	sdk "github.com/cosmos/cosmos-sdk/types"
+	"github.com/cosmos/cosmos-sdk/x/gov/keeper"
+	"github.com/cosmos/cosmos-sdk/x/gov/types"
+	v1 "github.com/cosmos/cosmos-sdk/x/gov/types/v1"
 )
 
 // InitGenesis - store genesis parameters
-func InitGenesis(ctx context.Context, ak types.AccountKeeper, bk types.BankKeeper, k *keeper.Keeper, data *v1.GenesisState) error {
+func InitGenesis(ctx sdk.Context, ak types.AccountKeeper, bk types.BankKeeper, k *keeper.Keeper, data *v1.GenesisState) {
 	err := k.ProposalID.Set(ctx, data.StartingProposalId)
 	if err != nil {
-		return err
+		panic(err)
 	}
 
 	err = k.Params.Set(ctx, *data.Params)
 	if err != nil {
-		return err
+		panic(err)
 	}
 
 	err = k.Constitution.Set(ctx, data.Constitution)
 	if err != nil {
-		return err
+		panic(err)
 	}
 
 	// check if the deposits pool account exists
 	moduleAcc := k.GetGovernanceAccount(ctx)
 	if moduleAcc == nil {
-		return fmt.Errorf("%s module account has not been set", types.ModuleName)
+		panic(fmt.Sprintf("%s module account has not been set", types.ModuleName))
 	}
 
 	var totalDeposits sdk.Coins
 	for _, deposit := range data.Deposits {
 		err := k.SetDeposit(ctx, *deposit)
 		if err != nil {
-			return err
+			panic(err)
 		}
 		totalDeposits = totalDeposits.Add(deposit.Amount...)
 	}
@@ -50,11 +46,11 @@
 	for _, vote := range data.Votes {
 		addr, err := ak.AddressCodec().StringToBytes(vote.Voter)
 		if err != nil {
-			return err
+			panic(err)
 		}
 		err = k.Votes.Set(ctx, collections.Join(vote.ProposalId, sdk.AccAddress(addr)), *vote)
 		if err != nil {
-			return err
+			panic(err)
 		}
 	}
 
@@ -63,16 +59,17 @@
 		case v1.StatusDepositPeriod:
 			err := k.InactiveProposalsQueue.Set(ctx, collections.Join(*proposal.DepositEndTime, proposal.Id), proposal.Id)
 			if err != nil {
-				return err
+				panic(err)
 			}
 		case v1.StatusVotingPeriod:
 			err := k.ActiveProposalsQueue.Set(ctx, collections.Join(*proposal.VotingEndTime, proposal.Id), proposal.Id)
 			if err != nil {
-				return err
+				panic(err)
 			}
 		}
-		if err := k.Proposals.Set(ctx, proposal.Id, *proposal); err != nil {
-			return err
+		err := k.SetProposal(ctx, *proposal)
+		if err != nil {
+			panic(err)
 		}
 	}
 
@@ -82,15 +79,14 @@
 		ak.SetModuleAccount(ctx, moduleAcc)
 	}
 
-	// check if total deposits equals balance, if it doesn't return an error
+	// check if total deposits equals balance, if it doesn't panic because there were export/import errors
 	if !balance.Equal(totalDeposits) {
-		return fmt.Errorf("expected module account was %s but we got %s", balance.String(), totalDeposits.String())
+		panic(fmt.Sprintf("expected module account was %s but we got %s", balance.String(), totalDeposits.String()))
 	}
-	return nil
 }
 
 // ExportGenesis - output genesis parameters
-func ExportGenesis(ctx context.Context, k *keeper.Keeper) (*v1.GenesisState, error) {
+func ExportGenesis(ctx sdk.Context, k *keeper.Keeper) (*v1.GenesisState, error) {
 	startingProposalID, err := k.ProposalID.Peek(ctx)
 	if err != nil {
 		return nil, err
@@ -121,11 +117,7 @@
 		return false, nil
 	})
 	if err != nil {
-<<<<<<< HEAD
-		return nil, err
-=======
 		panic(err)
->>>>>>> 751e5ecb
 	}
 
 	// export proposals votes
@@ -135,11 +127,7 @@
 		return false, nil
 	})
 	if err != nil {
-<<<<<<< HEAD
-		return nil, err
-=======
 		panic(err)
->>>>>>> 751e5ecb
 	}
 
 	return &v1.GenesisState{
