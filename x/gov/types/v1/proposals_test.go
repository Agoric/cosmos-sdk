--- conflicted
+++ resolved
@@ -8,13 +8,10 @@
 	"github.com/stretchr/testify/require"
 
 	"cosmossdk.io/math"
-<<<<<<< HEAD
-	v1 "cosmossdk.io/x/gov/types/v1"
-	"cosmossdk.io/x/gov/types/v1beta1"
-=======
->>>>>>> 751e5ecb
 
 	sdk "github.com/cosmos/cosmos-sdk/types"
+	v1 "github.com/cosmos/cosmos-sdk/x/gov/types/v1"
+	"github.com/cosmos/cosmos-sdk/x/gov/types/v1beta1"
 )
 
 func TestProposalStatus_Format(t *testing.T) {
@@ -40,7 +37,7 @@
 	testProposal := v1beta1.NewTextProposal("Proposal", "testing proposal")
 	msgContent, err := v1.NewLegacyContent(testProposal, "cosmos1govacct")
 	require.NoError(t, err)
-	proposal, err := v1.NewProposal([]sdk.Msg{msgContent}, 1, time.Now(), time.Now(), "", "title", "summary", "cosmos1ghekyjucln7y67ntx7cf27m9dpuxxemn4c8g4r", v1.ProposalType_PROPOSAL_TYPE_STANDARD)
+	proposal, err := v1.NewProposal([]sdk.Msg{msgContent}, 1, time.Now(), time.Now(), "", "title", "summary", sdk.AccAddress("cosmos1ghekyjucln7y67ntx7cf27m9dpuxxemn4c8g4r"), false)
 	require.NoError(t, err)
 
 	require.NotPanics(t, func() { _ = proposal.String() })
@@ -49,34 +46,32 @@
 
 func TestProposalSetExpedited(t *testing.T) {
 	const startExpedited = false
-	proposal, err := v1.NewProposal([]sdk.Msg{}, 1, time.Now(), time.Now(), "", "title", "summary", "cosmos1ghekyjucln7y67ntx7cf27m9dpuxxemn4c8g4r", v1.ProposalType_PROPOSAL_TYPE_STANDARD)
+	proposal, err := v1.NewProposal([]sdk.Msg{}, 1, time.Now(), time.Now(), "", "title", "summary", sdk.AccAddress("cosmos1ghekyjucln7y67ntx7cf27m9dpuxxemn4c8g4r"), startExpedited)
 	require.NoError(t, err)
 	require.Equal(t, startExpedited, proposal.Expedited)
-	require.Equal(t, proposal.ProposalType, v1.ProposalType_PROPOSAL_TYPE_STANDARD)
 
-	proposal, err = v1.NewProposal([]sdk.Msg{}, 1, time.Now(), time.Now(), "", "title", "summary", "cosmos1ghekyjucln7y67ntx7cf27m9dpuxxemn4c8g4r", v1.ProposalType_PROPOSAL_TYPE_EXPEDITED)
+	proposal, err = v1.NewProposal([]sdk.Msg{}, 1, time.Now(), time.Now(), "", "title", "summary", sdk.AccAddress("cosmos1ghekyjucln7y67ntx7cf27m9dpuxxemn4c8g4r"), !startExpedited)
 	require.NoError(t, err)
 	require.Equal(t, !startExpedited, proposal.Expedited)
-	require.Equal(t, proposal.ProposalType, v1.ProposalType_PROPOSAL_TYPE_EXPEDITED)
 }
 
 func TestProposalGetMinDepositFromParams(t *testing.T) {
 	testcases := []struct {
-		proposalType       v1.ProposalType
+		expedited          bool
 		expectedMinDeposit math.Int
 	}{
 		{
-			proposalType:       v1.ProposalType_PROPOSAL_TYPE_EXPEDITED,
+			expedited:          true,
 			expectedMinDeposit: v1.DefaultMinExpeditedDepositTokens,
 		},
 		{
-			proposalType:       v1.ProposalType_PROPOSAL_TYPE_STANDARD,
+			expedited:          false,
 			expectedMinDeposit: v1.DefaultMinDepositTokens,
 		},
 	}
 
 	for _, tc := range testcases {
-		proposal, err := v1.NewProposal([]sdk.Msg{}, 1, time.Now(), time.Now(), "", "title", "summary", "cosmos1ghekyjucln7y67ntx7cf27m9dpuxxemn4c8g4r", tc.proposalType)
+		proposal, err := v1.NewProposal([]sdk.Msg{}, 1, time.Now(), time.Now(), "", "title", "summary", sdk.AccAddress("cosmos1ghekyjucln7y67ntx7cf27m9dpuxxemn4c8g4r"), tc.expedited)
 		require.NoError(t, err)
 
 		actualMinDeposit := proposal.GetMinDepositFromParams(v1.DefaultParams())
