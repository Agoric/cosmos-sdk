package v1

import (
	"encoding/json"
	"fmt"
	"strings"

	"cosmossdk.io/math"
)

const (
	OptionEmpty = VoteOption_VOTE_OPTION_UNSPECIFIED
	OptionOne   = VoteOption_VOTE_OPTION_ONE
	OptionTwo   = VoteOption_VOTE_OPTION_TWO
	OptionThree = VoteOption_VOTE_OPTION_THREE
	OptionFour  = VoteOption_VOTE_OPTION_FOUR
	OptionSpam  = VoteOption_VOTE_OPTION_SPAM

	OptionYes        = VoteOption_VOTE_OPTION_YES
	OptionNo         = VoteOption_VOTE_OPTION_NO
	OptionNoWithVeto = VoteOption_VOTE_OPTION_NO_WITH_VETO
	OptionAbstain    = VoteOption_VOTE_OPTION_ABSTAIN
)

// NewVote creates a new Vote instance
<<<<<<< HEAD
//
//nolint:interfacer
func NewVote(proposalID uint64, voter sdk.AccAddress, options WeightedVoteOptions, metadata string) Vote {
	return Vote{ProposalId: proposalID, Voter: voter.String(), Options: options, Metadata: metadata}
=======
func NewVote(proposalID uint64, voter string, options WeightedVoteOptions, metadata string) Vote {
	return Vote{ProposalId: proposalID, Voter: voter, Options: options, Metadata: metadata}
>>>>>>> 787ee698
}

// Empty returns whether a vote is empty.
func (v Vote) Empty() bool {
	return v.ProposalId == 0 || v.Voter == "" || len(v.Options) == 0
}

// Votes is a collection of Vote objects
type Votes []*Vote

// Equal returns true if two slices (order-dependant) of votes are equal.
func (v Votes) Equal(other Votes) bool {
	if len(v) != len(other) {
		return false
	}

	for i, vote := range v {
		if vote.String() != other[i].String() {
			return false
		}
	}

	return true
}

// String implements stringer interface
func (v Votes) String() string {
	if len(v) == 0 {
		return "[]"
	}
	out := fmt.Sprintf("Votes for Proposal %d:", v[0].ProposalId)
	for _, vot := range v {
		out += fmt.Sprintf("\n  %s: %s", vot.Voter, vot.Options)
	}
	return out
}

func NewWeightedVoteOption(option VoteOption, weight math.LegacyDec) *WeightedVoteOption {
	return &WeightedVoteOption{Option: option, Weight: weight.String()}
}

// IsValid returns true if the sub vote is valid and false otherwise.
func (w *WeightedVoteOption) IsValid() bool {
	weight, err := math.LegacyNewDecFromStr(w.Weight)
	if err != nil {
		return false
	}

	if !weight.IsPositive() || weight.GT(math.LegacyNewDec(1)) {
		return false
	}

	return ValidVoteOption(w.Option)
}

// NewNonSplitVoteOption creates a single option vote with weight 1
func NewNonSplitVoteOption(option VoteOption) WeightedVoteOptions {
	return WeightedVoteOptions{{option, math.LegacyNewDec(1).String()}}
}

// ValidWeightedVoteOption returns true if the sub vote is valid and false otherwise.
func ValidWeightedVoteOption(option WeightedVoteOption) bool {
	weight, err := math.LegacyNewDecFromStr(option.Weight)
	if err != nil || !weight.IsPositive() || weight.GT(math.LegacyNewDec(1)) {
		return false
	}
	return ValidVoteOption(option.Option)
}

// WeightedVoteOptions describes array of WeightedVoteOptions
type WeightedVoteOptions []*WeightedVoteOption

func (v WeightedVoteOptions) String() string {
	out, _ := json.Marshal(v)
	return string(out)
}

// VoteOptionFromString returns a VoteOption from a string. It returns an error
// if the string is invalid.
func VoteOptionFromString(str string) (VoteOption, error) {
	option, ok := VoteOption_value[str]
	if !ok {
		return OptionEmpty, fmt.Errorf("'%s' is not a valid vote option, available options: yes,option_one/no,option_three/no_with_veto,option_four/abstain,option_two/spam", str)
	}
	return VoteOption(option), nil
}

// WeightedVoteOptionsFromString returns weighted vote options from string. It returns an error
// if the string is invalid.
func WeightedVoteOptionsFromString(str string) (WeightedVoteOptions, error) {
	options := WeightedVoteOptions{}
	for _, option := range strings.Split(str, ",") {
		fields := strings.Split(option, "=")
		option, err := VoteOptionFromString(fields[0])
		if err != nil {
			return options, err
		}
		if len(fields) < 2 {
			return options, fmt.Errorf("weight field does not exist for %s option", fields[0])
		}
		weight, err := math.LegacyNewDecFromStr(fields[1])
		if err != nil {
			return options, err
		}
		options = append(options, NewWeightedVoteOption(option, weight))
	}
	return options, nil
}

// ValidVoteOption returns true if the vote option is valid and false otherwise.
func ValidVoteOption(option VoteOption) bool {
	if option == OptionOne ||
		option == OptionTwo ||
		option == OptionThree ||
		option == OptionFour ||
		option == OptionSpam {
		return true
	}
	return false
}

// Format implements the fmt.Formatter interface.
func (vo VoteOption) Format(s fmt.State, verb rune) {
	switch verb {
	case 's':
		_, _ = s.Write([]byte(vo.String()))
	default:
		_, _ = s.Write([]byte(fmt.Sprintf("%v", byte(vo))))
	}
}<|MERGE_RESOLUTION|>--- conflicted
+++ resolved
@@ -23,15 +23,8 @@
 )
 
 // NewVote creates a new Vote instance
-<<<<<<< HEAD
-//
-//nolint:interfacer
-func NewVote(proposalID uint64, voter sdk.AccAddress, options WeightedVoteOptions, metadata string) Vote {
-	return Vote{ProposalId: proposalID, Voter: voter.String(), Options: options, Metadata: metadata}
-=======
 func NewVote(proposalID uint64, voter string, options WeightedVoteOptions, metadata string) Vote {
 	return Vote{ProposalId: proposalID, Voter: voter, Options: options, Metadata: metadata}
->>>>>>> 787ee698
 }
 
 // Empty returns whether a vote is empty.
