--- conflicted
+++ resolved
@@ -1,15 +1,11 @@
 package types
 
 import (
-<<<<<<< HEAD
-	"cosmossdk.io/math"
-=======
 	"context"
 
 	addresscodec "cosmossdk.io/core/address"
 	"cosmossdk.io/math"
 
->>>>>>> 787ee698
 	sdk "github.com/cosmos/cosmos-sdk/types"
 )
 
@@ -21,11 +17,7 @@
 		context.Context, func(index int64, validator sdk.ValidatorI) (stop bool),
 	) error
 
-<<<<<<< HEAD
-	TotalBondedTokens(sdk.Context) math.Int // total bonded tokens within the validator set
-=======
 	TotalBondedTokens(context.Context) (math.Int, error) // total bonded tokens within the validator set
->>>>>>> 787ee698
 	IterateDelegations(
 		ctx context.Context, delegator sdk.AccAddress,
 		fn func(index int64, delegation sdk.DelegationI) (stop bool),
