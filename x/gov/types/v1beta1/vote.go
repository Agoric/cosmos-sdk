package v1beta1

import (
	"fmt"
	"strings"

	sdkmath "cosmossdk.io/math"
)

<<<<<<< HEAD
// NewVote creates a new Vote instance
//
//nolint:interfacer
func NewVote(proposalID uint64, voter sdk.AccAddress, options WeightedVoteOptions) Vote {
	return Vote{ProposalId: proposalID, Voter: voter.String(), Options: options}
}

// String returns the string representation of the vote
func (v Vote) String() string {
	out, _ := yaml.Marshal(v)
	return string(out)
}

=======
>>>>>>> 787ee698
// Empty returns whether a vote is empty.
func (v Vote) Empty() bool {
	return v.String() == (&Vote{}).String()
}

// Votes is an array of vote
type Votes []Vote

// Equal returns true if two slices (order-dependant) of votes are equal.
func (v Votes) Equal(other Votes) bool {
	if len(v) != len(other) {
		return false
	}

	for i, vote := range v {
		if vote.String() != other[i].String() {
			return false
		}
	}

	return true
}

// String implements stringer interface
func (v Votes) String() string {
	if len(v) == 0 {
		return "[]"
	}
	out := fmt.Sprintf("Votes for Proposal %d:", v[0].ProposalId)
	for _, vot := range v {
		out += fmt.Sprintf("\n  %s: %s", vot.Voter, vot.Options)
	}
	return out
}

// NewNonSplitVoteOption creates a single option vote with weight 1
func NewNonSplitVoteOption(option VoteOption) WeightedVoteOptions {
	return WeightedVoteOptions{{option, sdkmath.LegacyNewDec(1)}}
}

// WeightedVoteOptions describes array of WeightedVoteOptions
type WeightedVoteOptions []WeightedVoteOption

func (v WeightedVoteOptions) String() (out string) {
	for _, opt := range v {
		out += opt.String() + "\n"
	}

	return strings.TrimSpace(out)
}

// ValidWeightedVoteOption returns true if the sub vote is valid and false otherwise.
func ValidWeightedVoteOption(option WeightedVoteOption) bool {
	if !option.Weight.IsPositive() || option.Weight.GT(sdkmath.LegacyNewDec(1)) {
		return false
	}
	return ValidVoteOption(option.Option)
}

// VoteOptionFromString returns a VoteOption from a string. It returns an error
// if the string is invalid.
func VoteOptionFromString(str string) (VoteOption, error) {
	option, ok := VoteOption_value[str]
	if !ok {
		return OptionEmpty, fmt.Errorf("'%s' is not a valid vote option, available options: yes/no/no_with_veto/abstain", str)
	}
	return VoteOption(option), nil
}

// WeightedVoteOptionsFromString returns weighted vote options from string. It returns an error
// if the string is invalid.
func WeightedVoteOptionsFromString(str string) (WeightedVoteOptions, error) {
	options := WeightedVoteOptions{}
	for _, option := range strings.Split(str, ",") {
		fields := strings.Split(option, "=")
		option, err := VoteOptionFromString(fields[0])
		if err != nil {
			return options, err
		}
		if len(fields) < 2 {
			return options, fmt.Errorf("weight field does not exist for %s option", fields[0])
		}
		weight, err := sdkmath.LegacyNewDecFromStr(fields[1])
		if err != nil {
			return options, err
		}
		options = append(options, WeightedVoteOption{option, weight})
	}
	return options, nil
}

// ValidVoteOption returns true if the vote option is valid and false otherwise.
func ValidVoteOption(option VoteOption) bool {
	if option == OptionYes ||
		option == OptionAbstain ||
		option == OptionNo ||
		option == OptionNoWithVeto {
		return true
	}
	return false
}

// Format implements the fmt.Formatter interface.
func (vo VoteOption) Format(s fmt.State, verb rune) {
	switch verb {
	case 's':
		_, _ = s.Write([]byte(vo.String()))
	default:
		_, _ = s.Write([]byte(fmt.Sprintf("%v", byte(vo))))
	}
}<|MERGE_RESOLUTION|>--- conflicted
+++ resolved
@@ -7,22 +7,6 @@
 	sdkmath "cosmossdk.io/math"
 )
 
-<<<<<<< HEAD
-// NewVote creates a new Vote instance
-//
-//nolint:interfacer
-func NewVote(proposalID uint64, voter sdk.AccAddress, options WeightedVoteOptions) Vote {
-	return Vote{ProposalId: proposalID, Voter: voter.String(), Options: options}
-}
-
-// String returns the string representation of the vote
-func (v Vote) String() string {
-	out, _ := yaml.Marshal(v)
-	return string(out)
-}
-
-=======
->>>>>>> 787ee698
 // Empty returns whether a vote is empty.
 func (v Vote) Empty() bool {
 	return v.String() == (&Vote{}).String()
