package v1beta1

import (
	"cosmossdk.io/math"
<<<<<<< HEAD
	"sigs.k8s.io/yaml"
=======
>>>>>>> 787ee698

	sdk "github.com/cosmos/cosmos-sdk/types"
)

// ValidatorGovInfo used for tallying
type ValidatorGovInfo struct {
	Address             sdk.ValAddress      // address of the validator operator
	BondedTokens        math.Int            // Power of a Validator
<<<<<<< HEAD
	DelegatorShares     sdk.Dec             // Total outstanding delegator shares
	DelegatorDeductions sdk.Dec             // Delegator deductions from validator's delegators voting independently
=======
	DelegatorShares     math.LegacyDec      // Total outstanding delegator shares
	DelegatorDeductions math.LegacyDec      // Delegator deductions from validator's delegators voting independently
>>>>>>> 787ee698
	Vote                WeightedVoteOptions // Vote of the validator
}

// NewValidatorGovInfo creates a ValidatorGovInfo instance
func NewValidatorGovInfo(address sdk.ValAddress, bondedTokens math.Int, delegatorShares,
<<<<<<< HEAD
	delegatorDeductions sdk.Dec, options WeightedVoteOptions,
=======
	delegatorDeductions math.LegacyDec, options WeightedVoteOptions,
>>>>>>> 787ee698
) ValidatorGovInfo {
	return ValidatorGovInfo{
		Address:             address,
		BondedTokens:        bondedTokens,
		DelegatorShares:     delegatorShares,
		DelegatorDeductions: delegatorDeductions,
		Vote:                options,
	}
}

// NewTallyResult creates a new TallyResult instance
func NewTallyResult(yes, abstain, no, noWithVeto math.Int) TallyResult {
	return TallyResult{
		Yes:        yes,
		Abstain:    abstain,
		No:         no,
		NoWithVeto: noWithVeto,
	}
}

// NewTallyResultFromMap creates a new TallyResult instance from a Option -> Dec map
func NewTallyResultFromMap(results map[VoteOption]math.LegacyDec) TallyResult {
	return NewTallyResult(
		results[OptionYes].TruncateInt(),
		results[OptionAbstain].TruncateInt(),
		results[OptionNo].TruncateInt(),
		results[OptionNoWithVeto].TruncateInt(),
	)
}

// EmptyTallyResult returns an empty TallyResult.
func EmptyTallyResult() TallyResult {
	return NewTallyResult(math.ZeroInt(), math.ZeroInt(), math.ZeroInt(), math.ZeroInt())
}

// Equals returns if two proposals are equal.
func (tr TallyResult) Equals(comp TallyResult) bool {
	return tr.Yes.Equal(comp.Yes) &&
		tr.Abstain.Equal(comp.Abstain) &&
		tr.No.Equal(comp.No) &&
		tr.NoWithVeto.Equal(comp.NoWithVeto)
}<|MERGE_RESOLUTION|>--- conflicted
+++ resolved
@@ -2,10 +2,6 @@
 
 import (
 	"cosmossdk.io/math"
-<<<<<<< HEAD
-	"sigs.k8s.io/yaml"
-=======
->>>>>>> 787ee698
 
 	sdk "github.com/cosmos/cosmos-sdk/types"
 )
@@ -14,23 +10,14 @@
 type ValidatorGovInfo struct {
 	Address             sdk.ValAddress      // address of the validator operator
 	BondedTokens        math.Int            // Power of a Validator
-<<<<<<< HEAD
-	DelegatorShares     sdk.Dec             // Total outstanding delegator shares
-	DelegatorDeductions sdk.Dec             // Delegator deductions from validator's delegators voting independently
-=======
 	DelegatorShares     math.LegacyDec      // Total outstanding delegator shares
 	DelegatorDeductions math.LegacyDec      // Delegator deductions from validator's delegators voting independently
->>>>>>> 787ee698
 	Vote                WeightedVoteOptions // Vote of the validator
 }
 
 // NewValidatorGovInfo creates a ValidatorGovInfo instance
 func NewValidatorGovInfo(address sdk.ValAddress, bondedTokens math.Int, delegatorShares,
-<<<<<<< HEAD
-	delegatorDeductions sdk.Dec, options WeightedVoteOptions,
-=======
 	delegatorDeductions math.LegacyDec, options WeightedVoteOptions,
->>>>>>> 787ee698
 ) ValidatorGovInfo {
 	return ValidatorGovInfo{
 		Address:             address,
