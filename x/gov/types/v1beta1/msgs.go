package v1beta1

import (
	"fmt"

	"github.com/cosmos/gogoproto/proto"
	gogoprotoany "github.com/cosmos/gogoproto/types/any"

	codectypes "github.com/cosmos/cosmos-sdk/codec/types"
	sdk "github.com/cosmos/cosmos-sdk/types"
)

// Governance message types and routes
const (
	TypeMsgDeposit        = "deposit"
	TypeMsgVote           = "vote"
	TypeMsgVoteWeighted   = "weighted_vote"
	TypeMsgSubmitProposal = "submit_proposal"
)

var (
	_, _, _, _ sdk.Msg = &MsgSubmitProposal{}, &MsgDeposit{}, &MsgVote{}, &MsgVoteWeighted{}

	_ gogoprotoany.UnpackInterfacesMessage = &MsgSubmitProposal{}
)

// NewMsgSubmitProposal creates a new MsgSubmitProposal.
<<<<<<< HEAD
//
//nolint:interfacer
func NewMsgSubmitProposal(content Content, initialDeposit sdk.Coins, proposer sdk.AccAddress) (*MsgSubmitProposal, error) {
=======
func NewMsgSubmitProposal(content Content, initialDeposit sdk.Coins, proposer string) (*MsgSubmitProposal, error) {
>>>>>>> 787ee698
	m := &MsgSubmitProposal{
		InitialDeposit: initialDeposit,
		Proposer:       proposer,
	}
	err := m.SetContent(content)
	if err != nil {
		return nil, err
	}
	return m, nil
}

// GetInitialDeposit returns the initial deposit of MsgSubmitProposal.
func (m *MsgSubmitProposal) GetInitialDeposit() sdk.Coins { return m.InitialDeposit }

// GetContent returns the content of MsgSubmitProposal.
func (m *MsgSubmitProposal) GetContent() Content {
	content, ok := m.Content.GetCachedValue().(Content)
	if !ok {
		return nil
	}
	return content
}

// SetInitialDeposit sets the given initial deposit for MsgSubmitProposal.
func (m *MsgSubmitProposal) SetInitialDeposit(coins sdk.Coins) {
	m.InitialDeposit = coins
}

// SetProposer sets the given proposer address for MsgSubmitProposal.
func (m *MsgSubmitProposal) SetProposer(address string) {
	m.Proposer = address
}

// SetContent sets the content for MsgSubmitProposal.
func (m *MsgSubmitProposal) SetContent(content Content) error {
	msg, ok := content.(proto.Message)
	if !ok {
		return fmt.Errorf("can't proto marshal %T", msg)
	}
	any, err := codectypes.NewAnyWithValue(msg)
	if err != nil {
		return err
	}
	m.Content = any
	return nil
}

// UnpackInterfaces implements UnpackInterfacesMessage.UnpackInterfaces
func (m MsgSubmitProposal) UnpackInterfaces(unpacker gogoprotoany.AnyUnpacker) error {
	var content Content
	return unpacker.UnpackAny(m.Content, &content)
}

// NewMsgDeposit creates a new MsgDeposit instance
<<<<<<< HEAD
//
//nolint:interfacer
func NewMsgDeposit(depositor sdk.AccAddress, proposalID uint64, amount sdk.Coins) *MsgDeposit {
	return &MsgDeposit{proposalID, depositor.String(), amount}
}

// Route implements Msg
func (msg MsgDeposit) Route() string { return types.RouterKey }

// Type implements Msg
func (msg MsgDeposit) Type() string { return TypeMsgDeposit }

// ValidateBasic implements Msg
func (msg MsgDeposit) ValidateBasic() error {
	if _, err := sdk.AccAddressFromBech32(msg.Depositor); err != nil {
		return sdkerrors.ErrInvalidAddress.Wrapf("invalid depositor address: %s", err)
	}
	if !msg.Amount.IsValid() {
		return sdkerrors.Wrap(sdkerrors.ErrInvalidCoins, msg.Amount.String())
	}
	if msg.Amount.IsAnyNegative() {
		return sdkerrors.Wrap(sdkerrors.ErrInvalidCoins, msg.Amount.String())
	}

	return nil
}

// String implements the Stringer interface
func (msg MsgDeposit) String() string {
	out, _ := yaml.Marshal(msg)
	return string(out)
}

// GetSignBytes implements Msg
func (msg MsgDeposit) GetSignBytes() []byte {
	bz := ModuleCdc.MustMarshalJSON(&msg)
	return sdk.MustSortJSON(bz)
}

// GetSigners implements Msg
func (msg MsgDeposit) GetSigners() []sdk.AccAddress {
	depositor, _ := sdk.AccAddressFromBech32(msg.Depositor)
	return []sdk.AccAddress{depositor}
}

// NewMsgVote creates a message to cast a vote on an active proposal
//
//nolint:interfacer
func NewMsgVote(voter sdk.AccAddress, proposalID uint64, option VoteOption) *MsgVote {
	return &MsgVote{proposalID, voter.String(), option}
}

// Route implements Msg
func (msg MsgVote) Route() string { return types.RouterKey }

// Type implements Msg
func (msg MsgVote) Type() string { return TypeMsgVote }

// ValidateBasic implements Msg
func (msg MsgVote) ValidateBasic() error {
	if _, err := sdk.AccAddressFromBech32(msg.Voter); err != nil {
		return sdkerrors.ErrInvalidAddress.Wrapf("invalid voter address: %s", err)
	}
	if !ValidVoteOption(msg.Option) {
		return sdkerrors.Wrap(types.ErrInvalidVote, msg.Option.String())
	}

	return nil
}

// String implements the Stringer interface
func (msg MsgVote) String() string {
	out, _ := yaml.Marshal(msg)
	return string(out)
}

// GetSignBytes implements Msg
func (msg MsgVote) GetSignBytes() []byte {
	bz := ModuleCdc.MustMarshalJSON(&msg)
	return sdk.MustSortJSON(bz)
}

// GetSigners implements Msg
func (msg MsgVote) GetSigners() []sdk.AccAddress {
	voter, _ := sdk.AccAddressFromBech32(msg.Voter)
	return []sdk.AccAddress{voter}
}

// NewMsgVoteWeighted creates a message to cast a vote on an active proposal
//
//nolint:interfacer
func NewMsgVoteWeighted(voter sdk.AccAddress, proposalID uint64, options WeightedVoteOptions) *MsgVoteWeighted {
	return &MsgVoteWeighted{proposalID, voter.String(), options}
}

// Route implements Msg
func (msg MsgVoteWeighted) Route() string { return types.RouterKey }

// Type implements Msg
func (msg MsgVoteWeighted) Type() string { return TypeMsgVoteWeighted }

// ValidateBasic implements Msg
func (msg MsgVoteWeighted) ValidateBasic() error {
	if _, err := sdk.AccAddressFromBech32(msg.Voter); err != nil {
		return sdkerrors.ErrInvalidAddress.Wrapf("invalid voter address: %s", err)
	}
	if len(msg.Options) == 0 {
		return sdkerrors.Wrap(sdkerrors.ErrInvalidRequest, WeightedVoteOptions(msg.Options).String())
	}

	totalWeight := sdk.NewDec(0)
	usedOptions := make(map[VoteOption]bool)
	for _, option := range msg.Options {
		if !ValidWeightedVoteOption(option) {
			return sdkerrors.Wrap(types.ErrInvalidVote, option.String())
		}
		totalWeight = totalWeight.Add(option.Weight)
		if usedOptions[option.Option] {
			return sdkerrors.Wrap(types.ErrInvalidVote, "Duplicated vote option")
		}
		usedOptions[option.Option] = true
	}

	if totalWeight.GT(sdk.NewDec(1)) {
		return sdkerrors.Wrap(types.ErrInvalidVote, "Total weight overflow 1.00")
	}

	if totalWeight.LT(sdk.NewDec(1)) {
		return sdkerrors.Wrap(types.ErrInvalidVote, "Total weight lower than 1.00")
	}

	return nil
}

// String implements the Stringer interface
func (msg MsgVoteWeighted) String() string {
	out, _ := yaml.Marshal(msg)
	return string(out)
}

// GetSignBytes implements Msg
func (msg MsgVoteWeighted) GetSignBytes() []byte {
	bz := ModuleCdc.MustMarshalJSON(&msg)
	return sdk.MustSortJSON(bz)
=======
func NewMsgDeposit(depositor string, proposalID uint64, amount sdk.Coins) *MsgDeposit {
	return &MsgDeposit{proposalID, depositor, amount}
}

// NewMsgVote creates a message to cast a vote on an active proposal
func NewMsgVote(voter string, proposalID uint64, option VoteOption) *MsgVote {
	return &MsgVote{proposalID, voter, option}
>>>>>>> 787ee698
}

// NewMsgVoteWeighted creates a message to cast a vote on an active proposal.
func NewMsgVoteWeighted(voter string, proposalID uint64, options WeightedVoteOptions) *MsgVoteWeighted {
	return &MsgVoteWeighted{proposalID, voter, options}
}<|MERGE_RESOLUTION|>--- conflicted
+++ resolved
@@ -25,13 +25,7 @@
 )
 
 // NewMsgSubmitProposal creates a new MsgSubmitProposal.
-<<<<<<< HEAD
-//
-//nolint:interfacer
-func NewMsgSubmitProposal(content Content, initialDeposit sdk.Coins, proposer sdk.AccAddress) (*MsgSubmitProposal, error) {
-=======
 func NewMsgSubmitProposal(content Content, initialDeposit sdk.Coins, proposer string) (*MsgSubmitProposal, error) {
->>>>>>> 787ee698
 	m := &MsgSubmitProposal{
 		InitialDeposit: initialDeposit,
 		Proposer:       proposer,
@@ -86,152 +80,6 @@
 }
 
 // NewMsgDeposit creates a new MsgDeposit instance
-<<<<<<< HEAD
-//
-//nolint:interfacer
-func NewMsgDeposit(depositor sdk.AccAddress, proposalID uint64, amount sdk.Coins) *MsgDeposit {
-	return &MsgDeposit{proposalID, depositor.String(), amount}
-}
-
-// Route implements Msg
-func (msg MsgDeposit) Route() string { return types.RouterKey }
-
-// Type implements Msg
-func (msg MsgDeposit) Type() string { return TypeMsgDeposit }
-
-// ValidateBasic implements Msg
-func (msg MsgDeposit) ValidateBasic() error {
-	if _, err := sdk.AccAddressFromBech32(msg.Depositor); err != nil {
-		return sdkerrors.ErrInvalidAddress.Wrapf("invalid depositor address: %s", err)
-	}
-	if !msg.Amount.IsValid() {
-		return sdkerrors.Wrap(sdkerrors.ErrInvalidCoins, msg.Amount.String())
-	}
-	if msg.Amount.IsAnyNegative() {
-		return sdkerrors.Wrap(sdkerrors.ErrInvalidCoins, msg.Amount.String())
-	}
-
-	return nil
-}
-
-// String implements the Stringer interface
-func (msg MsgDeposit) String() string {
-	out, _ := yaml.Marshal(msg)
-	return string(out)
-}
-
-// GetSignBytes implements Msg
-func (msg MsgDeposit) GetSignBytes() []byte {
-	bz := ModuleCdc.MustMarshalJSON(&msg)
-	return sdk.MustSortJSON(bz)
-}
-
-// GetSigners implements Msg
-func (msg MsgDeposit) GetSigners() []sdk.AccAddress {
-	depositor, _ := sdk.AccAddressFromBech32(msg.Depositor)
-	return []sdk.AccAddress{depositor}
-}
-
-// NewMsgVote creates a message to cast a vote on an active proposal
-//
-//nolint:interfacer
-func NewMsgVote(voter sdk.AccAddress, proposalID uint64, option VoteOption) *MsgVote {
-	return &MsgVote{proposalID, voter.String(), option}
-}
-
-// Route implements Msg
-func (msg MsgVote) Route() string { return types.RouterKey }
-
-// Type implements Msg
-func (msg MsgVote) Type() string { return TypeMsgVote }
-
-// ValidateBasic implements Msg
-func (msg MsgVote) ValidateBasic() error {
-	if _, err := sdk.AccAddressFromBech32(msg.Voter); err != nil {
-		return sdkerrors.ErrInvalidAddress.Wrapf("invalid voter address: %s", err)
-	}
-	if !ValidVoteOption(msg.Option) {
-		return sdkerrors.Wrap(types.ErrInvalidVote, msg.Option.String())
-	}
-
-	return nil
-}
-
-// String implements the Stringer interface
-func (msg MsgVote) String() string {
-	out, _ := yaml.Marshal(msg)
-	return string(out)
-}
-
-// GetSignBytes implements Msg
-func (msg MsgVote) GetSignBytes() []byte {
-	bz := ModuleCdc.MustMarshalJSON(&msg)
-	return sdk.MustSortJSON(bz)
-}
-
-// GetSigners implements Msg
-func (msg MsgVote) GetSigners() []sdk.AccAddress {
-	voter, _ := sdk.AccAddressFromBech32(msg.Voter)
-	return []sdk.AccAddress{voter}
-}
-
-// NewMsgVoteWeighted creates a message to cast a vote on an active proposal
-//
-//nolint:interfacer
-func NewMsgVoteWeighted(voter sdk.AccAddress, proposalID uint64, options WeightedVoteOptions) *MsgVoteWeighted {
-	return &MsgVoteWeighted{proposalID, voter.String(), options}
-}
-
-// Route implements Msg
-func (msg MsgVoteWeighted) Route() string { return types.RouterKey }
-
-// Type implements Msg
-func (msg MsgVoteWeighted) Type() string { return TypeMsgVoteWeighted }
-
-// ValidateBasic implements Msg
-func (msg MsgVoteWeighted) ValidateBasic() error {
-	if _, err := sdk.AccAddressFromBech32(msg.Voter); err != nil {
-		return sdkerrors.ErrInvalidAddress.Wrapf("invalid voter address: %s", err)
-	}
-	if len(msg.Options) == 0 {
-		return sdkerrors.Wrap(sdkerrors.ErrInvalidRequest, WeightedVoteOptions(msg.Options).String())
-	}
-
-	totalWeight := sdk.NewDec(0)
-	usedOptions := make(map[VoteOption]bool)
-	for _, option := range msg.Options {
-		if !ValidWeightedVoteOption(option) {
-			return sdkerrors.Wrap(types.ErrInvalidVote, option.String())
-		}
-		totalWeight = totalWeight.Add(option.Weight)
-		if usedOptions[option.Option] {
-			return sdkerrors.Wrap(types.ErrInvalidVote, "Duplicated vote option")
-		}
-		usedOptions[option.Option] = true
-	}
-
-	if totalWeight.GT(sdk.NewDec(1)) {
-		return sdkerrors.Wrap(types.ErrInvalidVote, "Total weight overflow 1.00")
-	}
-
-	if totalWeight.LT(sdk.NewDec(1)) {
-		return sdkerrors.Wrap(types.ErrInvalidVote, "Total weight lower than 1.00")
-	}
-
-	return nil
-}
-
-// String implements the Stringer interface
-func (msg MsgVoteWeighted) String() string {
-	out, _ := yaml.Marshal(msg)
-	return string(out)
-}
-
-// GetSignBytes implements Msg
-func (msg MsgVoteWeighted) GetSignBytes() []byte {
-	bz := ModuleCdc.MustMarshalJSON(&msg)
-	return sdk.MustSortJSON(bz)
-=======
 func NewMsgDeposit(depositor string, proposalID uint64, amount sdk.Coins) *MsgDeposit {
 	return &MsgDeposit{proposalID, depositor, amount}
 }
@@ -239,7 +87,6 @@
 // NewMsgVote creates a message to cast a vote on an active proposal
 func NewMsgVote(voter string, proposalID uint64, option VoteOption) *MsgVote {
 	return &MsgVote{proposalID, voter, option}
->>>>>>> 787ee698
 }
 
 // NewMsgVoteWeighted creates a message to cast a vote on an active proposal.
