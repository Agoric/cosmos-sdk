--- conflicted
+++ resolved
@@ -12,13 +12,6 @@
 	"github.com/cosmos/cosmos-sdk/x/simulation"
 )
 
-<<<<<<< HEAD
-=======
-// ContentSimulator defines a function type alias for generating random proposal
-// content.
-type ContentSimulator func(r *rand.Rand, ctx sdk.Context, accs []simulation.Account) gov.Content
-
->>>>>>> ee7c66d0
 // SimulateSubmittingVotingAndSlashingForProposal simulates creating a msg Submit Proposal
 // voting on the proposal, and subsequently slashing the proposal. It is implemented using
 // future operations.
