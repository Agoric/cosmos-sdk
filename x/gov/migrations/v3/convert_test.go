--- conflicted
+++ resolved
@@ -7,16 +7,13 @@
 	"github.com/stretchr/testify/require"
 
 	"cosmossdk.io/math"
-<<<<<<< HEAD
-	v3 "cosmossdk.io/x/gov/migrations/v3"
-	v1 "cosmossdk.io/x/gov/types/v1"
-	"cosmossdk.io/x/gov/types/v1beta1"
-=======
->>>>>>> 751e5ecb
 
 	sdk "github.com/cosmos/cosmos-sdk/types"
 	sdkerrors "github.com/cosmos/cosmos-sdk/types/errors"
 	"github.com/cosmos/cosmos-sdk/types/tx"
+	v3 "github.com/cosmos/cosmos-sdk/x/gov/migrations/v3"
+	v1 "github.com/cosmos/cosmos-sdk/x/gov/types/v1"
+	"github.com/cosmos/cosmos-sdk/x/gov/types/v1beta1"
 )
 
 func TestConvertToLegacyProposal(t *testing.T) {
@@ -52,6 +49,7 @@
 
 	for name, tc := range testCases {
 		t.Run(name, func(t *testing.T) {
+			tc := tc
 			proposal.FinalTallyResult = &tc.tallyResult
 			v1beta1Proposal, err := v3.ConvertToLegacyProposal(proposal)
 			if tc.expErr {
@@ -122,7 +120,6 @@
 				NoCount:         tallyResult.NoCount,
 				AbstainCount:    tallyResult.AbstainCount,
 				NoWithVetoCount: tallyResult.NoWithVetoCount,
-				SpamCount:       tallyResult.SpamCount,
 			},
 			expErr: true,
 		},
@@ -132,7 +129,6 @@
 				NoCount:         "invalid",
 				AbstainCount:    tallyResult.AbstainCount,
 				NoWithVetoCount: tallyResult.NoWithVetoCount,
-				SpamCount:       tallyResult.SpamCount,
 			},
 			expErr: true,
 		},
@@ -142,7 +138,6 @@
 				NoCount:         tallyResult.NoCount,
 				AbstainCount:    "invalid",
 				NoWithVetoCount: tallyResult.NoWithVetoCount,
-				SpamCount:       tallyResult.SpamCount,
 			},
 			expErr: true,
 		},
@@ -152,7 +147,6 @@
 				NoCount:         tallyResult.NoCount,
 				AbstainCount:    tallyResult.AbstainCount,
 				NoWithVetoCount: "invalid",
-				SpamCount:       tallyResult.SpamCount,
 			},
 			expErr: true,
 		},
