--- conflicted
+++ resolved
@@ -1,9 +1,6 @@
 package types
 
 import (
-<<<<<<< HEAD
-	"cosmossdk.io/math"
-=======
 	"context"
 
 	st "cosmossdk.io/api/cosmos/staking/v1beta1"
@@ -11,7 +8,6 @@
 	"cosmossdk.io/math"
 	stakingtypes "cosmossdk.io/x/staking/types"
 
->>>>>>> 787ee698
 	sdk "github.com/cosmos/cosmos-sdk/types"
 )
 
@@ -40,18 +36,11 @@
 	Validator(context.Context, sdk.ValAddress) (sdk.ValidatorI, error)            // get a particular validator by operator address
 	ValidatorByConsAddr(context.Context, sdk.ConsAddress) (sdk.ValidatorI, error) // get a particular validator by consensus address
 
-<<<<<<< HEAD
-	// slash the validator and delegators of the validator, specifying offence height, offence power, and slash fraction
-	Slash(sdk.Context, sdk.ConsAddress, int64, int64, sdk.Dec) math.Int
-	Jail(sdk.Context, sdk.ConsAddress)   // jail a validator
-	Unjail(sdk.Context, sdk.ConsAddress) // unjail a validator
-=======
 	// slash the validator and delegators of the validator, specifying offense height, offense power, and slash fraction
 	Slash(context.Context, sdk.ConsAddress, int64, int64, math.LegacyDec) (math.Int, error)
 	SlashWithInfractionReason(context.Context, sdk.ConsAddress, int64, int64, math.LegacyDec, st.Infraction) (math.Int, error)
 	Jail(context.Context, sdk.ConsAddress) error   // jail a validator
 	Unjail(context.Context, sdk.ConsAddress) error // unjail a validator
->>>>>>> 787ee698
 
 	// Delegation allows for getting a particular delegation for a given validator
 	// and delegator outside the scope of the staking module.
