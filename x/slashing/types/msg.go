package types

import (
	sdk "github.com/cosmos/cosmos-sdk/types"
)

// verify interface at compile time
var (
	_ sdk.Msg = &MsgUnjail{}
	_ sdk.Msg = &MsgUpdateParams{}
)

// NewMsgUnjail creates a new MsgUnjail instance
<<<<<<< HEAD
//
//nolint:interfacer
func NewMsgUnjail(validatorAddr sdk.ValAddress) *MsgUnjail {
=======
func NewMsgUnjail(validatorAddr string) *MsgUnjail {
>>>>>>> 787ee698
	return &MsgUnjail{
		ValidatorAddr: validatorAddr,
	}
}<|MERGE_RESOLUTION|>--- conflicted
+++ resolved
@@ -11,13 +11,7 @@
 )
 
 // NewMsgUnjail creates a new MsgUnjail instance
-<<<<<<< HEAD
-//
-//nolint:interfacer
-func NewMsgUnjail(validatorAddr sdk.ValAddress) *MsgUnjail {
-=======
 func NewMsgUnjail(validatorAddr string) *MsgUnjail {
->>>>>>> 787ee698
 	return &MsgUnjail{
 		ValidatorAddr: validatorAddr,
 	}
