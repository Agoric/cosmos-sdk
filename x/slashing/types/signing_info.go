package types

import (
	"time"
)

// NewValidatorSigningInfo creates a new ValidatorSigningInfo instance
<<<<<<< HEAD
//
//nolint:interfacer
=======
>>>>>>> 787ee698
func NewValidatorSigningInfo(
	consAddr string, startHeight int64,
	jailedUntil time.Time, tombstoned bool, missedBlocksCounter int64,
) ValidatorSigningInfo {
	return ValidatorSigningInfo{
		Address:             consAddr,
		StartHeight:         startHeight,
		JailedUntil:         jailedUntil,
		Tombstoned:          tombstoned,
		MissedBlocksCounter: missedBlocksCounter,
	}
}<|MERGE_RESOLUTION|>--- conflicted
+++ resolved
@@ -5,11 +5,6 @@
 )
 
 // NewValidatorSigningInfo creates a new ValidatorSigningInfo instance
-<<<<<<< HEAD
-//
-//nolint:interfacer
-=======
->>>>>>> 787ee698
 func NewValidatorSigningInfo(
 	consAddr string, startHeight int64,
 	jailedUntil time.Time, tombstoned bool, missedBlocksCounter int64,
