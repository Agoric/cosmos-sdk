--- conflicted
+++ resolved
@@ -8,14 +8,11 @@
 	context "context"
 	reflect "reflect"
 
-<<<<<<< HEAD
-	stakingv1beta1 "cosmossdk.io/api/cosmos/staking/v1beta1"
-=======
->>>>>>> 751e5ecb
 	address "cosmossdk.io/core/address"
 	math "cosmossdk.io/math"
-	types "cosmossdk.io/x/staking/types"
-	types0 "github.com/cosmos/cosmos-sdk/types"
+	types "github.com/cosmos/cosmos-sdk/types"
+	types0 "github.com/cosmos/cosmos-sdk/x/params/types"
+	types1 "github.com/cosmos/cosmos-sdk/x/staking/types"
 	gomock "github.com/golang/mock/gomock"
 )
 
@@ -42,25 +39,11 @@
 	return m.recorder
 }
 
-// AddressCodec mocks base method.
-func (m *MockAccountKeeper) AddressCodec() address.Codec {
-	m.ctrl.T.Helper()
-	ret := m.ctrl.Call(m, "AddressCodec")
-	ret0, _ := ret[0].(address.Codec)
-	return ret0
-}
-
-// AddressCodec indicates an expected call of AddressCodec.
-func (mr *MockAccountKeeperMockRecorder) AddressCodec() *gomock.Call {
-	mr.mock.ctrl.T.Helper()
-	return mr.mock.ctrl.RecordCallWithMethodType(mr.mock, "AddressCodec", reflect.TypeOf((*MockAccountKeeper)(nil).AddressCodec))
-}
-
 // GetAccount mocks base method.
-func (m *MockAccountKeeper) GetAccount(ctx context.Context, addr types0.AccAddress) types0.AccountI {
+func (m *MockAccountKeeper) GetAccount(ctx context.Context, addr types.AccAddress) types.AccountI {
 	m.ctrl.T.Helper()
 	ret := m.ctrl.Call(m, "GetAccount", ctx, addr)
-	ret0, _ := ret[0].(types0.AccountI)
+	ret0, _ := ret[0].(types.AccountI)
 	return ret0
 }
 
@@ -68,6 +51,18 @@
 func (mr *MockAccountKeeperMockRecorder) GetAccount(ctx, addr interface{}) *gomock.Call {
 	mr.mock.ctrl.T.Helper()
 	return mr.mock.ctrl.RecordCallWithMethodType(mr.mock, "GetAccount", reflect.TypeOf((*MockAccountKeeper)(nil).GetAccount), ctx, addr)
+}
+
+// IterateAccounts mocks base method.
+func (m *MockAccountKeeper) IterateAccounts(ctx context.Context, process func(types.AccountI) bool) {
+	m.ctrl.T.Helper()
+	m.ctrl.Call(m, "IterateAccounts", ctx, process)
+}
+
+// IterateAccounts indicates an expected call of IterateAccounts.
+func (mr *MockAccountKeeperMockRecorder) IterateAccounts(ctx, process interface{}) *gomock.Call {
+	mr.mock.ctrl.T.Helper()
+	return mr.mock.ctrl.RecordCallWithMethodType(mr.mock, "IterateAccounts", reflect.TypeOf((*MockAccountKeeper)(nil).IterateAccounts), ctx, process)
 }
 
 // MockBankKeeper is a mock of BankKeeper interface.
@@ -94,10 +89,10 @@
 }
 
 // GetAllBalances mocks base method.
-func (m *MockBankKeeper) GetAllBalances(ctx context.Context, addr types0.AccAddress) types0.Coins {
+func (m *MockBankKeeper) GetAllBalances(ctx context.Context, addr types.AccAddress) types.Coins {
 	m.ctrl.T.Helper()
 	ret := m.ctrl.Call(m, "GetAllBalances", ctx, addr)
-	ret0, _ := ret[0].(types0.Coins)
+	ret0, _ := ret[0].(types.Coins)
 	return ret0
 }
 
@@ -108,10 +103,10 @@
 }
 
 // GetBalance mocks base method.
-func (m *MockBankKeeper) GetBalance(ctx context.Context, addr types0.AccAddress, denom string) types0.Coin {
+func (m *MockBankKeeper) GetBalance(ctx context.Context, addr types.AccAddress, denom string) types.Coin {
 	m.ctrl.T.Helper()
 	ret := m.ctrl.Call(m, "GetBalance", ctx, addr, denom)
-	ret0, _ := ret[0].(types0.Coin)
+	ret0, _ := ret[0].(types.Coin)
 	return ret0
 }
 
@@ -122,10 +117,10 @@
 }
 
 // LockedCoins mocks base method.
-func (m *MockBankKeeper) LockedCoins(ctx context.Context, addr types0.AccAddress) types0.Coins {
+func (m *MockBankKeeper) LockedCoins(ctx context.Context, addr types.AccAddress) types.Coins {
 	m.ctrl.T.Helper()
 	ret := m.ctrl.Call(m, "LockedCoins", ctx, addr)
-	ret0, _ := ret[0].(types0.Coins)
+	ret0, _ := ret[0].(types.Coins)
 	return ret0
 }
 
@@ -136,10 +131,10 @@
 }
 
 // SpendableCoins mocks base method.
-func (m *MockBankKeeper) SpendableCoins(ctx context.Context, addr types0.AccAddress) types0.Coins {
+func (m *MockBankKeeper) SpendableCoins(ctx context.Context, addr types.AccAddress) types.Coins {
 	m.ctrl.T.Helper()
 	ret := m.ctrl.Call(m, "SpendableCoins", ctx, addr)
-	ret0, _ := ret[0].(types0.Coins)
+	ret0, _ := ret[0].(types.Coins)
 	return ret0
 }
 
@@ -147,6 +142,93 @@
 func (mr *MockBankKeeperMockRecorder) SpendableCoins(ctx, addr interface{}) *gomock.Call {
 	mr.mock.ctrl.T.Helper()
 	return mr.mock.ctrl.RecordCallWithMethodType(mr.mock, "SpendableCoins", reflect.TypeOf((*MockBankKeeper)(nil).SpendableCoins), ctx, addr)
+}
+
+// MockParamSubspace is a mock of ParamSubspace interface.
+type MockParamSubspace struct {
+	ctrl     *gomock.Controller
+	recorder *MockParamSubspaceMockRecorder
+}
+
+// MockParamSubspaceMockRecorder is the mock recorder for MockParamSubspace.
+type MockParamSubspaceMockRecorder struct {
+	mock *MockParamSubspace
+}
+
+// NewMockParamSubspace creates a new mock instance.
+func NewMockParamSubspace(ctrl *gomock.Controller) *MockParamSubspace {
+	mock := &MockParamSubspace{ctrl: ctrl}
+	mock.recorder = &MockParamSubspaceMockRecorder{mock}
+	return mock
+}
+
+// EXPECT returns an object that allows the caller to indicate expected use.
+func (m *MockParamSubspace) EXPECT() *MockParamSubspaceMockRecorder {
+	return m.recorder
+}
+
+// Get mocks base method.
+func (m *MockParamSubspace) Get(ctx types.Context, key []byte, ptr interface{}) {
+	m.ctrl.T.Helper()
+	m.ctrl.Call(m, "Get", ctx, key, ptr)
+}
+
+// Get indicates an expected call of Get.
+func (mr *MockParamSubspaceMockRecorder) Get(ctx, key, ptr interface{}) *gomock.Call {
+	mr.mock.ctrl.T.Helper()
+	return mr.mock.ctrl.RecordCallWithMethodType(mr.mock, "Get", reflect.TypeOf((*MockParamSubspace)(nil).Get), ctx, key, ptr)
+}
+
+// GetParamSet mocks base method.
+func (m *MockParamSubspace) GetParamSet(ctx types.Context, ps types0.ParamSet) {
+	m.ctrl.T.Helper()
+	m.ctrl.Call(m, "GetParamSet", ctx, ps)
+}
+
+// GetParamSet indicates an expected call of GetParamSet.
+func (mr *MockParamSubspaceMockRecorder) GetParamSet(ctx, ps interface{}) *gomock.Call {
+	mr.mock.ctrl.T.Helper()
+	return mr.mock.ctrl.RecordCallWithMethodType(mr.mock, "GetParamSet", reflect.TypeOf((*MockParamSubspace)(nil).GetParamSet), ctx, ps)
+}
+
+// HasKeyTable mocks base method.
+func (m *MockParamSubspace) HasKeyTable() bool {
+	m.ctrl.T.Helper()
+	ret := m.ctrl.Call(m, "HasKeyTable")
+	ret0, _ := ret[0].(bool)
+	return ret0
+}
+
+// HasKeyTable indicates an expected call of HasKeyTable.
+func (mr *MockParamSubspaceMockRecorder) HasKeyTable() *gomock.Call {
+	mr.mock.ctrl.T.Helper()
+	return mr.mock.ctrl.RecordCallWithMethodType(mr.mock, "HasKeyTable", reflect.TypeOf((*MockParamSubspace)(nil).HasKeyTable))
+}
+
+// SetParamSet mocks base method.
+func (m *MockParamSubspace) SetParamSet(ctx types.Context, ps types0.ParamSet) {
+	m.ctrl.T.Helper()
+	m.ctrl.Call(m, "SetParamSet", ctx, ps)
+}
+
+// SetParamSet indicates an expected call of SetParamSet.
+func (mr *MockParamSubspaceMockRecorder) SetParamSet(ctx, ps interface{}) *gomock.Call {
+	mr.mock.ctrl.T.Helper()
+	return mr.mock.ctrl.RecordCallWithMethodType(mr.mock, "SetParamSet", reflect.TypeOf((*MockParamSubspace)(nil).SetParamSet), ctx, ps)
+}
+
+// WithKeyTable mocks base method.
+func (m *MockParamSubspace) WithKeyTable(table types0.KeyTable) types0.Subspace {
+	m.ctrl.T.Helper()
+	ret := m.ctrl.Call(m, "WithKeyTable", table)
+	ret0, _ := ret[0].(types0.Subspace)
+	return ret0
+}
+
+// WithKeyTable indicates an expected call of WithKeyTable.
+func (mr *MockParamSubspaceMockRecorder) WithKeyTable(table interface{}) *gomock.Call {
+	mr.mock.ctrl.T.Helper()
+	return mr.mock.ctrl.RecordCallWithMethodType(mr.mock, "WithKeyTable", reflect.TypeOf((*MockParamSubspace)(nil).WithKeyTable), table)
 }
 
 // MockStakingKeeper is a mock of StakingKeeper interface.
@@ -187,17 +269,10 @@
 }
 
 // Delegation mocks base method.
-<<<<<<< HEAD
-func (m *MockStakingKeeper) Delegation(arg0 context.Context, arg1 types0.AccAddress, arg2 types0.ValAddress) (types0.DelegationI, error) {
-	m.ctrl.T.Helper()
-	ret := m.ctrl.Call(m, "Delegation", arg0, arg1, arg2)
-	ret0, _ := ret[0].(types0.DelegationI)
-=======
 func (m *MockStakingKeeper) Delegation(arg0 context.Context, arg1 types.AccAddress, arg2 types.ValAddress) (types1.DelegationI, error) {
 	m.ctrl.T.Helper()
 	ret := m.ctrl.Call(m, "Delegation", arg0, arg1, arg2)
 	ret0, _ := ret[0].(types1.DelegationI)
->>>>>>> 751e5ecb
 	ret1, _ := ret[1].(error)
 	return ret0, ret1
 }
@@ -209,17 +284,10 @@
 }
 
 // GetAllValidators mocks base method.
-<<<<<<< HEAD
-func (m *MockStakingKeeper) GetAllValidators(ctx context.Context) ([]types.Validator, error) {
-	m.ctrl.T.Helper()
-	ret := m.ctrl.Call(m, "GetAllValidators", ctx)
-	ret0, _ := ret[0].([]types.Validator)
-=======
 func (m *MockStakingKeeper) GetAllValidators(ctx context.Context) ([]types1.Validator, error) {
 	m.ctrl.T.Helper()
 	ret := m.ctrl.Call(m, "GetAllValidators", ctx)
 	ret0, _ := ret[0].([]types1.Validator)
->>>>>>> 751e5ecb
 	ret1, _ := ret[1].(error)
 	return ret0, ret1
 }
@@ -231,11 +299,7 @@
 }
 
 // IsValidatorJailed mocks base method.
-<<<<<<< HEAD
-func (m *MockStakingKeeper) IsValidatorJailed(ctx context.Context, addr types0.ConsAddress) (bool, error) {
-=======
 func (m *MockStakingKeeper) IsValidatorJailed(ctx context.Context, addr types.ConsAddress) (bool, error) {
->>>>>>> 751e5ecb
 	m.ctrl.T.Helper()
 	ret := m.ctrl.Call(m, "IsValidatorJailed", ctx, addr)
 	ret0, _ := ret[0].(bool)
@@ -250,11 +314,7 @@
 }
 
 // IterateValidators mocks base method.
-<<<<<<< HEAD
-func (m *MockStakingKeeper) IterateValidators(arg0 context.Context, arg1 func(int64, types0.ValidatorI) bool) error {
-=======
 func (m *MockStakingKeeper) IterateValidators(arg0 context.Context, arg1 func(int64, types1.ValidatorI) bool) error {
->>>>>>> 751e5ecb
 	m.ctrl.T.Helper()
 	ret := m.ctrl.Call(m, "IterateValidators", arg0, arg1)
 	ret0, _ := ret[0].(error)
@@ -268,11 +328,7 @@
 }
 
 // Jail mocks base method.
-<<<<<<< HEAD
-func (m *MockStakingKeeper) Jail(arg0 context.Context, arg1 types0.ConsAddress) error {
-=======
 func (m *MockStakingKeeper) Jail(arg0 context.Context, arg1 types.ConsAddress) error {
->>>>>>> 751e5ecb
 	m.ctrl.T.Helper()
 	ret := m.ctrl.Call(m, "Jail", arg0, arg1)
 	ret0, _ := ret[0].(error)
@@ -301,11 +357,7 @@
 }
 
 // Slash mocks base method.
-<<<<<<< HEAD
-func (m *MockStakingKeeper) Slash(arg0 context.Context, arg1 types0.ConsAddress, arg2, arg3 int64, arg4 math.LegacyDec) (math.Int, error) {
-=======
 func (m *MockStakingKeeper) Slash(arg0 context.Context, arg1 types.ConsAddress, arg2, arg3 int64, arg4 math.LegacyDec) (math.Int, error) {
->>>>>>> 751e5ecb
 	m.ctrl.T.Helper()
 	ret := m.ctrl.Call(m, "Slash", arg0, arg1, arg2, arg3, arg4)
 	ret0, _ := ret[0].(math.Int)
@@ -320,11 +372,7 @@
 }
 
 // SlashWithInfractionReason mocks base method.
-<<<<<<< HEAD
-func (m *MockStakingKeeper) SlashWithInfractionReason(arg0 context.Context, arg1 types0.ConsAddress, arg2, arg3 int64, arg4 math.LegacyDec, arg5 stakingv1beta1.Infraction) (math.Int, error) {
-=======
 func (m *MockStakingKeeper) SlashWithInfractionReason(arg0 context.Context, arg1 types.ConsAddress, arg2, arg3 int64, arg4 math.LegacyDec, arg5 types1.Infraction) (math.Int, error) {
->>>>>>> 751e5ecb
 	m.ctrl.T.Helper()
 	ret := m.ctrl.Call(m, "SlashWithInfractionReason", arg0, arg1, arg2, arg3, arg4, arg5)
 	ret0, _ := ret[0].(math.Int)
@@ -339,11 +387,7 @@
 }
 
 // Unjail mocks base method.
-<<<<<<< HEAD
-func (m *MockStakingKeeper) Unjail(arg0 context.Context, arg1 types0.ConsAddress) error {
-=======
 func (m *MockStakingKeeper) Unjail(arg0 context.Context, arg1 types.ConsAddress) error {
->>>>>>> 751e5ecb
 	m.ctrl.T.Helper()
 	ret := m.ctrl.Call(m, "Unjail", arg0, arg1)
 	ret0, _ := ret[0].(error)
@@ -357,17 +401,10 @@
 }
 
 // Validator mocks base method.
-<<<<<<< HEAD
-func (m *MockStakingKeeper) Validator(arg0 context.Context, arg1 types0.ValAddress) (types0.ValidatorI, error) {
-	m.ctrl.T.Helper()
-	ret := m.ctrl.Call(m, "Validator", arg0, arg1)
-	ret0, _ := ret[0].(types0.ValidatorI)
-=======
 func (m *MockStakingKeeper) Validator(arg0 context.Context, arg1 types.ValAddress) (types1.ValidatorI, error) {
 	m.ctrl.T.Helper()
 	ret := m.ctrl.Call(m, "Validator", arg0, arg1)
 	ret0, _ := ret[0].(types1.ValidatorI)
->>>>>>> 751e5ecb
 	ret1, _ := ret[1].(error)
 	return ret0, ret1
 }
@@ -393,17 +430,10 @@
 }
 
 // ValidatorByConsAddr mocks base method.
-<<<<<<< HEAD
-func (m *MockStakingKeeper) ValidatorByConsAddr(arg0 context.Context, arg1 types0.ConsAddress) (types0.ValidatorI, error) {
-	m.ctrl.T.Helper()
-	ret := m.ctrl.Call(m, "ValidatorByConsAddr", arg0, arg1)
-	ret0, _ := ret[0].(types0.ValidatorI)
-=======
 func (m *MockStakingKeeper) ValidatorByConsAddr(arg0 context.Context, arg1 types.ConsAddress) (types1.ValidatorI, error) {
 	m.ctrl.T.Helper()
 	ret := m.ctrl.Call(m, "ValidatorByConsAddr", arg0, arg1)
 	ret0, _ := ret[0].(types1.ValidatorI)
->>>>>>> 751e5ecb
 	ret1, _ := ret[1].(error)
 	return ret0, ret1
 }
@@ -412,21 +442,6 @@
 func (mr *MockStakingKeeperMockRecorder) ValidatorByConsAddr(arg0, arg1 interface{}) *gomock.Call {
 	mr.mock.ctrl.T.Helper()
 	return mr.mock.ctrl.RecordCallWithMethodType(mr.mock, "ValidatorByConsAddr", reflect.TypeOf((*MockStakingKeeper)(nil).ValidatorByConsAddr), arg0, arg1)
-}
-
-// ValidatorIdentifier mocks base method.
-func (m *MockStakingKeeper) ValidatorIdentifier(arg0 context.Context, arg1 types0.ConsAddress) (types0.ConsAddress, error) {
-	m.ctrl.T.Helper()
-	ret := m.ctrl.Call(m, "ValidatorIdentifier", arg0, arg1)
-	ret0, _ := ret[0].(types0.ConsAddress)
-	ret1, _ := ret[1].(error)
-	return ret0, ret1
-}
-
-// ValidatorIdentifier indicates an expected call of ValidatorIdentifier.
-func (mr *MockStakingKeeperMockRecorder) ValidatorIdentifier(arg0, arg1 interface{}) *gomock.Call {
-	mr.mock.ctrl.T.Helper()
-	return mr.mock.ctrl.RecordCallWithMethodType(mr.mock, "ValidatorIdentifier", reflect.TypeOf((*MockStakingKeeper)(nil).ValidatorIdentifier), arg0, arg1)
 }
 
 // MockStakingHooks is a mock of StakingHooks interface.
@@ -453,11 +468,7 @@
 }
 
 // AfterDelegationModified mocks base method.
-<<<<<<< HEAD
-func (m *MockStakingHooks) AfterDelegationModified(ctx context.Context, delAddr types0.AccAddress, valAddr types0.ValAddress) error {
-=======
 func (m *MockStakingHooks) AfterDelegationModified(ctx context.Context, delAddr types.AccAddress, valAddr types.ValAddress) error {
->>>>>>> 751e5ecb
 	m.ctrl.T.Helper()
 	ret := m.ctrl.Call(m, "AfterDelegationModified", ctx, delAddr, valAddr)
 	ret0, _ := ret[0].(error)
@@ -471,11 +482,7 @@
 }
 
 // AfterValidatorBeginUnbonding mocks base method.
-<<<<<<< HEAD
-func (m *MockStakingHooks) AfterValidatorBeginUnbonding(ctx context.Context, consAddr types0.ConsAddress, valAddr types0.ValAddress) error {
-=======
 func (m *MockStakingHooks) AfterValidatorBeginUnbonding(ctx context.Context, consAddr types.ConsAddress, valAddr types.ValAddress) error {
->>>>>>> 751e5ecb
 	m.ctrl.T.Helper()
 	ret := m.ctrl.Call(m, "AfterValidatorBeginUnbonding", ctx, consAddr, valAddr)
 	ret0, _ := ret[0].(error)
@@ -489,11 +496,7 @@
 }
 
 // AfterValidatorBonded mocks base method.
-<<<<<<< HEAD
-func (m *MockStakingHooks) AfterValidatorBonded(ctx context.Context, consAddr types0.ConsAddress, valAddr types0.ValAddress) error {
-=======
 func (m *MockStakingHooks) AfterValidatorBonded(ctx context.Context, consAddr types.ConsAddress, valAddr types.ValAddress) error {
->>>>>>> 751e5ecb
 	m.ctrl.T.Helper()
 	ret := m.ctrl.Call(m, "AfterValidatorBonded", ctx, consAddr, valAddr)
 	ret0, _ := ret[0].(error)
@@ -507,11 +510,7 @@
 }
 
 // AfterValidatorCreated mocks base method.
-<<<<<<< HEAD
-func (m *MockStakingHooks) AfterValidatorCreated(ctx context.Context, valAddr types0.ValAddress) error {
-=======
 func (m *MockStakingHooks) AfterValidatorCreated(ctx context.Context, valAddr types.ValAddress) error {
->>>>>>> 751e5ecb
 	m.ctrl.T.Helper()
 	ret := m.ctrl.Call(m, "AfterValidatorCreated", ctx, valAddr)
 	ret0, _ := ret[0].(error)
@@ -525,11 +524,7 @@
 }
 
 // AfterValidatorRemoved mocks base method.
-<<<<<<< HEAD
-func (m *MockStakingHooks) AfterValidatorRemoved(ctx context.Context, consAddr types0.ConsAddress, valAddr types0.ValAddress) error {
-=======
 func (m *MockStakingHooks) AfterValidatorRemoved(ctx context.Context, consAddr types.ConsAddress, valAddr types.ValAddress) error {
->>>>>>> 751e5ecb
 	m.ctrl.T.Helper()
 	ret := m.ctrl.Call(m, "AfterValidatorRemoved", ctx, consAddr, valAddr)
 	ret0, _ := ret[0].(error)
@@ -543,11 +538,7 @@
 }
 
 // BeforeDelegationCreated mocks base method.
-<<<<<<< HEAD
-func (m *MockStakingHooks) BeforeDelegationCreated(ctx context.Context, delAddr types0.AccAddress, valAddr types0.ValAddress) error {
-=======
 func (m *MockStakingHooks) BeforeDelegationCreated(ctx context.Context, delAddr types.AccAddress, valAddr types.ValAddress) error {
->>>>>>> 751e5ecb
 	m.ctrl.T.Helper()
 	ret := m.ctrl.Call(m, "BeforeDelegationCreated", ctx, delAddr, valAddr)
 	ret0, _ := ret[0].(error)
@@ -561,11 +552,7 @@
 }
 
 // BeforeDelegationRemoved mocks base method.
-<<<<<<< HEAD
-func (m *MockStakingHooks) BeforeDelegationRemoved(ctx context.Context, delAddr types0.AccAddress, valAddr types0.ValAddress) error {
-=======
 func (m *MockStakingHooks) BeforeDelegationRemoved(ctx context.Context, delAddr types.AccAddress, valAddr types.ValAddress) error {
->>>>>>> 751e5ecb
 	m.ctrl.T.Helper()
 	ret := m.ctrl.Call(m, "BeforeDelegationRemoved", ctx, delAddr, valAddr)
 	ret0, _ := ret[0].(error)
@@ -579,11 +566,7 @@
 }
 
 // BeforeDelegationSharesModified mocks base method.
-<<<<<<< HEAD
-func (m *MockStakingHooks) BeforeDelegationSharesModified(ctx context.Context, delAddr types0.AccAddress, valAddr types0.ValAddress) error {
-=======
 func (m *MockStakingHooks) BeforeDelegationSharesModified(ctx context.Context, delAddr types.AccAddress, valAddr types.ValAddress) error {
->>>>>>> 751e5ecb
 	m.ctrl.T.Helper()
 	ret := m.ctrl.Call(m, "BeforeDelegationSharesModified", ctx, delAddr, valAddr)
 	ret0, _ := ret[0].(error)
@@ -597,11 +580,7 @@
 }
 
 // BeforeValidatorModified mocks base method.
-<<<<<<< HEAD
-func (m *MockStakingHooks) BeforeValidatorModified(ctx context.Context, valAddr types0.ValAddress) error {
-=======
 func (m *MockStakingHooks) BeforeValidatorModified(ctx context.Context, valAddr types.ValAddress) error {
->>>>>>> 751e5ecb
 	m.ctrl.T.Helper()
 	ret := m.ctrl.Call(m, "BeforeValidatorModified", ctx, valAddr)
 	ret0, _ := ret[0].(error)
@@ -615,11 +594,7 @@
 }
 
 // BeforeValidatorSlashed mocks base method.
-<<<<<<< HEAD
-func (m *MockStakingHooks) BeforeValidatorSlashed(ctx context.Context, valAddr types0.ValAddress, fraction math.LegacyDec) error {
-=======
 func (m *MockStakingHooks) BeforeValidatorSlashed(ctx context.Context, valAddr types.ValAddress, fraction math.LegacyDec) error {
->>>>>>> 751e5ecb
 	m.ctrl.T.Helper()
 	ret := m.ctrl.Call(m, "BeforeValidatorSlashed", ctx, valAddr, fraction)
 	ret0, _ := ret[0].(error)
