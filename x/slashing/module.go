package slashing

import (
	"context"
	"encoding/json"
	"fmt"

	gwruntime "github.com/grpc-ecosystem/grpc-gateway/runtime"
	"google.golang.org/grpc"

	"cosmossdk.io/core/appmodule"
	"cosmossdk.io/core/comet"
	"cosmossdk.io/core/registry"
	"cosmossdk.io/x/slashing/keeper"
	"cosmossdk.io/x/slashing/simulation"
	"cosmossdk.io/x/slashing/types"

	"github.com/cosmos/cosmos-sdk/client"
	"github.com/cosmos/cosmos-sdk/codec"
	cdctypes "github.com/cosmos/cosmos-sdk/codec/types"
	"github.com/cosmos/cosmos-sdk/simsx"
	"github.com/cosmos/cosmos-sdk/types/module"
	simtypes "github.com/cosmos/cosmos-sdk/types/simulation"
<<<<<<< HEAD
	"github.com/cosmos/cosmos-sdk/x/slashing/client/cli"
	"github.com/cosmos/cosmos-sdk/x/slashing/keeper"
	"github.com/cosmos/cosmos-sdk/x/slashing/simulation"
	"github.com/cosmos/cosmos-sdk/x/slashing/types"
=======
>>>>>>> 787ee698
)

// ConsensusVersion defines the current x/slashing module consensus version.
const ConsensusVersion = 4

var (
	_ module.HasAminoCodec       = AppModule{}
	_ module.HasGRPCGateway      = AppModule{}
	_ module.AppModuleSimulation = AppModule{}

	_ appmodule.AppModule             = AppModule{}
	_ appmodule.HasBeginBlocker       = AppModule{}
	_ appmodule.HasMigrations         = AppModule{}
	_ appmodule.HasGenesis            = AppModule{}
	_ appmodule.HasRegisterInterfaces = AppModule{}
)

// AppModule implements an application module for the slashing module.
type AppModule struct {
	cdc          codec.Codec
	cometService comet.Service

	keeper        keeper.Keeper
	stakingKeeper types.StakingKeeper
}

// NewAppModule creates a new AppModule object
func NewAppModule(
	cdc codec.Codec,
	keeper keeper.Keeper,
	ak types.AccountKeeper,
	bk types.BankKeeper,
	sk types.StakingKeeper,
	registry cdctypes.InterfaceRegistry,
	cs comet.Service,
) AppModule {
	return AppModule{
		cdc:           cdc,
		keeper:        keeper,
		stakingKeeper: sk,
		cometService:  cs,
	}
}

// IsAppModule implements the appmodule.AppModule interface.
func (AppModule) IsAppModule() {}

// Name returns the slashing module's name.
// Deprecated: kept for legacy reasons.
func (AppModule) Name() string {
	return types.ModuleName
}

// RegisterLegacyAminoCodec registers the slashing module's types for the given codec.
func (AppModule) RegisterLegacyAminoCodec(registrar registry.AminoRegistrar) {
	types.RegisterLegacyAminoCodec(registrar)
}

// RegisterInterfaces registers the slashing module's interface types
func (AppModule) RegisterInterfaces(registrar registry.InterfaceRegistrar) {
	types.RegisterInterfaces(registrar)
}

// RegisterGRPCGatewayRoutes registers the gRPC Gateway routes for the slashing module.
func (AppModule) RegisterGRPCGatewayRoutes(clientCtx client.Context, mux *gwruntime.ServeMux) {
	if err := types.RegisterQueryHandlerClient(context.Background(), mux, types.NewQueryClient(clientCtx)); err != nil {
		panic(err)
	}
}

// RegisterServices registers slashing module's services.
func (am AppModule) RegisterServices(registrar grpc.ServiceRegistrar) error {
	types.RegisterMsgServer(registrar, keeper.NewMsgServerImpl(am.keeper))
	types.RegisterQueryServer(registrar, keeper.NewQuerier(am.keeper))

	return nil
}

<<<<<<< HEAD
// AppModule implements an application module for the slashing module.
type AppModule struct {
	AppModuleBasic

	keeper        keeper.Keeper
	accountKeeper types.AccountKeeper
	bankKeeper    types.BankKeeper
	stakingKeeper types.StakingKeeper
}

// NewAppModule creates a new AppModule object
func NewAppModule(cdc codec.Codec, keeper keeper.Keeper, ak types.AccountKeeper, bk types.BankKeeper, sk types.StakingKeeper) AppModule {
	return AppModule{
		AppModuleBasic: AppModuleBasic{cdc: cdc},
		keeper:         keeper,
		accountKeeper:  ak,
		bankKeeper:     bk,
		stakingKeeper:  sk,
=======
// RegisterMigrations registers slashing module's migrations.
func (am AppModule) RegisterMigrations(mr appmodule.MigrationRegistrar) error {
	m := keeper.NewMigrator(am.keeper, am.stakingKeeper.ValidatorAddressCodec())

	if err := mr.Register(types.ModuleName, 1, m.Migrate1to2); err != nil {
		return fmt.Errorf("failed to migrate x/%s from version 1 to 2: %w", types.ModuleName, err)
>>>>>>> 787ee698
	}

	if err := mr.Register(types.ModuleName, 2, m.Migrate2to3); err != nil {
		return fmt.Errorf("failed to migrate x/%s from version 2 to 3: %w", types.ModuleName, err)
	}

	if err := mr.Register(types.ModuleName, 3, m.Migrate3to4); err != nil {
		return fmt.Errorf("failed to migrate x/%s from version 3 to 4: %w", types.ModuleName, err)
	}

	return nil
}

// DefaultGenesis returns default genesis state as raw bytes for the slashing module.
func (am AppModule) DefaultGenesis() json.RawMessage {
	return am.cdc.MustMarshalJSON(types.DefaultGenesisState())
}

// ValidateGenesis performs genesis state validation for the slashing module.
func (am AppModule) ValidateGenesis(bz json.RawMessage) error {
	var data types.GenesisState
	if err := am.cdc.UnmarshalJSON(bz, &data); err != nil {
		return fmt.Errorf("failed to unmarshal %s genesis state: %w", types.ModuleName, err)
	}

	return types.ValidateGenesis(data)
}

// InitGenesis performs genesis initialization for the slashing module.
func (am AppModule) InitGenesis(ctx context.Context, data json.RawMessage) error {
	var genesisState types.GenesisState
	if err := am.cdc.UnmarshalJSON(data, &genesisState); err != nil {
		return err
	}
	return am.keeper.InitGenesis(ctx, am.stakingKeeper, &genesisState)
}

// ExportGenesis returns the exported genesis state as raw bytes for the slashing module.
func (am AppModule) ExportGenesis(ctx context.Context) (json.RawMessage, error) {
	gs, err := am.keeper.ExportGenesis(ctx)
	if err != nil {
		return nil, err
	}
	return am.cdc.MarshalJSON(gs)
}

// ConsensusVersion implements HasConsensusVersion
func (AppModule) ConsensusVersion() uint64 { return ConsensusVersion }

// BeginBlock returns the begin blocker for the slashing module.
<<<<<<< HEAD
func (am AppModule) BeginBlock(ctx sdk.Context, req abci.RequestBeginBlock) {
	BeginBlocker(ctx, req, am.keeper)
=======
func (am AppModule) BeginBlock(ctx context.Context) error {
	return BeginBlocker(ctx, am.keeper, am.cometService)
>>>>>>> 787ee698
}

// AppModuleSimulation functions

// GenerateGenesisState creates a randomized GenState of the slashing module.
func (AppModule) GenerateGenesisState(simState *module.SimulationState) {
	simulation.RandomizedGenState(simState)
}

// ProposalMsgsX returns msgs used for governance proposals for simulations.
func (AppModule) ProposalMsgsX(weights simsx.WeightSource, reg simsx.Registry) {
	reg.Add(weights.Get("msg_update_params", 100), simulation.MsgUpdateParamsFactory())
}

// RegisterStoreDecoder registers a decoder for slashing module's types
func (am AppModule) RegisterStoreDecoder(sdr simtypes.StoreDecoderRegistry) {
	sdr[types.StoreKey] = simulation.NewDecodeStore(am.cdc)
}

// WeightedOperationsX returns the all the slashing module operations with their respective weights.
func (am AppModule) WeightedOperationsX(weights simsx.WeightSource, reg simsx.Registry) {
	// note: using old keys for backwards compatibility
	reg.Add(weights.Get("msg_unjail", 20), simulation.MsgUnjailFactory(am.keeper, am.stakingKeeper))
}<|MERGE_RESOLUTION|>--- conflicted
+++ resolved
@@ -21,13 +21,6 @@
 	"github.com/cosmos/cosmos-sdk/simsx"
 	"github.com/cosmos/cosmos-sdk/types/module"
 	simtypes "github.com/cosmos/cosmos-sdk/types/simulation"
-<<<<<<< HEAD
-	"github.com/cosmos/cosmos-sdk/x/slashing/client/cli"
-	"github.com/cosmos/cosmos-sdk/x/slashing/keeper"
-	"github.com/cosmos/cosmos-sdk/x/slashing/simulation"
-	"github.com/cosmos/cosmos-sdk/x/slashing/types"
-=======
->>>>>>> 787ee698
 )
 
 // ConsensusVersion defines the current x/slashing module consensus version.
@@ -106,33 +99,12 @@
 	return nil
 }
 
-<<<<<<< HEAD
-// AppModule implements an application module for the slashing module.
-type AppModule struct {
-	AppModuleBasic
-
-	keeper        keeper.Keeper
-	accountKeeper types.AccountKeeper
-	bankKeeper    types.BankKeeper
-	stakingKeeper types.StakingKeeper
-}
-
-// NewAppModule creates a new AppModule object
-func NewAppModule(cdc codec.Codec, keeper keeper.Keeper, ak types.AccountKeeper, bk types.BankKeeper, sk types.StakingKeeper) AppModule {
-	return AppModule{
-		AppModuleBasic: AppModuleBasic{cdc: cdc},
-		keeper:         keeper,
-		accountKeeper:  ak,
-		bankKeeper:     bk,
-		stakingKeeper:  sk,
-=======
 // RegisterMigrations registers slashing module's migrations.
 func (am AppModule) RegisterMigrations(mr appmodule.MigrationRegistrar) error {
 	m := keeper.NewMigrator(am.keeper, am.stakingKeeper.ValidatorAddressCodec())
 
 	if err := mr.Register(types.ModuleName, 1, m.Migrate1to2); err != nil {
 		return fmt.Errorf("failed to migrate x/%s from version 1 to 2: %w", types.ModuleName, err)
->>>>>>> 787ee698
 	}
 
 	if err := mr.Register(types.ModuleName, 2, m.Migrate2to3); err != nil {
@@ -183,13 +155,8 @@
 func (AppModule) ConsensusVersion() uint64 { return ConsensusVersion }
 
 // BeginBlock returns the begin blocker for the slashing module.
-<<<<<<< HEAD
-func (am AppModule) BeginBlock(ctx sdk.Context, req abci.RequestBeginBlock) {
-	BeginBlocker(ctx, req, am.keeper)
-=======
 func (am AppModule) BeginBlock(ctx context.Context) error {
 	return BeginBlocker(ctx, am.keeper, am.cometService)
->>>>>>> 787ee698
 }
 
 // AppModuleSimulation functions
