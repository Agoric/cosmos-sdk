package v4

import (
<<<<<<< HEAD
	"context"

	"github.com/bits-and-blooms/bitset"
	gogotypes "github.com/cosmos/gogoproto/types"

	"cosmossdk.io/core/address"
	"cosmossdk.io/errors"
	storetypes "cosmossdk.io/store/types"
	"cosmossdk.io/x/slashing/types"
=======
	"github.com/bits-and-blooms/bitset"
	gogotypes "github.com/cosmos/gogoproto/types"

	"cosmossdk.io/errors"
	storetypes "cosmossdk.io/store/types"
>>>>>>> 751e5ecb

	"github.com/cosmos/cosmos-sdk/codec"
	sdk "github.com/cosmos/cosmos-sdk/types"
)

// Migrate migrates state to consensus version 4. Specifically, the migration
// deletes all existing validator bitmap entries and replaces them with a real
// "chunked" bitmap.
func Migrate(ctx context.Context, cdc codec.BinaryCodec, store storetypes.KVStore, params types.Params, addressCodec address.ValidatorAddressCodec) error {
	// Get all the missed blocks for each validator, based on the existing signing
	// info.
	var missedBlocks []types.ValidatorMissedBlocks
	iterateValidatorSigningInfos(ctx, cdc, store, func(addr sdk.ConsAddress, info types.ValidatorSigningInfo) (stop bool) {
		bechAddr, err := addressCodec.BytesToString(addr)
		if err != nil {
			return true
		}
		localMissedBlocks := GetValidatorMissedBlocks(ctx, cdc, store, addr, params)

		missedBlocks = append(missedBlocks, types.ValidatorMissedBlocks{
			Address:      bechAddr,
			MissedBlocks: localMissedBlocks,
		})

		return false
	})

	// For each missed blocks entry, of which there should only be one per validator,
	// we clear all the old entries and insert the new chunked entry.
	for _, mb := range missedBlocks {
		addr, err := sdk.ConsAddressFromBech32(mb.Address)
		if err != nil {
			return err
		}

		deleteValidatorMissedBlockBitArray(ctx, store, addr)

		for _, b := range mb.MissedBlocks {
			// Note: It is not necessary to store entries with missed=false, i.e. where
			// the bit is zero, since when the bitmap is initialized, all non-set bits
			// are already zero.
			if b.Missed {
				if err := setMissedBlockBitmapValue(ctx, store, addr, b.Index, true); err != nil {
					return err
				}
			}
		}
	}

	return nil
}

func iterateValidatorSigningInfos(
	_ context.Context,
	cdc codec.BinaryCodec,
	store storetypes.KVStore,
	cb func(address sdk.ConsAddress, info types.ValidatorSigningInfo) (stop bool),
) {
	iter := storetypes.KVStorePrefixIterator(store, ValidatorSigningInfoKeyPrefix)
	defer iter.Close()

	for ; iter.Valid(); iter.Next() {
		addr := ValidatorSigningInfoAddress(iter.Key())
		var info types.ValidatorSigningInfo
		cdc.MustUnmarshal(iter.Value(), &info)

		if cb(addr, info) {
			break
		}
	}
}

func iterateValidatorMissedBlockBitArray(
	_ context.Context,
	cdc codec.BinaryCodec,
	store storetypes.KVStore,
	addr sdk.ConsAddress,
	params types.Params,
	cb func(index int64, missed bool) (stop bool),
) {
	for i := int64(0); i < params.SignedBlocksWindow; i++ {
		var missed gogotypes.BoolValue
		bz := store.Get(ValidatorMissedBlockBitArrayKey(addr, i))
		if bz == nil {
			continue
		}

		cdc.MustUnmarshal(bz, &missed)
		if cb(i, missed.Value) {
			break
		}
	}
}

func GetValidatorMissedBlocks(
	ctx context.Context,
	cdc codec.BinaryCodec,
	store storetypes.KVStore,
	addr sdk.ConsAddress,
	params types.Params,
) []types.MissedBlock {
	var missedBlocks []types.MissedBlock
	iterateValidatorMissedBlockBitArray(ctx, cdc, store, addr, params, func(index int64, missed bool) (stop bool) {
		missedBlocks = append(missedBlocks, types.NewMissedBlock(index, missed))
		return false
	})

	return missedBlocks
}

func deleteValidatorMissedBlockBitArray(_ context.Context, store storetypes.KVStore, addr sdk.ConsAddress) {
	iter := storetypes.KVStorePrefixIterator(store, validatorMissedBlockBitArrayPrefixKey(addr))
	defer iter.Close()

	for ; iter.Valid(); iter.Next() {
		store.Delete(iter.Key())
	}
}

func setMissedBlockBitmapValue(_ context.Context, store storetypes.KVStore, addr sdk.ConsAddress, index int64, missed bool) error {
	// get the chunk or "word" in the logical bitmap
	chunkIndex := index / MissedBlockBitmapChunkSize
	key := ValidatorMissedBlockBitmapKey(addr, chunkIndex)

	bs := bitset.New(uint(MissedBlockBitmapChunkSize))
	chunk := store.Get(key)
	if chunk != nil {
		if err := bs.UnmarshalBinary(chunk); err != nil {
			return errors.Wrapf(err, "failed to decode bitmap chunk; index: %d", index)
		}
	}

	// get the bit position in the chunk of the logical bitmap
	bitIndex := uint(index % MissedBlockBitmapChunkSize)
	if missed {
		bs.Set(bitIndex)
	} else {
		bs.Clear(bitIndex)
	}

	updatedChunk, err := bs.MarshalBinary()
	if err != nil {
		return errors.Wrapf(err, "failed to encode bitmap chunk; index: %d", index)
	}

	store.Set(key, updatedChunk)
	return nil
}<|MERGE_RESOLUTION|>--- conflicted
+++ resolved
@@ -1,40 +1,26 @@
 package v4
 
 import (
-<<<<<<< HEAD
-	"context"
-
-	"github.com/bits-and-blooms/bitset"
-	gogotypes "github.com/cosmos/gogoproto/types"
-
-	"cosmossdk.io/core/address"
-	"cosmossdk.io/errors"
-	storetypes "cosmossdk.io/store/types"
-	"cosmossdk.io/x/slashing/types"
-=======
 	"github.com/bits-and-blooms/bitset"
 	gogotypes "github.com/cosmos/gogoproto/types"
 
 	"cosmossdk.io/errors"
 	storetypes "cosmossdk.io/store/types"
->>>>>>> 751e5ecb
 
 	"github.com/cosmos/cosmos-sdk/codec"
 	sdk "github.com/cosmos/cosmos-sdk/types"
+	"github.com/cosmos/cosmos-sdk/x/slashing/types"
 )
 
 // Migrate migrates state to consensus version 4. Specifically, the migration
 // deletes all existing validator bitmap entries and replaces them with a real
 // "chunked" bitmap.
-func Migrate(ctx context.Context, cdc codec.BinaryCodec, store storetypes.KVStore, params types.Params, addressCodec address.ValidatorAddressCodec) error {
+func Migrate(ctx sdk.Context, cdc codec.BinaryCodec, store storetypes.KVStore, params types.Params) error {
 	// Get all the missed blocks for each validator, based on the existing signing
 	// info.
 	var missedBlocks []types.ValidatorMissedBlocks
 	iterateValidatorSigningInfos(ctx, cdc, store, func(addr sdk.ConsAddress, info types.ValidatorSigningInfo) (stop bool) {
-		bechAddr, err := addressCodec.BytesToString(addr)
-		if err != nil {
-			return true
-		}
+		bechAddr := addr.String()
 		localMissedBlocks := GetValidatorMissedBlocks(ctx, cdc, store, addr, params)
 
 		missedBlocks = append(missedBlocks, types.ValidatorMissedBlocks{
@@ -71,7 +57,7 @@
 }
 
 func iterateValidatorSigningInfos(
-	_ context.Context,
+	ctx sdk.Context,
 	cdc codec.BinaryCodec,
 	store storetypes.KVStore,
 	cb func(address sdk.ConsAddress, info types.ValidatorSigningInfo) (stop bool),
@@ -80,18 +66,18 @@
 	defer iter.Close()
 
 	for ; iter.Valid(); iter.Next() {
-		addr := ValidatorSigningInfoAddress(iter.Key())
+		address := ValidatorSigningInfoAddress(iter.Key())
 		var info types.ValidatorSigningInfo
 		cdc.MustUnmarshal(iter.Value(), &info)
 
-		if cb(addr, info) {
+		if cb(address, info) {
 			break
 		}
 	}
 }
 
 func iterateValidatorMissedBlockBitArray(
-	_ context.Context,
+	ctx sdk.Context,
 	cdc codec.BinaryCodec,
 	store storetypes.KVStore,
 	addr sdk.ConsAddress,
@@ -113,7 +99,7 @@
 }
 
 func GetValidatorMissedBlocks(
-	ctx context.Context,
+	ctx sdk.Context,
 	cdc codec.BinaryCodec,
 	store storetypes.KVStore,
 	addr sdk.ConsAddress,
@@ -128,7 +114,7 @@
 	return missedBlocks
 }
 
-func deleteValidatorMissedBlockBitArray(_ context.Context, store storetypes.KVStore, addr sdk.ConsAddress) {
+func deleteValidatorMissedBlockBitArray(ctx sdk.Context, store storetypes.KVStore, addr sdk.ConsAddress) {
 	iter := storetypes.KVStorePrefixIterator(store, validatorMissedBlockBitArrayPrefixKey(addr))
 	defer iter.Close()
 
@@ -137,7 +123,7 @@
 	}
 }
 
-func setMissedBlockBitmapValue(_ context.Context, store storetypes.KVStore, addr sdk.ConsAddress, index int64, missed bool) error {
+func setMissedBlockBitmapValue(ctx sdk.Context, store storetypes.KVStore, addr sdk.ConsAddress, index int64, missed bool) error {
 	// get the chunk or "word" in the logical bitmap
 	chunkIndex := index / MissedBlockBitmapChunkSize
 	key := ValidatorMissedBlockBitmapKey(addr, chunkIndex)
