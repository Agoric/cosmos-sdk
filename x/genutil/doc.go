/*
Package genutil contains a variety of genesis utility functionality
for usage within a blockchain application. Namely:
  - Genesis transactions related (gentx)
<<<<<<< HEAD
  - commands for collection and creation of gentxs
  - initchain processing of gentxs
  - Genesis file validation
  - Tendermint related initialization
=======
  - Commands for collection and creation of gentxs
  - `InitChain` processing of gentxs
  - Genesis file validation
  - Genesis file migration
  - CometBFT related initialization (Translation of an app genesis to a CometBFT genesis)
>>>>>>> 787ee698
*/
package genutil<|MERGE_RESOLUTION|>--- conflicted
+++ resolved
@@ -2,17 +2,10 @@
 Package genutil contains a variety of genesis utility functionality
 for usage within a blockchain application. Namely:
   - Genesis transactions related (gentx)
-<<<<<<< HEAD
-  - commands for collection and creation of gentxs
-  - initchain processing of gentxs
-  - Genesis file validation
-  - Tendermint related initialization
-=======
   - Commands for collection and creation of gentxs
   - `InitChain` processing of gentxs
   - Genesis file validation
   - Genesis file migration
   - CometBFT related initialization (Translation of an app genesis to a CometBFT genesis)
->>>>>>> 787ee698
 */
 package genutil