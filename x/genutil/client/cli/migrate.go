package cli

import (
	"encoding/json"
	"fmt"
	"maps"
	"slices"
	"strings"
	"time"

	"github.com/spf13/cobra"

	"github.com/cosmos/cosmos-sdk/client"
	"github.com/cosmos/cosmos-sdk/client/flags"
	"github.com/cosmos/cosmos-sdk/version"
	"github.com/cosmos/cosmos-sdk/x/genutil/types"
)

const flagGenesisTime = "genesis-time"

// MigrationMap is a map of SDK versions to their respective genesis migration functions.
var MigrationMap = types.MigrationMap{}

// MigrateGenesisCmd returns a command to execute genesis state migration.
// Applications should pass their own migration map to this function.
// When the application migration includes a SDK migration, the Cosmos SDK migration function should as well be called.
func MigrateGenesisCmd(migrations types.MigrationMap) *cobra.Command {
	cmd := &cobra.Command{
		Use:     "migrate <target-version> <genesis-file>",
		Short:   "Migrate genesis to a specified target version",
		Long:    "Migrate the source genesis into the target version and print to STDOUT",
		Example: fmt.Sprintf("%s migrate v0.47 /path/to/genesis.json --chain-id=cosmoshub-3 --genesis-time=2019-04-22T17:00:00Z", version.AppName),
		Args:    cobra.ExactArgs(2),
		RunE: func(cmd *cobra.Command, args []string) error {
			return MigrateHandler(cmd, args, migrations)
		},
	}

	cmd.Flags().String(flagGenesisTime, "", "Override genesis_time with this flag")
	cmd.Flags().String(flags.FlagChainID, "", "Override chain_id with this flag")
	cmd.Flags().String(flags.FlagOutputDocument, "", "Exported state is written to the given file instead of STDOUT")

	return cmd
}

// MigrateHandler handles the migration command with a migration map as input,
// returning an error upon failure.
func MigrateHandler(cmd *cobra.Command, args []string, migrations types.MigrationMap) error {
	clientCtx := client.GetClientContextFromCmd(cmd)

	target := args[0]
	migrationFunc, ok := migrations[target]
	if !ok || migrationFunc == nil {
		versions := maps.Keys(migrations)
		return fmt.Errorf("unknown migration function for version: %s (supported versions %s)", target, strings.Join(slices.Sorted(versions), ", "))
	}

	importGenesis := args[1]
	appGenesis, err := types.AppGenesisFromFile(importGenesis)
	if err != nil {
		return err
	}

	if err := appGenesis.ValidateAndComplete(); err != nil {
		return fmt.Errorf("make sure that you have correctly migrated all CometBFT consensus params. Refer the UPGRADING.md (%s): %w", chainUpgradeGuide, err)
	}

	// Since some default values are valid values, we just print to
	// make sure the user didn't forget to update these values.
	if appGenesis.Consensus.Params.Evidence.MaxBytes == 0 {
		fmt.Printf("Warning: consensus.params.evidence.max_bytes is set to 0. If this is"+
			" deliberate, feel free to ignore this warning. If not, please have a look at the chain"+
			" upgrade guide at %s.\n", chainUpgradeGuide)
	}

<<<<<<< HEAD
// MigrateGenesisCmd returns a command to execute genesis state migration.
func MigrateGenesisCmd() *cobra.Command {
	cmd := &cobra.Command{
		Use:   "migrate [target-version] [genesis-file]",
		Short: "Migrate genesis to a specified target version",
		Long: fmt.Sprintf(`Migrate the source genesis into the target version and print to STDOUT.

Example:
$ %s migrate v0.36 /path/to/genesis.json --chain-id=cosmoshub-3 --genesis-time=2019-04-22T17:00:00Z
`, version.AppName),
		Args: cobra.ExactArgs(2),
		RunE: func(cmd *cobra.Command, args []string) error {
			return MigrateHandler(cmd, args, migrationMap)
		},
=======
	var initialState types.AppMap
	if err := json.Unmarshal(appGenesis.AppState, &initialState); err != nil {
		return fmt.Errorf("failed to JSON unmarshal initial genesis state: %w", err)
>>>>>>> 787ee698
	}

	newGenState, err := migrationFunc(initialState, clientCtx)
	if err != nil {
		return fmt.Errorf("failed to migrate genesis state: %w", err)
	}

<<<<<<< HEAD
	return cmd
}

// MigrateHandler handles the migration command with a migration map as input,
// returning an error upon failure.
func MigrateHandler(cmd *cobra.Command, args []string, migrations types.MigrationMap) error {
	clientCtx := client.GetClientContextFromCmd(cmd)

	var err error

	target := args[0]
	importGenesis := args[1]

	genDoc, err := validateGenDoc(importGenesis)
	if err != nil {
		return err
	}

	// Since some default values are valid values, we just print to
	// make sure the user didn't forget to update these values.
	if genDoc.ConsensusParams.Evidence.MaxBytes == 0 {
		fmt.Printf("Warning: consensus_params.evidence.max_bytes is set to 0. If this is"+
			" deliberate, feel free to ignore this warning. If not, please have a look at the chain"+
			" upgrade guide at %s.\n", chainUpgradeGuide)
	}

	var initialState types.AppMap
	if err := json.Unmarshal(genDoc.AppState, &initialState); err != nil {
		return errors.Wrap(err, "failed to JSON unmarshal initial genesis state")
	}

	migrationFunc := migrations[target]
	if migrationFunc == nil {
		return fmt.Errorf("unknown migration function for version: %s", target)
	}

	// TODO: handler error from migrationFunc call
	newGenState := migrationFunc(initialState, clientCtx)

	genDoc.AppState, err = json.Marshal(newGenState)
	if err != nil {
		return errors.Wrap(err, "failed to JSON marshal migrated genesis state")
=======
	appGenesis.AppState, err = json.Marshal(newGenState)
	if err != nil {
		return fmt.Errorf("failed to JSON marshal migrated genesis state: %w", err)
>>>>>>> 787ee698
	}

	genesisTime, _ := cmd.Flags().GetString(flagGenesisTime)
	if genesisTime != "" {
		var t time.Time

		err := t.UnmarshalText([]byte(genesisTime))
		if err != nil {
<<<<<<< HEAD
			return errors.Wrap(err, "failed to unmarshal genesis time")
		}

		genDoc.GenesisTime = t
=======
			return fmt.Errorf("failed to unmarshal genesis time: %w", err)
		}

		appGenesis.GenesisTime = t
>>>>>>> 787ee698
	}

	chainID, _ := cmd.Flags().GetString(flags.FlagChainID)
	if chainID != "" {
<<<<<<< HEAD
		genDoc.ChainID = chainID
	}

	bz, err := tmjson.Marshal(genDoc)
	if err != nil {
		return errors.Wrap(err, "failed to marshal genesis doc")
	}

	sortedBz, err := sdk.SortJSON(bz)
	if err != nil {
		return errors.Wrap(err, "failed to sort JSON genesis doc")
	}

	cmd.Println(string(sortedBz))
=======
		appGenesis.ChainID = chainID
	}

	bz, err := json.Marshal(appGenesis)
	if err != nil {
		return fmt.Errorf("failed to marshal app genesis: %w", err)
	}

	outputDocument, _ := cmd.Flags().GetString(flags.FlagOutputDocument)
	if outputDocument == "" {
		cmd.Println(string(bz))
		return nil
	}

	if err = appGenesis.SaveAs(outputDocument); err != nil {
		return err
	}

>>>>>>> 787ee698
	return nil
}<|MERGE_RESOLUTION|>--- conflicted
+++ resolved
@@ -73,26 +73,9 @@
 			" upgrade guide at %s.\n", chainUpgradeGuide)
 	}
 
-<<<<<<< HEAD
-// MigrateGenesisCmd returns a command to execute genesis state migration.
-func MigrateGenesisCmd() *cobra.Command {
-	cmd := &cobra.Command{
-		Use:   "migrate [target-version] [genesis-file]",
-		Short: "Migrate genesis to a specified target version",
-		Long: fmt.Sprintf(`Migrate the source genesis into the target version and print to STDOUT.
-
-Example:
-$ %s migrate v0.36 /path/to/genesis.json --chain-id=cosmoshub-3 --genesis-time=2019-04-22T17:00:00Z
-`, version.AppName),
-		Args: cobra.ExactArgs(2),
-		RunE: func(cmd *cobra.Command, args []string) error {
-			return MigrateHandler(cmd, args, migrationMap)
-		},
-=======
 	var initialState types.AppMap
 	if err := json.Unmarshal(appGenesis.AppState, &initialState); err != nil {
 		return fmt.Errorf("failed to JSON unmarshal initial genesis state: %w", err)
->>>>>>> 787ee698
 	}
 
 	newGenState, err := migrationFunc(initialState, clientCtx)
@@ -100,8 +83,44 @@
 		return fmt.Errorf("failed to migrate genesis state: %w", err)
 	}
 
-<<<<<<< HEAD
-	return cmd
+	appGenesis.AppState, err = json.Marshal(newGenState)
+	if err != nil {
+		return fmt.Errorf("failed to JSON marshal migrated genesis state: %w", err)
+	}
+
+	genesisTime, _ := cmd.Flags().GetString(flagGenesisTime)
+	if genesisTime != "" {
+		var t time.Time
+
+		err := t.UnmarshalText([]byte(genesisTime))
+		if err != nil {
+			return fmt.Errorf("failed to unmarshal genesis time: %w", err)
+		}
+
+		appGenesis.GenesisTime = t
+	}
+
+	chainID, _ := cmd.Flags().GetString(flags.FlagChainID)
+	if chainID != "" {
+		appGenesis.ChainID = chainID
+	}
+
+	bz, err := json.Marshal(appGenesis)
+	if err != nil {
+		return fmt.Errorf("failed to marshal app genesis: %w", err)
+	}
+
+	outputDocument, _ := cmd.Flags().GetString(flags.FlagOutputDocument)
+	if outputDocument == "" {
+		cmd.Println(string(bz))
+		return nil
+	}
+
+	if err = appGenesis.SaveAs(outputDocument); err != nil {
+		return err
+	}
+
+	return nil
 }
 
 // MigrateHandler handles the migration command with a migration map as input,
@@ -143,11 +162,6 @@
 	genDoc.AppState, err = json.Marshal(newGenState)
 	if err != nil {
 		return errors.Wrap(err, "failed to JSON marshal migrated genesis state")
-=======
-	appGenesis.AppState, err = json.Marshal(newGenState)
-	if err != nil {
-		return fmt.Errorf("failed to JSON marshal migrated genesis state: %w", err)
->>>>>>> 787ee698
 	}
 
 	genesisTime, _ := cmd.Flags().GetString(flagGenesisTime)
@@ -156,22 +170,14 @@
 
 		err := t.UnmarshalText([]byte(genesisTime))
 		if err != nil {
-<<<<<<< HEAD
 			return errors.Wrap(err, "failed to unmarshal genesis time")
 		}
 
 		genDoc.GenesisTime = t
-=======
-			return fmt.Errorf("failed to unmarshal genesis time: %w", err)
-		}
-
-		appGenesis.GenesisTime = t
->>>>>>> 787ee698
 	}
 
 	chainID, _ := cmd.Flags().GetString(flags.FlagChainID)
 	if chainID != "" {
-<<<<<<< HEAD
 		genDoc.ChainID = chainID
 	}
 
@@ -186,25 +192,5 @@
 	}
 
 	cmd.Println(string(sortedBz))
-=======
-		appGenesis.ChainID = chainID
-	}
-
-	bz, err := json.Marshal(appGenesis)
-	if err != nil {
-		return fmt.Errorf("failed to marshal app genesis: %w", err)
-	}
-
-	outputDocument, _ := cmd.Flags().GetString(flags.FlagOutputDocument)
-	if outputDocument == "" {
-		cmd.Println(string(bz))
-		return nil
-	}
-
-	if err = appGenesis.SaveAs(outputDocument); err != nil {
-		return err
-	}
-
->>>>>>> 787ee698
 	return nil
 }