--- conflicted
+++ resolved
@@ -5,12 +5,10 @@
 	"encoding/json"
 	"errors"
 	"fmt"
-	"io"
 	"os"
 	"path/filepath"
 
 	cfg "github.com/cometbft/cometbft/config"
-	cmttypes "github.com/cometbft/cometbft/types"
 	"github.com/cosmos/go-bip39"
 	"github.com/spf13/cobra"
 
@@ -20,7 +18,9 @@
 	"github.com/cosmos/cosmos-sdk/client"
 	"github.com/cosmos/cosmos-sdk/client/flags"
 	"github.com/cosmos/cosmos-sdk/client/input"
+	"github.com/cosmos/cosmos-sdk/server"
 	sdk "github.com/cosmos/cosmos-sdk/types"
+	"github.com/cosmos/cosmos-sdk/types/module"
 	"github.com/cosmos/cosmos-sdk/version"
 	"github.com/cosmos/cosmos-sdk/x/genutil"
 	"github.com/cosmos/cosmos-sdk/x/genutil/types"
@@ -35,9 +35,6 @@
 
 	// FlagDefaultBondDenom defines the default denom to use in the genesis file.
 	FlagDefaultBondDenom = "default-denom"
-
-	// FlagConsensusKeyAlgo defines the algorithm to use for the consensus signing key.
-	FlagConsensusKeyAlgo = "consensus-key-algo"
 )
 
 type printInfo struct {
@@ -58,33 +55,33 @@
 	}
 }
 
-func displayInfo(dst io.Writer, info printInfo) error {
+func displayInfo(info printInfo) error {
 	out, err := json.MarshalIndent(info, "", " ")
 	if err != nil {
 		return err
 	}
 
-<<<<<<< HEAD
-	_, err = fmt.Fprintf(dst, "%s\n", out)
-=======
 	_, err = fmt.Fprintf(os.Stderr, "%s\n", out)
->>>>>>> 751e5ecb
 
 	return err
 }
 
 // InitCmd returns a command that initializes all files needed for Tendermint
 // and the respective application.
-func InitCmd(mm genesisMM) *cobra.Command {
+func InitCmd(mbm module.BasicManager, defaultNodeHome string) *cobra.Command {
 	cmd := &cobra.Command{
-		Use:   "init <moniker>",
+		Use:   "init [moniker]",
 		Short: "Initialize private validator, p2p, genesis, and application configuration files",
 		Long:  `Initialize validators's and node's configuration files.`,
 		Args:  cobra.ExactArgs(1),
 		RunE: func(cmd *cobra.Command, args []string) error {
 			clientCtx := client.GetClientContextFromCmd(cmd)
+			cdc := clientCtx.Codec
 
-			config := client.GetConfigFromCmd(cmd)
+			serverCtx := server.GetServerContextFromCmd(cmd)
+			config := serverCtx.Config
+			config.SetRoot(clientCtx.HomeDir)
+
 			chainID, _ := cmd.Flags().GetString(flags.FlagChainID)
 			switch {
 			case chainID != "":
@@ -92,9 +89,6 @@
 				chainID = clientCtx.ChainID
 			default:
 				chainID = fmt.Sprintf("test-chain-%v", unsafe.Str(6))
-			}
-			if config.RootDir == "" {
-				config.RootDir = clientCtx.HomeDir
 			}
 
 			// Get bip39 mnemonic
@@ -119,12 +113,7 @@
 				initHeight = 1
 			}
 
-			consensusKey, err := cmd.Flags().GetString(FlagConsensusKeyAlgo)
-			if err != nil {
-				return errorsmod.Wrap(err, "Failed to get consensus key algo")
-			}
-
-			nodeID, _, err := genutil.InitializeNodeValidatorFilesFromMnemonic(config, mnemonic, consensusKey)
+			nodeID, _, err := genutil.InitializeNodeValidatorFilesFromMnemonic(config, mnemonic)
 			if err != nil {
 				return err
 			}
@@ -145,7 +134,7 @@
 			if defaultDenom != "" {
 				sdk.DefaultBondDenom = defaultDenom
 			}
-			appGenState := mm.DefaultGenesis()
+			appGenState := mbm.DefaultGenesis(cdc)
 
 			appState, err := json.MarshalIndent(appGenState, "", " ")
 			if err != nil {
@@ -171,10 +160,7 @@
 			appGenesis.InitialHeight = initHeight
 			appGenesis.Consensus = &types.ConsensusGenesis{
 				Validators: nil,
-				Params:     cmttypes.DefaultConsensusParams(),
 			}
-
-			appGenesis.Consensus.Params.Validator.PubKeyTypes = []string{consensusKey}
 
 			if err = genutil.ExportGenesisFile(appGenesis, genFile); err != nil {
 				return errorsmod.Wrap(err, "Failed to export genesis file")
@@ -183,16 +169,16 @@
 			toPrint := newPrintInfo(config.Moniker, chainID, nodeID, "", appState)
 
 			cfg.WriteConfigFile(filepath.Join(config.RootDir, "config", "config.toml"), config)
-			return displayInfo(cmd.ErrOrStderr(), toPrint)
+			return displayInfo(toPrint)
 		},
 	}
 
+	cmd.Flags().String(flags.FlagHome, defaultNodeHome, "node's home directory")
 	cmd.Flags().BoolP(FlagOverwrite, "o", false, "overwrite the genesis.json file")
 	cmd.Flags().Bool(FlagRecover, false, "provide seed phrase to recover existing key instead of creating")
 	cmd.Flags().String(flags.FlagChainID, "", "genesis file chain-id, if left blank will be randomly created")
 	cmd.Flags().String(FlagDefaultBondDenom, "", "genesis file default denomination, if left blank default value is 'stake'")
 	cmd.Flags().Int64(flags.FlagInitHeight, 1, "specify the initial block height at genesis")
-	cmd.Flags().String(FlagConsensusKeyAlgo, "ed25519", "algorithm to use for the consensus key")
 
 	return cmd
 }