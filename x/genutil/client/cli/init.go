package cli

import (
	"bufio"
	"encoding/json"
	"errors"
	"fmt"
	"io"
	"os"
	"path/filepath"

	cfg "github.com/cometbft/cometbft/config"
	cmttypes "github.com/cometbft/cometbft/types"
	"github.com/cosmos/go-bip39"
	"github.com/spf13/cobra"

	errorsmod "cosmossdk.io/errors"
	"cosmossdk.io/math/unsafe"

	"github.com/cosmos/cosmos-sdk/client"
	"github.com/cosmos/cosmos-sdk/client/flags"
	"github.com/cosmos/cosmos-sdk/client/input"
	sdk "github.com/cosmos/cosmos-sdk/types"
	"github.com/cosmos/cosmos-sdk/version"
	"github.com/cosmos/cosmos-sdk/x/genutil"
	"github.com/cosmos/cosmos-sdk/x/genutil/types"
)

const (
	// FlagOverwrite defines a flag to overwrite an existing genesis JSON file.
	FlagOverwrite = "overwrite"

	// FlagSeed defines a flag to initialize the private validator key from a specific seed.
	FlagRecover = "recover"

	// FlagDefaultBondDenom defines the default denom to use in the genesis file.
	FlagDefaultBondDenom = "default-denom"

	// FlagConsensusKeyAlgo defines the algorithm to use for the consensus signing key.
	FlagConsensusKeyAlgo = "consensus-key-algo"
)

type printInfo struct {
	Moniker    string          `json:"moniker" yaml:"moniker"`
	ChainID    string          `json:"chain_id" yaml:"chain_id"`
	NodeID     string          `json:"node_id" yaml:"node_id"`
	GenTxsDir  string          `json:"gentxs_dir" yaml:"gentxs_dir"`
	AppMessage json.RawMessage `json:"app_message" yaml:"app_message"`
}

func newPrintInfo(moniker, chainID, nodeID, genTxsDir string, appMessage json.RawMessage) printInfo {
	return printInfo{
		Moniker:    moniker,
		ChainID:    chainID,
		NodeID:     nodeID,
		GenTxsDir:  genTxsDir,
		AppMessage: appMessage,
	}
}

func displayInfo(dst io.Writer, info printInfo) error {
	out, err := json.MarshalIndent(info, "", " ")
	if err != nil {
		return err
	}

	_, err = fmt.Fprintf(dst, "%s\n", out)

	return err
}

// InitCmd returns a command that initializes all files needed for Tendermint
// and the respective application.
func InitCmd(mm genesisMM) *cobra.Command {
	cmd := &cobra.Command{
		Use:   "init <moniker>",
		Short: "Initialize private validator, p2p, genesis, and application configuration files",
		Long:  `Initialize validators's and node's configuration files.`,
		Args:  cobra.ExactArgs(1),
		RunE: func(cmd *cobra.Command, args []string) error {
			clientCtx := client.GetClientContextFromCmd(cmd)

			config := client.GetConfigFromCmd(cmd)
			chainID, _ := cmd.Flags().GetString(flags.FlagChainID)
			switch {
			case chainID != "":
			case clientCtx.ChainID != "":
				chainID = clientCtx.ChainID
			default:
				chainID = fmt.Sprintf("test-chain-%v", unsafe.Str(6))
			}
			if config.RootDir == "" {
				config.RootDir = clientCtx.HomeDir
			}

			// Get bip39 mnemonic
			var mnemonic string
			recover, _ := cmd.Flags().GetBool(FlagRecover)
			if recover {
				inBuf := bufio.NewReader(cmd.InOrStdin())
				value, err := input.GetString("Enter your bip39 mnemonic", inBuf)
				if err != nil {
					return err
				}

				mnemonic = value
				if !bip39.IsMnemonicValid(mnemonic) {
					return errors.New("invalid mnemonic")
				}
			}

			// Get initial height
			initHeight, _ := cmd.Flags().GetInt64(flags.FlagInitHeight)
			if initHeight < 1 {
				initHeight = 1
			}

			consensusKey, err := cmd.Flags().GetString(FlagConsensusKeyAlgo)
			if err != nil {
				return errorsmod.Wrap(err, "Failed to get consensus key algo")
			}

			nodeID, _, err := genutil.InitializeNodeValidatorFilesFromMnemonic(config, mnemonic, consensusKey)
			if err != nil {
				return err
			}

			config.Moniker = args[0]

			genFile := config.GenesisFile()
			overwrite, _ := cmd.Flags().GetBool(FlagOverwrite)
			defaultDenom, _ := cmd.Flags().GetString(FlagDefaultBondDenom)

			// use os.Stat to check if the file exists
			_, err = os.Stat(genFile)
			if !overwrite && !os.IsNotExist(err) {
				return fmt.Errorf("genesis.json file already exists: %v", genFile)
			}

			// Overwrites the SDK default denom for side-effects
			if defaultDenom != "" {
				sdk.DefaultBondDenom = defaultDenom
			}
			appGenState := mm.DefaultGenesis()

			appState, err := json.MarshalIndent(appGenState, "", " ")
			if err != nil {
				return errorsmod.Wrap(err, "Failed to marshal default genesis state")
			}

			appGenesis := &types.AppGenesis{}
			if _, err := os.Stat(genFile); err != nil {
				if !os.IsNotExist(err) {
					return err
				}
			} else {
				appGenesis, err = types.AppGenesisFromFile(genFile)
				if err != nil {
					return errorsmod.Wrap(err, "Failed to read genesis doc from file")
				}
			}

			appGenesis.AppName = version.AppName
			appGenesis.AppVersion = version.Version
			appGenesis.ChainID = chainID
			appGenesis.AppState = appState
			appGenesis.InitialHeight = initHeight
			appGenesis.Consensus = &types.ConsensusGenesis{
				Validators: nil,
				Params:     cmttypes.DefaultConsensusParams(),
			}

			appGenesis.Consensus.Params.Validator.PubKeyTypes = []string{consensusKey}

			if err = genutil.ExportGenesisFile(appGenesis, genFile); err != nil {
				return errorsmod.Wrap(err, "Failed to export genesis file")
			}

			toPrint := newPrintInfo(config.Moniker, chainID, nodeID, "", appState)

			cfg.WriteConfigFile(filepath.Join(config.RootDir, "config", "config.toml"), config)
<<<<<<< HEAD
			return displayInfo(toPrint)
=======
			return displayInfo(cmd.ErrOrStderr(), toPrint)
>>>>>>> 787ee698
		},
	}

	cmd.Flags().BoolP(FlagOverwrite, "o", false, "overwrite the genesis.json file")
	cmd.Flags().Bool(FlagRecover, false, "provide seed phrase to recover existing key instead of creating")
	cmd.Flags().String(flags.FlagChainID, "", "genesis file chain-id, if left blank will be randomly created")
	cmd.Flags().String(FlagDefaultBondDenom, "", "genesis file default denomination, if left blank default value is 'stake'")
	cmd.Flags().Int64(flags.FlagInitHeight, 1, "specify the initial block height at genesis")
	cmd.Flags().String(FlagConsensusKeyAlgo, "ed25519", "algorithm to use for the consensus key")

	return cmd
}<|MERGE_RESOLUTION|>--- conflicted
+++ resolved
@@ -179,11 +179,7 @@
 			toPrint := newPrintInfo(config.Moniker, chainID, nodeID, "", appState)
 
 			cfg.WriteConfigFile(filepath.Join(config.RootDir, "config", "config.toml"), config)
-<<<<<<< HEAD
-			return displayInfo(toPrint)
-=======
 			return displayInfo(cmd.ErrOrStderr(), toPrint)
->>>>>>> 787ee698
 		},
 	}
 
