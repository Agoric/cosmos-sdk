package genutil

import (
	"context"
	"encoding/json"
	"fmt"

	"cosmossdk.io/core/appmodule"
	appmodulev2 "cosmossdk.io/core/appmodule/v2"

	"github.com/cosmos/cosmos-sdk/client"
	"github.com/cosmos/cosmos-sdk/codec"
	"github.com/cosmos/cosmos-sdk/types/module"
	"github.com/cosmos/cosmos-sdk/x/genutil/types"
)

var (
	_ module.HasABCIGenesis = AppModule{}

	_ appmodule.AppModule        = AppModule{}
	_ appmodulev2.GenesisDecoder = AppModule{}
)

// AppModule implements an application module for the genutil module.
type AppModule struct {
	cdc              codec.Codec
	accountKeeper    types.AccountKeeper
	stakingKeeper    types.StakingKeeper
	deliverTx        TxHandler // Unnecessary in server/v2 applications
	txEncodingConfig client.TxEncodingConfig
	genTxValidator   types.MessageValidator
}

// NewAppModule creates a new AppModule object
func NewAppModule(
	cdc codec.Codec,
	accountKeeper types.AccountKeeper,
	stakingKeeper types.StakingKeeper,
	deliverTx TxHandler,
	txEncodingConfig client.TxEncodingConfig,
	genTxValidator types.MessageValidator,
) module.AppModule {
	return AppModule{
		cdc:              cdc,
		accountKeeper:    accountKeeper,
		stakingKeeper:    stakingKeeper,
		deliverTx:        deliverTx,
		txEncodingConfig: txEncodingConfig,
		genTxValidator:   genTxValidator,
	}
}

// IsAppModule implements the appmodule.AppModule interface.
func (AppModule) IsAppModule() {}

// Name returns the genutil module's name.
// Deprecated: kept for legacy reasons.
func (AppModule) Name() string {
	return types.ModuleName
}

// DefaultGenesis returns default genesis state as raw bytes for the genutil module.
func (am AppModule) DefaultGenesis() json.RawMessage {
	return am.cdc.MustMarshalJSON(types.DefaultGenesisState())
}

// ValidateGenesis performs genesis state validation for the genutil module.
func (am AppModule) ValidateGenesis(bz json.RawMessage) error {
	var data types.GenesisState
	if err := am.cdc.UnmarshalJSON(bz, &data); err != nil {
		return fmt.Errorf("failed to unmarshal %s genesis state: %w", types.ModuleName, err)
	}

	return types.ValidateGenesis(&data, am.txEncodingConfig.TxJSONDecoder(), am.genTxValidator)
}

// InitGenesis performs genesis initialization for the genutil module.
// InitGenesis is skipped in a server/v2 application as DecodeGenesisJSON takes precedence.
func (am AppModule) InitGenesis(ctx context.Context, data json.RawMessage) ([]module.ValidatorUpdate, error) {
	var genesisState types.GenesisState
	am.cdc.MustUnmarshalJSON(data, &genesisState)
	return InitGenesis(ctx, am.stakingKeeper, am.deliverTx, genesisState, am.txEncodingConfig)
}

// DecodeGenesisJSON returns the genesis transactions for the genutil module.
// It is an alternative to InitGenesis and used in server/v2 applications.
func (am AppModule) DecodeGenesisJSON(data json.RawMessage) ([]json.RawMessage, error) {
	var genesisState types.GenesisState
	if err := am.cdc.UnmarshalJSON(data, &genesisState); err != nil {
		return nil, err
	}

	return genesisState.GenTxs, nil
}

<<<<<<< HEAD
// InitGenesis performs genesis initialization for the genutil module. It returns
// no validator updates.
func (am AppModule) InitGenesis(ctx sdk.Context, cdc codec.JSONCodec, data json.RawMessage) []abci.ValidatorUpdate {
	var genesisState types.GenesisState
	cdc.MustUnmarshalJSON(data, &genesisState)

	validators, err := InitGenesis(ctx, am.stakingKeeper, am.deliverTx, genesisState, am.txEncodingConfig)
	if err != nil {
		panic(err)
	}

	return validators
=======
// ExportGenesis returns the exported genesis state as raw bytes for the genutil module.
func (am AppModule) ExportGenesis(context.Context) (json.RawMessage, error) {
	return am.DefaultGenesis(), nil
>>>>>>> 787ee698
}

// GenTxValidator returns the genutil module's genesis transaction validator.
func (am AppModule) GenTxValidator() types.MessageValidator {
	return am.genTxValidator
}

// ConsensusVersion implements HasConsensusVersion
func (AppModule) ConsensusVersion() uint64 { return 1 }<|MERGE_RESOLUTION|>--- conflicted
+++ resolved
@@ -93,24 +93,9 @@
 	return genesisState.GenTxs, nil
 }
 
-<<<<<<< HEAD
-// InitGenesis performs genesis initialization for the genutil module. It returns
-// no validator updates.
-func (am AppModule) InitGenesis(ctx sdk.Context, cdc codec.JSONCodec, data json.RawMessage) []abci.ValidatorUpdate {
-	var genesisState types.GenesisState
-	cdc.MustUnmarshalJSON(data, &genesisState)
-
-	validators, err := InitGenesis(ctx, am.stakingKeeper, am.deliverTx, genesisState, am.txEncodingConfig)
-	if err != nil {
-		panic(err)
-	}
-
-	return validators
-=======
 // ExportGenesis returns the exported genesis state as raw bytes for the genutil module.
 func (am AppModule) ExportGenesis(context.Context) (json.RawMessage, error) {
 	return am.DefaultGenesis(), nil
->>>>>>> 787ee698
 }
 
 // GenTxValidator returns the genutil module's genesis transaction validator.
