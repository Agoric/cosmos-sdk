package genutil

import (
	"encoding/json"
	"math/rand"

	"github.com/gorilla/mux"
	"github.com/spf13/cobra"

	abci "github.com/tendermint/tendermint/abci/types"

	"github.com/cosmos/cosmos-sdk/client/context"
	"github.com/cosmos/cosmos-sdk/codec"
	sdk "github.com/cosmos/cosmos-sdk/types"
	"github.com/cosmos/cosmos-sdk/types/module"
	"github.com/cosmos/cosmos-sdk/x/genutil/types"
	sim "github.com/cosmos/cosmos-sdk/x/simulation"
)

var (
	_ module.AppModuleGenesis    = AppModule{}
	_ module.AppModuleBasic      = AppModuleBasic{}
	_ module.AppModuleSimulation = AppModuleSimulation{}
)

// AppModuleBasic defines the basic application module used by the genutil module.
type AppModuleBasic struct{}

// Name returns the genutil module's name.
func (AppModuleBasic) Name() string {
	return ModuleName
}

// RegisterCodec registers the genutil module's types for the given codec.
func (AppModuleBasic) RegisterCodec(cdc *codec.Codec) {}

// DefaultGenesis returns default genesis state as raw bytes for the genutil
// module.
func (AppModuleBasic) DefaultGenesis() json.RawMessage {
	return ModuleCdc.MustMarshalJSON(GenesisState{})
}

// ValidateGenesis performs genesis state validation for the genutil module.
func (AppModuleBasic) ValidateGenesis(bz json.RawMessage) error {
	var data GenesisState
	err := ModuleCdc.UnmarshalJSON(bz, &data)
	if err != nil {
		return err
	}
	return ValidateGenesis(data)
}

// RegisterRESTRoutes registers the REST routes for the genutil module.
func (AppModuleBasic) RegisterRESTRoutes(_ context.CLIContext, _ *mux.Router) {}

// GetTxCmd returns no root tx command for the genutil module.
func (AppModuleBasic) GetTxCmd(_ *codec.Codec) *cobra.Command { return nil }

// GetQueryCmd returns no root query command for the genutil module.
func (AppModuleBasic) GetQueryCmd(_ *codec.Codec) *cobra.Command { return nil }

//____________________________________________________________________________

<<<<<<< HEAD
// AppModuleSimulation defines the module simulation functions used by the genutil module.
type AppModuleSimulation struct{}

// RegisterStoreDecoder performs a no-op.
func (AppModuleSimulation) RegisterStoreDecoder(_ sdk.StoreDecoderRegistry) {}

// GenerateGenesisState creates a randomized GenState of the genutil module.
func (AppModuleSimulation) GenerateGenesisState(_ *codec.Codec, _ *rand.Rand, _ map[string]json.RawMessage) {
}

// RandomizedParams doesn't create randomized genaccounts param changes for the simulator.
func (AppModuleSimulation) RandomizedParams(_ *codec.Codec, _ *rand.Rand) []sim.ParamChange {
	return nil
}

=======
// AppModuleSimulation defines the module simulation functions used by the auth module.
type AppModuleSimulation struct{}

// RegisterStoreDecoder registers a decoder for genutil module's types
func (AppModuleSimulation) RegisterStoreDecoder(_ sdk.StoreDecoderRegistry) {}

>>>>>>> c441ce2f
//____________________________________________________________________________

// AppModule implements an application module for the genutil module.
type AppModule struct {
	AppModuleBasic
<<<<<<< HEAD
=======
	AppModuleSimulation
>>>>>>> c441ce2f

	accountKeeper types.AccountKeeper
	stakingKeeper types.StakingKeeper
	deliverTx     deliverTxfn
}

// NewAppModule creates a new AppModule object
func NewAppModule(accountKeeper types.AccountKeeper,
	stakingKeeper types.StakingKeeper, deliverTx deliverTxfn) module.AppModule {

	return module.NewGenesisOnlyAppModule(AppModule{
		AppModuleBasic:      AppModuleBasic{},
		AppModuleSimulation: AppModuleSimulation{},
		accountKeeper:       accountKeeper,
		stakingKeeper:       stakingKeeper,
		deliverTx:           deliverTx,
	})
}

// InitGenesis performs genesis initialization for the genutil module. It returns
// no validator updates.
func (am AppModule) InitGenesis(ctx sdk.Context, data json.RawMessage) []abci.ValidatorUpdate {
	var genesisState GenesisState
	ModuleCdc.MustUnmarshalJSON(data, &genesisState)
	return InitGenesis(ctx, ModuleCdc, am.stakingKeeper, am.deliverTx, genesisState)
}

// ExportGenesis returns the exported genesis state as raw bytes for the genutil
// module.
func (am AppModule) ExportGenesis(ctx sdk.Context) json.RawMessage {
	return nil
}<|MERGE_RESOLUTION|>--- conflicted
+++ resolved
@@ -61,7 +61,6 @@
 
 //____________________________________________________________________________
 
-<<<<<<< HEAD
 // AppModuleSimulation defines the module simulation functions used by the genutil module.
 type AppModuleSimulation struct{}
 
@@ -77,23 +76,12 @@
 	return nil
 }
 
-=======
-// AppModuleSimulation defines the module simulation functions used by the auth module.
-type AppModuleSimulation struct{}
-
-// RegisterStoreDecoder registers a decoder for genutil module's types
-func (AppModuleSimulation) RegisterStoreDecoder(_ sdk.StoreDecoderRegistry) {}
-
->>>>>>> c441ce2f
 //____________________________________________________________________________
 
 // AppModule implements an application module for the genutil module.
 type AppModule struct {
 	AppModuleBasic
-<<<<<<< HEAD
-=======
 	AppModuleSimulation
->>>>>>> c441ce2f
 
 	accountKeeper types.AccountKeeper
 	stakingKeeper types.StakingKeeper
