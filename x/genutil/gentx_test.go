--- conflicted
+++ resolved
@@ -283,18 +283,9 @@
 		{
 			"success",
 			func() {
-<<<<<<< HEAD
-				_ = suite.setAccountBalance(addr1, 50)
-				_ = suite.setAccountBalance(addr2, 1)
-
-				r := rand.New(rand.NewSource(time.Now().UnixNano()))
-				msg := banktypes.NewMsgSend(addr1, addr2, sdk.Coins{sdk.NewInt64Coin(sdk.DefaultBondDenom, 1)})
-				tx, err := helpers.GenSignedMockTx(
-=======
 				r := rand.New(rand.NewSource(time.Now().UnixNano()))
 				msg := banktypes.NewMsgSend(addr1Str, addr2Str, sdk.Coins{sdk.NewInt64Coin(sdk.DefaultBondDenom, 1)})
 				tx, err := simtestutil.GenSignedMockTx(
->>>>>>> 787ee698
 					r,
 					suite.encodingConfig.TxConfig,
 					[]sdk.Msg{msg},
