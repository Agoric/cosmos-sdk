--- conflicted
+++ resolved
@@ -15,16 +15,12 @@
 
 // Info is the special structure that the Plan.Info string can be (as json).
 type Info struct {
-<<<<<<< HEAD
-	parseConfig ParseConfig
-=======
 	parseConfig ParseConfig `json:"-"`
->>>>>>> 751e5ecb
 
 	Binaries BinaryDownloadURLMap `json:"binaries"`
 }
 
-// BinaryDownloadURLMap is a map of os/architecture strings to a URL where the binary can be downloaded.
+// BinaryDownloadURLMap is a map of os/architecture stings to a URL where the binary can be downloaded.
 type BinaryDownloadURLMap map[string]string
 
 // ParseConfig is used to configure the parsing of a Plan.Info string.
@@ -72,7 +68,7 @@
 	// Now, try to parse it into the expected structure.
 	var planInfo Info
 	if err := json.Unmarshal(conv.UnsafeStrToBytes(infoStr), &planInfo); err != nil {
-		return nil, fmt.Errorf("could not parse plan info: %w", err)
+		return nil, fmt.Errorf("could not parse plan info: %v", err)
 	}
 
 	planInfo.parseConfig = *parseConfig
