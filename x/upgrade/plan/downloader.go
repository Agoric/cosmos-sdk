--- conflicted
+++ resolved
@@ -22,10 +22,6 @@
 //	If the archive does not contain a /bin/{daemonName} file, then this will attempt to move /{daemonName} to /bin/{daemonName}.
 //	If the archive does not contain either /bin/{daemonName} or /{daemonName}, an error is returned.
 //
-<<<<<<< HEAD
-// Note: Because a checksum is required, this function cannot be used to download non-archive directories.
-=======
->>>>>>> 787ee698
 // If dstRoot already exists, some or all of its contents might be updated.
 // NOTE: This functions does not check the provided url for validity.
 func DownloadUpgrade(dstRoot, url, daemonName string) error {
@@ -105,23 +101,12 @@
 // The provided url can contain a checksum parameter that matches the file being downloaded.
 // If there isn't an error, the content returned by the url will be returned as a string.
 // Returns an error if:
-<<<<<<< HEAD
-//   - The url is not a URL or does not contain a checksum parameter.
-=======
 //   - The url is not a URL or does not contain a checksum parameter (when required).
->>>>>>> 787ee698
 //   - Downloading the URL fails.
 //   - The checksum does not match what is returned by the URL.
 //   - The URL does not return a regular file.
 //   - The downloaded file is empty or only whitespace.
-<<<<<<< HEAD
-func DownloadURLWithChecksum(url string) (string, error) {
-	if err := ValidateIsURLWithChecksum(url); err != nil {
-		return "", err
-	}
-=======
 func DownloadURL(url string) (string, error) {
->>>>>>> 787ee698
 	tempDir, err := os.MkdirTemp("", "reference")
 	if err != nil {
 		return "", fmt.Errorf("could not create temp directory: %w", err)
