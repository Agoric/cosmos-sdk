--- conflicted
+++ resolved
@@ -74,11 +74,6 @@
 			}
 
 			if !noValidate {
-<<<<<<< HEAD
-				prop := content.(*types.SoftwareUpgradeProposal) //nolint:staticcheck
-				var daemonName string
-				if daemonName, err = cmd.Flags().GetString(FlagDaemonName); err != nil {
-=======
 				daemonName, err := cmd.Flags().GetString(FlagDaemonName)
 				if err != nil {
 					return err
@@ -86,7 +81,6 @@
 
 				noChecksum, err := cmd.Flags().GetBool(FlagNoChecksumRequired)
 				if err != nil {
->>>>>>> 787ee698
 					return err
 				}
 
@@ -124,75 +118,11 @@
 		},
 	}
 
-<<<<<<< HEAD
-	cmd.Flags().String(cli.FlagTitle, "", "title of proposal")             //nolint:staticcheck
-	cmd.Flags().String(cli.FlagDescription, "", "description of proposal") //nolint:staticcheck
-	cmd.Flags().String(cli.FlagDeposit, "", "deposit of proposal")
-=======
->>>>>>> 787ee698
 	cmd.Flags().Int64(FlagUpgradeHeight, 0, "The height at which the upgrade must happen")
 	cmd.Flags().String(FlagUpgradeInfo, "", "Info for the upgrade plan such as new version download urls, etc.")
 	cmd.Flags().Bool(FlagNoValidate, false, "Skip validation of the upgrade info (dangerous!)")
 	cmd.Flags().Bool(FlagNoChecksumRequired, false, "Skip requirement of checksums for binaries in the upgrade info")
 	cmd.Flags().String(FlagDaemonName, getDefaultDaemonName(), "The name of the executable being upgraded (for upgrade-info validation). Default is the DAEMON_NAME env var if set, or else this executable")
-<<<<<<< HEAD
-
-	return cmd
-}
-
-// NewCmdSubmitLegacyCancelUpgradeProposal implements a command handler for submitting a software upgrade cancel proposal transaction.
-// Deprecated: please use NewCmdSubmitCancelUpgradeProposal instead.
-func NewCmdSubmitLegacyCancelUpgradeProposal() *cobra.Command {
-	cmd := &cobra.Command{
-		Use:   "cancel-software-upgrade [flags]",
-		Args:  cobra.ExactArgs(0),
-		Short: "Cancel the current software upgrade proposal",
-		Long:  "Cancel a software upgrade along with an initial deposit.",
-		RunE: func(cmd *cobra.Command, args []string) error {
-			clientCtx, err := client.GetClientTxContext(cmd)
-			if err != nil {
-				return err
-			}
-			from := clientCtx.GetFromAddress()
-
-			depositStr, err := cmd.Flags().GetString(cli.FlagDeposit)
-			if err != nil {
-				return err
-			}
-
-			deposit, err := sdk.ParseCoinsNormalized(depositStr)
-			if err != nil {
-				return err
-			}
-
-			title, err := cmd.Flags().GetString(cli.FlagTitle) //nolint:staticcheck
-			if err != nil {
-				return err
-			}
-
-			description, err := cmd.Flags().GetString(cli.FlagDescription) //nolint:staticcheck
-			if err != nil {
-				return err
-			}
-
-			content := types.NewCancelSoftwareUpgradeProposal(title, description)
-
-			msg, err := v1beta1.NewMsgSubmitProposal(content, deposit, from)
-			if err != nil {
-				return err
-			}
-
-			return tx.GenerateOrBroadcastTxCLI(clientCtx, cmd.Flags(), msg)
-		},
-	}
-
-	cmd.Flags().String(cli.FlagTitle, "", "title of proposal")             //nolint:staticcheck
-	cmd.Flags().String(cli.FlagDescription, "", "description of proposal") //nolint:staticcheck
-	cmd.Flags().String(cli.FlagDeposit, "", "deposit of proposal")
-	cmd.MarkFlagRequired(cli.FlagTitle)       //nolint:staticcheck
-	cmd.MarkFlagRequired(cli.FlagDescription) //nolint:staticcheck
-
-=======
 	cmd.Flags().String(FlagAuthority, "", "The address of the upgrade module authority (defaults to gov)")
 
 	// add common proposal flags
@@ -203,7 +133,6 @@
 		panic(err)
 	}
 
->>>>>>> 787ee698
 	return cmd
 }
 
