--- conflicted
+++ resolved
@@ -143,13 +143,7 @@
 
 // PreBlock calls the upgrade module hooks
 //
-<<<<<<< HEAD
-// CONTRACT: this is registered in BeginBlocker *before* all other modules' BeginBlock functions
-func (am AppModule) BeginBlock(ctx sdk.Context, req abci.RequestBeginBlock) {
-	BeginBlocker(am.keeper, ctx, req)
-=======
 // CONTRACT: this is called *before* all other modules' BeginBlock functions
 func (am AppModule) PreBlock(ctx context.Context) error {
 	return am.keeper.PreBlocker(ctx)
->>>>>>> 787ee698
 }