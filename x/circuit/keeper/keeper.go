--- conflicted
+++ resolved
@@ -1,15 +1,11 @@
 package keeper
 
 import (
-<<<<<<< HEAD
-	"context"
-=======
 	context "context"
->>>>>>> 751e5ecb
 
 	"cosmossdk.io/collections"
 	"cosmossdk.io/core/address"
-	"cosmossdk.io/core/appmodule"
+	"cosmossdk.io/core/store"
 	"cosmossdk.io/x/circuit/types"
 
 	"github.com/cosmos/cosmos-sdk/codec"
@@ -17,11 +13,12 @@
 
 // Keeper defines the circuit module's keeper.
 type Keeper struct {
-	appmodule.Environment
+	cdc          codec.BinaryCodec
+	storeService store.KVStoreService
 
-	cdc          codec.BinaryCodec
+	authority []byte
+
 	addressCodec address.Codec
-	authority    []byte
 
 	Schema collections.Schema
 	// Permissions contains the permissions for each account
@@ -31,17 +28,17 @@
 }
 
 // NewKeeper constructs a new Circuit Keeper instance
-func NewKeeper(env appmodule.Environment, cdc codec.BinaryCodec, authority string, addressCodec address.Codec) Keeper {
+func NewKeeper(cdc codec.BinaryCodec, storeService store.KVStoreService, authority string, addressCodec address.Codec) Keeper {
 	auth, err := addressCodec.StringToBytes(authority)
 	if err != nil {
 		panic(err)
 	}
 
-	sb := collections.NewSchemaBuilder(env.KVStoreService)
+	sb := collections.NewSchemaBuilder(storeService)
 
 	k := Keeper{
-		Environment:  env,
 		cdc:          cdc,
+		storeService: storeService,
 		authority:    auth,
 		addressCodec: addressCodec,
 		Permissions: collections.NewMap(
