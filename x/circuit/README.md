# `x/circuit`

## Concepts

Circuit Breaker is a module that is meant to avoid a chain needing to halt/shut down in the presence of a vulnerability, instead the module will allow specific messages or all messages to be disabled. When operating a chain, if it is app specific then a halt of the chain is less detrimental, but if there are applications built on top of the chain then halting is expensive due to the disturbance to applications. 

## How it works

Circuit Breaker works with the idea that an address or set of addresses have the right to block messages from being executed and/or included in the mempool. Any address with a permission is able to reset the circuit breaker for the message. 

The transactions are checked and can be rejected at two points:

* In `CircuitBreakerDecorator` [ante handler](https://docs.cosmos.network/main/learn/advanced/baseapp#antehandler):

```go reference
https://github.com/cosmos/cosmos-sdk/blob/x/circuit/v0.1.0/x/circuit/ante/circuit.go#L27-L41
``` 

* With a [message router check](https://docs.cosmos.network/main/learn/advanced/baseapp#msg-service-router):

```go reference
<<<<<<< HEAD
https://github.com/cosmos/cosmos-sdk/blob/release/v0.52.x/baseapp/msg_service_router.go#L123-L133
=======
https://github.com/cosmos/cosmos-sdk/blob/v0.50.1/baseapp/msg_service_router.go#L104-L115
>>>>>>> 751e5ecb
``` 

:::note
The `CircuitBreakerDecorator` works for most use cases, but [does not check the inner messages of a transaction](https://docs.cosmos.network/main/learn/beginner/tx-lifecycle#antehandler). This some transactions (such as `x/authz` transactions or some `x/gov` transactions) may pass the ante handler. **This does not affect the circuit breaker** as the message router check will still fail the transaction.
This tradeoff is to avoid introducing more dependencies in the `x/circuit` module. Chains can re-define the `CircuitBreakerDecorator` to check for inner messages if they wish to do so.
:::

## State

### Accounts

* AccountPermissions `0x1 | account_address  -> ProtocolBuffer(CircuitBreakerPermissions)`

```go
type level int32

const (
    // LEVEL_NONE_UNSPECIFIED indicates that the account will have no circuit
    // breaker permissions.
    LEVEL_NONE_UNSPECIFIED = iota
    // LEVEL_SOME_MSGS indicates that the account will have permission to
    // trip or reset the circuit breaker for some Msg type URLs. If this level
    // is chosen, a non-empty list of Msg type URLs must be provided in
    // limit_type_urls.
    LEVEL_SOME_MSGS
    // LEVEL_ALL_MSGS indicates that the account can trip or reset the circuit
    // breaker for Msg's of all type URLs.
    LEVEL_ALL_MSGS 
    // LEVEL_SUPER_ADMIN indicates that the account can take all circuit breaker
    // actions and can grant permissions to other accounts.
    LEVEL_SUPER_ADMIN
)

type Access struct {
	level int32 
	msgs []string // if full permission, msgs can be empty
}
```

### Disable List

List of type urls that are disabled.

* DisableList `0x2 | msg_type_url -> []byte{}` <!--- should this be stored in json to skip encoding and decoding each block, does it matter?-->

## State Transitions

### Authorize 

Authorize, is called by the module authority (default governance module account) or any account with `LEVEL_SUPER_ADMIN` to give permission to disable/enable messages to another account. There are three levels of permissions that can be granted. `LEVEL_SOME_MSGS` limits the number of messages that can be disabled. `LEVEL_ALL_MSGS` permits all messages to be disabled. `LEVEL_SUPER_ADMIN` allows an account to take all circuit breaker actions including authorizing and deauthorizing other accounts.

```protobuf
  // AuthorizeCircuitBreaker allows a super-admin to grant (or revoke) another
  // account's circuit breaker permissions.
  rpc AuthorizeCircuitBreaker(MsgAuthorizeCircuitBreaker) returns (MsgAuthorizeCircuitBreakerResponse);
```

### Trip

Trip, is called by an authorized account to disable message execution for a specific msgURL. If empty, all the msgs will be disabled.

```protobuf
  // TripCircuitBreaker pauses processing of Msg's in the state machine.
  rpc TripCircuitBreaker(MsgTripCircuitBreaker) returns (MsgTripCircuitBreakerResponse);
```

### Reset

Reset is called by an authorized account to enable execution for a specific msgURL of previously disabled message. If empty, all the disabled messages will be enabled.

```protobuf
  // ResetCircuitBreaker resumes processing of Msg's in the state machine that
  // have been paused using TripCircuitBreaker.
  rpc ResetCircuitBreaker(MsgResetCircuitBreaker) returns (MsgResetCircuitBreakerResponse);
```

## Messages

### MsgAuthorizeCircuitBreaker

```protobuf reference
https://github.com/cosmos/cosmos-sdk/blob/release/v0.52.x/x/circuit/proto/cosmos/circuit/v1/tx.proto#L25-L40
```

This message is expected to fail if:

* the granter is not an account with permission level `LEVEL_SUPER_ADMIN` or the module authority

### MsgTripCircuitBreaker

```protobuf reference 
https://github.com/cosmos/cosmos-sdk/blob/release/v0.52.x/x/circuit/proto/cosmos/circuit/v1/tx.proto#L47-L60
```

This message is expected to fail if:

* if the signer does not have a permission level with the ability to disable the specified type url message

### MsgResetCircuitBreaker

```protobuf reference
https://github.com/cosmos/cosmos-sdk/blob/release/v0.52.x/x/circuit/proto/cosmos/circuit/v1/tx.proto#L67-L78
```

This message is expected to fail if:

* if the type url is not disabled

## Events

The circuit module emits the following events:

### Message Events

#### MsgAuthorizeCircuitBreaker

| Type    | Attribute Key | Attribute Value           |
|---------|---------------|---------------------------|
| string  | granter       | {granterAddress}          |
| string  | grantee       | {granteeAddress}          |
| string  | permission    | {granteePermissions}      |
| message | module        | circuit                   |
| message | action        | authorize_circuit_breaker |

#### MsgTripCircuitBreaker

| Type     | Attribute Key | Attribute Value    |
|----------|---------------|--------------------|
| string   | authority     | {authorityAddress} |
| []string | msg_urls      | []string{msg_urls} |
| message  | module        | circuit            |
| message  | action        | trip_circuit_breaker |

#### ResetCircuitBreaker

| Type     | Attribute Key | Attribute Value    |
|----------|---------------|--------------------|
| string   | authority     | {authorityAddress} |
| []string | msg_urls      | []string{msg_urls} |
| message  | module        | circuit            |
| message  | action        | reset_circuit_breaker |


## Keys

* `AccountPermissionPrefix` - `0x01`
* `DisableListPrefix` -  `0x02`

## Client

### CLI

`x/circuit` module client provides the following CLI commands:

```shell
$ <appd> tx circuit
Transactions commands for the circuit module

Usage:
  simd tx circuit [flags]
  simd tx circuit [command]

Available Commands:
  authorize   Authorize an account to trip the circuit breaker.
  disable     Disable a message from being executed
  reset       Enable a message to be executed
```

```shell
$ <appd> query circuit
Querying commands for the circuit module

Usage:
  simd query circuit [flags]
  simd query circuit [command]

Available Commands:
  account       Query a specific account's permissions
  accounts      Query all account permissions
  disabled-list Query a list of all disabled message types
```<|MERGE_RESOLUTION|>--- conflicted
+++ resolved
@@ -3,8 +3,6 @@
 ## Concepts
 
 Circuit Breaker is a module that is meant to avoid a chain needing to halt/shut down in the presence of a vulnerability, instead the module will allow specific messages or all messages to be disabled. When operating a chain, if it is app specific then a halt of the chain is less detrimental, but if there are applications built on top of the chain then halting is expensive due to the disturbance to applications. 
-
-## How it works
 
 Circuit Breaker works with the idea that an address or set of addresses have the right to block messages from being executed and/or included in the mempool. Any address with a permission is able to reset the circuit breaker for the message. 
 
@@ -19,11 +17,7 @@
 * With a [message router check](https://docs.cosmos.network/main/learn/advanced/baseapp#msg-service-router):
 
 ```go reference
-<<<<<<< HEAD
-https://github.com/cosmos/cosmos-sdk/blob/release/v0.52.x/baseapp/msg_service_router.go#L123-L133
-=======
 https://github.com/cosmos/cosmos-sdk/blob/v0.50.1/baseapp/msg_service_router.go#L104-L115
->>>>>>> 751e5ecb
 ``` 
 
 :::note
@@ -63,6 +57,7 @@
 }
 ```
 
+
 ### Disable List
 
 List of type urls that are disabled.
@@ -96,7 +91,7 @@
 
 ```protobuf
   // ResetCircuitBreaker resumes processing of Msg's in the state machine that
-  // have been paused using TripCircuitBreaker.
+  // have been been paused using TripCircuitBreaker.
   rpc ResetCircuitBreaker(MsgResetCircuitBreaker) returns (MsgResetCircuitBreakerResponse);
 ```
 
@@ -105,7 +100,7 @@
 ### MsgAuthorizeCircuitBreaker
 
 ```protobuf reference
-https://github.com/cosmos/cosmos-sdk/blob/release/v0.52.x/x/circuit/proto/cosmos/circuit/v1/tx.proto#L25-L40
+https://github.com/cosmos/cosmos-sdk/blob/main/proto/cosmos/circuit/v1/tx.proto#L25-L75
 ```
 
 This message is expected to fail if:
@@ -115,7 +110,7 @@
 ### MsgTripCircuitBreaker
 
 ```protobuf reference 
-https://github.com/cosmos/cosmos-sdk/blob/release/v0.52.x/x/circuit/proto/cosmos/circuit/v1/tx.proto#L47-L60
+https://github.com/cosmos/cosmos-sdk/blob/main/proto/cosmos/circuit/v1/tx.proto#L77-L93
 ```
 
 This message is expected to fail if:
@@ -125,14 +120,14 @@
 ### MsgResetCircuitBreaker
 
 ```protobuf reference
-https://github.com/cosmos/cosmos-sdk/blob/release/v0.52.x/x/circuit/proto/cosmos/circuit/v1/tx.proto#L67-L78
+https://github.com/cosmos/cosmos-sdk/blob/main/proto/cosmos/circuit/v1/tx.proto#L95-109
 ```
 
 This message is expected to fail if:
 
 * if the type url is not disabled
 
-## Events
+## Events - list and describe event tags 
 
 The circuit module emits the following events:
 
@@ -167,41 +162,9 @@
 | message  | action        | reset_circuit_breaker |
 
 
-## Keys
+## Keys - list of key prefixes used by the circuit module
 
 * `AccountPermissionPrefix` - `0x01`
 * `DisableListPrefix` -  `0x02`
 
-## Client
-
-### CLI
-
-`x/circuit` module client provides the following CLI commands:
-
-```shell
-$ <appd> tx circuit
-Transactions commands for the circuit module
-
-Usage:
-  simd tx circuit [flags]
-  simd tx circuit [command]
-
-Available Commands:
-  authorize   Authorize an account to trip the circuit breaker.
-  disable     Disable a message from being executed
-  reset       Enable a message to be executed
-```
-
-```shell
-$ <appd> query circuit
-Querying commands for the circuit module
-
-Usage:
-  simd query circuit [flags]
-  simd query circuit [command]
-
-Available Commands:
-  account       Query a specific account's permissions
-  accounts      Query all account permissions
-  disabled-list Query a list of all disabled message types
-```+## Client - list and describe CLI commands and gRPC and REST endpoints