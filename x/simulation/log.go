package simulation

import (
	"fmt"
	"os"
	"path"
	"sync"
	"time"
)

// log writer
type LogWriter interface {
	AddEntry(OperationEntry)
	PrintLogs()
}

// LogWriter - return a dummy or standard log writer given the testingmode
func NewLogWriter(testingmode bool) LogWriter {
	if !testingmode {
		return &DummyLogWriter{}
	}

	return &StandardLogWriter{}
}

// log writer
type StandardLogWriter struct {
	Seed int64

	OpEntries []OperationEntry `json:"op_entries" yaml:"op_entries"`
	wMtx      sync.Mutex
	written   bool
}

// add an entry to the log writer
func (lw *StandardLogWriter) AddEntry(opEntry OperationEntry) {
	lw.OpEntries = append(lw.OpEntries, opEntry)
}

// PrintLogs - print the logs to a simulation file
func (lw *StandardLogWriter) PrintLogs() {
	lw.wMtx.Lock()
	defer lw.wMtx.Unlock()
	if lw.written { // print once only
		return
	}
	f := createLogFile(lw.Seed)
	defer f.Close()

	for i := 0; i < len(lw.OpEntries); i++ {
		writeEntry := fmt.Sprintf("%s\n", (lw.OpEntries[i]).MustMarshal())
		_, err := f.WriteString(writeEntry)
		if err != nil {
			panic("Failed to write logs to file")
		}
	}
	lw.written = true
}

func createLogFile(seed int64) *os.File {
	var f *os.File
<<<<<<< HEAD
	var prefix string
	if seed != 0 {
		prefix = fmt.Sprintf("seed_%10d", seed)
	}
	fileName := fmt.Sprintf("%s--%d.log", prefix, time.Now().UnixNano())
=======

	fileName := fmt.Sprintf("%d.log", time.Now().UnixMilli())
>>>>>>> 751e5ecb
	folderPath := path.Join(os.ExpandEnv("$HOME"), ".simapp", "simulations")
	filePath := path.Join(folderPath, fileName)

	err := os.MkdirAll(folderPath, os.ModePerm)
	if err != nil {
		panic(err)
	}

	f, err = os.Create(filePath)
	if err != nil {
		panic(err)
	}
	fmt.Printf("Logs to writing to %q\n", filePath)

	return f
}

// dummy log writer
type DummyLogWriter struct{}

// do nothing
func (lw *DummyLogWriter) AddEntry(_ OperationEntry) {}

// do nothing
func (lw *DummyLogWriter) PrintLogs() {}<|MERGE_RESOLUTION|>--- conflicted
+++ resolved
@@ -4,11 +4,10 @@
 	"fmt"
 	"os"
 	"path"
-	"sync"
 	"time"
 )
 
-// log writer
+// log writter
 type LogWriter interface {
 	AddEntry(OperationEntry)
 	PrintLogs()
@@ -23,28 +22,19 @@
 	return &StandardLogWriter{}
 }
 
-// log writer
+// log writter
 type StandardLogWriter struct {
-	Seed int64
-
 	OpEntries []OperationEntry `json:"op_entries" yaml:"op_entries"`
-	wMtx      sync.Mutex
-	written   bool
 }
 
-// add an entry to the log writer
+// add an entry to the log writter
 func (lw *StandardLogWriter) AddEntry(opEntry OperationEntry) {
 	lw.OpEntries = append(lw.OpEntries, opEntry)
 }
 
 // PrintLogs - print the logs to a simulation file
 func (lw *StandardLogWriter) PrintLogs() {
-	lw.wMtx.Lock()
-	defer lw.wMtx.Unlock()
-	if lw.written { // print once only
-		return
-	}
-	f := createLogFile(lw.Seed)
+	f := createLogFile()
 	defer f.Close()
 
 	for i := 0; i < len(lw.OpEntries); i++ {
@@ -54,21 +44,12 @@
 			panic("Failed to write logs to file")
 		}
 	}
-	lw.written = true
 }
 
-func createLogFile(seed int64) *os.File {
+func createLogFile() *os.File {
 	var f *os.File
-<<<<<<< HEAD
-	var prefix string
-	if seed != 0 {
-		prefix = fmt.Sprintf("seed_%10d", seed)
-	}
-	fileName := fmt.Sprintf("%s--%d.log", prefix, time.Now().UnixNano())
-=======
 
 	fileName := fmt.Sprintf("%d.log", time.Now().UnixMilli())
->>>>>>> 751e5ecb
 	folderPath := path.Join(os.ExpandEnv("$HOME"), ".simapp", "simulations")
 	filePath := path.Join(folderPath, fileName)
 
@@ -81,12 +62,12 @@
 	if err != nil {
 		panic(err)
 	}
-	fmt.Printf("Logs to writing to %q\n", filePath)
+	fmt.Printf("Logs to writing to %s\n", filePath)
 
 	return f
 }
 
-// dummy log writer
+// dummy log writter
 type DummyLogWriter struct{}
 
 // do nothing
