--- conflicted
+++ resolved
@@ -2,7 +2,6 @@
 
 import (
 	"flag"
-	"time"
 
 	"github.com/cosmos/cosmos-sdk/types/simulation"
 )
@@ -23,6 +22,8 @@
 	FlagBlockSizeValue          int
 	FlagLeanValue               bool
 	FlagCommitValue             bool
+	FlagOnOperationValue        bool // TODO: Remove in favor of binary search for invariant violation
+	FlagAllInvariantsValue      bool
 	FlagDBBackendValue          string
 
 	FlagEnabledValue     bool
@@ -30,10 +31,6 @@
 	FlagPeriodValue      uint
 	FlagGenesisTimeValue int64
 	FlagSigverifyTxValue bool
-<<<<<<< HEAD
-	FlagFauxMerkle       bool
-=======
->>>>>>> 751e5ecb
 )
 
 // GetSimulatorFlags gets the values of all the available simulation flags
@@ -44,26 +41,23 @@
 	flag.StringVar(&FlagExportParamsPathValue, "ExportParamsPath", "", "custom file path to save the exported params JSON")
 	flag.IntVar(&FlagExportParamsHeightValue, "ExportParamsHeight", 0, "height to which export the randomly generated params")
 	flag.StringVar(&FlagExportStatePathValue, "ExportStatePath", "", "custom file path to save the exported app state JSON")
+	flag.StringVar(&FlagExportStatsPathValue, "ExportStatsPath", "", "custom file path to save the exported simulation statistics JSON")
 	flag.Int64Var(&FlagSeedValue, "Seed", DefaultSeedValue, "simulation random seed")
 	flag.IntVar(&FlagInitialBlockHeightValue, "InitialBlockHeight", 1, "initial block to start the simulation")
 	flag.IntVar(&FlagNumBlocksValue, "NumBlocks", 500, "number of new blocks to simulate from the initial block height")
 	flag.IntVar(&FlagBlockSizeValue, "BlockSize", 200, "operations per block")
 	flag.BoolVar(&FlagLeanValue, "Lean", false, "lean simulation log output")
-	flag.BoolVar(&FlagCommitValue, "Commit", true, "have the simulation commit")
-	flag.StringVar(&FlagDBBackendValue, "DBBackend", "goleveldb", "custom db backend type: goleveldb, memdb")
+	flag.BoolVar(&FlagCommitValue, "Commit", false, "have the simulation commit")
+	flag.BoolVar(&FlagOnOperationValue, "SimulateEveryOperation", false, "run slow invariants every operation")
+	flag.BoolVar(&FlagAllInvariantsValue, "PrintAllInvariants", false, "print all invariants if a broken invariant is found")
+	flag.StringVar(&FlagDBBackendValue, "DBBackend", "goleveldb", "custom db backend type")
 
 	// simulation flags
 	flag.BoolVar(&FlagEnabledValue, "Enabled", false, "enable the simulation")
 	flag.BoolVar(&FlagVerboseValue, "Verbose", false, "verbose log output")
 	flag.UintVar(&FlagPeriodValue, "Period", 0, "run slow invariants only once every period assertions")
-<<<<<<< HEAD
-	flag.Int64Var(&FlagGenesisTimeValue, "GenesisTime", time.Now().Unix(), "use current time as genesis UNIX time for default")
-	flag.BoolVar(&FlagSigverifyTxValue, "SigverifyTx", true, "whether to sigverify check for transaction ")
-	flag.BoolVar(&FlagFauxMerkle, "FauxMerkle", false, "use faux merkle instead of iavl")
-=======
 	flag.Int64Var(&FlagGenesisTimeValue, "GenesisTime", 0, "override genesis UNIX time instead of using a random UNIX time")
 	flag.BoolVar(&FlagSigverifyTxValue, "SigverifyTx", true, "whether to sigverify check for transaction ")
->>>>>>> 751e5ecb
 }
 
 // NewConfigFromFlags creates a simulation from the retrieved values of the flags.
@@ -77,12 +71,12 @@
 		ExportStatsPath:    FlagExportStatsPathValue,
 		Seed:               FlagSeedValue,
 		InitialBlockHeight: FlagInitialBlockHeightValue,
-		GenesisTime:        FlagGenesisTimeValue,
 		NumBlocks:          FlagNumBlocksValue,
 		BlockSize:          FlagBlockSizeValue,
 		Lean:               FlagLeanValue,
 		Commit:             FlagCommitValue,
+		OnOperation:        FlagOnOperationValue,
+		AllInvariants:      FlagAllInvariantsValue,
 		DBBackend:          FlagDBBackendValue,
-		FauxMerkle:         FlagFauxMerkle,
 	}
 }