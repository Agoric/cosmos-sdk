package simulation

import (
	"bytes"
	"encoding/binary"
	"encoding/hex"
	"errors"
	"fmt"
	"io"
	"math/rand"
	"slices"
	"testing"
	"time"

	abci "github.com/cometbft/cometbft/abci/types"
	cmtproto "github.com/cometbft/cometbft/api/cometbft/types/v1"

	"cosmossdk.io/core/address"
	"cosmossdk.io/core/header"
	corelog "cosmossdk.io/core/log"

	"github.com/cosmos/cosmos-sdk/baseapp"
	"github.com/cosmos/cosmos-sdk/codec"
	sdk "github.com/cosmos/cosmos-sdk/types"
	simtypes "github.com/cosmos/cosmos-sdk/types/simulation"
)

const AverageBlockTime = 6 * time.Second

// initialize the chain for the simulation
func initChain(
	r *rand.Rand,
	params Params,
	accounts []simtypes.Account,
	app *baseapp.BaseApp,
	appStateFn simtypes.AppStateFn,
	config simtypes.Config,
	cdc codec.JSONCodec,
<<<<<<< HEAD
) (mockValidators, time.Time, []simulation.Account, string) {
=======
) (mockValidators, time.Time, []simtypes.Account, string) {
>>>>>>> 787ee698
	blockMaxGas := int64(-1)
	if config.BlockMaxGas > 0 {
		blockMaxGas = config.BlockMaxGas
	}
	appState, accounts, chainID, genesisTimestamp := appStateFn(r, accounts, config)
<<<<<<< HEAD
	consensusParams := randomConsensusParams(r, appState, cdc, blockMaxGas)
	req := abci.RequestInitChain{
=======
	consensusParams := RandomConsensusParams(r, appState, cdc, blockMaxGas)
	req := abci.InitChainRequest{
>>>>>>> 787ee698
		AppStateBytes:   appState,
		ChainId:         chainID,
		ConsensusParams: consensusParams,
		Time:            genesisTimestamp,
		InitialHeight:   int64(config.InitialBlockHeight),
	}
	res, err := app.InitChain(&req)
	if err != nil {
		panic(err)
	}
	validators := newMockValidators(r, res.Validators, params)

	return validators, genesisTimestamp, accounts, chainID
}

// SimulateFromSeed tests an application by running the provided
// operations, testing the provided invariants, but using the provided config.Seed.
func SimulateFromSeed(
	tb testing.TB,
	logger corelog.Logger,
	w io.Writer,
	app *baseapp.BaseApp,
	appStateFn simtypes.AppStateFn,
	randAccFn simtypes.RandomAccountFn,
	ops WeightedOperations,
	blockedAddrs map[string]bool,
	config simtypes.Config,
	cdc codec.JSONCodec,
	addressCodec address.Codec,
) (exportedParams Params, accs []simtypes.Account, err error) {
	tb.Helper()
	mode, _, _ := getTestingMode(tb)
	return SimulateFromSeedX(tb, logger, w, app, appStateFn, randAccFn, ops, blockedAddrs, config, cdc, NewLogWriter(mode))
}

// SimulateFromSeedX tests an application by running the provided
// operations, testing the provided invariants, but using the provided config.Seed.
func SimulateFromSeedX(
	tb testing.TB,
	logger corelog.Logger,
	w io.Writer,
	app *baseapp.BaseApp,
	appStateFn simtypes.AppStateFn,
	randAccFn simtypes.RandomAccountFn,
	ops WeightedOperations,
	blockedAddrs map[string]bool,
	config simtypes.Config,
	cdc codec.JSONCodec,
	logWriter LogWriter,
) (exportedParams Params, accs []simtypes.Account, err error) {
	tb.Helper()
	defer func() {
		if err != nil {
			logWriter.PrintLogs()
		}
	}()
	// in case we have to end early, don't os.Exit so that we can run cleanup code.
	testingMode, _, b := getTestingMode(tb)

	r := rand.New(NewByteSource(config.FuzzSeed, config.Seed))
	params := RandomParams(r)

	startTime := time.Now()
	logger.Info("Starting SimulateFromSeed with randomness", "time", startTime)
	logger.Debug("Randomized simulation setup", "params", mustMarshalJSONIndent(params))

	timeDiff := maxTimePerBlock - minTimePerBlock
	accs = randAccFn(r, params.NumKeys())
	eventStats := NewEventStats()

	// Second variable to keep pending validator set (delayed one block since
	// TM 0.24) Initially this is the same as the initial validator set
	validators, blockTime, accs, chainID := initChain(r, params, accs, app, appStateFn, config, cdc)
	// At least 2 accounts must be added here, otherwise when executing SimulateMsgSend
	// two accounts will be selected to meet the conditions from != to and it will fall into an infinite loop.
	if len(accs) <= 1 {
		return params, accs, errors.New("at least two genesis accounts are required")
	}

	config.ChainID = chainID

	// remove module account address if they exist in accs
	accs = slices.DeleteFunc(accs, func(acc simtypes.Account) bool {
		return blockedAddrs[acc.AddressBech32]
	})
	nextValidators := validators
	if len(nextValidators) == 0 {
		tb.Skip("skipping: empty validator set in genesis")
		return params, accs, nil
	}

	var (
		pastTimes          []time.Time
		pastVoteInfos      [][]abci.VoteInfo
		timeOperationQueue []simtypes.FutureOperation

		blockHeight     = int64(config.InitialBlockHeight)
		proposerAddress = validators.randomProposer(r)
		opCount         = 0
	)

	finalizeBlockReq := RandomRequestFinalizeBlock(
		r,
		params,
		validators,
		pastTimes,
		pastVoteInfos,
		eventStats.Tally,
		blockHeight,
		blockTime,
		validators.randomProposer(r),
	)

	// These are operations which have been queued by previous operations
	operationQueue := NewOperationQueue()

	blockSimulator := createBlockSimulator(
		tb,
		testingMode,
		w,
		params,
		eventStats.Tally,
		ops,
		operationQueue,
		&timeOperationQueue,
		logWriter,
		config,
	)

	if !testingMode {
		b.ResetTimer()
	} else {
		// recover logs in case of panic
		defer func() {
			if r := recover(); r != nil {
				logger.Error("simulation halted due to panic", "height", blockHeight)
				logWriter.PrintLogs()
				panic(r)
			}
		}()
	}

	// set exported params to the initial state
	if config.ExportParamsPath != "" && config.ExportParamsHeight == 0 {
		exportedParams = params
	}

	if _, err := app.FinalizeBlock(finalizeBlockReq); err != nil {
		return params, accs, fmt.Errorf("block finalization failed at height %d: %+w", blockHeight, err)
	}

	for blockHeight < int64(config.NumBlocks+config.InitialBlockHeight) {
		pastTimes = append(pastTimes, blockTime)
		pastVoteInfos = append(pastVoteInfos, finalizeBlockReq.DecidedLastCommit.Votes)

		// Run the BeginBlock handler
		logWriter.AddEntry(BeginBlockEntry(blockTime, blockHeight))

		res, err := app.FinalizeBlock(finalizeBlockReq)
		if err != nil {
			return params, accs, fmt.Errorf("block finalization failed at height %d: %w", blockHeight, err)
		}

		ctx := app.NewContextLegacy(false, cmtproto.Header{
			Height:          blockHeight,
			Time:            blockTime,
			ProposerAddress: proposerAddress,
			ChainID:         config.ChainID,
		}).WithHeaderInfo(header.Info{
			Height:  blockHeight,
			Time:    blockTime,
			ChainID: config.ChainID,
		})

		// run queued operations; ignores block size if block size is too small
		numQueuedOpsRan, futureOps := runQueuedOperations(
			tb, operationQueue, blockTime, int(blockHeight), r, app, ctx, accs, logWriter,
			eventStats.Tally, config.Lean, config.ChainID,
		)
		numQueuedTimeOpsRan, timeFutureOps := runQueuedTimeOperations(tb,
			&timeOperationQueue, int(blockHeight), blockTime,
			r, app, ctx, accs, logWriter, eventStats.Tally,
			config.Lean, config.ChainID,
		)

		futureOps = append(futureOps, timeFutureOps...)
		queueOperations(operationQueue, &timeOperationQueue, futureOps)

		// run standard operations
		operations := blockSimulator(r, app, ctx, accs, cmtproto.Header{
			Height:          blockHeight,
			Time:            blockTime,
			ProposerAddress: proposerAddress,
			ChainID:         config.ChainID,
		})
		opCount += operations + numQueuedOpsRan + numQueuedTimeOpsRan
		blockHeight++

		logWriter.AddEntry(EndBlockEntry(blockTime, blockHeight))

		blockTime = blockTime.Add(time.Duration(minTimePerBlock) * time.Second)
		blockTime = blockTime.Add(time.Duration(int64(r.Intn(int(timeDiff)))) * time.Second)
		proposerAddress = validators.randomProposer(r)

		if config.Commit {
			app.SimWriteState()
			if _, err := app.Commit(); err != nil {
				return params, accs, fmt.Errorf("commit failed at height %d: %w", blockHeight, err)
			}
		}

		if proposerAddress == nil {
			logger.Info("Simulation stopped early as all validators have been unbonded; nobody left to propose a block", "height", blockHeight)
			break
		}

		// Generate a random RequestBeginBlock with the current validator set
		// for the next block
		finalizeBlockReq = RandomRequestFinalizeBlock(r, params, validators, pastTimes, pastVoteInfos, eventStats.Tally, blockHeight, blockTime, proposerAddress)

		// Update the validator set, which will be reflected in the application
		// on the next block
		validators = nextValidators
		nextValidators = updateValidators(tb, r, params, validators, res.ValidatorUpdates, eventStats.Tally)
		if len(nextValidators) == 0 {
			tb.Skip("skipping: empty validator set")
			return exportedParams, accs, err
		}

		// update the exported params
		if config.ExportParamsPath != "" && int64(config.ExportParamsHeight) == blockHeight {
			exportedParams = params
		}
	}
	logger.Info("Simulation complete", "height", blockHeight, "block-time", blockTime, "opsCount", opCount,
		"run-time", time.Since(startTime), "app-hash", hex.EncodeToString(app.LastCommitID().Hash))

	if config.ExportStatsPath != "" {
		fmt.Println("Exporting simulation statistics...")
		eventStats.ExportJSON(config.ExportStatsPath)
	} else {
		eventStats.Print(w)
	}
	return exportedParams, accs, err
}

type blockSimFn func(
	r *rand.Rand,
	app simtypes.AppEntrypoint,
	ctx sdk.Context,
	accounts []simtypes.Account,
	header cmtproto.Header,
) (opCount int)

// Returns a function to simulate blocks. Written like this to avoid constant
// parameters being passed every time, to minimize memory overhead.
func createBlockSimulator(tb testing.TB, printProgress bool, w io.Writer, params Params,
	event func(route, op, evResult string), ops WeightedOperations,
	operationQueue OperationQueue, timeOperationQueue *[]simtypes.FutureOperation,
	logWriter LogWriter, config simtypes.Config,
) blockSimFn {
	tb.Helper()
	lastBlockSizeState := 0 // state for [4 * uniform distribution]
	blocksize := 0
	selectOp := ops.getSelectOpFn()

	return func(
		r *rand.Rand, app simtypes.AppEntrypoint, ctx sdk.Context, accounts []simtypes.Account, header cmtproto.Header,
	) (opCount int) {
		_, _ = fmt.Fprintf(
			w, "\rSimulating... block %d/%d, operation %d/%d.",
			header.Height, config.NumBlocks, opCount, blocksize,
		)
		lastBlockSizeState, blocksize = getBlockSize(r, params, lastBlockSizeState, config.BlockSize)

		type opAndR struct {
			op   simtypes.Operation
			rand *rand.Rand
		}

		opAndRz := make([]opAndR, 0, blocksize)

		// Predetermine the blocksize slice so that we can do things like block
		// out certain operations without changing the ops that follow.
		for i := 0; i < blocksize; i++ {
			opAndRz = append(opAndRz, opAndR{
				op:   selectOp(r),
				rand: r,
			})
		}

		for i := 0; i < blocksize; i++ {
			// NOTE: the Rand 'r' should not be used here.
			opAndR := opAndRz[i]
			op, r2 := opAndR.op, opAndR.rand
			opMsg, futureOps, err := op(r2, app, ctx, accounts, config.ChainID)
			opMsg.LogEvent(event)

			if !config.Lean || opMsg.OK {
				logWriter.AddEntry(MsgEntry(header.Time, header.Height, int64(i), opMsg))
			}

			if err != nil {
				logWriter.PrintLogs()
				tb.Fatalf(`error on block  %d/%d, operation (%d/%d) from x/%s:
%v
Comment: %s`,
					header.Height, config.NumBlocks, opCount, blocksize, opMsg.Route, err, opMsg.Comment)
			}

			queueOperations(operationQueue, timeOperationQueue, futureOps)

			if printProgress && opCount%50 == 0 {
				_, _ = fmt.Fprintf(w, "\rSimulating... block %d/%d, operation %d/%d. ",
					header.Height, config.NumBlocks, opCount, blocksize)
			}

			opCount++
		}

		return opCount
	}
}

func runQueuedOperations(tb testing.TB, queueOps map[int][]simtypes.Operation,
	blockTime time.Time, height int, r *rand.Rand, app *baseapp.BaseApp,
	ctx sdk.Context, accounts []simtypes.Account, logWriter LogWriter,
	event func(route, op, evResult string), lean bool, chainID string,
) (numOpsRan int, allFutureOps []simtypes.FutureOperation) {
	tb.Helper()
	queuedOp, ok := queueOps[height]
	if !ok {
		return 0, nil
	}

	// Keep all future operations
	allFutureOps = make([]simtypes.FutureOperation, 0)

	numOpsRan = len(queuedOp)
	for i := 0; i < numOpsRan; i++ {
		opMsg, futureOps, err := queuedOp[i](r, app, ctx, accounts, chainID)
<<<<<<< HEAD
=======
		if err != nil {
			logWriter.PrintLogs()
			tb.FailNow()
		}
>>>>>>> 787ee698
		if len(futureOps) > 0 {
			allFutureOps = append(allFutureOps, futureOps...)
		}

		opMsg.LogEvent(event)

		if !lean || opMsg.OK {
			logWriter.AddEntry(QueuedMsgEntry(blockTime, int64(height), opMsg))
		}

	}
	delete(queueOps, height)

	return numOpsRan, allFutureOps
}

func runQueuedTimeOperations(tb testing.TB, queueOps *[]simtypes.FutureOperation,
	height int, currentTime time.Time, r *rand.Rand,
	app *baseapp.BaseApp, ctx sdk.Context, accounts []simtypes.Account,
	logWriter LogWriter, event func(route, op, evResult string),
	lean bool, chainID string,
) (numOpsRan int, allFutureOps []simtypes.FutureOperation) {
	tb.Helper()
	// Keep all future operations
	numOpsRan = 0
	for len(*queueOps) > 0 && currentTime.After((*queueOps)[0].BlockTime) {
		if qOp := (*queueOps)[0]; qOp.Op != nil {
			opMsg, futureOps, err := qOp.Op(r, app, ctx, accounts, chainID)

			opMsg.LogEvent(event)

			if !lean || opMsg.OK {
				logWriter.AddEntry(QueuedMsgEntry(currentTime, int64(height), opMsg))
			}

			if err != nil {
				logWriter.PrintLogs()
				tb.Fatal(err)
			}

<<<<<<< HEAD
		if len(futureOps) > 0 {
			allFutureOps = append(allFutureOps, futureOps...)
=======
			if len(futureOps) > 0 {
				allFutureOps = append(allFutureOps, futureOps...)
			}
>>>>>>> 787ee698
		}
		*queueOps = slices.Delete(*queueOps, 0, 1)
		numOpsRan++
	}

	return numOpsRan, allFutureOps
}

const (
	rngMax  = 1 << 63
	rngMask = rngMax - 1
)

// ByteSource offers deterministic pseudo-random numbers for math.Rand with fuzzer support.
// The 'seed' data is read in big endian to uint64. When exhausted,
// it falls back to a standard random number generator initialized with a specific 'seed' value.
type ByteSource struct {
	seed     *bytes.Reader
	fallback *rand.Rand
}

// NewByteSource creates a new ByteSource with a specified byte slice and seed. This gives a fixed sequence of pseudo-random numbers.
// Initially, it utilizes the byte slice. Once that's exhausted, it continues generating numbers using the provided seed.
func NewByteSource(fuzzSeed []byte, seed int64) *ByteSource {
	return &ByteSource{
		seed:     bytes.NewReader(fuzzSeed),
		fallback: rand.New(rand.NewSource(seed)),
	}
}

func (s *ByteSource) Uint64() uint64 {
	if s.seed.Len() < 8 {
		return s.fallback.Uint64()
	}
	var b [8]byte
	if _, err := s.seed.Read(b[:]); err != nil && err != io.EOF {
		panic(err) // Should not happen.
	}
	return binary.BigEndian.Uint64(b[:])
}

func (s *ByteSource) Int63() int64 {
	return int64(s.Uint64() & rngMask)
}
func (s *ByteSource) Seed(seed int64) {}<|MERGE_RESOLUTION|>--- conflicted
+++ resolved
@@ -36,23 +36,14 @@
 	appStateFn simtypes.AppStateFn,
 	config simtypes.Config,
 	cdc codec.JSONCodec,
-<<<<<<< HEAD
-) (mockValidators, time.Time, []simulation.Account, string) {
-=======
 ) (mockValidators, time.Time, []simtypes.Account, string) {
->>>>>>> 787ee698
 	blockMaxGas := int64(-1)
 	if config.BlockMaxGas > 0 {
 		blockMaxGas = config.BlockMaxGas
 	}
 	appState, accounts, chainID, genesisTimestamp := appStateFn(r, accounts, config)
-<<<<<<< HEAD
-	consensusParams := randomConsensusParams(r, appState, cdc, blockMaxGas)
-	req := abci.RequestInitChain{
-=======
 	consensusParams := RandomConsensusParams(r, appState, cdc, blockMaxGas)
 	req := abci.InitChainRequest{
->>>>>>> 787ee698
 		AppStateBytes:   appState,
 		ChainId:         chainID,
 		ConsensusParams: consensusParams,
@@ -394,13 +385,10 @@
 	numOpsRan = len(queuedOp)
 	for i := 0; i < numOpsRan; i++ {
 		opMsg, futureOps, err := queuedOp[i](r, app, ctx, accounts, chainID)
-<<<<<<< HEAD
-=======
 		if err != nil {
 			logWriter.PrintLogs()
 			tb.FailNow()
 		}
->>>>>>> 787ee698
 		if len(futureOps) > 0 {
 			allFutureOps = append(allFutureOps, futureOps...)
 		}
@@ -441,14 +429,9 @@
 				tb.Fatal(err)
 			}
 
-<<<<<<< HEAD
-		if len(futureOps) > 0 {
-			allFutureOps = append(allFutureOps, futureOps...)
-=======
 			if len(futureOps) > 0 {
 				allFutureOps = append(allFutureOps, futureOps...)
 			}
->>>>>>> 787ee698
 		}
 		*queueOps = slices.Delete(*queueOps, 0, 1)
 		numOpsRan++
