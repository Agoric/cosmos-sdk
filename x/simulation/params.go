--- conflicted
+++ resolved
@@ -5,13 +5,9 @@
 	"fmt"
 	"math/rand"
 
-	"github.com/cosmos/cosmos-sdk/baseapp"
 	"github.com/cosmos/cosmos-sdk/codec"
-<<<<<<< HEAD
 	sdk "github.com/cosmos/cosmos-sdk/types"
-	"github.com/cosmos/cosmos-sdk/x/gov"
-=======
->>>>>>> ee7c66d0
+	govtypes "github.com/cosmos/cosmos-sdk/x/gov/types"
 )
 
 const (
@@ -61,6 +57,10 @@
 	ps(r)
 }
 
+// ContentSimulator defines a function type alias for generating random proposal
+// content.
+type ContentSimulator func(r *rand.Rand, ctx sdk.Context, accs []Account) govtypes.Content
+
 // Params define the parameters necessary for running the simulations
 type Params struct {
 	PastEvidenceFraction      float64
@@ -71,11 +71,7 @@
 	BlockSizeTransitionMatrix TransitionMatrix
 }
 
-<<<<<<< HEAD
 // RandomParams return random simulation parameters
-=======
-// RandomParams for simulation
->>>>>>> ee7c66d0
 func RandomParams(r *rand.Rand) Params {
 	return Params{
 		PastEvidenceFraction:      r.Float64(),
@@ -87,11 +83,6 @@
 	}
 }
 
-<<<<<<< HEAD
-// ContentSimulator defines a function type alias for generating random proposal
-// content.
-type ContentSimulator func(r *rand.Rand, app *baseapp.BaseApp, ctx sdk.Context, accs []Account) gov.Content
-=======
 //-----------------------------------------------------------------------------
 // Param change proposals
 
@@ -116,5 +107,4 @@
 // ComposedKey creates a new composed key for the param change proposal
 func (spc ParamChange) ComposedKey() string {
 	return fmt.Sprintf("%s/%s/%s", spc.Subspace, spc.Key, spc.Subkey)
-}
->>>>>>> ee7c66d0
+}