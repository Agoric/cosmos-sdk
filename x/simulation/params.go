package simulation

import (
	"context"
	"encoding/json"
	"math/rand"

<<<<<<< HEAD
	abci "github.com/tendermint/tendermint/abci/types"
	tmproto "github.com/tendermint/tendermint/proto/tendermint/types"
	"github.com/tendermint/tendermint/types"
=======
	cmtproto "github.com/cometbft/cometbft/api/cometbft/types/v1"
	"github.com/cometbft/cometbft/types"

	"cosmossdk.io/core/address"
	stakingtypes "cosmossdk.io/x/staking/types"
>>>>>>> 787ee698

	"github.com/cosmos/cosmos-sdk/codec"
	sdk "github.com/cosmos/cosmos-sdk/types"
	"github.com/cosmos/cosmos-sdk/types/simulation"
)

const (
	// Minimum time per block
	minTimePerBlock int64 = 10000 / 2

	// Maximum time per block
	maxTimePerBlock int64 = 10000
)

// TODO: explain transitional matrix usage
var (
	// Currently there are 3 different liveness types,
	// fully online, spotty connection, offline.
	defaultLivenessTransitionMatrix, _ = CreateTransitionMatrix([][]int{
		{90, 20, 1},
		{10, 50, 5},
		{0, 10, 1000},
	})

	// 3 states: rand in range [0, 4*provided blocksize],
	// rand in range [0, 2 * provided blocksize], 0
	defaultBlockSizeTransitionMatrix, _ = CreateTransitionMatrix([][]int{
		{85, 5, 0},
		{15, 92, 1},
		{0, 3, 99},
	})
)

// Params define the parameters necessary for running the simulations
type Params struct {
	pastEvidenceFraction      float64
	numKeys                   int
	evidenceFraction          float64
	initialLivenessWeightings []int
	livenessTransitionMatrix  simulation.TransitionMatrix
	blockSizeTransitionMatrix simulation.TransitionMatrix
}

func (p Params) PastEvidenceFraction() float64 {
	return p.pastEvidenceFraction
}

func (p Params) NumKeys() int {
	return p.numKeys
}

func (p Params) EvidenceFraction() float64 {
	return p.evidenceFraction
}

func (p Params) InitialLivenessWeightings() []int {
	return p.initialLivenessWeightings
}

func (p Params) LivenessTransitionMatrix() simulation.TransitionMatrix {
	return p.livenessTransitionMatrix
}

func (p Params) BlockSizeTransitionMatrix() simulation.TransitionMatrix {
	return p.blockSizeTransitionMatrix
}

// RandomParams returns random simulation parameters
func RandomParams(r *rand.Rand) Params {
	return Params{
		pastEvidenceFraction:      r.Float64(),
		numKeys:                   simulation.RandIntBetween(r, 2, 2500), // number of accounts created for the simulation
		evidenceFraction:          r.Float64(),
		initialLivenessWeightings: []int{simulation.RandIntBetween(r, 1, 80), r.Intn(10), r.Intn(10)},
		livenessTransitionMatrix:  defaultLivenessTransitionMatrix,
		blockSizeTransitionMatrix: defaultBlockSizeTransitionMatrix,
	}
}

// Legacy param change proposals

// LegacyParamChange defines the object used for simulating parameter change proposals
type LegacyParamChange struct {
	subspace string
	key      string
	simValue simulation.SimValFn
}

func (spc LegacyParamChange) Subspace() string {
	return spc.subspace
}

func (spc LegacyParamChange) Key() string {
	return spc.key
}

func (spc LegacyParamChange) SimValue() simulation.SimValFn {
	return spc.simValue
}

// ComposedKey creates a new composed key for the legacy param change proposal
func (spc LegacyParamChange) ComposedKey() string {
	return spc.Subspace() + "/" + spc.Key()
}

// NewSimLegacyParamChange creates a new LegacyParamChange instance
func NewSimLegacyParamChange(subspace, key string, simVal simulation.SimValFn) simulation.LegacyParamChange {
	return LegacyParamChange{
		subspace: subspace,
		key:      key,
		simValue: simVal,
	}
}

// Proposal Msgs

// WeightedProposalMsg defines a common struct for proposal msgs defined by external modules (i.e outside gov)
type WeightedProposalMsg struct {
	appParamsKey    string                     // key used to retrieve the value of the weight from the simulation application params
	defaultWeight   int                        // default weight
	msgSimulatorFnX simulation.MsgSimulatorFnX // msg simulator function
}

// Deprecated: use NewWeightedProposalMsgX instead
func NewWeightedProposalMsg(appParamsKey string, defaultWeight int, msgSimulatorFn simulation.MsgSimulatorFn) simulation.WeightedProposalMsg {
	return NewWeightedProposalMsgX(appParamsKey, defaultWeight, func(_ context.Context, r *rand.Rand, accs []simulation.Account, cdc address.Codec) (sdk.Msg, error) {
		return msgSimulatorFn(r, accs, cdc)
	})
}

func NewWeightedProposalMsgX(appParamsKey string, defaultWeight int, msgSimulatorFn simulation.MsgSimulatorFnX) simulation.WeightedProposalMsg {
	return &WeightedProposalMsg{appParamsKey: appParamsKey, defaultWeight: defaultWeight, msgSimulatorFnX: msgSimulatorFn}
}

func (w WeightedProposalMsg) AppParamsKey() string {
	return w.appParamsKey
}

func (w WeightedProposalMsg) DefaultWeight() int {
	return w.defaultWeight
}

func (w WeightedProposalMsg) MsgSimulatorFn() simulation.MsgSimulatorFnX {
	return w.msgSimulatorFnX
}

// Legacy Proposal Content

// WeightedProposalContent defines a common struct for proposal content defined by external modules (i.e outside gov)
//
//nolint:staticcheck // used for legacy testing
type WeightedProposalContent struct {
	appParamsKey       string                        // key used to retrieve the value of the weight from the simulation application params
	defaultWeight      int                           // default weight
	contentSimulatorFn simulation.ContentSimulatorFn // content simulator function
}

func NewWeightedProposalContent(appParamsKey string, defaultWeight int, contentSimulatorFn simulation.ContentSimulatorFn) simulation.WeightedProposalContent { //nolint:staticcheck // used for legacy testing
	return &WeightedProposalContent{appParamsKey: appParamsKey, defaultWeight: defaultWeight, contentSimulatorFn: contentSimulatorFn}
}

func (w WeightedProposalContent) AppParamsKey() string {
	return w.appParamsKey
}

func (w WeightedProposalContent) DefaultWeight() int {
	return w.defaultWeight
}

func (w WeightedProposalContent) ContentSimulatorFn() simulation.ContentSimulatorFn { //nolint:staticcheck // used for legacy testing
	return w.contentSimulatorFn
}

// Consensus Params

<<<<<<< HEAD
// randomConsensusParams returns random simulation consensus parameters, it extracts the Evidence from the Staking genesis state.
func randomConsensusParams(r *rand.Rand, appState json.RawMessage, cdc codec.JSONCodec, maxGas int64) *abci.ConsensusParams {
=======
// RandomConsensusParams returns random simulation consensus parameters, it extracts the Evidence from the Staking genesis state.
func RandomConsensusParams(r *rand.Rand, appState json.RawMessage, cdc codec.JSONCodec, maxGas int64) *cmtproto.ConsensusParams {
>>>>>>> 787ee698
	var genesisState map[string]json.RawMessage
	err := json.Unmarshal(appState, &genesisState)
	if err != nil {
		panic(err)
	}

	stakingGenesisState := stakingtypes.GetGenesisStateFromAppState(cdc, genesisState)
<<<<<<< HEAD
	consensusParams := &abci.ConsensusParams{
		Block: &abci.BlockParams{
=======
	consensusParams := &cmtproto.ConsensusParams{
		Block: &cmtproto.BlockParams{
>>>>>>> 787ee698
			MaxBytes: int64(simulation.RandIntBetween(r, 20000000, 30000000)),
			MaxGas:   maxGas,
		},
		Validator: &cmtproto.ValidatorParams{
			PubKeyTypes: []string{types.ABCIPubKeyTypeEd25519},
		},
		Evidence: &cmtproto.EvidenceParams{
			MaxAgeNumBlocks: int64(stakingGenesisState.Params.UnbondingTime / AverageBlockTime),
			MaxAgeDuration:  stakingGenesisState.Params.UnbondingTime,
		},
	}
	return consensusParams
}<|MERGE_RESOLUTION|>--- conflicted
+++ resolved
@@ -5,17 +5,11 @@
 	"encoding/json"
 	"math/rand"
 
-<<<<<<< HEAD
-	abci "github.com/tendermint/tendermint/abci/types"
-	tmproto "github.com/tendermint/tendermint/proto/tendermint/types"
-	"github.com/tendermint/tendermint/types"
-=======
 	cmtproto "github.com/cometbft/cometbft/api/cometbft/types/v1"
 	"github.com/cometbft/cometbft/types"
 
 	"cosmossdk.io/core/address"
 	stakingtypes "cosmossdk.io/x/staking/types"
->>>>>>> 787ee698
 
 	"github.com/cosmos/cosmos-sdk/codec"
 	sdk "github.com/cosmos/cosmos-sdk/types"
@@ -191,13 +185,8 @@
 
 // Consensus Params
 
-<<<<<<< HEAD
-// randomConsensusParams returns random simulation consensus parameters, it extracts the Evidence from the Staking genesis state.
-func randomConsensusParams(r *rand.Rand, appState json.RawMessage, cdc codec.JSONCodec, maxGas int64) *abci.ConsensusParams {
-=======
 // RandomConsensusParams returns random simulation consensus parameters, it extracts the Evidence from the Staking genesis state.
 func RandomConsensusParams(r *rand.Rand, appState json.RawMessage, cdc codec.JSONCodec, maxGas int64) *cmtproto.ConsensusParams {
->>>>>>> 787ee698
 	var genesisState map[string]json.RawMessage
 	err := json.Unmarshal(appState, &genesisState)
 	if err != nil {
@@ -205,13 +194,8 @@
 	}
 
 	stakingGenesisState := stakingtypes.GetGenesisStateFromAppState(cdc, genesisState)
-<<<<<<< HEAD
-	consensusParams := &abci.ConsensusParams{
-		Block: &abci.BlockParams{
-=======
 	consensusParams := &cmtproto.ConsensusParams{
 		Block: &cmtproto.BlockParams{
->>>>>>> 787ee698
 			MaxBytes: int64(simulation.RandIntBetween(r, 20000000, 30000000)),
 			MaxGas:   maxGas,
 		},
