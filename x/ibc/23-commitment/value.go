--- conflicted
+++ resolved
@@ -29,25 +29,8 @@
 // Prefix() returns a new Mapping with the updated prefix
 func (m Mapping) Prefix(prefix []byte) Mapping {
 	return Mapping{
-<<<<<<< HEAD
-		base: base.Prefix(prefix),
-	}
-}
-
-func (m Mapping) Prefix(prefix []byte) Mapping {
-	return Mapping{
-		base: m.base.Prefix(prefix),
-	}
-}
-
-func (m Mapping) Value(key []byte) Value {
-	return Value{
-		base: m.base,
-		key:  key,
-=======
 		cdc:    m.cdc,
 		prefix: join(m.prefix, prefix),
->>>>>>> 62b7d75e
 	}
 }
 
@@ -88,7 +71,6 @@
 	return v.Value.IsRaw(ctx, []byte{value})
 }
 
-<<<<<<< HEAD
 type String struct {
 	Value
 }
@@ -113,9 +95,7 @@
 	return v.Value.Is(ctx, value)
 }
 
-=======
 // Integer is a uint64 types wrapper for Value.
->>>>>>> 62b7d75e
 type Integer struct {
 	Value
 
