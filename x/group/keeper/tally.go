package keeper

import (
	"context"

	errorsmod "cosmossdk.io/errors"
	"cosmossdk.io/x/group"
	"cosmossdk.io/x/group/errors"
	"cosmossdk.io/x/group/internal/orm"

	sdkerrors "github.com/cosmos/cosmos-sdk/types/errors"
)

// Tally is a function that tallies a proposal by iterating through its votes,
// and returns the tally result without modifying the proposal or any state.
<<<<<<< HEAD
func (k Keeper) Tally(ctx sdk.Context, p group.Proposal, groupID uint64) (group.TallyResult, error) {
=======
func (k Keeper) Tally(ctx context.Context, p group.Proposal, groupID uint64) (group.TallyResult, error) {
>>>>>>> 787ee698
	// If proposal has already been tallied and updated, then its status is
	// accepted/rejected, in which case we just return the previously stored result.
	//
	// In all other cases (including withdrawn, aborted...) we do the tally
	// again.
	if p.Status == group.PROPOSAL_STATUS_ACCEPTED || p.Status == group.PROPOSAL_STATUS_REJECTED {
		return p.FinalTallyResult, nil
	}

	kvStore := k.KVStoreService.OpenKVStore(ctx)

	it, err := k.voteByProposalIndex.Get(kvStore, p.Id)
	if err != nil {
		return group.TallyResult{}, err
	}
	defer it.Close()

	tallyResult := group.DefaultTallyResult()

	for {
		var vote group.Vote
		_, err = it.LoadNext(&vote)
		if errors.ErrORMIteratorDone.Is(err) {
			break
		}
		if err != nil {
			return group.TallyResult{}, err
		}

		var member group.GroupMember
<<<<<<< HEAD
		err := k.groupMemberTable.GetOne(ctx.KVStore(k.key), orm.PrimaryKey(&group.GroupMember{
=======
		err := k.groupMemberTable.GetOne(kvStore, orm.PrimaryKey(&group.GroupMember{
>>>>>>> 787ee698
			GroupId: groupID,
			Member:  &group.Member{Address: vote.Voter},
		}, k.accKeeper.AddressCodec()), &member)

		switch {
		case sdkerrors.ErrNotFound.Is(err):
			// If the member left the group after voting, then we simply skip the
			// vote.
			continue
		case err != nil:
			// For any other errors, we stop and return the error.
			return group.TallyResult{}, err
		}

		if err := tallyResult.Add(vote, member.Member.Weight); err != nil {
			return group.TallyResult{}, errorsmod.Wrap(err, "add new vote")
		}
	}

	return tallyResult, nil
}<|MERGE_RESOLUTION|>--- conflicted
+++ resolved
@@ -13,11 +13,7 @@
 
 // Tally is a function that tallies a proposal by iterating through its votes,
 // and returns the tally result without modifying the proposal or any state.
-<<<<<<< HEAD
-func (k Keeper) Tally(ctx sdk.Context, p group.Proposal, groupID uint64) (group.TallyResult, error) {
-=======
 func (k Keeper) Tally(ctx context.Context, p group.Proposal, groupID uint64) (group.TallyResult, error) {
->>>>>>> 787ee698
 	// If proposal has already been tallied and updated, then its status is
 	// accepted/rejected, in which case we just return the previously stored result.
 	//
@@ -48,11 +44,7 @@
 		}
 
 		var member group.GroupMember
-<<<<<<< HEAD
-		err := k.groupMemberTable.GetOne(ctx.KVStore(k.key), orm.PrimaryKey(&group.GroupMember{
-=======
 		err := k.groupMemberTable.GetOne(kvStore, orm.PrimaryKey(&group.GroupMember{
->>>>>>> 787ee698
 			GroupId: groupID,
 			Member:  &group.Member{Address: vote.Voter},
 		}, k.accKeeper.AddressCodec()), &member)
