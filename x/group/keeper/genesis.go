package keeper

import (
	"context"
	"encoding/json"

	"cosmossdk.io/errors"
	"cosmossdk.io/x/group"

	"github.com/cosmos/cosmos-sdk/codec"
)

// InitGenesis initializes the group module's genesis state.
func (k Keeper) InitGenesis(ctx context.Context, cdc codec.JSONCodec, data json.RawMessage) error {
	var genesisState group.GenesisState
	cdc.MustUnmarshalJSON(data, &genesisState)

	store := k.KVStoreService.OpenKVStore(ctx)

	if err := k.groupTable.Import(store, genesisState.Groups, genesisState.GroupSeq); err != nil {
		return errors.Wrap(err, "groups")
	}

	if err := k.groupMemberTable.Import(store, genesisState.GroupMembers, 0); err != nil {
		return errors.Wrap(err, "group members")
	}

	if err := k.groupPolicyTable.Import(store, genesisState.GroupPolicies, 0); err != nil {
		return errors.Wrap(err, "group policies")
	}

	if err := k.groupPolicySeq.InitVal(store, genesisState.GroupPolicySeq); err != nil {
		return errors.Wrap(err, "group policy account seq")
	}

	if err := k.proposalTable.Import(store, genesisState.Proposals, genesisState.ProposalSeq); err != nil {
		return errors.Wrap(err, "proposals")
	}

	if err := k.voteTable.Import(store, genesisState.Votes, 0); err != nil {
		return errors.Wrap(err, "votes")
	}

	return nil
}

// ExportGenesis returns the group module's exported genesis.
<<<<<<< HEAD
func (k Keeper) ExportGenesis(ctx types.Context, _ codec.JSONCodec) *group.GenesisState {
=======
func (k Keeper) ExportGenesis(ctx context.Context, _ codec.JSONCodec) (*group.GenesisState, error) {
>>>>>>> 787ee698
	genesisState := group.NewGenesisState()

	var groups []*group.GroupInfo

	store := k.KVStoreService.OpenKVStore(ctx)

	groupSeq, err := k.groupTable.Export(store, &groups)
	if err != nil {
		return nil, errors.Wrap(err, "groups")
	}
	genesisState.Groups = groups
	genesisState.GroupSeq = groupSeq

	var groupMembers []*group.GroupMember
	_, err = k.groupMemberTable.Export(store, &groupMembers)
	if err != nil {
		return nil, errors.Wrap(err, "group members")
	}
	genesisState.GroupMembers = groupMembers

	var groupPolicies []*group.GroupPolicyInfo
	_, err = k.groupPolicyTable.Export(store, &groupPolicies)
	if err != nil {
		return nil, errors.Wrap(err, "group policies")
	}
	genesisState.GroupPolicies = groupPolicies
	genesisState.GroupPolicySeq = k.groupPolicySeq.CurVal(store)

	var proposals []*group.Proposal
	proposalSeq, err := k.proposalTable.Export(store, &proposals)
	if err != nil {
		return nil, errors.Wrap(err, "proposals")
	}
	genesisState.Proposals = proposals
	genesisState.ProposalSeq = proposalSeq

	var votes []*group.Vote
	_, err = k.voteTable.Export(store, &votes)
	if err != nil {
		return nil, errors.Wrap(err, "votes")
	}
	genesisState.Votes = votes

	return genesisState, nil
}<|MERGE_RESOLUTION|>--- conflicted
+++ resolved
@@ -45,11 +45,7 @@
 }
 
 // ExportGenesis returns the group module's exported genesis.
-<<<<<<< HEAD
-func (k Keeper) ExportGenesis(ctx types.Context, _ codec.JSONCodec) *group.GenesisState {
-=======
 func (k Keeper) ExportGenesis(ctx context.Context, _ codec.JSONCodec) (*group.GenesisState, error) {
->>>>>>> 787ee698
 	genesisState := group.NewGenesisState()
 
 	var groups []*group.GroupInfo
