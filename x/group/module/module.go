--- conflicted
+++ resolved
@@ -128,15 +128,6 @@
 	return am.cdc.MustMarshalJSON(group.NewGenesisState())
 }
 
-<<<<<<< HEAD
-// ConsensusVersion implements AppModule/ConsensusVersion.
-func (AppModule) ConsensusVersion() uint64 { return 1 }
-
-// EndBlock implements the group module's EndBlock.
-func (am AppModule) EndBlock(ctx sdk.Context, _ abci.RequestEndBlock) []abci.ValidatorUpdate {
-	EndBlocker(ctx, am.keeper)
-	return []abci.ValidatorUpdate{}
-=======
 // ValidateGenesis performs genesis state validation for the group module.
 func (am AppModule) ValidateGenesis(bz json.RawMessage) error {
 	var data group.GenesisState
@@ -144,7 +135,6 @@
 		return fmt.Errorf("failed to unmarshal %s genesis state: %w", group.ModuleName, err)
 	}
 	return data.Validate()
->>>>>>> 787ee698
 }
 
 // InitGenesis performs genesis initialization for the group module.
