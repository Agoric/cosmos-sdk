package testutil

import (
<<<<<<< HEAD
	_ "cosmossdk.io/x/accounts"     // import as blank for app wiring
	_ "cosmossdk.io/x/authz"        // import as blank for app wiring
	_ "cosmossdk.io/x/bank"         // import as blank for app wiring
	_ "cosmossdk.io/x/consensus"    // import as blank for app wiring
	_ "cosmossdk.io/x/group/module" // import as blank for app wiring
	_ "cosmossdk.io/x/mint"         // import as blank for app wiring
	_ "cosmossdk.io/x/staking"      // import as blank for app wiring

=======
>>>>>>> 751e5ecb
	"github.com/cosmos/cosmos-sdk/testutil/configurator"
	_ "github.com/cosmos/cosmos-sdk/x/auth"           // import as blank for app wiring
	_ "github.com/cosmos/cosmos-sdk/x/auth/tx/config" // import as blank for app wiring
	_ "github.com/cosmos/cosmos-sdk/x/genutil"        // import as blank for app wiring
)

var AppConfig = configurator.NewAppConfig(
	configurator.AccountsModule(),
	configurator.AuthModule(),
	configurator.BankModule(),
	configurator.StakingModule(),
	configurator.TxModule(),
	configurator.ConsensusModule(),
	configurator.GenutilModule(),
	configurator.GroupModule(),
)<|MERGE_RESOLUTION|>--- conflicted
+++ resolved
@@ -1,30 +1,26 @@
 package testutil
 
 import (
-<<<<<<< HEAD
-	_ "cosmossdk.io/x/accounts"     // import as blank for app wiring
-	_ "cosmossdk.io/x/authz"        // import as blank for app wiring
-	_ "cosmossdk.io/x/bank"         // import as blank for app wiring
-	_ "cosmossdk.io/x/consensus"    // import as blank for app wiring
-	_ "cosmossdk.io/x/group/module" // import as blank for app wiring
-	_ "cosmossdk.io/x/mint"         // import as blank for app wiring
-	_ "cosmossdk.io/x/staking"      // import as blank for app wiring
-
-=======
->>>>>>> 751e5ecb
 	"github.com/cosmos/cosmos-sdk/testutil/configurator"
 	_ "github.com/cosmos/cosmos-sdk/x/auth"           // import as blank for app wiring
 	_ "github.com/cosmos/cosmos-sdk/x/auth/tx/config" // import as blank for app wiring
+	_ "github.com/cosmos/cosmos-sdk/x/authz"          // import as blank for app wiring
+	_ "github.com/cosmos/cosmos-sdk/x/bank"           // import as blank for app wiring
+	_ "github.com/cosmos/cosmos-sdk/x/consensus"      // import as blank for app wiring
 	_ "github.com/cosmos/cosmos-sdk/x/genutil"        // import as blank for app wiring
+	_ "github.com/cosmos/cosmos-sdk/x/group/module"   // import as blank for app wiring
+	_ "github.com/cosmos/cosmos-sdk/x/mint"           // import as blank for app wiring
+	_ "github.com/cosmos/cosmos-sdk/x/params"         // import as blank for app wiring
+	_ "github.com/cosmos/cosmos-sdk/x/staking"        // import as blank for app wiring
 )
 
 var AppConfig = configurator.NewAppConfig(
-	configurator.AccountsModule(),
 	configurator.AuthModule(),
 	configurator.BankModule(),
 	configurator.StakingModule(),
 	configurator.TxModule(),
 	configurator.ConsensusModule(),
+	configurator.ParamsModule(),
 	configurator.GenutilModule(),
 	configurator.GroupModule(),
 )