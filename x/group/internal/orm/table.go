package orm

import (
	"bytes"
	"reflect"

	"github.com/cosmos/gogoproto/proto"

	"cosmossdk.io/core/address"
	storetypes "cosmossdk.io/core/store"
	errorsmod "cosmossdk.io/errors"
	"cosmossdk.io/store/types"
	"cosmossdk.io/x/group/errors"
	"cosmossdk.io/x/group/internal/orm/prefixstore"

	"github.com/cosmos/cosmos-sdk/codec"
	sdkerrors "github.com/cosmos/cosmos-sdk/types/errors"
)

var (
	_ Indexable       = &table{}
	_ TableExportable = &table{}
)

// table is the high level object to storage mapper functionality. Persistent
// entities are stored by an unique identifier called `RowID`. The table struct
// does not:
// - enforce uniqueness of the `RowID`
// - enforce prefix uniqueness of keys, i.e. not allowing one key to be a prefix
// of another
// - optimize Gas usage conditions
// The caller must ensure that these things are handled. The table struct is
// private, so that we only have custom tables built on top of table, that do satisfy
// these requirements.
type table struct {
	model       reflect.Type
	prefix      [2]byte
	afterSet    []AfterSetInterceptor
	afterDelete []AfterDeleteInterceptor
	cdc         codec.Codec
	ac          address.Codec
}

// newTable creates a new table
func newTable(prefix [2]byte, model proto.Message, cdc codec.Codec, addressCodec address.Codec) (*table, error) {
	if model == nil {
		return nil, errors.ErrORMInvalidArgument.Wrap("Model must not be nil")
	}
	tp := reflect.TypeOf(model)
	if tp.Kind() == reflect.Ptr {
		tp = tp.Elem()
	}
	return &table{
		prefix: prefix,
		model:  tp,
		cdc:    cdc,
		ac:     addressCodec,
	}, nil
}

// RowGetter returns a type safe RowGetter.
func (a table) RowGetter() RowGetter {
	return NewTypeSafeRowGetter(a.prefix, a.model, a.cdc)
}

// AddAfterSetInterceptor can be used to register a callback function that is executed after an object is created and/or updated.
func (a *table) AddAfterSetInterceptor(interceptor AfterSetInterceptor) {
	a.afterSet = append(a.afterSet, interceptor)
}

// AddAfterDeleteInterceptor can be used to register a callback function that is executed after an object is deleted.
func (a *table) AddAfterDeleteInterceptor(interceptor AfterDeleteInterceptor) {
	a.afterDelete = append(a.afterDelete, interceptor)
}

// Create persists the given object under the rowID key, returning an
// errors.ErrORMUniqueConstraint if a value already exists at that key.
//
// Create iterates through the registered callbacks that may add secondary index
// keys.
func (a table) Create(store storetypes.KVStore, rowID RowID, obj proto.Message) error {
	if a.Has(store, rowID) {
		return errors.ErrORMUniqueConstraint
	}

	return a.Set(store, rowID, obj)
}

// Update updates the given object under the rowID key. It expects the key to
// exists already and fails with an `sdkerrors.ErrNotFound` otherwise. Any caller must
// therefore make sure that this contract is fulfilled. Parameters must not be
// nil.
//
// Update triggers all "after set" hooks that may add or remove secondary index keys.
func (a table) Update(store storetypes.KVStore, rowID RowID, newValue proto.Message) error {
	if !a.Has(store, rowID) {
		return sdkerrors.ErrNotFound
	}

	return a.Set(store, rowID, newValue)
}

// Set persists the given object under the rowID key. It does not check if the
// key already exists and overwrites the value if it does.
//
// Set iterates through the registered callbacks that may add secondary index
// keys.
func (a table) Set(store storetypes.KVStore, rowID RowID, newValue proto.Message) error {
	if len(rowID) == 0 {
		return errors.ErrORMEmptyKey
	}
	if err := assertCorrectType(a.model, newValue); err != nil {
		return err
	}
	if err := assertValid(newValue); err != nil {
		return err
	}

	var oldValue proto.Message
	if a.Has(store, rowID) {
		oldValue = reflect.New(a.model).Interface().(proto.Message)
		err := a.GetOne(store, rowID, oldValue)
		if err != nil {
			return err
		}

	}

	newValueEncoded, err := a.cdc.Marshal(newValue)
	if err != nil {
		return errorsmod.Wrapf(err, "failed to serialize %T", newValue)
	}

	pStore := prefixstore.New(store, a.prefix[:])
	err = pStore.Set(rowID, newValueEncoded)
	if err != nil {
		return err
	}
	for i, itc := range a.afterSet {
		if err := itc(store, rowID, newValue, oldValue); err != nil {
			return errorsmod.Wrapf(err, "interceptor %d failed", i)
		}
	}
	return nil
}

func assertValid(obj proto.Message) error {
	if v, ok := obj.(Validateable); ok {
		if err := v.ValidateBasic(); err != nil {
			return err
		}
	}
	return nil
}

// Delete removes the object under the rowID key. It expects the key to exists
// already and fails with a `sdkerrors.ErrNotFound` otherwise. Any caller must therefore
// make sure that this contract is fulfilled.
//
// Delete iterates through the registered callbacks that remove secondary index
// keys.
func (a table) Delete(store storetypes.KVStore, rowID RowID) error {
	oldValue := reflect.New(a.model).Interface().(proto.Message)
	if err := a.GetOne(store, rowID, oldValue); err != nil {
		return errorsmod.Wrap(err, "load old value")
	}

	pStore := prefixstore.New(store, a.prefix[:])
	err := pStore.Delete(rowID)
	if err != nil {
		return err
	}

	for i, itc := range a.afterDelete {
		if err := itc(store, rowID, oldValue); err != nil {
			return errorsmod.Wrapf(err, "delete interceptor %d failed", i)
		}
	}
	return nil
}

// Has checks if a key exists. Returns false when the key is empty or nil
// because we don't allow creation of values without a key.
func (a table) Has(store storetypes.KVStore, key RowID) bool {
	if len(key) == 0 {
		return false
	}
<<<<<<< HEAD
	pStore := prefix.NewStore(store, a.prefix[:])
	return pStore.Has(key)
=======
	pStore := prefixstore.New(store, a.prefix[:])
	has, err := pStore.Has(key)
	if err != nil {
		panic(err)
	}
	return has
>>>>>>> 787ee698
}

// GetOne load the object persisted for the given RowID into the dest parameter.
// If none exists or `rowID==nil` then `sdkerrors.ErrNotFound` is returned instead.
// Parameters must not be nil - we don't allow creation of values with empty keys.
func (a table) GetOne(store storetypes.KVStore, rowID RowID, dest proto.Message) error {
	if len(rowID) == 0 {
		return sdkerrors.ErrNotFound
	}
	x := NewTypeSafeRowGetter(a.prefix, a.model, a.cdc)
	return x(store, rowID, dest)
}

// PrefixScan returns an Iterator over a domain of keys in ascending order. End is exclusive.
// Start is an MultiKeyIndex key or prefix. It must be less than end, or the Iterator is invalid.
// Iterator must be closed by caller.
// To iterate over entire domain, use PrefixScan(nil, nil)
//
// WARNING: The use of a PrefixScan can be very expensive in terms of Gas. Please make sure you do not expose
// this as an endpoint to the public without further limits.
// Example:
//
//	it, err := idx.PrefixScan(ctx, start, end)
//	if err !=nil {
//		return err
//	}
//	const defaultLimit = 20
//	it = LimitIterator(it, defaultLimit)
//
// CONTRACT: No writes may happen within a domain while an iterator exists over it.
func (a table) PrefixScan(store storetypes.KVStore, start, end RowID) (Iterator, error) {
	if start != nil && end != nil && bytes.Compare(start, end) >= 0 {
		return NewInvalidIterator(), errorsmod.Wrap(errors.ErrORMInvalidArgument, "start must be before end")
	}

	pStore := prefixstore.New(store, a.prefix[:])
	it, err := pStore.Iterator(start, end)
	if err != nil {
		return nil, err
	}

	return &typeSafeIterator{
		store:     store,
		rowGetter: NewTypeSafeRowGetter(a.prefix, a.model, a.cdc),
		it:        it,
	}, nil
}

// ReversePrefixScan returns an Iterator over a domain of keys in descending order. End is exclusive.
// Start is an MultiKeyIndex key or prefix. It must be less than end, or the Iterator is invalid  and error is returned.
// Iterator must be closed by caller.
// To iterate over entire domain, use PrefixScan(nil, nil)
//
// WARNING: The use of a ReversePrefixScan can be very expensive in terms of Gas. Please make sure you do not expose
// this as an endpoint to the public without further limits. See `LimitIterator`
//
// CONTRACT: No writes may happen within a domain while an iterator exists over it.
func (a table) ReversePrefixScan(store storetypes.KVStore, start, end RowID) (Iterator, error) {
	if start != nil && end != nil && bytes.Compare(start, end) >= 0 {
		return NewInvalidIterator(), errorsmod.Wrap(errors.ErrORMInvalidArgument, "start must be before end")
	}

	pStore := prefixstore.New(store, a.prefix[:])
	it, err := pStore.ReverseIterator(start, end)
	if err != nil {
		return nil, err
	}

	return &typeSafeIterator{
		store:     store,
		rowGetter: NewTypeSafeRowGetter(a.prefix, a.model, a.cdc),
		it:        it,
	}, nil
}

// Export stores all the values in the table in the passed ModelSlicePtr.
func (a table) Export(store storetypes.KVStore, dest ModelSlicePtr) (uint64, error) {
	it, err := a.PrefixScan(store, nil, nil)
	if err != nil {
		return 0, errorsmod.Wrap(err, "table Export failure when exporting table data")
	}
	_, err = ReadAll(it, dest)
	if err != nil {
		return 0, err
	}
	return 0, nil
}

// Import clears the table and initializes it from the given data interface{}.
// data should be a slice of structs that implement PrimaryKeyed.
func (a table) Import(store storetypes.KVStore, data interface{}, _ uint64) error {
	// Clear all data
	keys := a.keys(store)
	for _, key := range keys {
		if err := a.Delete(store, key); err != nil {
			return err
		}
	}

	// Provided data must be a slice
	modelSlice := reflect.ValueOf(data)
	if modelSlice.Kind() != reflect.Slice {
		return errorsmod.Wrap(errors.ErrORMInvalidArgument, "data must be a slice")
	}

	// Import values from slice
	for i := 0; i < modelSlice.Len(); i++ {
		obj, ok := modelSlice.Index(i).Interface().(PrimaryKeyed)
		if !ok {
			return errorsmod.Wrapf(errors.ErrORMInvalidArgument, "unsupported type :%s", reflect.TypeOf(data).Elem().Elem())
		}
		err := a.Create(store, PrimaryKey(obj, a.ac), obj)
		if err != nil {
			return err
		}
	}

	return nil
}

<<<<<<< HEAD
func (a table) keys(store sdk.KVStore) [][]byte {
	pStore := prefix.NewStore(store, a.prefix[:])
	it := pStore.Iterator(nil, nil)
=======
func (a table) keys(store storetypes.KVStore) [][]byte {
	pStore := prefixstore.New(store, a.prefix[:])
	it, err := pStore.ReverseIterator(nil, nil)
	if err != nil {
		panic(err)
	}
>>>>>>> 787ee698
	defer it.Close()

	var keys [][]byte
	for ; it.Valid(); it.Next() {
		keys = append(keys, it.Key())
	}
	return keys
}

// typeSafeIterator is initialized with a type safe RowGetter only.
type typeSafeIterator struct {
	store     storetypes.KVStore
	rowGetter RowGetter
	it        types.Iterator
}

func (i typeSafeIterator) LoadNext(dest proto.Message) (RowID, error) {
	if !i.it.Valid() {
		return nil, errors.ErrORMIteratorDone
	}
	rowID := i.it.Key()
	i.it.Next()
	return rowID, i.rowGetter(i.store, rowID, dest)
}

func (i typeSafeIterator) Close() error {
	return i.it.Close()
}<|MERGE_RESOLUTION|>--- conflicted
+++ resolved
@@ -185,17 +185,12 @@
 	if len(key) == 0 {
 		return false
 	}
-<<<<<<< HEAD
-	pStore := prefix.NewStore(store, a.prefix[:])
-	return pStore.Has(key)
-=======
 	pStore := prefixstore.New(store, a.prefix[:])
 	has, err := pStore.Has(key)
 	if err != nil {
 		panic(err)
 	}
 	return has
->>>>>>> 787ee698
 }
 
 // GetOne load the object persisted for the given RowID into the dest parameter.
@@ -316,18 +311,12 @@
 	return nil
 }
 
-<<<<<<< HEAD
-func (a table) keys(store sdk.KVStore) [][]byte {
-	pStore := prefix.NewStore(store, a.prefix[:])
-	it := pStore.Iterator(nil, nil)
-=======
 func (a table) keys(store storetypes.KVStore) [][]byte {
 	pStore := prefixstore.New(store, a.prefix[:])
 	it, err := pStore.ReverseIterator(nil, nil)
 	if err != nil {
 		panic(err)
 	}
->>>>>>> 787ee698
 	defer it.Close()
 
 	var keys [][]byte
