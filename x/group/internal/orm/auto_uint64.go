--- conflicted
+++ resolved
@@ -3,11 +3,6 @@
 import (
 	"github.com/cosmos/gogoproto/proto"
 
-<<<<<<< HEAD
-	"cosmossdk.io/core/address"
-	storetypes "cosmossdk.io/core/store"
-=======
->>>>>>> 751e5ecb
 	"cosmossdk.io/errors"
 	storetypes "cosmossdk.io/store/types"
 
@@ -26,8 +21,8 @@
 }
 
 // NewAutoUInt64Table creates a new AutoUInt64Table.
-func NewAutoUInt64Table(prefixData [2]byte, prefixSeq byte, model proto.Message, cdc codec.Codec, addressCodec address.Codec) (*AutoUInt64Table, error) {
-	table, err := newTable(prefixData, model, cdc, addressCodec)
+func NewAutoUInt64Table(prefixData [2]byte, prefixSeq byte, model proto.Message, cdc codec.Codec) (*AutoUInt64Table, error) {
+	table, err := newTable(prefixData, model, cdc)
 	if err != nil {
 		return nil, err
 	}
