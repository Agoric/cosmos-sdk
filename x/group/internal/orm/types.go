/*
Package orm is a convenient object to data store mapper.
*/
package orm

import (
	"io"
	"reflect"

	"github.com/cosmos/gogoproto/proto"

	storetypes "cosmossdk.io/core/store"
	errorsmod "cosmossdk.io/errors"
	"cosmossdk.io/x/group/errors"
	"cosmossdk.io/x/group/internal/orm/prefixstore"

	"github.com/cosmos/cosmos-sdk/codec"
	sdkerrors "github.com/cosmos/cosmos-sdk/types/errors"
	"github.com/cosmos/cosmos-sdk/types/query"
)

// Unique identifier of a persistent table.
type RowID []byte

// Bytes returns raw bytes.
func (r RowID) Bytes() []byte {
	return r
}

// Validateable is an interface that ProtoMarshaler types can implement and is called on any orm save or update operation.
type Validateable interface {
	// ValidateBasic is a sanity check on the data. Any error returned prevents create or updates.
	ValidateBasic() error
}

// Index allows efficient prefix scans is stored as key = concat(indexKeyBytes, rowIDUint64) with value empty
// so that the row PrimaryKey is allows a fixed with 8 byte integer. This allows the MultiKeyIndex key bytes to be
// variable length and scanned iteratively.
type Index interface {
	// Has checks if a key exists. Panics on nil key.
	Has(store storetypes.KVStore, key interface{}) (bool, error)

	// Get returns a result iterator for the searchKey.
	// searchKey must not be nil.
	Get(store storetypes.KVStore, searchKey interface{}) (Iterator, error)

	// GetPaginated returns a result iterator for the searchKey and optional pageRequest.
	// searchKey must not be nil.
	GetPaginated(store storetypes.KVStore, searchKey interface{}, pageRequest *query.PageRequest) (Iterator, error)

	// PrefixScan returns an Iterator over a domain of keys in ascending order. End is exclusive.
	// Start is an MultiKeyIndex key or prefix. It must be less than end, or the Iterator is invalid and error is returned.
	// Iterator must be closed by caller.
	// To iterate over entire domain, use PrefixScan(nil, nil)
	//
	// WARNING: The use of a PrefixScan can be very expensive in terms of Gas. Please make sure you do not expose
	// this as an endpoint to the public without further limits.
	// Example:
	//			it, err := idx.PrefixScan(ctx, start, end)
	//			if err !=nil {
	//				return err
	//			}
	//			const defaultLimit = 20
	//			it = LimitIterator(it, defaultLimit)
	//
	// CONTRACT: No writes may happen within a domain while an iterator exists over it.
	PrefixScan(store storetypes.KVStore, startI, endI interface{}) (Iterator, error)

	// ReversePrefixScan returns an Iterator over a domain of keys in descending order. End is exclusive.
	// Start is an MultiKeyIndex key or prefix. It must be less than end, or the Iterator is invalid  and error is returned.
	// Iterator must be closed by caller.
	// To iterate over entire domain, use PrefixScan(nil, nil)
	//
	// WARNING: The use of a ReversePrefixScan can be very expensive in terms of Gas. Please make sure you do not expose
	// this as an endpoint to the public without further limits. See `LimitIterator`
	//
	// CONTRACT: No writes may happen within a domain while an iterator exists over it.
	ReversePrefixScan(store storetypes.KVStore, startI, endI interface{}) (Iterator, error)
}

// Iterator allows iteration through a sequence of key value pairs
type Iterator interface {
	// LoadNext loads the next value in the sequence into the pointer passed as dest and returns the key. If there
	// are no more items the ErrORMIteratorDone error is returned
	// The key is the rowID.
	LoadNext(dest proto.Message) (RowID, error)
	// Close releases the iterator and should be called at the end of iteration
	io.Closer
}

// Indexable types are used to setup new tables.
// This interface provides a set of functions that can be called by indexes to register and interact with the tables.
type Indexable interface {
	RowGetter() RowGetter
	AddAfterSetInterceptor(interceptor AfterSetInterceptor)
	AddAfterDeleteInterceptor(interceptor AfterDeleteInterceptor)
}

// AfterSetInterceptor defines a callback function to be called on Create + Update.
type AfterSetInterceptor func(store storetypes.KVStore, rowID RowID, newValue, oldValue proto.Message) error

// AfterDeleteInterceptor defines a callback function to be called on Delete operations.
type AfterDeleteInterceptor func(store storetypes.KVStore, rowID RowID, value proto.Message) error

// RowGetter loads a persistent object by row ID into the destination object. The dest parameter must therefore be a pointer.
// Any implementation must return `sdkerrors.ErrNotFound` when no object for the rowID exists
type RowGetter func(store storetypes.KVStore, rowID RowID, dest proto.Message) error

// NewTypeSafeRowGetter returns a `RowGetter` with type check on the dest parameter.
func NewTypeSafeRowGetter(prefixKey [2]byte, model reflect.Type, cdc codec.Codec) RowGetter {
	return func(store storetypes.KVStore, rowID RowID, dest proto.Message) error {
		if len(rowID) == 0 {
			return errorsmod.Wrap(errors.ErrORMEmptyKey, "key must not be nil")
		}
		if err := assertCorrectType(model, dest); err != nil {
			return err
		}

<<<<<<< HEAD
		pStore := prefix.NewStore(store, prefixKey[:])
		bz := pStore.Get(rowID)
=======
		pStore := prefixstore.New(store, prefixKey[:])
		bz, err := pStore.Get(rowID)
		if err != nil {
			return err
		}

>>>>>>> 787ee698
		if len(bz) == 0 {
			return sdkerrors.ErrNotFound
		}

		return cdc.Unmarshal(bz, dest)
	}
}

func assertCorrectType(model reflect.Type, obj proto.Message) error {
	tp := reflect.TypeOf(obj)
	if tp.Kind() != reflect.Ptr {
		return errorsmod.Wrap(sdkerrors.ErrInvalidType, "model destination must be a pointer")
	}
	if model != tp.Elem() {
		return errorsmod.Wrapf(sdkerrors.ErrInvalidType, "can not use %T with this bucket", obj)
	}
	return nil
}<|MERGE_RESOLUTION|>--- conflicted
+++ resolved
@@ -116,17 +116,12 @@
 			return err
 		}
 
-<<<<<<< HEAD
-		pStore := prefix.NewStore(store, prefixKey[:])
-		bz := pStore.Get(rowID)
-=======
 		pStore := prefixstore.New(store, prefixKey[:])
 		bz, err := pStore.Get(rowID)
 		if err != nil {
 			return err
 		}
 
->>>>>>> 787ee698
 		if len(bz) == 0 {
 			return sdkerrors.ErrNotFound
 		}
