--- conflicted
+++ resolved
@@ -7,34 +7,24 @@
 	"github.com/stretchr/testify/assert"
 	"github.com/stretchr/testify/require"
 
-<<<<<<< HEAD
-	corestore "cosmossdk.io/core/store"
 	errorsmod "cosmossdk.io/errors"
 	storetypes "cosmossdk.io/store/types"
-	"cosmossdk.io/x/group/errors"
-=======
-	errorsmod "cosmossdk.io/errors"
-	storetypes "cosmossdk.io/store/types"
->>>>>>> 751e5ecb
 
 	"github.com/cosmos/cosmos-sdk/codec"
-	"github.com/cosmos/cosmos-sdk/codec/address"
 	"github.com/cosmos/cosmos-sdk/codec/types"
-	"github.com/cosmos/cosmos-sdk/runtime"
-	"github.com/cosmos/cosmos-sdk/testutil"
 	"github.com/cosmos/cosmos-sdk/testutil/testdata"
+	"github.com/cosmos/cosmos-sdk/x/group/errors"
 )
 
 func TestAutoUInt64PrefixScan(t *testing.T) {
 	interfaceRegistry := types.NewInterfaceRegistry()
 	cdc := codec.NewProtoCodec(interfaceRegistry)
 
-	tb, err := NewAutoUInt64Table(AutoUInt64TablePrefix, AutoUInt64TableSeqPrefix, &testdata.TableModel{}, cdc, address.NewBech32Codec("cosmos"))
+	tb, err := NewAutoUInt64Table(AutoUInt64TablePrefix, AutoUInt64TableSeqPrefix, &testdata.TableModel{}, cdc)
 	require.NoError(t, err)
 
-	key := storetypes.NewKVStoreKey("test")
-	testCtx := testutil.DefaultContextWithDB(t, key, storetypes.NewTransientStoreKey("transient_test"))
-	store := runtime.NewKVStoreService(key).OpenKVStore(testCtx.Ctx)
+	ctx := NewMockContext()
+	store := ctx.KVStore(storetypes.NewKVStoreKey("test"))
 
 	metadata := []byte("metadata")
 	t1 := testdata.TableModel{
@@ -53,6 +43,7 @@
 		Metadata: metadata,
 	}
 	for _, g := range []testdata.TableModel{t1, t2, t3} {
+		g := g
 		_, err := tb.Create(store, &g)
 		require.NoError(t, err)
 	}
@@ -62,7 +53,7 @@
 		expResult  []testdata.TableModel
 		expRowIDs  []RowID
 		expError   *errorsmod.Error
-		method     func(store corestore.KVStore, start, end uint64) (Iterator, error)
+		method     func(store storetypes.KVStore, start, end uint64) (Iterator, error)
 	}{
 		"first element": {
 			start:     1,
