package orm

import (
	"errors"
	"reflect"

	"github.com/cosmos/gogoproto/proto"

	errorsmod "cosmossdk.io/errors"
<<<<<<< HEAD
	grouperrors "cosmossdk.io/x/group/errors"
=======
>>>>>>> 751e5ecb

	"github.com/cosmos/cosmos-sdk/types/query"
)

// defaultPageLimit is the default limit value for pagination requests.
const defaultPageLimit = 100

// IteratorFunc is a function type that satisfies the Iterator interface
// The passed function is called on LoadNext operations.
type IteratorFunc func(dest proto.Message) (RowID, error)

// LoadNext loads the next value in the sequence into the pointer passed as dest and returns the key. If there
// are no more items the grouperrors.ErrORMIteratorDone error is returned
// The key is the rowID and not any MultiKeyIndex key.
func (i IteratorFunc) LoadNext(dest proto.Message) (RowID, error) {
	return i(dest)
}

// Close always returns nil
func (i IteratorFunc) Close() error {
	return nil
}

func NewSingleValueIterator(rowID RowID, val []byte) Iterator {
	var closed bool
	return IteratorFunc(func(dest proto.Message) (RowID, error) {
		if dest == nil {
			return nil, errorsmod.Wrap(grouperrors.ErrORMInvalidArgument, "destination object must not be nil")
		}
		if closed || val == nil {
			return nil, grouperrors.ErrORMIteratorDone
		}
		closed = true
		return rowID, proto.Unmarshal(val, dest)
	})
}

// Iterator that return ErrORMInvalidIterator only.
func NewInvalidIterator() Iterator {
	return IteratorFunc(func(dest proto.Message) (RowID, error) {
		return nil, grouperrors.ErrORMInvalidIterator
	})
}

// LimitedIterator returns up to defined maximum number of elements.
type LimitedIterator struct {
	remainingCount int
	parentIterator Iterator
}

// LimitIterator returns a new iterator that returns max number of elements.
// The parent iterator must not be nil
// max can be 0 or any positive number
func LimitIterator(parent Iterator, max int) (*LimitedIterator, error) {
	if max < 0 {
		return nil, grouperrors.ErrORMInvalidArgument.Wrap("quantity must not be negative")
	}
	if parent == nil {
		return nil, grouperrors.ErrORMInvalidArgument.Wrap("parent iterator must not be nil")
	}
	return &LimitedIterator{remainingCount: max, parentIterator: parent}, nil
}

// LoadNext loads the next value in the sequence into the pointer passed as dest and returns the key. If there
// are no more items or the defined max number of elements was returned the `grouperrors.ErrORMIteratorDone` error is returned
// The key is the rowID and not any MultiKeyIndex key.
func (i *LimitedIterator) LoadNext(dest proto.Message) (RowID, error) {
	if i.remainingCount == 0 {
		return nil, grouperrors.ErrORMIteratorDone
	}
	i.remainingCount--
	return i.parentIterator.LoadNext(dest)
}

// Close releases the iterator and should be called at the end of iteration
func (i LimitedIterator) Close() error {
	return i.parentIterator.Close()
}

// First loads the first element into the given destination type and closes the iterator.
// When the iterator is closed or has no elements the according error is passed as return value.
func First(it Iterator, dest proto.Message) (RowID, error) {
	if it == nil {
		return nil, errorsmod.Wrap(grouperrors.ErrORMInvalidArgument, "iterator must not be nil")
	}
	defer it.Close()
	binKey, err := it.LoadNext(dest)
	if err != nil {
		return nil, err
	}
	return binKey, nil
}

// Paginate does pagination with a given Iterator based on the provided
// PageRequest and unmarshals the results into the dest interface that must be
// an non-nil pointer to a slice.
//
// If pageRequest is nil, then we will use these default values:
//   - Offset: 0
//   - Key: nil
//   - Limit: 100
//   - CountTotal: true
//
// If pageRequest.Key was provided, it got used beforehand to instantiate the Iterator,
// using for instance UInt64Index.GetPaginated method. Only one of pageRequest.Offset or
// pageRequest.Key should be set. Using pageRequest.Key is more efficient for querying
// the next page.
//
// If pageRequest.CountTotal is set, we'll visit all iterators elements.
// pageRequest.CountTotal is only respected when offset is used.
//
// This function will call it.Close().
func Paginate(
	it Iterator,
	pageRequest *query.PageRequest,
	dest ModelSlicePtr,
) (*query.PageResponse, error) {
	// if the PageRequest is nil, use default PageRequest
	if pageRequest == nil {
		pageRequest = &query.PageRequest{}
	}

	offset := pageRequest.Offset
	key := pageRequest.Key
	limit := pageRequest.Limit
	countTotal := pageRequest.CountTotal

	if offset > 0 && key != nil {
		return nil, errors.New("invalid request, either offset or key is expected, got both")
	}

	if limit == 0 {
		limit = defaultPageLimit

		// count total results when the limit is zero/not supplied
		countTotal = true
	}

	if it == nil {
		return nil, errorsmod.Wrap(grouperrors.ErrORMInvalidArgument, "iterator must not be nil")
	}
	defer it.Close()

	var destRef, tmpSlice reflect.Value
	elemType, err := assertDest(dest, &destRef, &tmpSlice)
	if err != nil {
		return nil, err
	}

	end := offset + limit
	var count uint64
	var nextKey []byte
	for {
		obj := reflect.New(elemType)
		val := obj.Elem()
		model := obj
		if elemType.Kind() == reflect.Ptr {
			val.Set(reflect.New(elemType.Elem()))
			// if elemType is already a pointer (e.g. dest being some pointer to a slice of pointers,
			// like []*GroupMember), then obj is a pointer to a pointer which might cause issues
			// if we try to do obj.Interface().(codec.ProtoMarshaler).
			// For that reason, we copy obj into model if we have a simple pointer
			// but in case elemType.Kind() == reflect.Ptr, we overwrite it with model = val
			// so we can safely call model.Interface().(codec.ProtoMarshaler) afterwards.
			model = val
		}

		modelProto, ok := model.Interface().(proto.Message)
		if !ok {
			return nil, errorsmod.Wrapf(grouperrors.ErrORMInvalidArgument, "%s should implement codec.ProtoMarshaler", elemType)
		}
		binKey, err := it.LoadNext(modelProto)
		if err != nil {
			if grouperrors.ErrORMIteratorDone.Is(err) {
				break
			}
			return nil, err
		}

		count++

		// During the first loop, count value at this point will be 1,
		// so if offset is >= 1, it will continue to load the next value until count > offset
		// else (offset = 0, key might be set or not),
		// it will start to append values to tmpSlice.
		if count <= offset {
			continue
		}

		if count <= end {
			tmpSlice = reflect.Append(tmpSlice, val)
		} else if count == end+1 {
			nextKey = binKey

			// countTotal is set to true to indicate that the result set should include
			// a count of the total number of items available for pagination in UIs.
			// countTotal is only respected when offset is used. It is ignored when key
			// is set.
			if !countTotal || len(key) != 0 {
				break
			}
		}
	}
	destRef.Set(tmpSlice)

	res := &query.PageResponse{NextKey: nextKey}
	if countTotal && len(key) == 0 {
		res.Total = count
	}

	return res, nil
}

// ModelSlicePtr represents a pointer to a slice of models. Think of it as
// *[]Model Because of Go's type system, using []Model type would not work for us.
// Instead we use a placeholder type and the validation is done during the
// runtime.
type ModelSlicePtr interface{}

// ReadAll consumes all values for the iterator and stores them in a new slice at the passed ModelSlicePtr.
// The slice can be empty when the iterator does not return any values but not nil. The iterator
// is closed afterwards.
// Example:
//
//	var loaded []testdata.GroupInfo
//	rowIDs, err := ReadAll(it, &loaded)
//	require.NoError(t, err)
func ReadAll(it Iterator, dest ModelSlicePtr) ([]RowID, error) {
	if it == nil {
		return nil, errorsmod.Wrap(grouperrors.ErrORMInvalidArgument, "iterator must not be nil")
	}
	defer it.Close()

	var destRef, tmpSlice reflect.Value
	elemType, err := assertDest(dest, &destRef, &tmpSlice)
	if err != nil {
		return nil, err
	}

	var rowIDs []RowID
	for {
		obj := reflect.New(elemType)
		val := obj.Elem()
		model := obj
		if elemType.Kind() == reflect.Ptr {
			val.Set(reflect.New(elemType.Elem()))
			model = val
		}

		binKey, err := it.LoadNext(model.Interface().(proto.Message))
		switch {
		case err == nil:
			tmpSlice = reflect.Append(tmpSlice, val)
		case grouperrors.ErrORMIteratorDone.Is(err):
			destRef.Set(tmpSlice)
			return rowIDs, nil
		default:
			return nil, err
		}
		rowIDs = append(rowIDs, binKey)
	}
}

// assertDest checks that the provided dest is not nil and a pointer to a slice.
// It also verifies that the slice elements implement *codec.ProtoMarshaler.
// It overwrites destRef and tmpSlice using reflection.
func assertDest(dest ModelSlicePtr, destRef, tmpSlice *reflect.Value) (reflect.Type, error) {
	if dest == nil {
		return nil, errorsmod.Wrap(grouperrors.ErrORMInvalidArgument, "destination must not be nil")
	}
	tp := reflect.ValueOf(dest)
	if tp.Kind() != reflect.Ptr {
		return nil, errorsmod.Wrap(grouperrors.ErrORMInvalidArgument, "destination must be a pointer to a slice")
	}
	if tp.Elem().Kind() != reflect.Slice {
		return nil, errorsmod.Wrap(grouperrors.ErrORMInvalidArgument, "destination must point to a slice")
	}

	// Since dest is just an interface{}, we overwrite destRef using reflection
	// to have an assignable copy of it.
	*destRef = tp.Elem()
	// We need to verify that we can call Set() on destRef.
	if !destRef.CanSet() {
		return nil, errorsmod.Wrap(grouperrors.ErrORMInvalidArgument, "destination not assignable")
	}

	elemType := reflect.TypeOf(dest).Elem().Elem()

	protoMarshaler := reflect.TypeOf((*proto.Message)(nil)).Elem()
	if !elemType.Implements(protoMarshaler) &&
		!reflect.PointerTo(elemType).Implements(protoMarshaler) {
		return nil, errorsmod.Wrapf(grouperrors.ErrORMInvalidArgument, "unsupported type :%s", elemType)
	}

	// tmpSlice is a slice value for the specified type
	// that we'll use for appending new elements.
	*tmpSlice = reflect.MakeSlice(reflect.SliceOf(elemType), 0, 0)

	return elemType, nil
}<|MERGE_RESOLUTION|>--- conflicted
+++ resolved
@@ -1,18 +1,15 @@
 package orm
 
 import (
-	"errors"
+	"fmt"
 	"reflect"
 
 	"github.com/cosmos/gogoproto/proto"
 
 	errorsmod "cosmossdk.io/errors"
-<<<<<<< HEAD
-	grouperrors "cosmossdk.io/x/group/errors"
-=======
->>>>>>> 751e5ecb
 
 	"github.com/cosmos/cosmos-sdk/types/query"
+	"github.com/cosmos/cosmos-sdk/x/group/errors"
 )
 
 // defaultPageLimit is the default limit value for pagination requests.
@@ -23,7 +20,7 @@
 type IteratorFunc func(dest proto.Message) (RowID, error)
 
 // LoadNext loads the next value in the sequence into the pointer passed as dest and returns the key. If there
-// are no more items the grouperrors.ErrORMIteratorDone error is returned
+// are no more items the errors.ErrORMIteratorDone error is returned
 // The key is the rowID and not any MultiKeyIndex key.
 func (i IteratorFunc) LoadNext(dest proto.Message) (RowID, error) {
 	return i(dest)
@@ -38,10 +35,10 @@
 	var closed bool
 	return IteratorFunc(func(dest proto.Message) (RowID, error) {
 		if dest == nil {
-			return nil, errorsmod.Wrap(grouperrors.ErrORMInvalidArgument, "destination object must not be nil")
+			return nil, errorsmod.Wrap(errors.ErrORMInvalidArgument, "destination object must not be nil")
 		}
 		if closed || val == nil {
-			return nil, grouperrors.ErrORMIteratorDone
+			return nil, errors.ErrORMIteratorDone
 		}
 		closed = true
 		return rowID, proto.Unmarshal(val, dest)
@@ -51,7 +48,7 @@
 // Iterator that return ErrORMInvalidIterator only.
 func NewInvalidIterator() Iterator {
 	return IteratorFunc(func(dest proto.Message) (RowID, error) {
-		return nil, grouperrors.ErrORMInvalidIterator
+		return nil, errors.ErrORMInvalidIterator
 	})
 }
 
@@ -66,20 +63,20 @@
 // max can be 0 or any positive number
 func LimitIterator(parent Iterator, max int) (*LimitedIterator, error) {
 	if max < 0 {
-		return nil, grouperrors.ErrORMInvalidArgument.Wrap("quantity must not be negative")
+		return nil, errors.ErrORMInvalidArgument.Wrap("quantity must not be negative")
 	}
 	if parent == nil {
-		return nil, grouperrors.ErrORMInvalidArgument.Wrap("parent iterator must not be nil")
+		return nil, errors.ErrORMInvalidArgument.Wrap("parent iterator must not be nil")
 	}
 	return &LimitedIterator{remainingCount: max, parentIterator: parent}, nil
 }
 
 // LoadNext loads the next value in the sequence into the pointer passed as dest and returns the key. If there
-// are no more items or the defined max number of elements was returned the `grouperrors.ErrORMIteratorDone` error is returned
+// are no more items or the defined max number of elements was returned the `errors.ErrORMIteratorDone` error is returned
 // The key is the rowID and not any MultiKeyIndex key.
 func (i *LimitedIterator) LoadNext(dest proto.Message) (RowID, error) {
 	if i.remainingCount == 0 {
-		return nil, grouperrors.ErrORMIteratorDone
+		return nil, errors.ErrORMIteratorDone
 	}
 	i.remainingCount--
 	return i.parentIterator.LoadNext(dest)
@@ -94,7 +91,7 @@
 // When the iterator is closed or has no elements the according error is passed as return value.
 func First(it Iterator, dest proto.Message) (RowID, error) {
 	if it == nil {
-		return nil, errorsmod.Wrap(grouperrors.ErrORMInvalidArgument, "iterator must not be nil")
+		return nil, errorsmod.Wrap(errors.ErrORMInvalidArgument, "iterator must not be nil")
 	}
 	defer it.Close()
 	binKey, err := it.LoadNext(dest)
@@ -139,7 +136,7 @@
 	countTotal := pageRequest.CountTotal
 
 	if offset > 0 && key != nil {
-		return nil, errors.New("invalid request, either offset or key is expected, got both")
+		return nil, fmt.Errorf("invalid request, either offset or key is expected, got both")
 	}
 
 	if limit == 0 {
@@ -150,7 +147,7 @@
 	}
 
 	if it == nil {
-		return nil, errorsmod.Wrap(grouperrors.ErrORMInvalidArgument, "iterator must not be nil")
+		return nil, errorsmod.Wrap(errors.ErrORMInvalidArgument, "iterator must not be nil")
 	}
 	defer it.Close()
 
@@ -180,11 +177,11 @@
 
 		modelProto, ok := model.Interface().(proto.Message)
 		if !ok {
-			return nil, errorsmod.Wrapf(grouperrors.ErrORMInvalidArgument, "%s should implement codec.ProtoMarshaler", elemType)
+			return nil, errorsmod.Wrapf(errors.ErrORMInvalidArgument, "%s should implement codec.ProtoMarshaler", elemType)
 		}
 		binKey, err := it.LoadNext(modelProto)
 		if err != nil {
-			if grouperrors.ErrORMIteratorDone.Is(err) {
+			if errors.ErrORMIteratorDone.Is(err) {
 				break
 			}
 			return nil, err
@@ -240,7 +237,7 @@
 //	require.NoError(t, err)
 func ReadAll(it Iterator, dest ModelSlicePtr) ([]RowID, error) {
 	if it == nil {
-		return nil, errorsmod.Wrap(grouperrors.ErrORMInvalidArgument, "iterator must not be nil")
+		return nil, errorsmod.Wrap(errors.ErrORMInvalidArgument, "iterator must not be nil")
 	}
 	defer it.Close()
 
@@ -264,7 +261,7 @@
 		switch {
 		case err == nil:
 			tmpSlice = reflect.Append(tmpSlice, val)
-		case grouperrors.ErrORMIteratorDone.Is(err):
+		case errors.ErrORMIteratorDone.Is(err):
 			destRef.Set(tmpSlice)
 			return rowIDs, nil
 		default:
@@ -279,14 +276,14 @@
 // It overwrites destRef and tmpSlice using reflection.
 func assertDest(dest ModelSlicePtr, destRef, tmpSlice *reflect.Value) (reflect.Type, error) {
 	if dest == nil {
-		return nil, errorsmod.Wrap(grouperrors.ErrORMInvalidArgument, "destination must not be nil")
+		return nil, errorsmod.Wrap(errors.ErrORMInvalidArgument, "destination must not be nil")
 	}
 	tp := reflect.ValueOf(dest)
 	if tp.Kind() != reflect.Ptr {
-		return nil, errorsmod.Wrap(grouperrors.ErrORMInvalidArgument, "destination must be a pointer to a slice")
+		return nil, errorsmod.Wrap(errors.ErrORMInvalidArgument, "destination must be a pointer to a slice")
 	}
 	if tp.Elem().Kind() != reflect.Slice {
-		return nil, errorsmod.Wrap(grouperrors.ErrORMInvalidArgument, "destination must point to a slice")
+		return nil, errorsmod.Wrap(errors.ErrORMInvalidArgument, "destination must point to a slice")
 	}
 
 	// Since dest is just an interface{}, we overwrite destRef using reflection
@@ -294,15 +291,15 @@
 	*destRef = tp.Elem()
 	// We need to verify that we can call Set() on destRef.
 	if !destRef.CanSet() {
-		return nil, errorsmod.Wrap(grouperrors.ErrORMInvalidArgument, "destination not assignable")
+		return nil, errorsmod.Wrap(errors.ErrORMInvalidArgument, "destination not assignable")
 	}
 
 	elemType := reflect.TypeOf(dest).Elem().Elem()
 
 	protoMarshaler := reflect.TypeOf((*proto.Message)(nil)).Elem()
 	if !elemType.Implements(protoMarshaler) &&
-		!reflect.PointerTo(elemType).Implements(protoMarshaler) {
-		return nil, errorsmod.Wrapf(grouperrors.ErrORMInvalidArgument, "unsupported type :%s", elemType)
+		!reflect.PtrTo(elemType).Implements(protoMarshaler) {
+		return nil, errorsmod.Wrapf(errors.ErrORMInvalidArgument, "unsupported type :%s", elemType)
 	}
 
 	// tmpSlice is a slice value for the specified type
