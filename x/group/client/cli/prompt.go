--- conflicted
+++ resolved
@@ -9,14 +9,12 @@
 	"github.com/manifoldco/promptui"
 	"github.com/spf13/cobra"
 
-	"cosmossdk.io/core/address"
-	govcli "cosmossdk.io/x/gov/client/cli"
-	govtypes "cosmossdk.io/x/gov/types"
-
 	"github.com/cosmos/cosmos-sdk/client"
 	"github.com/cosmos/cosmos-sdk/client/flags"
 	"github.com/cosmos/cosmos-sdk/codec"
 	sdk "github.com/cosmos/cosmos-sdk/types"
+	govcli "github.com/cosmos/cosmos-sdk/x/gov/client/cli"
+	govtypes "github.com/cosmos/cosmos-sdk/x/gov/types"
 )
 
 const (
@@ -32,15 +30,9 @@
 }
 
 // Prompt the proposal type values and return the proposal and its metadata.
-<<<<<<< HEAD
-func (p *proposalType) Prompt(cdc codec.Codec, skipMetadata bool, addressCodec address.Codec) (*Proposal, govtypes.ProposalMetadata, error) {
-	// set metadata
-	metadata, err := govcli.PromptMetadata(skipMetadata, addressCodec)
-=======
 func (p *proposalType) Prompt(cdc codec.Codec, skipMetadata bool) (*Proposal, govtypes.ProposalMetadata, error) {
 	// set metadata
 	metadata, err := govcli.PromptMetadata(skipMetadata)
->>>>>>> 751e5ecb
 	if err != nil {
 		return nil, metadata, fmt.Errorf("failed to set proposal metadata: %w", err)
 	}
@@ -78,7 +70,7 @@
 	}
 
 	// set messages field
-	result, err := govcli.Prompt(p.Msg, "msg", addressCodec)
+	result, err := govcli.Prompt(p.Msg, "msg")
 	if err != nil {
 		return nil, metadata, fmt.Errorf("failed to set proposal message: %w", err)
 	}
@@ -149,11 +141,7 @@
 
 			skipMetadataPrompt, _ := cmd.Flags().GetBool(flagSkipMetadata)
 
-<<<<<<< HEAD
-			result, metadata, err := proposal.Prompt(clientCtx.Codec, skipMetadataPrompt, clientCtx.AddressCodec)
-=======
 			result, metadata, err := proposal.Prompt(clientCtx.Codec, skipMetadataPrompt)
->>>>>>> 751e5ecb
 			if err != nil {
 				return err
 			}
