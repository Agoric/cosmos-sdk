--- conflicted
+++ resolved
@@ -7,20 +7,17 @@
 	"io"
 	"testing"
 
+	abci "github.com/cometbft/cometbft/abci/types"
+	rpcclientmock "github.com/cometbft/cometbft/rpc/client/mock"
 	"github.com/stretchr/testify/suite"
 
 	// without this import amino json encoding will fail when resolving any types
 	_ "cosmossdk.io/api/cosmos/group/v1"
 	sdkmath "cosmossdk.io/math"
-	banktypes "cosmossdk.io/x/bank/types"
-	"cosmossdk.io/x/group"
-	groupcli "cosmossdk.io/x/group/client/cli"
-	groupmodule "cosmossdk.io/x/group/module"
 
 	"github.com/cosmos/cosmos-sdk/client"
 	"github.com/cosmos/cosmos-sdk/client/flags"
-	addresscodec "github.com/cosmos/cosmos-sdk/codec/address"
-	codectestutil "github.com/cosmos/cosmos-sdk/codec/testutil"
+	"github.com/cosmos/cosmos-sdk/codec/address"
 	"github.com/cosmos/cosmos-sdk/crypto/hd"
 	"github.com/cosmos/cosmos-sdk/crypto/keyring"
 	svrcmd "github.com/cosmos/cosmos-sdk/server/cmd"
@@ -28,6 +25,9 @@
 	clitestutil "github.com/cosmos/cosmos-sdk/testutil/cli"
 	sdk "github.com/cosmos/cosmos-sdk/types"
 	testutilmod "github.com/cosmos/cosmos-sdk/types/module/testutil"
+	"github.com/cosmos/cosmos-sdk/x/group"
+	groupcli "github.com/cosmos/cosmos-sdk/x/group/client/cli"
+	groupmodule "github.com/cosmos/cosmos-sdk/x/group/module"
 )
 
 var validMetadata = "metadata"
@@ -48,19 +48,16 @@
 }
 
 func (s *CLITestSuite) SetupSuite() {
-	s.encCfg = testutilmod.MakeTestEncodingConfig(codectestutil.CodecOptions{}, groupmodule.AppModule{})
+	s.encCfg = testutilmod.MakeTestEncodingConfig(groupmodule.AppModuleBasic{})
 	s.kr = keyring.NewInMemory(s.encCfg.Codec)
 	s.baseCtx = client.Context{}.
 		WithKeyring(s.kr).
 		WithTxConfig(s.encCfg.TxConfig).
 		WithCodec(s.encCfg.Codec).
-		WithClient(clitestutil.MockCometRPC{}).
+		WithClient(clitestutil.MockCometRPC{Client: rpcclientmock.Client{}}).
 		WithAccountRetriever(client.MockAccountRetriever{}).
 		WithOutput(io.Discard).
-		WithChainID("test-chain").
-		WithAddressCodec(addresscodec.NewBech32Codec("cosmos")).
-		WithValidatorAddressCodec(addresscodec.NewBech32Codec("cosmosvaloper")).
-		WithConsensusAddressCodec(addresscodec.NewBech32Codec("cosmosvalcons"))
+		WithChainID("test-chain")
 
 	s.commonFlags = []string{
 		fmt.Sprintf("--%s=true", flags.FlagSkipConfirmation),
@@ -70,12 +67,12 @@
 
 	accounts := testutil.CreateKeyringAccounts(s.T(), s.kr, 1)
 	val := accounts[0]
-	valAddr, err := s.baseCtx.AddressCodec.BytesToString(val.Address)
-	s.Require().NoError(err)
 
 	ctxGen := func() client.Context {
 		bz, _ := s.encCfg.Codec.Marshal(&sdk.TxResponse{})
-		c := clitestutil.NewMockCometRPCWithResponseQueryValue(bz)
+		c := clitestutil.NewMockCometRPC(abci.ResponseQuery{
+			Value: bz,
+		})
 		return s.baseCtx.WithClient(c)
 	}
 	s.clientCtx = ctxGen()
@@ -88,24 +85,6 @@
 	s.Require().NoError(err)
 
 	account := sdk.AccAddress(pk.Address())
-<<<<<<< HEAD
-
-	from := val.Address
-	coins := sdk.NewCoins(sdk.NewCoin("stake", sdkmath.NewInt(2000)))
-
-	fromAddr, err := s.baseCtx.AddressCodec.BytesToString(from)
-	s.Require().NoError(err)
-	toAddr, err := s.baseCtx.AddressCodec.BytesToString(account)
-	s.Require().NoError(err)
-
-	msgSend := &banktypes.MsgSend{
-		FromAddress: fromAddr,
-		ToAddress:   toAddr,
-		Amount:      coins,
-	}
-
-	_, err = clitestutil.SubmitTestTx(s.clientCtx, msgSend, from, clitestutil.TestTxConfig{})
-=======
 	_, err = clitestutil.MsgSendExec(
 		s.clientCtx,
 		val.Address,
@@ -114,7 +93,6 @@
 		fmt.Sprintf("--%s=%s", flags.FlagBroadcastMode, flags.BroadcastSync),
 		fmt.Sprintf("--%s=%s", flags.FlagFees, sdk.NewCoins(sdk.NewCoin("stake", sdkmath.NewInt(10))).String()),
 	)
->>>>>>> 751e5ecb
 	s.Require().NoError(err)
 
 	// create a group
@@ -127,12 +105,12 @@
 				"metadata": "%s"
 			}
 		]
-	}`, valAddr, validMetadata)
+	}`, val.Address.String(), validMetadata)
 	validMembersFile := testutil.WriteToNewTempFile(s.T(), validMembers)
 	out, err := clitestutil.ExecTestCLICmd(s.clientCtx, groupcli.MsgCreateGroupCmd(),
 		append(
 			[]string{
-				valAddr,
+				val.Address.String(),
 				validMetadata,
 				validMembersFile.Name(),
 			},
@@ -145,13 +123,11 @@
 	s.Require().NoError(s.clientCtx.Codec.UnmarshalJSON(out.Bytes(), &txResp), out.String())
 	s.Require().Equal(uint32(0), txResp.Code, out.String())
 
-	s.group = &group.GroupInfo{Id: 1, Admin: valAddr, Metadata: validMetadata, TotalWeight: "3", Version: 1}
+	s.group = &group.GroupInfo{Id: 1, Admin: val.Address.String(), Metadata: validMetadata, TotalWeight: "3", Version: 1}
 }
 
 func (s *CLITestSuite) TestTxCreateGroup() {
 	accounts := testutil.CreateKeyringAccounts(s.T(), s.kr, 1)
-	account0Addr, err := s.baseCtx.AddressCodec.BytesToString(accounts[0].Address)
-	s.Require().NoError(err)
 
 	cmd := groupcli.MsgCreateGroupCmd()
 	cmd.SetOutput(io.Discard)
@@ -160,13 +136,13 @@
 		"address": "%s",
 		  "weight": "1",
 		  "metadata": "%s"
-	  }]}`, account0Addr, validMetadata)
+	  }]}`, accounts[0].Address.String(), validMetadata)
 	validMembersFile := testutil.WriteToNewTempFile(s.T(), validMembers)
 
 	invalidMembersWeight := fmt.Sprintf(`{"members": [{
 			"address": "%s",
 			  "weight": "0"
-		  }]}`, account0Addr)
+		  }]}`, accounts[0].Address.String())
 	invalidMembersWeightFile := testutil.WriteToNewTempFile(s.T(), invalidMembersWeight)
 
 	testCases := []struct {
@@ -179,34 +155,34 @@
 			name: "correct data",
 			args: append(
 				[]string{
-					account0Addr,
+					accounts[0].Address.String(),
 					"",
 					validMembersFile.Name(),
 				},
 				s.commonFlags...,
 			),
-			expCmdOutput: fmt.Sprintf("%s %s %s", account0Addr, "", validMembersFile.Name()),
+			expCmdOutput: fmt.Sprintf("%s %s %s", accounts[0].Address.String(), "", validMembersFile.Name()),
 			expectErrMsg: "",
 		},
 		{
 			"with amino-json",
 			append(
 				[]string{
-					account0Addr,
+					accounts[0].Address.String(),
 					"",
 					validMembersFile.Name(),
 					fmt.Sprintf("--%s=%s", flags.FlagSignMode, flags.SignModeLegacyAminoJSON),
 				},
 				s.commonFlags...,
 			),
-			fmt.Sprintf("%s %s %s", account0Addr, "", validMembersFile.Name()),
+			fmt.Sprintf("%s %s %s", accounts[0].Address.String(), "", validMembersFile.Name()),
 			"",
 		},
 		{
 			"invalid members weight",
 			append(
 				[]string{
-					account0Addr,
+					accounts[0].Address.String(),
 					"null",
 					invalidMembersWeightFile.Name(),
 				},
@@ -219,7 +195,7 @@
 			"no member provided",
 			append(
 				[]string{
-					account0Addr,
+					accounts[0].Address.String(),
 					"null",
 					"doesnotexist.json",
 				},
@@ -231,6 +207,8 @@
 	}
 
 	for _, tc := range testCases {
+		tc := tc
+
 		s.Run(tc.name, func() {
 			ctx := svrcmd.CreateExecuteContext(context.Background())
 			cmd.SetContext(ctx)
@@ -254,12 +232,234 @@
 	}
 }
 
+func (s *CLITestSuite) TestTxUpdateGroupAdmin() {
+	accounts := testutil.CreateKeyringAccounts(s.T(), s.kr, 2)
+
+	cmd := groupcli.MsgUpdateGroupAdminCmd()
+	cmd.SetOutput(io.Discard)
+
+	ctx := svrcmd.CreateExecuteContext(context.Background())
+	cmd.SetContext(ctx)
+	s.Require().NoError(client.SetCmdClientContextHandler(s.baseCtx, cmd))
+
+	groupIDs := make([]string, 2)
+	for i := 0; i < 2; i++ {
+		validMembers := fmt.Sprintf(`{"members": [{
+	  "address": "%s",
+		"weight": "1",
+		"metadata": "%s"
+	}]}`, accounts[0].Address.String(), validMetadata)
+		validMembersFile := testutil.WriteToNewTempFile(s.T(), validMembers)
+		out, err := clitestutil.ExecTestCLICmd(s.baseCtx, groupcli.MsgCreateGroupCmd(),
+			append(
+				[]string{
+					accounts[0].Address.String(),
+					validMetadata,
+					validMembersFile.Name(),
+				},
+				s.commonFlags...,
+			),
+		)
+		s.Require().NoError(err, out.String())
+		groupIDs[i] = fmt.Sprintf("%d", i+1)
+	}
+
+	testCases := []struct {
+		name         string
+		ctxGen       func() client.Context
+		args         []string
+		expCmdOutput string
+		expectErrMsg string
+	}{
+		{
+			"correct data",
+			func() client.Context {
+				bz, _ := s.encCfg.Codec.Marshal(&sdk.TxResponse{})
+				c := clitestutil.NewMockCometRPC(abci.ResponseQuery{
+					Value: bz,
+				})
+				return s.baseCtx.WithClient(c)
+			},
+			append(
+				[]string{
+					accounts[0].Address.String(),
+					groupIDs[0],
+					accounts[1].Address.String(),
+				},
+				s.commonFlags...,
+			),
+			fmt.Sprintf("%s %s %s", accounts[0].Address.String(), groupIDs[0], accounts[1].Address.String()),
+			"",
+		},
+		{
+			"with amino-json",
+			func() client.Context {
+				bz, _ := s.encCfg.Codec.Marshal(&sdk.TxResponse{})
+				c := clitestutil.NewMockCometRPC(abci.ResponseQuery{
+					Value: bz,
+				})
+				return s.baseCtx.WithClient(c)
+			},
+			append(
+				[]string{
+					accounts[0].Address.String(),
+					groupIDs[1],
+					accounts[1].Address.String(),
+					fmt.Sprintf("--%s=%s", flags.FlagSignMode, flags.SignModeLegacyAminoJSON),
+				},
+				s.commonFlags...,
+			),
+			fmt.Sprintf("%s %s %s --%s=%s", accounts[0].Address.String(), groupIDs[1], accounts[1].Address.String(), flags.FlagSignMode, flags.SignModeLegacyAminoJSON),
+			"",
+		},
+		{
+			"group id invalid",
+			func() client.Context {
+				bz, _ := s.encCfg.Codec.Marshal(&sdk.TxResponse{})
+				c := clitestutil.NewMockCometRPC(abci.ResponseQuery{
+					Value: bz,
+				})
+				return s.baseCtx.WithClient(c)
+			},
+			append(
+				[]string{
+					accounts[0].Address.String(),
+					"",
+					accounts[1].Address.String(),
+				},
+				s.commonFlags...,
+			),
+			fmt.Sprintf("%s %s %s", accounts[0].Address.String(), "", accounts[1].Address.String()),
+			"strconv.ParseUint: parsing \"\": invalid syntax",
+		},
+	}
+
+	for _, tc := range testCases {
+		tc := tc
+
+		s.Run(tc.name, func() {
+			ctx := svrcmd.CreateExecuteContext(context.Background())
+
+			cmd.SetContext(ctx)
+			cmd.SetArgs(tc.args)
+
+			s.Require().NoError(client.SetCmdClientContextHandler(s.baseCtx, cmd))
+
+			if len(tc.args) != 0 {
+				s.Require().Contains(fmt.Sprint(cmd), tc.expCmdOutput)
+			}
+
+			out, err := clitestutil.ExecTestCLICmd(s.baseCtx, cmd, tc.args)
+			if tc.expectErrMsg != "" {
+				s.Require().Error(err)
+				s.Require().Contains(out.String(), tc.expectErrMsg)
+			} else {
+				s.Require().NoError(err)
+				msg := &sdk.TxResponse{}
+				s.Require().NoError(s.baseCtx.Codec.UnmarshalJSON(out.Bytes(), msg), out.String())
+			}
+		})
+	}
+}
+
+func (s *CLITestSuite) TestTxUpdateGroupMetadata() {
+	accounts := testutil.CreateKeyringAccounts(s.T(), s.kr, 1)
+
+	cmd := groupcli.MsgUpdateGroupMetadataCmd()
+	cmd.SetOutput(io.Discard)
+
+	testCases := []struct {
+		name         string
+		args         []string
+		expCmdOutput string
+		expectErrMsg string
+	}{
+		{
+			"correct data",
+			append(
+				[]string{
+					accounts[0].Address.String(),
+					"1",
+					validMetadata,
+				},
+				s.commonFlags...,
+			),
+			fmt.Sprintf("%s %s %s", accounts[0].Address.String(), "1", validMetadata),
+			"",
+		},
+		{
+			"with amino-json",
+			append(
+				[]string{
+					accounts[0].Address.String(),
+					"1",
+					validMetadata,
+					fmt.Sprintf("--%s=%s", flags.FlagSignMode, flags.SignModeLegacyAminoJSON),
+				},
+				s.commonFlags...,
+			),
+			fmt.Sprintf("%s %s %s --%s=%s", accounts[0].Address.String(), "1", validMetadata, flags.FlagSignMode, flags.SignModeLegacyAminoJSON),
+			"",
+		},
+		{
+			"invalid group id",
+			append(
+				[]string{
+					accounts[0].Address.String(),
+					"abc",
+					validMetadata,
+				},
+				s.commonFlags...,
+			),
+			fmt.Sprintf("%s %s %s", accounts[0].Address.String(), "abc", validMetadata),
+			"Error: strconv.ParseUint: parsing \"abc\"",
+		},
+		{
+			"empty group id",
+			append(
+				[]string{
+					accounts[0].Address.String(),
+					"0",
+					validMetadata,
+				},
+				s.commonFlags...,
+			),
+			fmt.Sprintf("%s %s %s", accounts[0].Address.String(), "0", validMetadata),
+			"group id cannot be 0",
+		},
+	}
+
+	for _, tc := range testCases {
+		tc := tc
+
+		s.Run(tc.name, func() {
+			ctx := svrcmd.CreateExecuteContext(context.Background())
+
+			cmd.SetContext(ctx)
+			cmd.SetArgs(tc.args)
+
+			s.Require().NoError(client.SetCmdClientContextHandler(s.baseCtx, cmd))
+
+			if len(tc.args) != 0 {
+				s.Require().Contains(fmt.Sprint(cmd), tc.expCmdOutput)
+			}
+
+			out, err := clitestutil.ExecTestCLICmd(s.baseCtx, cmd, tc.args)
+			if tc.expectErrMsg != "" {
+				s.Require().Error(err)
+				s.Require().Contains(out.String(), tc.expectErrMsg)
+			} else {
+				s.Require().NoError(err)
+				msg := &sdk.TxResponse{}
+				s.Require().NoError(s.baseCtx.Codec.UnmarshalJSON(out.Bytes(), msg), out.String())
+			}
+		})
+	}
+}
+
 func (s *CLITestSuite) TestTxUpdateGroupMembers() {
 	accounts := testutil.CreateKeyringAccounts(s.T(), s.kr, 3)
 	groupPolicyAddress := accounts[2]
-
-	account0Addr, err := s.baseCtx.AddressCodec.BytesToString(accounts[0].Address)
-	s.Require().NoError(err)
 
 	cmd := groupcli.MsgUpdateGroupMembersCmd()
 	cmd.SetOutput(io.Discard)
@@ -293,58 +493,60 @@
 			"correct data",
 			append(
 				[]string{
-					account0Addr,
+					accounts[0].Address.String(),
 					groupID,
 					validUpdatedMembersFileName,
 				},
 				s.commonFlags...,
 			),
-			fmt.Sprintf("%s %s %s", account0Addr, groupID, validUpdatedMembersFileName),
+			fmt.Sprintf("%s %s %s", accounts[0].Address.String(), groupID, validUpdatedMembersFileName),
 			"",
 		},
 		{
 			"with amino-json",
 			append(
 				[]string{
-					account0Addr,
+					accounts[0].Address.String(),
 					groupID,
 					validUpdatedMembersFileName,
 					fmt.Sprintf("--%s=%s", flags.FlagSignMode, flags.SignModeLegacyAminoJSON),
 				},
 				s.commonFlags...,
 			),
-			fmt.Sprintf("%s %s %s --%s=%s", account0Addr, groupID, validUpdatedMembersFileName, flags.FlagSignMode, flags.SignModeLegacyAminoJSON),
+			fmt.Sprintf("%s %s %s --%s=%s", accounts[0].Address.String(), groupID, validUpdatedMembersFileName, flags.FlagSignMode, flags.SignModeLegacyAminoJSON),
 			"",
 		},
 		{
 			"group id invalid",
 			append(
 				[]string{
-					account0Addr,
+					accounts[0].Address.String(),
 					"0",
 					validUpdatedMembersFileName,
 				},
 				s.commonFlags...,
 			),
-			fmt.Sprintf("%s %s %s", account0Addr, "0", validUpdatedMembersFileName),
+			fmt.Sprintf("%s %s %s", accounts[0].Address.String(), "0", validUpdatedMembersFileName),
 			"group id cannot be 0",
 		},
 		{
 			"group member weight invalid",
 			append(
 				[]string{
-					account0Addr,
+					accounts[0].Address.String(),
 					groupID,
 					invalidMembersMetadataFileName,
 				},
 				s.commonFlags...,
 			),
-			fmt.Sprintf("%s %s %s", account0Addr, groupID, invalidMembersMetadataFileName),
+			fmt.Sprintf("%s %s %s", accounts[0].Address.String(), groupID, invalidMembersMetadataFileName),
 			"invalid weight -1",
 		},
 	}
 
 	for _, tc := range testCases {
+		tc := tc
+
 		s.Run(tc.name, func() {
 			ctx := svrcmd.CreateExecuteContext(context.Background())
 
@@ -373,9 +575,6 @@
 func (s *CLITestSuite) TestTxCreateGroupWithPolicy() {
 	accounts := testutil.CreateKeyringAccounts(s.T(), s.kr, 1)
 
-	account0Addr, err := s.baseCtx.AddressCodec.BytesToString(accounts[0].Address)
-	s.Require().NoError(err)
-
 	cmd := groupcli.MsgCreateGroupWithPolicyCmd()
 	cmd.SetOutput(io.Discard)
 
@@ -383,13 +582,13 @@
 		"address": "%s",
 		  "weight": "1",
 		  "metadata": "%s"
-	}]}`, account0Addr, validMetadata)
+	}]}`, accounts[0].Address.String(), validMetadata)
 	validMembersFile := testutil.WriteToNewTempFile(s.T(), validMembers)
 
 	invalidMembersWeight := fmt.Sprintf(`{"members": [{
 		"address": "%s",
 		  "weight": "0"
-	}]}`, account0Addr)
+	}]}`, accounts[0].Address.String())
 	invalidMembersWeightFile := testutil.WriteToNewTempFile(s.T(), invalidMembersWeight)
 
 	thresholdDecisionPolicyFile := testutil.WriteToNewTempFile(s.T(), `{"@type": "/cosmos.group.v1.ThresholdDecisionPolicy","threshold": "1","windows": {"voting_period":"1s"}}`)
@@ -404,7 +603,7 @@
 			"correct data",
 			append(
 				[]string{
-					account0Addr,
+					accounts[0].Address.String(),
 					validMetadata,
 					validMetadata,
 					validMembersFile.Name(),
@@ -414,13 +613,13 @@
 				s.commonFlags...,
 			),
 			"",
-			fmt.Sprintf("%s %s %s %s %s --%s=%v", account0Addr, validMetadata, validMetadata, validMembersFile.Name(), thresholdDecisionPolicyFile.Name(), groupcli.FlagGroupPolicyAsAdmin, false),
+			fmt.Sprintf("%s %s %s %s %s --%s=%v", accounts[0].Address.String(), validMetadata, validMetadata, validMembersFile.Name(), thresholdDecisionPolicyFile.Name(), groupcli.FlagGroupPolicyAsAdmin, false),
 		},
 		{
 			"group-policy-as-admin is true",
 			append(
 				[]string{
-					account0Addr,
+					accounts[0].Address.String(),
 					validMetadata,
 					validMetadata,
 					validMembersFile.Name(),
@@ -430,13 +629,13 @@
 				s.commonFlags...,
 			),
 			"",
-			fmt.Sprintf("%s %s %s %s %s --%s=%v", account0Addr, validMetadata, validMetadata, validMembersFile.Name(), thresholdDecisionPolicyFile.Name(), groupcli.FlagGroupPolicyAsAdmin, true),
+			fmt.Sprintf("%s %s %s %s %s --%s=%v", accounts[0].Address.String(), validMetadata, validMetadata, validMembersFile.Name(), thresholdDecisionPolicyFile.Name(), groupcli.FlagGroupPolicyAsAdmin, true),
 		},
 		{
 			"with amino-json",
 			append(
 				[]string{
-					account0Addr,
+					accounts[0].Address.String(),
 					validMetadata,
 					validMetadata,
 					validMembersFile.Name(),
@@ -447,13 +646,13 @@
 				s.commonFlags...,
 			),
 			"",
-			fmt.Sprintf("%s %s %s %s %s --%s=%v --%s=%s", account0Addr, validMetadata, validMetadata, validMembersFile.Name(), thresholdDecisionPolicyFile.Name(), groupcli.FlagGroupPolicyAsAdmin, false, flags.FlagSignMode, flags.SignModeLegacyAminoJSON),
+			fmt.Sprintf("%s %s %s %s %s --%s=%v --%s=%s", accounts[0].Address.String(), validMetadata, validMetadata, validMembersFile.Name(), thresholdDecisionPolicyFile.Name(), groupcli.FlagGroupPolicyAsAdmin, false, flags.FlagSignMode, flags.SignModeLegacyAminoJSON),
 		},
 		{
 			"invalid members weight",
 			append(
 				[]string{
-					account0Addr,
+					accounts[0].Address.String(),
 					validMetadata,
 					validMetadata,
 					invalidMembersWeightFile.Name(),
@@ -463,10 +662,12 @@
 				s.commonFlags...,
 			),
 			"weight must be positive",
-			fmt.Sprintf("%s %s %s %s %s --%s=%v", account0Addr, validMetadata, validMetadata, invalidMembersWeightFile.Name(), thresholdDecisionPolicyFile.Name(), groupcli.FlagGroupPolicyAsAdmin, false),
+			fmt.Sprintf("%s %s %s %s %s --%s=%v", accounts[0].Address.String(), validMetadata, validMetadata, invalidMembersWeightFile.Name(), thresholdDecisionPolicyFile.Name(), groupcli.FlagGroupPolicyAsAdmin, false),
 		},
 	}
 	for _, tc := range testCases {
+		tc := tc
+
 		s.Run(tc.name, func() {
 			ctx := svrcmd.CreateExecuteContext(context.Background())
 
@@ -494,8 +695,7 @@
 
 func (s *CLITestSuite) TestTxCreateGroupPolicy() {
 	accounts := testutil.CreateKeyringAccounts(s.T(), s.kr, 2)
-	valAddr, err := s.baseCtx.AddressCodec.BytesToString(accounts[0].Address)
-	s.Require().NoError(err)
+	val := accounts[0]
 
 	groupID := s.group.Id
 
@@ -518,7 +718,7 @@
 			"correct data",
 			append(
 				[]string{
-					valAddr,
+					val.Address.String(),
 					fmt.Sprintf("%v", groupID),
 					validMetadata,
 					thresholdDecisionPolicyFile.Name(),
@@ -526,13 +726,13 @@
 				s.commonFlags...,
 			),
 			"",
-			fmt.Sprintf("%s %s %s %s", valAddr, fmt.Sprintf("%v", groupID), validMetadata, thresholdDecisionPolicyFile.Name()),
+			fmt.Sprintf("%s %s %s %s", val.Address.String(), fmt.Sprintf("%v", groupID), validMetadata, thresholdDecisionPolicyFile.Name()),
 		},
 		{
 			"correct data with percentage decision policy",
 			append(
 				[]string{
-					valAddr,
+					val.Address.String(),
 					fmt.Sprintf("%v", groupID),
 					validMetadata,
 					percentageDecisionPolicyFile.Name(),
@@ -540,13 +740,13 @@
 				s.commonFlags...,
 			),
 			"",
-			fmt.Sprintf("%s %s %s %s", valAddr, fmt.Sprintf("%v", groupID), validMetadata, percentageDecisionPolicyFile.Name()),
+			fmt.Sprintf("%s %s %s %s", val.Address.String(), fmt.Sprintf("%v", groupID), validMetadata, percentageDecisionPolicyFile.Name()),
 		},
 		{
 			"with amino-json",
 			append(
 				[]string{
-					valAddr,
+					val.Address.String(),
 					fmt.Sprintf("%v", groupID),
 					validMetadata,
 					thresholdDecisionPolicyFile.Name(),
@@ -555,7 +755,7 @@
 				s.commonFlags...,
 			),
 			"",
-			fmt.Sprintf("%s %s %s %s --%s=%s", valAddr, fmt.Sprintf("%v", groupID), validMetadata, thresholdDecisionPolicyFile.Name(), flags.FlagSignMode, flags.SignModeLegacyAminoJSON),
+			fmt.Sprintf("%s %s %s %s --%s=%s", val.Address.String(), fmt.Sprintf("%v", groupID), validMetadata, thresholdDecisionPolicyFile.Name(), flags.FlagSignMode, flags.SignModeLegacyAminoJSON),
 		},
 		{
 			"wrong admin",
@@ -575,7 +775,7 @@
 			"invalid percentage decision policy with negative value",
 			append(
 				[]string{
-					valAddr,
+					val.Address.String(),
 					fmt.Sprintf("%v", groupID),
 					validMetadata,
 					invalidNegativePercentageDecisionPolicyFile.Name(),
@@ -583,13 +783,13 @@
 				s.commonFlags...,
 			),
 			"expected a positive decimal",
-			fmt.Sprintf("%s %s %s %s", valAddr, fmt.Sprintf("%v", groupID), validMetadata, invalidNegativePercentageDecisionPolicyFile.Name()),
+			fmt.Sprintf("%s %s %s %s", val.Address.String(), fmt.Sprintf("%v", groupID), validMetadata, invalidNegativePercentageDecisionPolicyFile.Name()),
 		},
 		{
 			"invalid percentage decision policy with value greater than 1",
 			append(
 				[]string{
-					valAddr,
+					val.Address.String(),
 					fmt.Sprintf("%v", groupID),
 					validMetadata,
 					invalidPercentageDecisionPolicyFile.Name(),
@@ -597,11 +797,13 @@
 				s.commonFlags...,
 			),
 			"percentage must be > 0 and <= 1",
-			fmt.Sprintf("%s %s %s %s", valAddr, fmt.Sprintf("%v", groupID), validMetadata, invalidPercentageDecisionPolicyFile.Name()),
+			fmt.Sprintf("%s %s %s %s", val.Address.String(), fmt.Sprintf("%v", groupID), validMetadata, invalidPercentageDecisionPolicyFile.Name()),
 		},
 	}
 
 	for _, tc := range testCases {
+		tc := tc
+
 		s.Run(tc.name, func() {
 			ctx := svrcmd.CreateExecuteContext(context.Background())
 
@@ -627,22 +829,16 @@
 	}
 }
 
-func (s *CLITestSuite) TestTxUpdateGroupPolicyDecisionPolicy() {
-	accounts := testutil.CreateKeyringAccounts(s.T(), s.kr, 3)
-	newAdmin, err := s.baseCtx.AddressCodec.BytesToString(accounts[0].Address)
-	s.Require().NoError(err)
-	groupPolicyAdmin, err := s.baseCtx.AddressCodec.BytesToString(accounts[1].Address)
-	s.Require().NoError(err)
-	groupPolicyAddress, err := s.baseCtx.AddressCodec.BytesToString(accounts[2].Address)
-	s.Require().NoError(err)
+func (s *CLITestSuite) TestTxUpdateGroupPolicyAdmin() {
+	accounts := testutil.CreateKeyringAccounts(s.T(), s.kr, 4)
+	newAdmin := accounts[0]
+	groupPolicyAdmin := accounts[1]
+	groupPolicyAddress := accounts[2]
 
 	commonFlags := s.commonFlags
 	commonFlags = append(commonFlags, fmt.Sprintf("--%s=%d", flags.FlagGas, 300000))
 
-	thresholdDecisionPolicy := testutil.WriteToNewTempFile(s.T(), `{"@type":"/cosmos.group.v1.ThresholdDecisionPolicy", "threshold":"1", "windows":{"voting_period":"40000s"}}`)
-	percentageDecisionPolicy := testutil.WriteToNewTempFile(s.T(), `{"@type":"/cosmos.group.v1.PercentageDecisionPolicy", "percentage":"0.5", "windows":{"voting_period":"40000s"}}`)
-
-	cmd := groupcli.MsgUpdateGroupPolicyDecisionPolicyCmd()
+	cmd := groupcli.MsgUpdateGroupPolicyAdminCmd()
 	cmd.SetOutput(io.Discard)
 
 	testCases := []struct {
@@ -655,58 +851,60 @@
 			"correct data",
 			append(
 				[]string{
-					groupPolicyAdmin,
-					groupPolicyAddress,
-					thresholdDecisionPolicy.Name(),
+					groupPolicyAdmin.Address.String(),
+					groupPolicyAddress.Address.String(),
+					newAdmin.Address.String(),
 				},
 				commonFlags...,
 			),
-			fmt.Sprintf("%s %s %s", groupPolicyAdmin, groupPolicyAddress, thresholdDecisionPolicy.Name()),
-			"",
-		},
-		{
-			"correct data with percentage decision policy",
-			append(
-				[]string{
-					groupPolicyAdmin,
-					groupPolicyAddress,
-					percentageDecisionPolicy.Name(),
+			fmt.Sprintf("%s %s %s", groupPolicyAdmin.Address.String(), groupPolicyAddress.Address.String(), newAdmin.Address.String()),
+			"",
+		},
+		{
+			"with amino-json",
+			append(
+				[]string{
+					groupPolicyAdmin.Address.String(),
+					groupPolicyAddress.Address.String(),
+					newAdmin.Address.String(),
+					fmt.Sprintf("--%s=%s", flags.FlagSignMode, flags.SignModeLegacyAminoJSON),
 				},
 				commonFlags...,
 			),
-			fmt.Sprintf("%s %s %s", groupPolicyAdmin, groupPolicyAddress, percentageDecisionPolicy.Name()),
-			"",
-		},
-		{
-			"with amino-json",
-			append(
-				[]string{
-					groupPolicyAdmin,
-					groupPolicyAddress,
-					thresholdDecisionPolicy.Name(),
-					fmt.Sprintf("--%s=%s", flags.FlagSignMode, flags.SignModeLegacyAminoJSON),
+			fmt.Sprintf("%s %s %s --%s=%s", groupPolicyAdmin.Address.String(), groupPolicyAddress.Address.String(), newAdmin.Address.String(), flags.FlagSignMode, flags.SignModeLegacyAminoJSON),
+			"",
+		},
+		{
+			"wrong admin",
+			append(
+				[]string{
+					"wrong admin",
+					groupPolicyAddress.Address.String(),
+					newAdmin.Address.String(),
 				},
 				commonFlags...,
 			),
-			fmt.Sprintf("%s %s %s --%s=%s", groupPolicyAdmin, groupPolicyAddress, thresholdDecisionPolicy.Name(), flags.FlagSignMode, flags.SignModeLegacyAminoJSON),
-			"",
-		},
-		{
-			"wrong admin",
-			append(
-				[]string{
-					newAdmin,
-					"invalid",
-					thresholdDecisionPolicy.Name(),
+			fmt.Sprintf("%s %s %s", "wrong admin", groupPolicyAddress.Address.String(), newAdmin.Address.String()),
+			"key not found",
+		},
+		{
+			"identical admin and new admin",
+			append(
+				[]string{
+					groupPolicyAdmin.Address.String(),
+					groupPolicyAddress.Address.String(),
+					groupPolicyAdmin.Address.String(),
 				},
 				commonFlags...,
 			),
-			fmt.Sprintf("%s %s %s", newAdmin, "invalid", thresholdDecisionPolicy.Name()),
-			"decoding bech32 failed",
+			fmt.Sprintf("%s %s %s", groupPolicyAdmin.Address.String(), groupPolicyAddress.Address.String(), groupPolicyAdmin.Address.String()),
+			"new admin cannot be the same as the current admin",
 		},
 	}
 
 	for _, tc := range testCases {
+		tc := tc
+
 		s.Run(tc.name, func() {
 			ctx := svrcmd.CreateExecuteContext(context.Background())
 
@@ -732,25 +930,19 @@
 	}
 }
 
-func (s *CLITestSuite) TestTxSubmitProposal() {
-	accounts := testutil.CreateKeyringAccounts(s.T(), s.kr, 2)
-
-	groupPolicyAddress, err := s.baseCtx.AddressCodec.BytesToString(accounts[1].Address)
-	s.Require().NoError(err)
-	account0Addr, err := s.baseCtx.AddressCodec.BytesToString(accounts[0].Address)
-	s.Require().NoError(err)
-
-	p := groupcli.Proposal{
-		GroupPolicyAddress: groupPolicyAddress,
-		Messages:           []json.RawMessage{},
-		Metadata:           validMetadata,
-		Proposers:          []string{account0Addr},
-	}
-	bz, err := json.Marshal(&p)
-	s.Require().NoError(err)
-	proposalFile := testutil.WriteToNewTempFile(s.T(), string(bz))
-
-	cmd := groupcli.MsgSubmitProposalCmd()
+func (s *CLITestSuite) TestTxUpdateGroupPolicyDecisionPolicy() {
+	accounts := testutil.CreateKeyringAccounts(s.T(), s.kr, 3)
+	newAdmin := accounts[0]
+	groupPolicyAdmin := accounts[1]
+	groupPolicyAddress := accounts[2]
+
+	commonFlags := s.commonFlags
+	commonFlags = append(commonFlags, fmt.Sprintf("--%s=%d", flags.FlagGas, 300000))
+
+	thresholdDecisionPolicy := testutil.WriteToNewTempFile(s.T(), `{"@type":"/cosmos.group.v1.ThresholdDecisionPolicy", "threshold":"1", "windows":{"voting_period":"40000s"}}`)
+	percentageDecisionPolicy := testutil.WriteToNewTempFile(s.T(), `{"@type":"/cosmos.group.v1.PercentageDecisionPolicy", "percentage":"0.5", "windows":{"voting_period":"40000s"}}`)
+
+	cmd := groupcli.MsgUpdateGroupPolicyDecisionPolicyCmd(address.NewBech32Codec("cosmos"))
 	cmd.SetOutput(io.Discard)
 
 	testCases := []struct {
@@ -763,52 +955,60 @@
 			"correct data",
 			append(
 				[]string{
-					proposalFile.Name(),
-				},
-				s.commonFlags...,
-			),
-			proposalFile.Name(),
-			"",
-		},
-		{
-			"with try exec",
-			append(
-				[]string{
-					proposalFile.Name(),
-					fmt.Sprintf("--%s=try", groupcli.FlagExec),
-				},
-				s.commonFlags...,
-			),
-			fmt.Sprintf("%s --%s=try", proposalFile.Name(), groupcli.FlagExec),
-			"",
-		},
-		{
-			"with try exec, not enough yes votes for proposal to pass",
-			append(
-				[]string{
-					proposalFile.Name(),
-					fmt.Sprintf("--%s=try", groupcli.FlagExec),
-				},
-				s.commonFlags...,
-			),
-			fmt.Sprintf("%s --%s=try", proposalFile.Name(), groupcli.FlagExec),
+					groupPolicyAdmin.Address.String(),
+					groupPolicyAddress.Address.String(),
+					thresholdDecisionPolicy.Name(),
+				},
+				commonFlags...,
+			),
+			fmt.Sprintf("%s %s %s", groupPolicyAdmin.Address.String(), groupPolicyAddress.Address.String(), thresholdDecisionPolicy.Name()),
+			"",
+		},
+		{
+			"correct data with percentage decision policy",
+			append(
+				[]string{
+					groupPolicyAdmin.Address.String(),
+					groupPolicyAddress.Address.String(),
+					percentageDecisionPolicy.Name(),
+				},
+				commonFlags...,
+			),
+			fmt.Sprintf("%s %s %s", groupPolicyAdmin.Address.String(), groupPolicyAddress.Address.String(), percentageDecisionPolicy.Name()),
 			"",
 		},
 		{
 			"with amino-json",
 			append(
 				[]string{
-					proposalFile.Name(),
+					groupPolicyAdmin.Address.String(),
+					groupPolicyAddress.Address.String(),
+					thresholdDecisionPolicy.Name(),
 					fmt.Sprintf("--%s=%s", flags.FlagSignMode, flags.SignModeLegacyAminoJSON),
 				},
-				s.commonFlags...,
-			),
-			fmt.Sprintf("%s --%s=%s", proposalFile.Name(), flags.FlagSignMode, flags.SignModeLegacyAminoJSON),
-			"",
+				commonFlags...,
+			),
+			fmt.Sprintf("%s %s %s --%s=%s", groupPolicyAdmin.Address.String(), groupPolicyAddress.Address.String(), thresholdDecisionPolicy.Name(), flags.FlagSignMode, flags.SignModeLegacyAminoJSON),
+			"",
+		},
+		{
+			"wrong admin",
+			append(
+				[]string{
+					newAdmin.Address.String(),
+					"invalid",
+					thresholdDecisionPolicy.Name(),
+				},
+				commonFlags...,
+			),
+			fmt.Sprintf("%s %s %s", newAdmin.Address.String(), "invalid", thresholdDecisionPolicy.Name()),
+			"decoding bech32 failed",
 		},
 	}
 
 	for _, tc := range testCases {
+		tc := tc
+
 		s.Run(tc.name, func() {
 			ctx := svrcmd.CreateExecuteContext(context.Background())
 
@@ -832,4 +1032,378 @@
 			}
 		})
 	}
+}
+
+func (s *CLITestSuite) TestTxUpdateGroupPolicyMetadata() {
+	accounts := testutil.CreateKeyringAccounts(s.T(), s.kr, 2)
+	groupPolicyAdmin := accounts[0].Address
+	groupPolicyAddress := accounts[1].Address
+
+	commonFlags := s.commonFlags
+	commonFlags = append(commonFlags, fmt.Sprintf("--%s=%d", flags.FlagGas, 300000))
+
+	cmd := groupcli.MsgUpdateGroupPolicyMetadataCmd()
+	cmd.SetOutput(io.Discard)
+
+	testCases := []struct {
+		name         string
+		args         []string
+		expCmdOutput string
+		expectErrMsg string
+	}{
+		{
+			"correct data",
+			append(
+				[]string{
+					groupPolicyAdmin.String(),
+					groupPolicyAddress.String(),
+					validMetadata,
+				},
+				commonFlags...,
+			),
+			fmt.Sprintf("%s %s %s", groupPolicyAdmin.String(), groupPolicyAddress.String(), validMetadata),
+			"",
+		},
+		{
+			"with amino-json",
+			append(
+				[]string{
+					groupPolicyAdmin.String(),
+					groupPolicyAddress.String(),
+					validMetadata,
+					fmt.Sprintf("--%s=%s", flags.FlagSignMode, flags.SignModeLegacyAminoJSON),
+				},
+				commonFlags...,
+			),
+			fmt.Sprintf("%s %s %s --%s=%s", groupPolicyAdmin.String(), groupPolicyAddress.String(), validMetadata, flags.FlagSignMode, flags.SignModeLegacyAminoJSON),
+			"",
+		},
+		{
+			"wrong admin",
+			append(
+				[]string{
+					"wrong admin",
+					groupPolicyAddress.String(),
+					validMetadata,
+				},
+				commonFlags...,
+			),
+			fmt.Sprintf("%s %s %s", "wrong admin", groupPolicyAddress.String(), validMetadata),
+			"key not found",
+		},
+	}
+
+	for _, tc := range testCases {
+		tc := tc
+
+		s.Run(tc.name, func() {
+			ctx := svrcmd.CreateExecuteContext(context.Background())
+
+			cmd.SetContext(ctx)
+			cmd.SetArgs(tc.args)
+
+			s.Require().NoError(client.SetCmdClientContextHandler(s.baseCtx, cmd))
+
+			if len(tc.args) != 0 {
+				s.Require().Contains(fmt.Sprint(cmd), tc.expCmdOutput)
+			}
+
+			out, err := clitestutil.ExecTestCLICmd(s.baseCtx, cmd, tc.args)
+			if tc.expectErrMsg != "" {
+				s.Require().Error(err)
+				s.Require().Contains(out.String(), tc.expectErrMsg)
+			} else {
+				s.Require().NoError(err)
+				msg := &sdk.TxResponse{}
+				s.Require().NoError(s.baseCtx.Codec.UnmarshalJSON(out.Bytes(), msg), out.String())
+			}
+		})
+	}
+}
+
+func (s *CLITestSuite) TestTxSubmitProposal() {
+	accounts := testutil.CreateKeyringAccounts(s.T(), s.kr, 2)
+	groupPolicyAddress := accounts[1].Address
+
+	p := groupcli.Proposal{
+		GroupPolicyAddress: groupPolicyAddress.String(),
+		Messages:           []json.RawMessage{},
+		Metadata:           validMetadata,
+		Proposers:          []string{accounts[0].Address.String()},
+	}
+	bz, err := json.Marshal(&p)
+	s.Require().NoError(err)
+	proposalFile := testutil.WriteToNewTempFile(s.T(), string(bz))
+
+	cmd := groupcli.MsgSubmitProposalCmd()
+	cmd.SetOutput(io.Discard)
+
+	testCases := []struct {
+		name         string
+		args         []string
+		expCmdOutput string
+		expectErrMsg string
+	}{
+		{
+			"correct data",
+			append(
+				[]string{
+					proposalFile.Name(),
+				},
+				s.commonFlags...,
+			),
+			proposalFile.Name(),
+			"",
+		},
+		{
+			"with try exec",
+			append(
+				[]string{
+					proposalFile.Name(),
+					fmt.Sprintf("--%s=try", groupcli.FlagExec),
+				},
+				s.commonFlags...,
+			),
+			fmt.Sprintf("%s --%s=try", proposalFile.Name(), groupcli.FlagExec),
+			"",
+		},
+		{
+			"with try exec, not enough yes votes for proposal to pass",
+			append(
+				[]string{
+					proposalFile.Name(),
+					fmt.Sprintf("--%s=try", groupcli.FlagExec),
+				},
+				s.commonFlags...,
+			),
+			fmt.Sprintf("%s --%s=try", proposalFile.Name(), groupcli.FlagExec),
+			"",
+		},
+		{
+			"with amino-json",
+			append(
+				[]string{
+					proposalFile.Name(),
+					fmt.Sprintf("--%s=%s", flags.FlagSignMode, flags.SignModeLegacyAminoJSON),
+				},
+				s.commonFlags...,
+			),
+			fmt.Sprintf("%s --%s=%s", proposalFile.Name(), flags.FlagSignMode, flags.SignModeLegacyAminoJSON),
+			"",
+		},
+	}
+
+	for _, tc := range testCases {
+		tc := tc
+
+		s.Run(tc.name, func() {
+			ctx := svrcmd.CreateExecuteContext(context.Background())
+
+			cmd.SetContext(ctx)
+			cmd.SetArgs(tc.args)
+
+			s.Require().NoError(client.SetCmdClientContextHandler(s.baseCtx, cmd))
+
+			if len(tc.args) != 0 {
+				s.Require().Contains(fmt.Sprint(cmd), tc.expCmdOutput)
+			}
+
+			out, err := clitestutil.ExecTestCLICmd(s.baseCtx, cmd, tc.args)
+			if tc.expectErrMsg != "" {
+				s.Require().Error(err)
+				s.Require().Contains(out.String(), tc.expectErrMsg)
+			} else {
+				s.Require().NoError(err)
+				msg := &sdk.TxResponse{}
+				s.Require().NoError(s.baseCtx.Codec.UnmarshalJSON(out.Bytes(), msg), out.String())
+			}
+		})
+	}
+}
+
+func (s *CLITestSuite) TestTxVote() {
+	accounts := testutil.CreateKeyringAccounts(s.T(), s.kr, 4)
+
+	cmd := groupcli.MsgVoteCmd()
+	cmd.SetOutput(io.Discard)
+
+	ids := make([]string, 4)
+	for i := 0; i < len(ids); i++ {
+		ids[i] = fmt.Sprint(i + 1)
+	}
+
+	testCases := []struct {
+		name         string
+		args         []string
+		expCmdOutput string
+		expectErrMsg string
+	}{
+		{
+			"invalid vote",
+			append(
+				[]string{
+					ids[0],
+					accounts[0].Address.String(),
+					"AYE",
+					"",
+				},
+				s.commonFlags...,
+			),
+			fmt.Sprintf("%s %s %s", ids[0], accounts[0].Address.String(), "AYE"),
+			"Error: 'AYE' is not a valid vote option",
+		},
+		{
+			"correct data",
+			append(
+				[]string{
+					ids[0],
+					accounts[0].Address.String(),
+					"VOTE_OPTION_YES",
+					"",
+				},
+				s.commonFlags...,
+			),
+			fmt.Sprintf("%s %s %s", ids[0], accounts[0].Address.String(), "VOTE_OPTION_YES"),
+			"",
+		},
+		{
+			"with try exec",
+			append(
+				[]string{
+					ids[1],
+					accounts[0].Address.String(),
+					"VOTE_OPTION_YES",
+					"",
+					fmt.Sprintf("--%s=try", groupcli.FlagExec),
+				},
+				s.commonFlags...,
+			),
+			fmt.Sprintf("%s %s %s %s --%s=try", ids[1], accounts[0].Address.String(), "VOTE_OPTION_YES", "", groupcli.FlagExec),
+			"",
+		},
+		{
+			"with amino-json",
+			append(
+				[]string{
+					ids[3],
+					accounts[0].Address.String(),
+					"VOTE_OPTION_YES",
+					"",
+					fmt.Sprintf("--%s=%s", flags.FlagSignMode, flags.SignModeLegacyAminoJSON),
+				},
+				s.commonFlags...,
+			),
+			fmt.Sprintf("%s %s %s %s --%s=%s", ids[3], accounts[0].Address.String(), "VOTE_OPTION_YES", "", flags.FlagSignMode, flags.SignModeLegacyAminoJSON),
+			"",
+		},
+	}
+
+	for _, tc := range testCases {
+		tc := tc
+
+		s.Run(tc.name, func() {
+			ctx := svrcmd.CreateExecuteContext(context.Background())
+
+			cmd.SetContext(ctx)
+			cmd.SetArgs(tc.args)
+
+			s.Require().NoError(client.SetCmdClientContextHandler(s.baseCtx, cmd))
+
+			if len(tc.args) != 0 {
+				s.Require().Contains(fmt.Sprint(cmd), tc.expCmdOutput)
+			}
+
+			out, err := clitestutil.ExecTestCLICmd(s.baseCtx, cmd, tc.args)
+			if tc.expectErrMsg != "" {
+				s.Require().Error(err)
+				s.Require().Contains(out.String(), tc.expectErrMsg)
+			} else {
+				s.Require().NoError(err)
+				msg := &sdk.TxResponse{}
+				s.Require().NoError(s.baseCtx.Codec.UnmarshalJSON(out.Bytes(), msg), out.String())
+			}
+		})
+	}
+}
+
+func (s *CLITestSuite) TestTxWithdrawProposal() {
+	accounts := testutil.CreateKeyringAccounts(s.T(), s.kr, 1)
+
+	cmd := groupcli.MsgWithdrawProposalCmd()
+	cmd.SetOutput(io.Discard)
+
+	ids := make([]string, 2)
+	ids[0] = "1"
+	ids[1] = "2"
+
+	testCases := []struct {
+		name         string
+		args         []string
+		expCmdOutput string
+		expectErrMsg string
+	}{
+		{
+			"correct data",
+			append(
+				[]string{
+					ids[0],
+					accounts[0].Address.String(),
+				},
+				s.commonFlags...,
+			),
+			fmt.Sprintf("%s %s", ids[0], accounts[0].Address.String()),
+			"",
+		},
+		{
+			"wrong admin",
+			append(
+				[]string{
+					ids[1],
+					"wrongAdmin",
+				},
+				s.commonFlags...,
+			),
+			fmt.Sprintf("%s %s", ids[1], "wrongAdmin"),
+			"key not found",
+		},
+		{
+			"wrong proposal id",
+			append(
+				[]string{
+					"abc",
+					accounts[0].Address.String(),
+				},
+				s.commonFlags...,
+			),
+			fmt.Sprintf("%s %s", "abc", accounts[0].Address.String()),
+			"Error: strconv.ParseUint: parsing \"abc\"",
+		},
+	}
+
+	for _, tc := range testCases {
+		tc := tc
+
+		s.Run(tc.name, func() {
+			ctx := svrcmd.CreateExecuteContext(context.Background())
+
+			cmd.SetContext(ctx)
+			cmd.SetArgs(tc.args)
+
+			s.Require().NoError(client.SetCmdClientContextHandler(s.baseCtx, cmd))
+
+			if len(tc.args) != 0 {
+				s.Require().Contains(fmt.Sprint(cmd), tc.expCmdOutput)
+			}
+
+			out, err := clitestutil.ExecTestCLICmd(s.baseCtx, cmd, tc.args)
+			if tc.expectErrMsg != "" {
+				s.Require().Error(err)
+				s.Require().Contains(out.String(), tc.expectErrMsg)
+			} else {
+				s.Require().NoError(err)
+				msg := &sdk.TxResponse{}
+				s.Require().NoError(s.baseCtx.Codec.UnmarshalJSON(out.Bytes(), msg), out.String())
+			}
+		})
+	}
 }