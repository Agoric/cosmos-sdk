--- conflicted
+++ resolved
@@ -40,16 +40,7 @@
 		MsgCreateGroupWithPolicyCmd(),
 		MsgCreateGroupPolicyCmd(),
 		MsgUpdateGroupPolicyDecisionPolicyCmd(),
-<<<<<<< HEAD
-		MsgUpdateGroupPolicyMetadataCmd(),
-		MsgWithdrawProposalCmd(),
 		MsgSubmitProposalCmd(),
-		MsgVoteCmd(),
-		MsgExecCmd(),
-		MsgLeaveGroupCmd(),
-=======
-		MsgSubmitProposalCmd(),
->>>>>>> 787ee698
 		NewCmdDraftProposal(),
 	)
 
@@ -61,11 +52,7 @@
 // This command is being handled better here, not converting to autocli
 func MsgCreateGroupCmd() *cobra.Command {
 	cmd := &cobra.Command{
-<<<<<<< HEAD
-		Use:   "create-group [admin] [metadata] [members-json-file]",
-=======
 		Use:   "create-group <admin> <metadata> <members-json-file>",
->>>>>>> 787ee698
 		Short: "Create a group which is an aggregation of member accounts with associated weights and an administrator account.",
 		Long: `Create a group which is an aggregation of member accounts with associated weights and an administrator account.
 Note, the '--from' flag is ignored as it is implied from [admin]. Members accounts can be given through a members JSON file that contains an array of members.`,
@@ -217,11 +204,7 @@
 // This command is being handled better here, not converting to autocli
 func MsgCreateGroupWithPolicyCmd() *cobra.Command {
 	cmd := &cobra.Command{
-<<<<<<< HEAD
-		Use:   "create-group-with-policy [admin] [group-metadata] [group-policy-metadata] [members-json-file] [decision-policy-json-file]",
-=======
 		Use:   "create-group-with-policy <admin> <group-metadata> <group-policy-metadata> <members-json-file> <decision-policy-json-file>",
->>>>>>> 787ee698
 		Short: "Create a group with policy which is an aggregation of member accounts with associated weights, an administrator account and decision policy.",
 		Long: `Create a group with policy which is an aggregation of member accounts with associated weights,
 an administrator account and decision policy. Note, the '--from' flag is ignored as it is implied from [admin].
@@ -280,10 +263,6 @@
 				return err
 			}
 
-<<<<<<< HEAD
-			policy, err := parseDecisionPolicy(clientCtx.Codec, args[4])
-			if err != nil {
-=======
 			for _, member := range members {
 				if _, err := math.NewPositiveDecFromString(member.Weight); err != nil {
 					return fmt.Errorf("invalid weight %s for %s: weight must be positive", member.Weight, member.Address)
@@ -301,7 +280,6 @@
 
 			admin, err := clientCtx.AddressCodec.BytesToString(clientCtx.GetFromAddress())
 			if err != nil {
->>>>>>> 787ee698
 				return err
 			}
 
@@ -331,11 +309,7 @@
 // This command is being handled better here, not converting to autocli
 func MsgCreateGroupPolicyCmd() *cobra.Command {
 	cmd := &cobra.Command{
-<<<<<<< HEAD
-		Use:   "create-group-policy [admin] [group-id] [metadata] [decision-policy-json-file]",
-=======
 		Use:   "create-group-policy <admin> <group-id> <metadata> <decision-policy-json-file>",
->>>>>>> 787ee698
 		Short: `Create a group policy which is an account associated with a group and a decision policy. Note, the '--from' flag is ignored as it is implied from [admin].`,
 		Example: fmt.Sprintf(`
 %s tx group create-group-policy [admin] [group-id] [metadata] policy.json
@@ -378,14 +352,8 @@
 				return err
 			}
 
-<<<<<<< HEAD
-			policy, err := parseDecisionPolicy(clientCtx.Codec, args[3])
-			if err != nil {
-				return err
-=======
 			if groupID == 0 {
 				return errZeroGroupID
->>>>>>> 787ee698
 			}
 
 			policy, err := parseDecisionPolicy(clientCtx.Codec, args[3])
@@ -426,11 +394,7 @@
 // This command is being handled better here, not converting to autocli
 func MsgUpdateGroupPolicyDecisionPolicyCmd() *cobra.Command {
 	cmd := &cobra.Command{
-<<<<<<< HEAD
-		Use:   "update-group-policy-decision-policy [admin] [group-policy-account] [decision-policy-json-file]",
-=======
 		Use:   "update-group-policy-decision-policy <admin> <group-policy-account> <decision-policy-json-file>",
->>>>>>> 787ee698
 		Short: "Update a group policy's decision policy",
 		Args:  cobra.ExactArgs(3),
 		RunE: func(cmd *cobra.Command, args []string) error {
@@ -507,15 +471,11 @@
 		"amount":[{"denom": "stake","amount": "10"}]
 	}
 	],
-<<<<<<< HEAD
-	"metadata": "4pIMOgIGx1vZGU=", // base64-encoded metadata
-=======
 	// metadata can be any of base64 encoded, raw text, stringified json, IPFS link to json
 	// see below for example metadata
 	"metadata": "4pIMOgIGx1vZGU=", // base64-encoded metadata
 	"title": "My proposal",
 	"summary": "This is a proposal to send 10 stake to cosmos1...",
->>>>>>> 787ee698
 	"proposers": ["cosmos1...", "cosmos1..."],
 }
 
@@ -578,205 +538,4 @@
 	flags.AddTxFlagsToCmd(cmd)
 
 	return cmd
-<<<<<<< HEAD
-}
-
-// MsgWithdrawProposalCmd creates a CLI command for Msg/WithdrawProposal.
-func MsgWithdrawProposalCmd() *cobra.Command {
-	cmd := &cobra.Command{
-		Use:   "withdraw-proposal [proposal-id] [group-policy-admin-or-proposer]",
-		Short: "Withdraw a submitted proposal",
-		Long: `Withdraw a submitted proposal.
-
-Parameters:
-			proposal-id: unique ID of the proposal.
-			group-policy-admin-or-proposer: either admin of the group policy or one the proposer of the proposal.
-			Note: --from flag will be ignored here.
-`,
-		Args: cobra.ExactArgs(2),
-		RunE: func(cmd *cobra.Command, args []string) error {
-			err := cmd.Flags().Set(flags.FlagFrom, args[1])
-			if err != nil {
-				return err
-			}
-
-			clientCtx, err := client.GetClientTxContext(cmd)
-			if err != nil {
-				return err
-			}
-
-			proposalID, err := strconv.ParseUint(args[0], 10, 64)
-			if err != nil {
-				return err
-			}
-
-			msg := &group.MsgWithdrawProposal{
-				ProposalId: proposalID,
-				Address:    clientCtx.GetFromAddress().String(),
-			}
-
-			if err != nil {
-				return err
-			}
-
-			if err = msg.ValidateBasic(); err != nil {
-				return fmt.Errorf("message validation failed: %w", err)
-			}
-
-			return tx.GenerateOrBroadcastTxCLI(clientCtx, cmd.Flags(), msg)
-		},
-	}
-
-	flags.AddTxFlagsToCmd(cmd)
-
-	return cmd
-}
-
-// MsgVoteCmd creates a CLI command for Msg/Vote.
-func MsgVoteCmd() *cobra.Command {
-	cmd := &cobra.Command{
-		Use:   "vote [proposal-id] [voter] [vote-option] [metadata]",
-		Short: "Vote on a proposal",
-		Long: `Vote on a proposal.
-
-Parameters:
-			proposal-id: unique ID of the proposal
-			voter: voter account addresses.
-			vote-option: choice of the voter(s)
-				VOTE_OPTION_UNSPECIFIED: no-op
-				VOTE_OPTION_NO: no
-				VOTE_OPTION_YES: yes
-				VOTE_OPTION_ABSTAIN: abstain
-				VOTE_OPTION_NO_WITH_VETO: no-with-veto
-			Metadata: metadata for the vote
-`,
-		Args: cobra.ExactArgs(4),
-		RunE: func(cmd *cobra.Command, args []string) error {
-			err := cmd.Flags().Set(flags.FlagFrom, args[1])
-			if err != nil {
-				return err
-			}
-
-			clientCtx, err := client.GetClientTxContext(cmd)
-			if err != nil {
-				return err
-			}
-
-			proposalID, err := strconv.ParseUint(args[0], 10, 64)
-			if err != nil {
-				return err
-			}
-
-			voteOption, err := group.VoteOptionFromString(args[2])
-			if err != nil {
-				return err
-			}
-
-			execStr, _ := cmd.Flags().GetString(FlagExec)
-
-			msg := &group.MsgVote{
-				ProposalId: proposalID,
-				Voter:      args[1],
-				Option:     voteOption,
-				Metadata:   args[3],
-				Exec:       execFromString(execStr),
-			}
-			if err != nil {
-				return err
-			}
-
-			if err = msg.ValidateBasic(); err != nil {
-				return fmt.Errorf("message validation failed: %w", err)
-			}
-
-			return tx.GenerateOrBroadcastTxCLI(clientCtx, cmd.Flags(), msg)
-		},
-	}
-
-	cmd.Flags().String(FlagExec, "", "Set to 1 to try to execute proposal immediately after voting")
-	flags.AddTxFlagsToCmd(cmd)
-
-	return cmd
-}
-
-// MsgExecCmd creates a CLI command for Msg/MsgExec.
-func MsgExecCmd() *cobra.Command {
-	cmd := &cobra.Command{
-		Use:   "exec [proposal-id]",
-		Short: "Execute a proposal",
-		Args:  cobra.ExactArgs(1),
-		RunE: func(cmd *cobra.Command, args []string) error {
-			clientCtx, err := client.GetClientTxContext(cmd)
-			if err != nil {
-				return err
-			}
-
-			proposalID, err := strconv.ParseUint(args[0], 10, 64)
-			if err != nil {
-				return err
-			}
-
-			msg := &group.MsgExec{
-				ProposalId: proposalID,
-				Executor:   clientCtx.GetFromAddress().String(),
-			}
-			if err != nil {
-				return err
-			}
-
-			if err = msg.ValidateBasic(); err != nil {
-				return fmt.Errorf("message validation failed: %w", err)
-			}
-
-			return tx.GenerateOrBroadcastTxCLI(clientCtx, cmd.Flags(), msg)
-		},
-	}
-
-	flags.AddTxFlagsToCmd(cmd)
-
-	return cmd
-}
-
-// MsgLeaveGroupCmd creates a CLI command for Msg/LeaveGroup.
-func MsgLeaveGroupCmd() *cobra.Command {
-	cmd := &cobra.Command{
-		Use:   "leave-group [member-address] [group-id]",
-		Short: "Remove member from the group",
-		Long: `Remove member from the group
-
-Parameters:
-		   group-id: unique id of the group
-		   member-address: account address of the group member
-		   Note, the '--from' flag is ignored as it is implied from [member-address]
-		`,
-		Args: cobra.ExactArgs(2),
-		RunE: func(cmd *cobra.Command, args []string) error {
-			cmd.Flags().Set(flags.FlagFrom, args[0])
-			clientCtx, err := client.GetClientTxContext(cmd)
-			if err != nil {
-				return err
-			}
-
-			groupID, err := strconv.ParseUint(args[1], 10, 64)
-			if err != nil {
-				return err
-			}
-
-			msg := &group.MsgLeaveGroup{
-				Address: clientCtx.GetFromAddress().String(),
-				GroupId: groupID,
-			}
-			if err = msg.ValidateBasic(); err != nil {
-				return fmt.Errorf("message validation failed: %w", err)
-			}
-
-			return tx.GenerateOrBroadcastTxCLI(clientCtx, cmd.Flags(), msg)
-		},
-	}
-
-	flags.AddTxFlagsToCmd(cmd)
-
-	return cmd
-=======
->>>>>>> 787ee698
 }