package cli

import (
	"encoding/json"
<<<<<<< HEAD
=======
	"errors"
>>>>>>> 787ee698
	"fmt"
	"os"

	"cosmossdk.io/x/group"

	"github.com/cosmos/cosmos-sdk/codec"
	sdk "github.com/cosmos/cosmos-sdk/types"
)

<<<<<<< HEAD
func parseDecisionPolicy(cdc codec.Codec, decisionPolicyFile string) (group.DecisionPolicy, error) {
	if decisionPolicyFile == "" {
		return nil, fmt.Errorf("decision policy is required")
=======
// parseDecisionPolicy reads and parses the decision policy.
func parseDecisionPolicy(cdc codec.Codec, decisionPolicyFile string) (group.DecisionPolicy, error) {
	if decisionPolicyFile == "" {
		return nil, errors.New("decision policy is required")
>>>>>>> 787ee698
	}

	contents, err := os.ReadFile(decisionPolicyFile)
	if err != nil {
		return nil, err
	}

	var policy group.DecisionPolicy
	if err := cdc.UnmarshalInterfaceJSON(contents, &policy); err != nil {
		return nil, fmt.Errorf("failed to parse decision policy: %w", err)
	}

	return policy, nil
}

<<<<<<< HEAD
=======
// parseMembers reads and parses the members.
>>>>>>> 787ee698
func parseMembers(membersFile string) ([]group.MemberRequest, error) {
	members := struct {
		Members []group.MemberRequest `json:"members"`
	}{}

	if membersFile == "" {
		return members.Members, nil
	}

	contents, err := os.ReadFile(membersFile)
	if err != nil {
		return nil, err
	}

	if err := json.Unmarshal(contents, &members); err != nil {
		return nil, err
	}

	return members.Members, nil
}

func execFromString(execStr string) group.Exec {
	exec := group.Exec_EXEC_UNSPECIFIED
<<<<<<< HEAD
	switch execStr { //nolint:gocritic
	case ExecTry:
=======
	if execStr == ExecTry {
>>>>>>> 787ee698
		exec = group.Exec_EXEC_TRY
	}

	return exec
}

// Proposal defines a Msg-based group proposal for CLI purposes.
type Proposal struct {
	GroupPolicyAddress string `json:"group_policy_address"`
	// Messages defines an array of sdk.Msgs proto-JSON-encoded as Anys.
	Messages  []json.RawMessage `json:"messages,omitempty"`
	Metadata  string            `json:"metadata"`
<<<<<<< HEAD
	Proposers []string          `json:"proposers,omitempty"`
=======
	Proposers []string          `json:"proposers"`
	Title     string            `json:"title"`
	Summary   string            `json:"summary"`
>>>>>>> 787ee698
}

func getCLIProposal(path string) (Proposal, error) {
	contents, err := os.ReadFile(path)
	if err != nil {
		return Proposal{}, err
	}

	return parseCLIProposal(contents)
}

func parseCLIProposal(contents []byte) (Proposal, error) {
	var p Proposal
	if err := json.Unmarshal(contents, &p); err != nil {
		return Proposal{}, err
	}

	return p, nil
}

func parseMsgs(cdc codec.Codec, p Proposal) ([]sdk.Msg, error) {
	msgs := make([]sdk.Msg, len(p.Messages))
	for i, anyJSON := range p.Messages {
		var msg sdk.Msg
		err := cdc.UnmarshalInterfaceJSON(anyJSON, &msg)
		if err != nil {
			return nil, err
		}

		msgs[i] = msg
	}

	return msgs, nil
}<|MERGE_RESOLUTION|>--- conflicted
+++ resolved
@@ -2,10 +2,7 @@
 
 import (
 	"encoding/json"
-<<<<<<< HEAD
-=======
 	"errors"
->>>>>>> 787ee698
 	"fmt"
 	"os"
 
@@ -15,16 +12,10 @@
 	sdk "github.com/cosmos/cosmos-sdk/types"
 )
 
-<<<<<<< HEAD
-func parseDecisionPolicy(cdc codec.Codec, decisionPolicyFile string) (group.DecisionPolicy, error) {
-	if decisionPolicyFile == "" {
-		return nil, fmt.Errorf("decision policy is required")
-=======
 // parseDecisionPolicy reads and parses the decision policy.
 func parseDecisionPolicy(cdc codec.Codec, decisionPolicyFile string) (group.DecisionPolicy, error) {
 	if decisionPolicyFile == "" {
 		return nil, errors.New("decision policy is required")
->>>>>>> 787ee698
 	}
 
 	contents, err := os.ReadFile(decisionPolicyFile)
@@ -40,10 +31,7 @@
 	return policy, nil
 }
 
-<<<<<<< HEAD
-=======
 // parseMembers reads and parses the members.
->>>>>>> 787ee698
 func parseMembers(membersFile string) ([]group.MemberRequest, error) {
 	members := struct {
 		Members []group.MemberRequest `json:"members"`
@@ -67,12 +55,7 @@
 
 func execFromString(execStr string) group.Exec {
 	exec := group.Exec_EXEC_UNSPECIFIED
-<<<<<<< HEAD
-	switch execStr { //nolint:gocritic
-	case ExecTry:
-=======
 	if execStr == ExecTry {
->>>>>>> 787ee698
 		exec = group.Exec_EXEC_TRY
 	}
 
@@ -85,13 +68,9 @@
 	// Messages defines an array of sdk.Msgs proto-JSON-encoded as Anys.
 	Messages  []json.RawMessage `json:"messages,omitempty"`
 	Metadata  string            `json:"metadata"`
-<<<<<<< HEAD
-	Proposers []string          `json:"proposers,omitempty"`
-=======
 	Proposers []string          `json:"proposers"`
 	Title     string            `json:"title"`
 	Summary   string            `json:"summary"`
->>>>>>> 787ee698
 }
 
 func getCLIProposal(path string) (Proposal, error) {
