--- conflicted
+++ resolved
@@ -4,13 +4,13 @@
 	"context"
 	"fmt"
 
-	st "cosmossdk.io/api/cosmos/staking/v1beta1"
 	"cosmossdk.io/x/evidence/types"
 
 	sdk "github.com/cosmos/cosmos-sdk/types"
+	stakingtypes "github.com/cosmos/cosmos-sdk/x/staking/types"
 )
 
-// handleEquivocationEvidence implements an equivocation evidence handler. Assuming the
+// HandleEquivocationEvidence implements an equivocation evidence handler. Assuming the
 // evidence is valid, the validator committing the misbehavior will be slashed,
 // jailed and tombstoned. Once tombstoned, the validator will not be able to
 // recover. Note, the evidence contains the block time and height at the time of
@@ -25,13 +25,9 @@
 // TODO: Some of the invalid constraints listed above may need to be reconsidered
 // in the case of a lunatic attack.
 func (k Keeper) handleEquivocationEvidence(ctx context.Context, evidence *types.Equivocation) error {
-<<<<<<< HEAD
-	consAddr := evidence.GetConsensusAddress(k.consensusAddressCodec)
-=======
 	sdkCtx := sdk.UnwrapSDKContext(ctx)
 	logger := k.Logger(ctx)
 	consAddr := evidence.GetConsensusAddress(k.stakingKeeper.ConsensusAddressCodec())
->>>>>>> 751e5ecb
 
 	validator, err := k.stakingKeeper.ValidatorByConsAddr(ctx, consAddr)
 	if err != nil {
@@ -44,18 +40,6 @@
 	}
 
 	if len(validator.GetOperator()) != 0 {
-<<<<<<< HEAD
-		// Get the consAddr from the validator read from the store and not from the evidence,
-		// because if the validator has rotated its key, the key in evidence could be outdated.
-		// (ValidatorByConsAddr can get a validator even if the key has been rotated)
-		valConsAddr, err := validator.GetConsAddr()
-		if err != nil {
-			return err
-		}
-		consAddr = valConsAddr
-
-=======
->>>>>>> 751e5ecb
 		if _, err := k.slashingKeeper.GetPubkey(ctx, consAddr.Bytes()); err != nil {
 			// Ignore evidence that cannot be handled.
 			//
@@ -66,33 +50,33 @@
 			// allowable but none of the disallowed evidence types.  Instead of
 			// getting this coordination right, it is easier to relax the
 			// constraints and ignore evidence that cannot be handled.
-			k.Logger.Error(fmt.Sprintf("ignore evidence; expected public key for validator %s not found", consAddr))
+			logger.Error(fmt.Sprintf("ignore evidence; expected public key for validator %s not found", consAddr))
 			return nil
 		}
 	}
 
-	headerInfo := k.HeaderService.HeaderInfo(ctx)
 	// calculate the age of the evidence
 	infractionHeight := evidence.GetHeight()
 	infractionTime := evidence.GetTime()
-	ageDuration := headerInfo.Time.Sub(infractionTime)
-	ageBlocks := headerInfo.Height - infractionHeight
+	ageDuration := sdkCtx.BlockHeader().Time.Sub(infractionTime)
+	ageBlocks := sdkCtx.BlockHeader().Height - infractionHeight
 
 	// Reject evidence if the double-sign is too old. Evidence is considered stale
 	// if the difference in time and number of blocks is greater than the allowed
 	// parameters defined.
-
-	eviAgeBlocks, eviAgeDuration, _, err := k.consensusKeeper.EvidenceParams(ctx)
-	if err == nil && ageDuration > eviAgeDuration && ageBlocks > eviAgeBlocks {
-		k.Logger.Info(
-			"ignored equivocation; evidence too old",
-			"validator", consAddr,
-			"infraction_height", infractionHeight,
-			"max_age_num_blocks", eviAgeBlocks,
-			"infraction_time", infractionTime,
-			"max_age_duration", eviAgeDuration,
-		)
-		return nil
+	cp := sdkCtx.ConsensusParams()
+	if cp.Evidence != nil {
+		if ageDuration > cp.Evidence.MaxAgeDuration && ageBlocks > cp.Evidence.MaxAgeNumBlocks {
+			logger.Info(
+				"ignored equivocation; evidence too old",
+				"validator", consAddr,
+				"infraction_height", infractionHeight,
+				"max_age_num_blocks", cp.Evidence.MaxAgeNumBlocks,
+				"infraction_time", infractionTime,
+				"max_age_duration", cp.Evidence.MaxAgeDuration,
+			)
+			return nil
+		}
 	}
 
 	if ok := k.slashingKeeper.HasValidatorSigningInfo(ctx, consAddr); !ok {
@@ -101,7 +85,7 @@
 
 	// ignore if the validator is already tombstoned
 	if k.slashingKeeper.IsTombstoned(ctx, consAddr) {
-		k.Logger.Info(
+		logger.Info(
 			"ignored equivocation; validator already tombstoned",
 			"validator", consAddr,
 			"infraction_height", infractionHeight,
@@ -110,7 +94,7 @@
 		return nil
 	}
 
-	k.Logger.Info(
+	logger.Info(
 		"confirmed equivocation",
 		"validator", consAddr,
 		"infraction_height", infractionHeight,
@@ -139,7 +123,7 @@
 		consAddr,
 		slashFractionDoubleSign,
 		evidence.GetValidatorPower(), distributionHeight,
-		st.Infraction_INFRACTION_DOUBLE_SIGN,
+		stakingtypes.Infraction_INFRACTION_DOUBLE_SIGN,
 	)
 	if err != nil {
 		return err
