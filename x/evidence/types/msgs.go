package types

import (
	"fmt"

	"github.com/cosmos/gogoproto/proto"
	gogoprotoany "github.com/cosmos/gogoproto/types/any"

	"cosmossdk.io/x/evidence/exported"

	"github.com/cosmos/cosmos-sdk/codec/types"
	sdk "github.com/cosmos/cosmos-sdk/types"
)

var (
	_ sdk.Msg                              = &MsgSubmitEvidence{}
	_ gogoprotoany.UnpackInterfacesMessage = MsgSubmitEvidence{}
	_ exported.MsgSubmitEvidenceI          = &MsgSubmitEvidence{}
)

// NewMsgSubmitEvidence returns a new MsgSubmitEvidence with a signer/submitter.
<<<<<<< HEAD
//
//nolint:interfacer
func NewMsgSubmitEvidence(s sdk.AccAddress, evi exported.Evidence) (*MsgSubmitEvidence, error) {
=======
func NewMsgSubmitEvidence(s string, evi exported.Evidence) (*MsgSubmitEvidence, error) {
>>>>>>> 787ee698
	msg, ok := evi.(proto.Message)
	if !ok {
		return nil, fmt.Errorf("cannot proto marshal %T", evi)
	}
	any, err := types.NewAnyWithValue(msg)
	if err != nil {
		return nil, err
	}
	return &MsgSubmitEvidence{Submitter: s, Evidence: any}, nil
}

func (m MsgSubmitEvidence) GetEvidence() exported.Evidence {
	if m.Evidence == nil {
		return nil
	}

	evi, ok := m.Evidence.GetCachedValue().(exported.Evidence)
	if !ok {
		return nil
	}

	return evi
}

func (m MsgSubmitEvidence) GetSubmitter() sdk.AccAddress {
	accAddr, err := sdk.AccAddressFromBech32(m.Submitter)
	if err != nil {
		return nil
	}
	return accAddr
}

func (m MsgSubmitEvidence) UnpackInterfaces(ctx gogoprotoany.AnyUnpacker) error {
	var evi exported.Evidence
	return ctx.UnpackAny(m.Evidence, &evi)
}<|MERGE_RESOLUTION|>--- conflicted
+++ resolved
@@ -19,13 +19,7 @@
 )
 
 // NewMsgSubmitEvidence returns a new MsgSubmitEvidence with a signer/submitter.
-<<<<<<< HEAD
-//
-//nolint:interfacer
-func NewMsgSubmitEvidence(s sdk.AccAddress, evi exported.Evidence) (*MsgSubmitEvidence, error) {
-=======
 func NewMsgSubmitEvidence(s string, evi exported.Evidence) (*MsgSubmitEvidence, error) {
->>>>>>> 787ee698
 	msg, ok := evi.(proto.Message)
 	if !ok {
 		return nil, fmt.Errorf("cannot proto marshal %T", evi)
