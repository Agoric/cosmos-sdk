--- conflicted
+++ resolved
@@ -4,7 +4,6 @@
 	"fmt"
 
 	"github.com/cosmos/gogoproto/proto"
-	gogoprotoany "github.com/cosmos/gogoproto/types/any"
 
 	"cosmossdk.io/x/evidence/exported"
 
@@ -13,13 +12,13 @@
 )
 
 var (
-	_ sdk.Msg                              = &MsgSubmitEvidence{}
-	_ gogoprotoany.UnpackInterfacesMessage = MsgSubmitEvidence{}
-	_ exported.MsgSubmitEvidenceI          = &MsgSubmitEvidence{}
+	_ sdk.Msg                       = &MsgSubmitEvidence{}
+	_ types.UnpackInterfacesMessage = MsgSubmitEvidence{}
+	_ exported.MsgSubmitEvidenceI   = &MsgSubmitEvidence{}
 )
 
 // NewMsgSubmitEvidence returns a new MsgSubmitEvidence with a signer/submitter.
-func NewMsgSubmitEvidence(s string, evi exported.Evidence) (*MsgSubmitEvidence, error) {
+func NewMsgSubmitEvidence(s sdk.AccAddress, evi exported.Evidence) (*MsgSubmitEvidence, error) {
 	msg, ok := evi.(proto.Message)
 	if !ok {
 		return nil, fmt.Errorf("cannot proto marshal %T", evi)
@@ -28,11 +27,7 @@
 	if err != nil {
 		return nil, err
 	}
-<<<<<<< HEAD
-	return &MsgSubmitEvidence{Submitter: s, Evidence: any}, nil
-=======
 	return &MsgSubmitEvidence{Submitter: s.String(), Evidence: any}, nil
->>>>>>> 751e5ecb
 }
 
 func (m MsgSubmitEvidence) GetEvidence() exported.Evidence {
@@ -56,7 +51,7 @@
 	return accAddr
 }
 
-func (m MsgSubmitEvidence) UnpackInterfaces(ctx gogoprotoany.AnyUnpacker) error {
+func (m MsgSubmitEvidence) UnpackInterfaces(ctx types.AnyUnpacker) error {
 	var evi exported.Evidence
 	return ctx.UnpackAny(m.Evidence, &evi)
 }