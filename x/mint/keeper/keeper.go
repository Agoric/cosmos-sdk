package keeper

import (
<<<<<<< HEAD
	"cosmossdk.io/math"
	"github.com/tendermint/tendermint/libs/log"
=======
	"context"
	"fmt"

	"cosmossdk.io/collections"
	"cosmossdk.io/core/appmodule"
	"cosmossdk.io/core/event"
	"cosmossdk.io/math"
	"cosmossdk.io/x/mint/types"
>>>>>>> 787ee698

	"github.com/cosmos/cosmos-sdk/codec"
	"github.com/cosmos/cosmos-sdk/telemetry"
	sdk "github.com/cosmos/cosmos-sdk/types"
)

// Keeper of the mint store
type Keeper struct {
	appmodule.Environment

	cdc              codec.BinaryCodec
	bankKeeper       types.BankKeeper
	feeCollectorName string
	// the address capable of executing a MsgUpdateParams message. Typically, this
	// should be the x/gov module account.
	authority string

	Schema collections.Schema
	Params collections.Item[types.Params]
	Minter collections.Item[types.Minter]

	// mintFn is used to mint new coins during BeginBlock. This function is in charge of
	// minting new coins based on arbitrary logic, previously done through InflationCalculationFn.
	mintFn types.MintFn
}

// NewKeeper creates a new mint Keeper instance
func NewKeeper(
	cdc codec.BinaryCodec,
	env appmodule.Environment,
	ak types.AccountKeeper,
	bk types.BankKeeper,
	feeCollectorName string,
	authority string,
) *Keeper {
	// ensure mint module account is set
	if addr := ak.GetModuleAddress(types.ModuleName); addr == nil {
		panic(fmt.Sprintf("the x/%s module account has not been set", types.ModuleName))
	}

	sb := collections.NewSchemaBuilder(env.KVStoreService)
	k := Keeper{
		Environment:      env,
		cdc:              cdc,
		bankKeeper:       bk,
		feeCollectorName: feeCollectorName,
		authority:        authority,
		Params:           collections.NewItem(sb, types.ParamsKey, "params", codec.CollValue[types.Params](cdc)),
		Minter:           collections.NewItem(sb, types.MinterKey, "minter", codec.CollValue[types.Minter](cdc)),
	}

	schema, err := sb.Build()
	if err != nil {
		panic(err)
	}
	k.Schema = schema

	return &k
}

<<<<<<< HEAD
// StakingTokenSupply implements an alias call to the underlying staking keeper's
// StakingTokenSupply to be used in BeginBlocker.
func (k Keeper) StakingTokenSupply(ctx sdk.Context) math.Int {
	return k.stakingKeeper.StakingTokenSupply(ctx)
=======
// SetMintFn is used to mint new coins during BeginBlock. The mintFn function is in charge of
// minting new coins based on arbitrary logic, previously done through InflationCalculationFn.
func (k *Keeper) SetMintFn(mintFn types.MintFn) error {
	k.mintFn = mintFn
	return nil
>>>>>>> 787ee698
}

// GetAuthority returns the x/mint module's authority.
func (k *Keeper) GetAuthority() string {
	return k.authority
}

// MintCoins implements an alias call to the underlying supply keeper's
// MintCoins to be used in BeginBlocker.
func (k *Keeper) MintCoins(ctx context.Context, newCoins sdk.Coins) error {
	if newCoins.Empty() {
		// skip as no coins need to be minted
		return nil
	}

	return k.bankKeeper.MintCoins(ctx, types.ModuleName, newCoins)
}

// AddCollectedFees implements an alias call to the underlying supply keeper's
// AddCollectedFees to be used in BeginBlocker.
func (k *Keeper) AddCollectedFees(ctx context.Context, fees sdk.Coins) error {
	return k.bankKeeper.SendCoinsFromModuleToModule(ctx, types.ModuleName, k.feeCollectorName, fees)
}

func (k *Keeper) MintFn(ctx context.Context, minter *types.Minter, epochId string, epochNumber int64) error {
	return k.mintFn(ctx, k.Environment, minter, epochId, epochNumber)
}

// DefaultMintFn returns a default mint function. It requires the Staking module and the mint keeper.
// The default Mintfn has a requirement on staking as it uses bond to calculate inflation.
func DefaultMintFn(ic types.InflationCalculationFn, staking types.StakingKeeper, k *Keeper) types.MintFn {
	return func(ctx context.Context, env appmodule.Environment, minter *types.Minter, epochId string, epochNumber int64) error {
		// the default mint function is called every block, so we only check if epochId is "block" which is
		// a special value to indicate that this is not an epoch minting, but a regular block minting.
		if epochId != "block" {
			return nil
		}

		stakingTokenSupply, err := staking.StakingTokenSupply(ctx)
		if err != nil {
			return err
		}

		bondedRatio, err := staking.BondedRatio(ctx)
		if err != nil {
			return err
		}

		params, err := k.Params.Get(ctx)
		if err != nil {
			return err
		}

		minter.Inflation = ic(ctx, *minter, params, bondedRatio)
		minter.AnnualProvisions = minter.NextAnnualProvisions(params, stakingTokenSupply)

		mintedCoin := minter.BlockProvision(params)
		mintedCoins := sdk.NewCoins(mintedCoin)
		maxSupply := params.MaxSupply
		totalSupply := stakingTokenSupply

		// if maxSupply is not infinite, check against max_supply parameter
		if !maxSupply.IsZero() {
			if totalSupply.Add(mintedCoins.AmountOf(params.MintDenom)).GT(maxSupply) {
				// calculate the difference between maxSupply and totalSupply
				diff := maxSupply.Sub(totalSupply)
				if diff.LTE(math.ZeroInt()) {
					k.Environment.Logger.Info("max supply reached, no new tokens will be minted")
					return nil
				}

				// mint the difference
				diffCoin := sdk.NewCoin(params.MintDenom, diff)
				diffCoins := sdk.NewCoins(diffCoin)

				// mint coins
				if err := k.MintCoins(ctx, diffCoins); err != nil {
					return err
				}
				mintedCoins = diffCoins
			}
		}

		// mint coins if maxSupply is infinite or total staking supply is less than maxSupply
		if maxSupply.IsZero() || totalSupply.Add(mintedCoins.AmountOf(params.MintDenom)).LT(maxSupply) {
			// mint coins
			if err := k.MintCoins(ctx, mintedCoins); err != nil {
				return err
			}
		}

		// send the minted coins to the fee collector account
		// TODO: figure out a better way to do this
		err = k.AddCollectedFees(ctx, mintedCoins)
		if err != nil {
			return err
		}

		if mintedCoin.Amount.IsInt64() {
			defer telemetry.ModuleSetGauge(types.ModuleName, float32(mintedCoin.Amount.Int64()), "minted_tokens")
		}

		return env.EventService.EventManager(ctx).EmitKV(
			types.EventTypeMint,
			event.NewAttribute(types.AttributeKeyBondedRatio, bondedRatio.String()),
			event.NewAttribute(types.AttributeKeyInflation, minter.Inflation.String()),
			event.NewAttribute(types.AttributeKeyAnnualProvisions, minter.AnnualProvisions.String()),
			event.NewAttribute(sdk.AttributeKeyAmount, mintedCoin.Amount.String()),
		)
	}
}<|MERGE_RESOLUTION|>--- conflicted
+++ resolved
@@ -1,10 +1,6 @@
 package keeper
 
 import (
-<<<<<<< HEAD
-	"cosmossdk.io/math"
-	"github.com/tendermint/tendermint/libs/log"
-=======
 	"context"
 	"fmt"
 
@@ -13,7 +9,6 @@
 	"cosmossdk.io/core/event"
 	"cosmossdk.io/math"
 	"cosmossdk.io/x/mint/types"
->>>>>>> 787ee698
 
 	"github.com/cosmos/cosmos-sdk/codec"
 	"github.com/cosmos/cosmos-sdk/telemetry"
@@ -74,18 +69,11 @@
 	return &k
 }
 
-<<<<<<< HEAD
-// StakingTokenSupply implements an alias call to the underlying staking keeper's
-// StakingTokenSupply to be used in BeginBlocker.
-func (k Keeper) StakingTokenSupply(ctx sdk.Context) math.Int {
-	return k.stakingKeeper.StakingTokenSupply(ctx)
-=======
 // SetMintFn is used to mint new coins during BeginBlock. The mintFn function is in charge of
 // minting new coins based on arbitrary logic, previously done through InflationCalculationFn.
 func (k *Keeper) SetMintFn(mintFn types.MintFn) error {
 	k.mintFn = mintFn
 	return nil
->>>>>>> 787ee698
 }
 
 // GetAuthority returns the x/mint module's authority.
