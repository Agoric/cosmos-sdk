package types // noalias

import (
<<<<<<< HEAD
	"cosmossdk.io/math"
=======
	"context"

	"cosmossdk.io/core/address"
	"cosmossdk.io/math"

>>>>>>> 787ee698
	sdk "github.com/cosmos/cosmos-sdk/types"
)

// StakingKeeper defines the expected staking keeper
type StakingKeeper interface {
<<<<<<< HEAD
	StakingTokenSupply(ctx sdk.Context) math.Int
	BondedRatio(ctx sdk.Context) sdk.Dec
=======
	StakingTokenSupply(ctx context.Context) (math.Int, error)
	BondedRatio(ctx context.Context) (math.LegacyDec, error)
>>>>>>> 787ee698
}

// AccountKeeper defines the contract required for account APIs.
type AccountKeeper interface {
	AddressCodec() address.Codec
	GetModuleAddress(name string) sdk.AccAddress

	// TODO remove with genesis 2-phases refactor https://github.com/cosmos/cosmos-sdk/issues/2862
	SetModuleAccount(context.Context, sdk.ModuleAccountI)
	GetModuleAccount(ctx context.Context, moduleName string) sdk.ModuleAccountI
}

// BankKeeper defines the contract needed to be fulfilled for banking and supply
// dependencies.
type BankKeeper interface {
	SendCoinsFromModuleToAccount(ctx context.Context, senderModule string, recipientAddr sdk.AccAddress, amt sdk.Coins) error
	SendCoinsFromModuleToModule(ctx context.Context, senderModule, recipientModule string, amt sdk.Coins) error
	MintCoins(ctx context.Context, name string, amt sdk.Coins) error
	GetSupply(ctx context.Context, denom string) sdk.Coin
}<|MERGE_RESOLUTION|>--- conflicted
+++ resolved
@@ -1,27 +1,18 @@
 package types // noalias
 
 import (
-<<<<<<< HEAD
-	"cosmossdk.io/math"
-=======
 	"context"
 
 	"cosmossdk.io/core/address"
 	"cosmossdk.io/math"
 
->>>>>>> 787ee698
 	sdk "github.com/cosmos/cosmos-sdk/types"
 )
 
 // StakingKeeper defines the expected staking keeper
 type StakingKeeper interface {
-<<<<<<< HEAD
-	StakingTokenSupply(ctx sdk.Context) math.Int
-	BondedRatio(ctx sdk.Context) sdk.Dec
-=======
 	StakingTokenSupply(ctx context.Context) (math.Int, error)
 	BondedRatio(ctx context.Context) (math.LegacyDec, error)
->>>>>>> 787ee698
 }
 
 // AccountKeeper defines the contract required for account APIs.
