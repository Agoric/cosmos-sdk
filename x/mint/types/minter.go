package types

import (
	"bytes"
	"fmt"

	"cosmossdk.io/math"
<<<<<<< HEAD
=======

>>>>>>> 787ee698
	sdk "github.com/cosmos/cosmos-sdk/types"
)

// NewMinter returns a new Minter object with the given inflation and annual
// provisions values.
func NewMinter(inflation, annualProvisions math.LegacyDec) Minter {
	return Minter{
		Inflation:        inflation,
		AnnualProvisions: annualProvisions,
	}
}

// InitialMinter returns an initial Minter object with a given inflation value.
func InitialMinter(inflation math.LegacyDec) Minter {
	return NewMinter(
		inflation,
		math.LegacyNewDec(0),
	)
}

// DefaultInitialMinter returns a default initial Minter object for a new chain
// which uses an inflation rate of 13%.
func DefaultInitialMinter() Minter {
	return InitialMinter(
		math.LegacyNewDecWithPrec(13, 2),
	)
}

// ValidateMinter does a basic validation on minter.
func ValidateMinter(minter Minter) error {
	if minter.Inflation.IsNegative() {
		return fmt.Errorf("mint parameter Inflation should be positive, is %s",
			minter.Inflation.String())
	}
	return nil
}

// NextInflationRate returns the new inflation rate for the next block.
func (m Minter) NextInflationRate(params Params, bondedRatio math.LegacyDec) math.LegacyDec {
	// The target annual inflation rate is recalculated for each block. The inflation
	// is also subject to a rate change (positive or negative) depending on the
	// distance from the desired ratio (67%). The maximum rate change possible is
	// defined to be 13% per year, however the annual inflation is capped as between
	// 7% and 20%.

	// (1 - bondedRatio/GoalBonded) * InflationRateChange
	inflationRateChangePerYear := math.LegacyOneDec().
		Sub(bondedRatio.Quo(params.GoalBonded)).
		Mul(params.InflationRateChange)
	inflationRateChange := inflationRateChangePerYear.Quo(math.LegacyNewDec(int64(params.BlocksPerYear)))

	// adjust the new annual inflation for this next block
	inflation := m.Inflation.Add(inflationRateChange) // note inflationRateChange may be negative
	if inflation.GT(params.InflationMax) {
		inflation = params.InflationMax
	}
	if inflation.LT(params.InflationMin) {
		inflation = params.InflationMin
	}

	return inflation
}

// NextAnnualProvisions returns the annual provisions based on current total
// supply and inflation rate.
<<<<<<< HEAD
func (m Minter) NextAnnualProvisions(_ Params, totalSupply math.Int) sdk.Dec {
=======
func (m Minter) NextAnnualProvisions(_ Params, totalSupply math.Int) math.LegacyDec {
>>>>>>> 787ee698
	return m.Inflation.MulInt(totalSupply)
}

// BlockProvision returns the provisions for a block based on the annual
// provisions rate.
func (m Minter) BlockProvision(params Params) sdk.Coin {
	provisionAmt := m.AnnualProvisions.QuoInt(math.NewInt(int64(params.BlocksPerYear)))
	return sdk.NewCoin(params.MintDenom, provisionAmt.TruncateInt())
}

// IsEqual returns true if two minters are equal, it checks all the fields
func (m Minter) IsEqual(minter Minter) bool {
	if !m.Inflation.Equal(minter.Inflation) {
		return false
	}

	if !m.AnnualProvisions.Equal(minter.AnnualProvisions) {
		return false
	}

	if !bytes.Equal(m.Data, minter.Data) {
		return false
	}

	return true
}<|MERGE_RESOLUTION|>--- conflicted
+++ resolved
@@ -5,10 +5,7 @@
 	"fmt"
 
 	"cosmossdk.io/math"
-<<<<<<< HEAD
-=======
 
->>>>>>> 787ee698
 	sdk "github.com/cosmos/cosmos-sdk/types"
 )
 
@@ -74,11 +71,7 @@
 
 // NextAnnualProvisions returns the annual provisions based on current total
 // supply and inflation rate.
-<<<<<<< HEAD
-func (m Minter) NextAnnualProvisions(_ Params, totalSupply math.Int) sdk.Dec {
-=======
 func (m Minter) NextAnnualProvisions(_ Params, totalSupply math.Int) math.LegacyDec {
->>>>>>> 787ee698
 	return m.Inflation.MulInt(totalSupply)
 }
 
