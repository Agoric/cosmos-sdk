package keeper

import (
	"bytes"
	"fmt"

	"cosmossdk.io/collections"
	"cosmossdk.io/math"
	"cosmossdk.io/x/staking/types"

	sdk "github.com/cosmos/cosmos-sdk/types"
)

// RegisterInvariants registers all staking invariants
func RegisterInvariants(ir sdk.InvariantRegistry, k *Keeper) {
	ir.RegisterRoute(types.ModuleName, "module-accounts",
		ModuleAccountInvariants(k))
	ir.RegisterRoute(types.ModuleName, "nonnegative-power",
		NonNegativePowerInvariant(k))
	ir.RegisterRoute(types.ModuleName, "positive-delegation",
		PositiveDelegationInvariant(k))
	ir.RegisterRoute(types.ModuleName, "delegator-shares",
		DelegatorSharesInvariant(k))
}

// AllInvariants runs all invariants of the staking module.
func AllInvariants(k *Keeper) sdk.Invariant {
	return func(ctx sdk.Context) (string, bool) {
		res, stop := ModuleAccountInvariants(k)(ctx)
		if stop {
			return res, stop
		}

		res, stop = NonNegativePowerInvariant(k)(ctx)
		if stop {
			return res, stop
		}

		res, stop = PositiveDelegationInvariant(k)(ctx)
		if stop {
			return res, stop
		}

		return DelegatorSharesInvariant(k)(ctx)
	}
}

// ModuleAccountInvariants checks that the bonded and notBonded ModuleAccounts pools
// reflects the tokens actively bonded and not bonded
func ModuleAccountInvariants(k *Keeper) sdk.Invariant {
	return func(ctx sdk.Context) (string, bool) {
		bonded := math.ZeroInt()
		notBonded := math.ZeroInt()
		bondedPool := k.GetBondedPool(ctx)
		notBondedPool := k.GetNotBondedPool(ctx)
		bondDenom, err := k.BondDenom(ctx)
		if err != nil {
			panic(err)
		}

		err = k.IterateValidators(ctx, func(_ int64, validator sdk.ValidatorI) bool {
			switch validator.GetStatus() {
			case sdk.Bonded:
				bonded = bonded.Add(validator.GetTokens())
			case sdk.Unbonding, sdk.Unbonded:
				notBonded = notBonded.Add(validator.GetTokens())
			default:
				panic("invalid validator status")
			}
			return false
		})
		if err != nil {
			panic(err)
		}

		err = k.UnbondingDelegations.Walk(
			ctx,
			nil,
			func(key collections.Pair[[]byte, []byte], ubd types.UnbondingDelegation) (stop bool, err error) {
				for _, entry := range ubd.Entries {
					notBonded = notBonded.Add(entry.Balance)
				}
				return false, nil
			},
		)
		if err != nil {
			panic(err)
		}

		poolBonded := k.bankKeeper.GetBalance(ctx, bondedPool.GetAddress(), bondDenom)
		poolNotBonded := k.bankKeeper.GetBalance(ctx, notBondedPool.GetAddress(), bondDenom)
		broken := !poolBonded.Amount.Equal(bonded) || !poolNotBonded.Amount.Equal(notBonded)

		// Bonded tokens should equal sum of tokens with bonded validators
		// Not-bonded tokens should equal unbonding delegations	plus tokens on unbonded validators
		return sdk.FormatInvariant(types.ModuleName, "bonded and not bonded module account coins", fmt.Sprintf(
			"\tPool's bonded tokens: %v\n"+
				"\tsum of bonded tokens: %v\n"+
				"not bonded token invariance:\n"+
				"\tPool's not bonded tokens: %v\n"+
				"\tsum of not bonded tokens: %v\n"+
				"module accounts total (bonded + not bonded):\n"+
				"\tModule Accounts' tokens: %v\n"+
				"\tsum tokens:              %v\n",
			poolBonded, bonded, poolNotBonded, notBonded, poolBonded.Add(poolNotBonded), bonded.Add(notBonded))), broken
	}
}

// NonNegativePowerInvariant checks that all stored validators have >= 0 power.
func NonNegativePowerInvariant(k *Keeper) sdk.Invariant {
	return func(ctx sdk.Context) (string, bool) {
		var (
			msg    string
			broken bool
		)

		iterator, err := k.ValidatorsPowerStoreIterator(ctx)
		if err != nil {
			panic(err)
		}
		for ; iterator.Valid(); iterator.Next() {
			validator, err := k.GetValidator(ctx, iterator.Value())
			if err != nil {
				panic(fmt.Sprintf("validator record not found for address: %X\n", iterator.Value()))
			}

			powerKey := types.GetValidatorsByPowerIndexKey(validator, k.PowerReduction(ctx), k.ValidatorAddressCodec())

			if !bytes.Equal(iterator.Key(), powerKey) {
				broken = true
				msg += fmt.Sprintf("power store invariance:\n\tvalidator.Power: %v"+
					"\n\tkey should be: %v\n\tkey in store: %v\n",
					validator.GetConsensusPower(k.PowerReduction(ctx)), powerKey, iterator.Key())
			}

			if validator.Tokens.IsNegative() {
				broken = true
				msg += fmt.Sprintf("\tnegative tokens for validator: %v\n", validator)
			}
		}
		iterator.Close()

		return sdk.FormatInvariant(types.ModuleName, "nonnegative power", fmt.Sprintf("found invalid validator powers\n%s", msg)), broken
	}
}

// PositiveDelegationInvariant checks that all stored delegations have > 0 shares.
func PositiveDelegationInvariant(k *Keeper) sdk.Invariant {
	return func(ctx sdk.Context) (string, bool) {
		var (
			msg   string
			count int
		)

		delegations, err := k.GetAllDelegations(ctx)
		if err != nil {
			panic(err)
		}
		for _, delegation := range delegations {
			if delegation.Shares.IsNegative() {
				count++
				msg += fmt.Sprintf("\tdelegation with negative shares: %+v\n", delegation)
			}

			if delegation.Shares.IsZero() {
				count++
				msg += fmt.Sprintf("\tdelegation with zero shares: %+v\n", delegation)
			}
		}

		broken := count != 0

		return sdk.FormatInvariant(types.ModuleName, "positive delegations", fmt.Sprintf(
			"%d invalid delegations found\n%s", count, msg)), broken
	}
}

// DelegatorSharesInvariant checks whether all the delegator shares which persist
// in the delegator object add up to the correct total delegator shares
// amount stored in each validator.
func DelegatorSharesInvariant(k *Keeper) sdk.Invariant {
	return func(ctx sdk.Context) (string, bool) {
		var (
			msg    string
			broken bool
		)

<<<<<<< HEAD
		validators := k.GetAllValidators(ctx)
		validatorsDelegationShares := map[string]sdk.Dec{}

		// initialize a map: validator -> its delegation shares
		for _, validator := range validators {
			validatorsDelegationShares[validator.GetOperator().String()] = sdk.ZeroDec()
		}

		// iterate through all the delegations to calculate the total delegation shares for each validator
		delegations := k.GetAllDelegations(ctx)
		for _, delegation := range delegations {
			delegationValidatorAddr := delegation.GetValidatorAddr().String()
			validatorDelegationShares := validatorsDelegationShares[delegationValidatorAddr]
			validatorsDelegationShares[delegationValidatorAddr] = validatorDelegationShares.Add(delegation.Shares)
		}

		// for each validator, check if its total delegation shares calculated from the step above equals to its expected delegation shares
		for _, validator := range validators {
			expValTotalDelShares := validator.GetDelegatorShares()
			calculatedValTotalDelShares := validatorsDelegationShares[validator.GetOperator().String()]
=======
		validators, err := k.GetAllValidators(ctx)
		if err != nil {
			panic(err)
		}

		validatorsDelegationShares := map[string]math.LegacyDec{}

		// initialize a map: validator -> its delegation shares
		for _, validator := range validators {
			validatorsDelegationShares[validator.GetOperator()] = math.LegacyZeroDec()
		}

		// iterate through all the delegations to calculate the total delegation shares for each validator
		delegations, err := k.GetAllDelegations(ctx)
		if err != nil {
			panic(err)
		}

		for _, delegation := range delegations {
			delegationValidatorAddr := delegation.GetValidatorAddr()
			validatorDelegationShares := validatorsDelegationShares[delegationValidatorAddr]
			validatorsDelegationShares[delegationValidatorAddr] = validatorDelegationShares.Add(delegation.Shares)
		}

		// for each validator, check if its total delegation shares calculated from the step above equals to its expected delegation shares
		for _, validator := range validators {
			expValTotalDelShares := validator.GetDelegatorShares()
			calculatedValTotalDelShares := validatorsDelegationShares[validator.GetOperator()]
>>>>>>> 787ee698
			if !calculatedValTotalDelShares.Equal(expValTotalDelShares) {
				broken = true
				msg += fmt.Sprintf("broken delegator shares invariance:\n"+
					"\tvalidator.DelegatorShares: %v\n"+
					"\tsum of Delegator.Shares: %v\n", expValTotalDelShares, calculatedValTotalDelShares)
			}
		}

		return sdk.FormatInvariant(types.ModuleName, "delegator shares", msg), broken
	}
}<|MERGE_RESOLUTION|>--- conflicted
+++ resolved
@@ -185,28 +185,6 @@
 			broken bool
 		)
 
-<<<<<<< HEAD
-		validators := k.GetAllValidators(ctx)
-		validatorsDelegationShares := map[string]sdk.Dec{}
-
-		// initialize a map: validator -> its delegation shares
-		for _, validator := range validators {
-			validatorsDelegationShares[validator.GetOperator().String()] = sdk.ZeroDec()
-		}
-
-		// iterate through all the delegations to calculate the total delegation shares for each validator
-		delegations := k.GetAllDelegations(ctx)
-		for _, delegation := range delegations {
-			delegationValidatorAddr := delegation.GetValidatorAddr().String()
-			validatorDelegationShares := validatorsDelegationShares[delegationValidatorAddr]
-			validatorsDelegationShares[delegationValidatorAddr] = validatorDelegationShares.Add(delegation.Shares)
-		}
-
-		// for each validator, check if its total delegation shares calculated from the step above equals to its expected delegation shares
-		for _, validator := range validators {
-			expValTotalDelShares := validator.GetDelegatorShares()
-			calculatedValTotalDelShares := validatorsDelegationShares[validator.GetOperator().String()]
-=======
 		validators, err := k.GetAllValidators(ctx)
 		if err != nil {
 			panic(err)
@@ -235,7 +213,6 @@
 		for _, validator := range validators {
 			expValTotalDelShares := validator.GetDelegatorShares()
 			calculatedValTotalDelShares := validatorsDelegationShares[validator.GetOperator()]
->>>>>>> 787ee698
 			if !calculatedValTotalDelShares.Equal(expValTotalDelShares) {
 				broken = true
 				msg += fmt.Sprintf("broken delegator shares invariance:\n"+
