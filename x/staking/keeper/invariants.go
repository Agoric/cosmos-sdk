--- conflicted
+++ resolved
@@ -4,14 +4,10 @@
 	"bytes"
 	"fmt"
 
-	"cosmossdk.io/collections"
 	"cosmossdk.io/math"
-<<<<<<< HEAD
-	"cosmossdk.io/x/staking/types"
-=======
->>>>>>> 751e5ecb
 
 	sdk "github.com/cosmos/cosmos-sdk/types"
+	"github.com/cosmos/cosmos-sdk/x/staking/types"
 )
 
 // RegisterInvariants registers all staking invariants
@@ -61,15 +57,11 @@
 			panic(err)
 		}
 
-<<<<<<< HEAD
-		err = k.IterateValidators(ctx, func(_ int64, validator sdk.ValidatorI) bool {
-=======
 		err = k.IterateValidators(ctx, func(_ int64, validator types.ValidatorI) bool {
->>>>>>> 751e5ecb
 			switch validator.GetStatus() {
-			case sdk.Bonded:
+			case types.Bonded:
 				bonded = bonded.Add(validator.GetTokens())
-			case sdk.Unbonding, sdk.Unbonded:
+			case types.Unbonding, types.Unbonded:
 				notBonded = notBonded.Add(validator.GetTokens())
 			default:
 				panic("invalid validator status")
@@ -80,25 +72,12 @@
 			panic(err)
 		}
 
-<<<<<<< HEAD
-		err = k.UnbondingDelegations.Walk(
-			ctx,
-			nil,
-			func(key collections.Pair[[]byte, []byte], ubd types.UnbondingDelegation) (stop bool, err error) {
-				for _, entry := range ubd.Entries {
-					notBonded = notBonded.Add(entry.Balance)
-				}
-				return false, nil
-			},
-		)
-=======
 		err = k.IterateUnbondingDelegations(ctx, func(_ int64, ubd types.UnbondingDelegation) bool {
 			for _, entry := range ubd.Entries {
 				notBonded = notBonded.Add(entry.Balance)
 			}
 			return false
 		})
->>>>>>> 751e5ecb
 		if err != nil {
 			panic(err)
 		}
