--- conflicted
+++ resolved
@@ -1,19 +1,6 @@
 package keeper
 
 import (
-<<<<<<< HEAD
-	"cosmossdk.io/math"
-	sdk "github.com/cosmos/cosmos-sdk/types"
-)
-
-// TokensToConsensusPower - convert input tokens to potential consensus-engine power
-func (k Keeper) TokensToConsensusPower(ctx sdk.Context, tokens math.Int) int64 {
-	return sdk.TokensToConsensusPower(tokens, k.PowerReduction(ctx))
-}
-
-// TokensFromConsensusPower - convert input power to tokens
-func (k Keeper) TokensFromConsensusPower(ctx sdk.Context, power int64) math.Int {
-=======
 	"context"
 
 	"cosmossdk.io/math"
@@ -28,6 +15,5 @@
 
 // TokensFromConsensusPower converts input power to tokens
 func (k Keeper) TokensFromConsensusPower(ctx context.Context, power int64) math.Int {
->>>>>>> 787ee698
 	return sdk.TokensFromConsensusPower(power, k.PowerReduction(ctx))
 }