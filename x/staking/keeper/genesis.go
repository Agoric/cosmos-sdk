package keeper

import (
	"context"
	"fmt"
	"time"

	"cosmossdk.io/collections"
	"cosmossdk.io/core/appmodule"
	"cosmossdk.io/math"
	"cosmossdk.io/x/staking/types"

	sdk "github.com/cosmos/cosmos-sdk/types"
)

// InitGenesis sets the pool and parameters for the provided keeper.  For each
// validator in data, it sets that validator in the keeper along with manually
// setting the indexes. In addition, it also sets any delegations found in
// data. Finally, it updates the bonded validators.
// Returns final validator set after applying all declaration and delegations
func (k Keeper) InitGenesis(ctx context.Context, data *types.GenesisState) ([]appmodule.ValidatorUpdate, error) {
	bondedTokens := math.ZeroInt()
	notBondedTokens := math.ZeroInt()

	// We need to pretend to be "n blocks before genesis", where "n" is the
	// validator update delay, so that e.g. slashing periods are correctly
	// initialized for the validator set e.g. with a one-block offset - the
	// first TM block is at height 1, so state updates applied from
	// genesis.json are in block 0.
	if sdkCtx, ok := sdk.TryUnwrapSDKContext(ctx); ok {
		// this munging of the context is not necessary for server/v2 code paths, `ok` will be false
		sdkCtx = sdkCtx.WithBlockHeight(1 - sdk.ValidatorUpdateDelay) // TODO: remove this need for WithBlockHeight
		ctx = sdkCtx
	}

	if err := k.Params.Set(ctx, data.Params); err != nil {
		return nil, err
	}

	if err := k.LastTotalPower.Set(ctx, data.LastTotalPower); err != nil {
		return nil, err
	}

	for _, validator := range data.Validators {
		if err := k.SetValidator(ctx, validator); err != nil {
			return nil, err
		}

		// Manually set indices for the first time
		if err := k.SetValidatorByConsAddr(ctx, validator); err != nil {
			return nil, err
		}

		if err := k.SetValidatorByPowerIndex(ctx, validator); err != nil {
			return nil, err
		}

		// Call the creation hook if not exported
		if !data.Exported {
			valbz, err := k.ValidatorAddressCodec().StringToBytes(validator.GetOperator())
			if err != nil {
				return nil, err
			}
			if err := k.Hooks().AfterValidatorCreated(ctx, valbz); err != nil {
				return nil, err
			}
		}

		// update timeslice if necessary
		if validator.IsUnbonding() {
			if err := k.InsertUnbondingValidatorQueue(ctx, validator); err != nil {
				return nil, err
			}
		}

		switch validator.GetStatus() {
		case sdk.Bonded:
			bondedTokens = bondedTokens.Add(validator.GetTokens())

		case sdk.Unbonding, sdk.Unbonded:
			notBondedTokens = notBondedTokens.Add(validator.GetTokens())

		default:
			return nil, fmt.Errorf("invalid validator status: %v", validator.GetStatus())
		}
	}

	for _, delegation := range data.Delegations {
<<<<<<< HEAD
		delegatorAddress := sdk.MustAccAddressFromBech32(delegation.DelegatorAddress)
=======
		delegatorAddress, err := k.authKeeper.AddressCodec().StringToBytes(delegation.DelegatorAddress)
		if err != nil {
			return nil, fmt.Errorf("invalid delegator address: %w", err)
		}

		valAddr, err := k.validatorAddressCodec.StringToBytes(delegation.GetValidatorAddr())
		if err != nil {
			return nil, err
		}
>>>>>>> 787ee698

		// Call the before-creation hook if not exported
		if !data.Exported {
			if err := k.Hooks().BeforeDelegationCreated(ctx, delegatorAddress, valAddr); err != nil {
				return nil, err
			}
		}

		if err := k.SetDelegation(ctx, delegation); err != nil {
			return nil, err
		}

		// Call the after-modification hook if not exported
		if !data.Exported {
			if err := k.Hooks().AfterDelegationModified(ctx, delegatorAddress, valAddr); err != nil {
				return nil, err
			}
		}
	}

	for _, ubd := range data.UnbondingDelegations {
		if err := k.SetUnbondingDelegation(ctx, ubd); err != nil {
			return nil, err
		}

		for _, entry := range ubd.Entries {
			if err := k.InsertUBDQueue(ctx, ubd, entry.CompletionTime); err != nil {
				return nil, err
			}
			notBondedTokens = notBondedTokens.Add(entry.Balance)
		}
	}

	for _, red := range data.Redelegations {
		if err := k.SetRedelegation(ctx, red); err != nil {
			return nil, err
		}

		for _, entry := range red.Entries {
			if err := k.InsertRedelegationQueue(ctx, red, entry.CompletionTime); err != nil {
				return nil, err
			}
		}
	}

	bondedCoins := sdk.NewCoins(sdk.NewCoin(data.Params.BondDenom, bondedTokens))
	notBondedCoins := sdk.NewCoins(sdk.NewCoin(data.Params.BondDenom, notBondedTokens))

	// check if the unbonded and bonded pools accounts exists
	bondedPool := k.GetBondedPool(ctx)
	if bondedPool == nil {
		return nil, fmt.Errorf("%s module account has not been set", types.BondedPoolName)
	}

	// TODO: remove with genesis 2-phases refactor https://github.com/cosmos/cosmos-sdk/issues/2862

	bondedBalance := k.bankKeeper.GetAllBalances(ctx, bondedPool.GetAddress())
	if bondedBalance.IsZero() {
		k.authKeeper.SetModuleAccount(ctx, bondedPool)
	}

	// if balance is different from bonded coins error because genesis is most likely malformed
	if !bondedBalance.Equal(bondedCoins) {
		return nil, fmt.Errorf("bonded pool balance is different from bonded coins: %s <-> %s", bondedBalance, bondedCoins)
	}

	notBondedPool := k.GetNotBondedPool(ctx)
	if notBondedPool == nil {
		return nil, fmt.Errorf("%s module account has not been set", types.NotBondedPoolName)
	}

	notBondedBalance := k.bankKeeper.GetAllBalances(ctx, notBondedPool.GetAddress())
	if notBondedBalance.IsZero() {
		k.authKeeper.SetModuleAccount(ctx, notBondedPool)
	}

	// If balance is different from non bonded coins error because genesis is most
	// likely malformed.
	if !notBondedBalance.Equal(notBondedCoins) {
		return nil, fmt.Errorf("not bonded pool balance is different from not bonded coins: %s <-> %s", notBondedBalance, notBondedCoins)
	}

	for _, record := range data.RotationIndexRecords {
		if err := k.ValidatorConsensusKeyRotationRecordIndexKey.Set(ctx, collections.Join(record.Address, *record.Time)); err != nil {
			return nil, err
		}
	}

	for _, history := range data.RotationHistory {
		if err := k.RotationHistory.Set(ctx, collections.Join(history.OperatorAddress, history.Height), history); err != nil {
			return nil, err
		}
	}

	for _, record := range data.RotationQueue {
		if err := k.ValidatorConsensusKeyRotationRecordQueue.Set(ctx, *record.Time, *record.ValAddrs); err != nil {
			return nil, err
		}
	}

	// don't need to run CometBFT updates if we exported
	var moduleValidatorUpdates []appmodule.ValidatorUpdate
	if data.Exported {
		for _, lv := range data.LastValidatorPowers {
			valAddr, err := k.validatorAddressCodec.StringToBytes(lv.Address)
			if err != nil {
				return nil, err
			}

			err = k.SetLastValidatorPower(ctx, valAddr, lv.Power)
			if err != nil {
				return nil, err
			}

			validator, err := k.GetValidator(ctx, valAddr)
			if err != nil {
				return nil, fmt.Errorf("validator %s not found", lv.Address)
			}

			update := validator.ModuleValidatorUpdate(k.PowerReduction(ctx))
			update.Power = lv.Power // keep the next-val-set offset, use the last power for the first block
			moduleValidatorUpdates = append(moduleValidatorUpdates, update)
		}
	} else {
		var err error

		moduleValidatorUpdates, err = k.ApplyAndReturnValidatorSetUpdates(ctx)
		if err != nil {
			return nil, err
		}
	}

	return moduleValidatorUpdates, nil
}

// ExportGenesis returns a GenesisState for a given context and keeper. The
// GenesisState will contain the pool, params, validators, and bonds found in
// the keeper.
func (k Keeper) ExportGenesis(ctx context.Context) (*types.GenesisState, error) {
	var unbondingDelegations []types.UnbondingDelegation
	var fnErr error
	err := k.UnbondingDelegations.Walk(
		ctx,
		nil,
		func(key collections.Pair[[]byte, []byte], value types.UnbondingDelegation) (stop bool, err error) {
			unbondingDelegations = append(unbondingDelegations, value)
			return false, nil
		},
	)
	if err != nil {
		return nil, err
	}

	var redelegations []types.Redelegation

	err = k.IterateRedelegations(ctx, func(_ int64, red types.Redelegation) (stop bool) {
		redelegations = append(redelegations, red)
		return false
	})
	if err != nil {
		return nil, err
	}

	var lastValidatorPowers []types.LastValidatorPower

	err = k.IterateLastValidatorPowers(ctx, func(addr sdk.ValAddress, power int64) (stop bool) {
		addrStr, err := k.validatorAddressCodec.BytesToString(addr)
		if err != nil {
			fnErr = err
			return true
		}
		lastValidatorPowers = append(lastValidatorPowers, types.LastValidatorPower{Address: addrStr, Power: power})
		return false
	})
	if err != nil {
		return nil, err
	}
	if fnErr != nil {
		return nil, fnErr
	}

	params, err := k.Params.Get(ctx)
	if err != nil {
		return nil, err
	}

	totalPower, err := k.LastTotalPower.Get(ctx)
	if err != nil {
		return nil, err
	}

	allDelegations, err := k.GetAllDelegations(ctx)
	if err != nil {
		return nil, err
	}

	allValidators, err := k.GetAllValidators(ctx)
	if err != nil {
		return nil, err
	}

	rotationIndex := []types.RotationIndexRecord{}
	err = k.ValidatorConsensusKeyRotationRecordIndexKey.Walk(ctx, nil, func(key collections.Pair[[]byte, time.Time]) (stop bool, err error) {
		t := key.K2()
		rotationIndex = append(rotationIndex, types.RotationIndexRecord{
			Address: key.K1(),
			Time:    &t,
		})
		return false, nil
	})
	if err != nil {
		return nil, err
	}

	conspubKeyRotationHistory := []types.ConsPubKeyRotationHistory{}
	err = k.RotationHistory.Walk(ctx, nil, func(key collections.Pair[[]byte, uint64], value types.ConsPubKeyRotationHistory) (stop bool, err error) {
		conspubKeyRotationHistory = append(conspubKeyRotationHistory, value)
		return false, nil
	})
	if err != nil {
		return nil, err
	}

	rotationQueue := []types.RotationQueueRecord{}
	err = k.ValidatorConsensusKeyRotationRecordQueue.Walk(ctx, nil, func(key time.Time, value types.ValAddrsOfRotatedConsKeys) (stop bool, err error) {
		record := types.RotationQueueRecord{
			Time:     &key,
			ValAddrs: &value,
		}
		rotationQueue = append(rotationQueue, record)
		return false, nil
	})
	if err != nil {
		return nil, err
	}

	return &types.GenesisState{
		Params:               params,
		LastTotalPower:       totalPower,
		LastValidatorPowers:  lastValidatorPowers,
		Validators:           allValidators,
		Delegations:          allDelegations,
		UnbondingDelegations: unbondingDelegations,
		Redelegations:        redelegations,
		Exported:             true,
		RotationIndexRecords: rotationIndex,
		RotationHistory:      conspubKeyRotationHistory,
		RotationQueue:        rotationQueue,
	}, nil
}<|MERGE_RESOLUTION|>--- conflicted
+++ resolved
@@ -86,9 +86,6 @@
 	}
 
 	for _, delegation := range data.Delegations {
-<<<<<<< HEAD
-		delegatorAddress := sdk.MustAccAddressFromBech32(delegation.DelegatorAddress)
-=======
 		delegatorAddress, err := k.authKeeper.AddressCodec().StringToBytes(delegation.DelegatorAddress)
 		if err != nil {
 			return nil, fmt.Errorf("invalid delegator address: %w", err)
@@ -98,7 +95,6 @@
 		if err != nil {
 			return nil, err
 		}
->>>>>>> 787ee698
 
 		// Call the before-creation hook if not exported
 		if !data.Exported {
