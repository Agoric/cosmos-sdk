--- conflicted
+++ resolved
@@ -5,18 +5,14 @@
 	"context"
 
 	storetypes "cosmossdk.io/store/types"
-	"cosmossdk.io/x/staking/types"
 
 	sdk "github.com/cosmos/cosmos-sdk/types"
+	"github.com/cosmos/cosmos-sdk/x/staking/types"
 )
 
 // ValidatorByPowerIndexExists does a certain by-power index record exist
 func ValidatorByPowerIndexExists(ctx context.Context, keeper *Keeper, power []byte) bool {
-<<<<<<< HEAD
-	store := keeper.KVStoreService.OpenKVStore(ctx)
-=======
 	store := keeper.storeService.OpenKVStore(ctx)
->>>>>>> 751e5ecb
 	has, err := store.Has(power)
 	if err != nil {
 		panic(err)
@@ -32,11 +28,7 @@
 	}
 
 	// Remove any existing power key for validator.
-<<<<<<< HEAD
-	store := keeper.KVStoreService.OpenKVStore(ctx)
-=======
 	store := keeper.storeService.OpenKVStore(ctx)
->>>>>>> 751e5ecb
 	deleted := false
 
 	iterator, err := store.Iterator(types.ValidatorsByPowerIndexKey, storetypes.PrefixEndBytes(types.ValidatorsByPowerIndexKey))
