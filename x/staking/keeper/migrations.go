--- conflicted
+++ resolved
@@ -1,14 +1,6 @@
 package keeper
 
 import (
-<<<<<<< HEAD
-	"context"
-
-	v5 "cosmossdk.io/x/staking/migrations/v5"
-	v6 "cosmossdk.io/x/staking/migrations/v6"
-
-	"github.com/cosmos/cosmos-sdk/runtime"
-=======
 	"github.com/cosmos/cosmos-sdk/runtime"
 	sdk "github.com/cosmos/cosmos-sdk/types"
 	"github.com/cosmos/cosmos-sdk/x/staking/exported"
@@ -16,52 +8,23 @@
 	v3 "github.com/cosmos/cosmos-sdk/x/staking/migrations/v3"
 	v4 "github.com/cosmos/cosmos-sdk/x/staking/migrations/v4"
 	v5 "github.com/cosmos/cosmos-sdk/x/staking/migrations/v5"
->>>>>>> 751e5ecb
 )
 
 // Migrator is a struct for handling in-place store migrations.
 type Migrator struct {
-	keeper *Keeper
+	keeper         *Keeper
+	legacySubspace exported.Subspace
 }
 
 // NewMigrator returns a new Migrator instance.
-<<<<<<< HEAD
-func NewMigrator(keeper *Keeper) Migrator {
-=======
 func NewMigrator(keeper *Keeper, legacySubspace exported.Subspace) Migrator {
->>>>>>> 751e5ecb
 	return Migrator{
-		keeper: keeper,
+		keeper:         keeper,
+		legacySubspace: legacySubspace,
 	}
 }
 
 // Migrate1to2 migrates from version 1 to 2.
-<<<<<<< HEAD
-func (m Migrator) Migrate1to2(ctx context.Context) error {
-	return nil
-}
-
-// Migrate2to3 migrates x/staking state from consensus version 2 to 3.
-func (m Migrator) Migrate2to3(ctx context.Context) error {
-	return nil
-}
-
-// Migrate3to4 migrates x/staking state from consensus version 3 to 4.
-func (m Migrator) Migrate3to4(ctx context.Context) error {
-	return nil
-}
-
-// Migrate4to5 migrates x/staking state from consensus version 4 to 5.
-func (m Migrator) Migrate4to5(ctx context.Context) error {
-	store := runtime.KVStoreAdapter(m.keeper.KVStoreService.OpenKVStore(ctx))
-	return v5.MigrateStore(ctx, store, m.keeper.cdc, m.keeper.Logger)
-}
-
-// Migrate5to6 migrates x/staking state from consensus version 5 to 6.
-func (m Migrator) Migrate5to6(ctx context.Context) error {
-	store := runtime.KVStoreAdapter(m.keeper.KVStoreService.OpenKVStore(ctx))
-	return v6.MigrateStore(ctx, store, m.keeper.cdc)
-=======
 func (m Migrator) Migrate1to2(ctx sdk.Context) error {
 	store := runtime.KVStoreAdapter(m.keeper.storeService.OpenKVStore(ctx))
 	return v2.MigrateStore(ctx, store)
@@ -83,5 +46,4 @@
 func (m Migrator) Migrate4to5(ctx sdk.Context) error {
 	store := runtime.KVStoreAdapter(m.keeper.storeService.OpenKVStore(ctx))
 	return v5.MigrateStore(ctx, store, m.keeper.cdc)
->>>>>>> 751e5ecb
 }