--- conflicted
+++ resolved
@@ -8,15 +8,12 @@
 	stdmath "math"
 	"time"
 
-<<<<<<< HEAD
 	corestore "cosmossdk.io/core/store"
 	errorsmod "cosmossdk.io/errors"
 	"cosmossdk.io/math"
+
 	storetypes "cosmossdk.io/store/types"
 
-=======
-	"cosmossdk.io/math"
->>>>>>> ea82623b
 	sdk "github.com/cosmos/cosmos-sdk/types"
 	sdkerrors "github.com/cosmos/cosmos-sdk/types/errors"
 	"github.com/cosmos/cosmos-sdk/x/staking/types"
@@ -105,7 +102,6 @@
 // delegator.
 func (k Keeper) GetDelegatorDelegations(ctx context.Context, delegator sdk.AccAddress, maxRetrieve uint16) (delegations []types.Delegation, err error) {
 	delegations = make([]types.Delegation, maxRetrieve)
-<<<<<<< HEAD
 	store := k.storeService.OpenKVStore(ctx)
 	delegatorPrefixKey := types.GetDelegationsKey(delegator)
 
@@ -139,23 +135,6 @@
 	if err != nil {
 		return err
 	}
-=======
-
-	i := 0
-	if i < int(maxRetrieve) {
-		k.IterateDelegatorDelegations(ctx, delegator, func(delegation types.Delegation) bool {
-			delegations[i] = delegation
-			i++
-			return i >= int(maxRetrieve)
-		})
-	}
-	return delegations[:i] // trim if the array length < maxRetrieve
-}
-
-// SetDelegation sets a delegation.
-func (k Keeper) SetDelegation(ctx sdk.Context, delegation types.Delegation) {
-	delegatorAddress := sdk.MustAccAddressFromBech32(delegation.DelegatorAddress)
->>>>>>> ea82623b
 
 	store := k.storeService.OpenKVStore(ctx)
 	b := types.MustMarshalDelegation(k.cdc, delegation)
@@ -169,7 +148,6 @@
 }
 
 // RemoveDelegation removes a delegation
-<<<<<<< HEAD
 func (k Keeper) RemoveDelegation(ctx context.Context, delegation types.Delegation) error {
 	delegatorAddress, err := k.authKeeper.AddressCodec().StringToBytes(delegation.DelegatorAddress)
 	if err != nil {
@@ -180,10 +158,6 @@
 	if err != nil {
 		return err
 	}
-=======
-func (k Keeper) RemoveDelegation(ctx sdk.Context, delegation types.Delegation) error {
-	delegatorAddress := sdk.MustAccAddressFromBech32(delegation.DelegatorAddress)
->>>>>>> ea82623b
 
 	// TODO: Consider calling hooks outside of the store wrapper functions, it's unobvious.
 	if err := k.Hooks().BeforeDelegationRemoved(ctx, delegatorAddress, valAddr); err != nil {
@@ -293,15 +267,9 @@
 }
 
 // GetDelegatorUnbonding returns the total amount a delegator has unbonding.
-<<<<<<< HEAD
 func (k Keeper) GetDelegatorUnbonding(ctx context.Context, delegator sdk.AccAddress) (math.Int, error) {
 	unbonding := math.ZeroInt()
 	err := k.IterateDelegatorUnbondingDelegations(ctx, delegator, func(ubd types.UnbondingDelegation) bool {
-=======
-func (k Keeper) GetDelegatorUnbonding(ctx sdk.Context, delegator sdk.AccAddress) math.Int {
-	unbonding := sdk.ZeroInt()
-	k.IterateDelegatorUnbondingDelegations(ctx, delegator, func(ubd types.UnbondingDelegation) bool {
->>>>>>> ea82623b
 		for _, entry := range ubd.Entries {
 			unbonding = unbonding.Add(entry.Balance)
 		}
@@ -334,13 +302,8 @@
 }
 
 // GetDelegatorBonded returs the total amount a delegator has bonded.
-<<<<<<< HEAD
 func (k Keeper) GetDelegatorBonded(ctx context.Context, delegator sdk.AccAddress) (math.Int, error) {
 	bonded := math.LegacyZeroDec()
-=======
-func (k Keeper) GetDelegatorBonded(ctx sdk.Context, delegator sdk.AccAddress) math.Int {
-	bonded := sdk.ZeroDec()
->>>>>>> ea82623b
 
 	err := k.IterateDelegatorDelegations(ctx, delegator, func(delegation types.Delegation) bool {
 		validatorAddr, err := k.validatorAddressCodec.StringToBytes(delegation.ValidatorAddress)
@@ -416,7 +379,6 @@
 }
 
 // SetUnbondingDelegation sets the unbonding delegation and associated index.
-<<<<<<< HEAD
 func (k Keeper) SetUnbondingDelegation(ctx context.Context, ubd types.UnbondingDelegation) error {
 	delAddr, err := k.authKeeper.AddressCodec().StringToBytes(ubd.DelegatorAddress)
 	if err != nil {
@@ -424,12 +386,6 @@
 	}
 
 	store := k.storeService.OpenKVStore(ctx)
-=======
-func (k Keeper) SetUnbondingDelegation(ctx sdk.Context, ubd types.UnbondingDelegation) {
-	delegatorAddress := sdk.MustAccAddressFromBech32(ubd.DelegatorAddress)
-
-	store := ctx.KVStore(k.storeKey)
->>>>>>> ea82623b
 	bz := types.MustMarshalUBD(k.cdc, ubd)
 	valAddr, err := k.validatorAddressCodec.StringToBytes(ubd.ValidatorAddress)
 	if err != nil {
@@ -445,16 +401,11 @@
 }
 
 // RemoveUnbondingDelegation removes the unbonding delegation object and associated index.
-<<<<<<< HEAD
 func (k Keeper) RemoveUnbondingDelegation(ctx context.Context, ubd types.UnbondingDelegation) error {
 	delegatorAddress, err := k.authKeeper.AddressCodec().StringToBytes(ubd.DelegatorAddress)
 	if err != nil {
 		return err
 	}
-=======
-func (k Keeper) RemoveUnbondingDelegation(ctx sdk.Context, ubd types.UnbondingDelegation) {
-	delegatorAddress := sdk.MustAccAddressFromBech32(ubd.DelegatorAddress)
->>>>>>> ea82623b
 
 	store := k.storeService.OpenKVStore(ctx)
 	addr, err := k.validatorAddressCodec.StringToBytes(ubd.ValidatorAddress)
@@ -473,7 +424,6 @@
 // SetUnbondingDelegationEntry adds an entry to the unbonding delegation at
 // the given addresses. It creates the unbonding delegation if it does not exist.
 func (k Keeper) SetUnbondingDelegationEntry(
-<<<<<<< HEAD
 	ctx context.Context, delegatorAddr sdk.AccAddress, validatorAddr sdk.ValAddress,
 	creationHeight int64, minTime time.Time, balance math.Int,
 ) (types.UnbondingDelegation, error) {
@@ -488,14 +438,6 @@
 		isNewUbdEntry = ubd.AddEntry(creationHeight, minTime, balance, id)
 	} else if errors.Is(err, types.ErrNoUnbondingDelegation) {
 		ubd = types.NewUnbondingDelegation(delegatorAddr, validatorAddr, creationHeight, minTime, balance, id, k.validatorAddressCodec, k.authKeeper.AddressCodec())
-=======
-	ctx sdk.Context, delegatorAddr sdk.AccAddress, validatorAddr sdk.ValAddress,
-	creationHeight int64, minTime time.Time, balance math.Int,
-) types.UnbondingDelegation {
-	ubd, found := k.GetUnbondingDelegation(ctx, delegatorAddr, validatorAddr)
-	if found {
-		ubd.AddEntry(creationHeight, minTime, balance)
->>>>>>> ea82623b
 	} else {
 		return ubd, err
 	}
@@ -704,18 +646,12 @@
 	return len(red.Entries) >= int(maxEntries), nil
 }
 
-<<<<<<< HEAD
 // SetRedelegation sets a redelegation and associated index.
 func (k Keeper) SetRedelegation(ctx context.Context, red types.Redelegation) error {
 	delegatorAddress, err := k.authKeeper.AddressCodec().StringToBytes(red.DelegatorAddress)
 	if err != nil {
 		return err
 	}
-=======
-// SetRedelegation set a redelegation and associated index.
-func (k Keeper) SetRedelegation(ctx sdk.Context, red types.Redelegation) {
-	delegatorAddress := sdk.MustAccAddressFromBech32(red.DelegatorAddress)
->>>>>>> ea82623b
 
 	store := k.storeService.OpenKVStore(ctx)
 	bz := types.MustMarshalRED(k.cdc, red)
@@ -745,7 +681,6 @@
 	delegatorAddr sdk.AccAddress, validatorSrcAddr,
 	validatorDstAddr sdk.ValAddress, creationHeight int64,
 	minTime time.Time, balance math.Int,
-<<<<<<< HEAD
 	sharesSrc, sharesDst math.LegacyDec,
 ) (types.Redelegation, error) {
 	id, err := k.IncrementUnbondingID(ctx)
@@ -757,14 +692,6 @@
 	if err == nil {
 		red.AddEntry(creationHeight, minTime, balance, sharesDst, id)
 	} else if errors.Is(err, types.ErrNoRedelegation) {
-=======
-	sharesSrc, sharesDst sdk.Dec,
-) types.Redelegation {
-	red, found := k.GetRedelegation(ctx, delegatorAddr, validatorSrcAddr, validatorDstAddr)
-	if found {
-		red.AddEntry(creationHeight, minTime, balance, sharesDst)
-	} else {
->>>>>>> ea82623b
 		red = types.NewRedelegation(delegatorAddr, validatorSrcAddr,
 			validatorDstAddr, creationHeight, minTime, balance, sharesDst, id, k.validatorAddressCodec, k.authKeeper.AddressCodec())
 	} else {
@@ -812,7 +739,6 @@
 }
 
 // RemoveRedelegation removes a redelegation object and associated index.
-<<<<<<< HEAD
 func (k Keeper) RemoveRedelegation(ctx context.Context, red types.Redelegation) error {
 	delegatorAddress, err := k.authKeeper.AddressCodec().StringToBytes(red.DelegatorAddress)
 	if err != nil {
@@ -821,13 +747,6 @@
 
 	store := k.storeService.OpenKVStore(ctx)
 	valSrcAddr, err := k.validatorAddressCodec.StringToBytes(red.ValidatorSrcAddress)
-=======
-func (k Keeper) RemoveRedelegation(ctx sdk.Context, red types.Redelegation) {
-	delegatorAddress := sdk.MustAccAddressFromBech32(red.DelegatorAddress)
-
-	store := ctx.KVStore(k.storeKey)
-	valSrcAddr, err := sdk.ValAddressFromBech32(red.ValidatorSrcAddress)
->>>>>>> ea82623b
 	if err != nil {
 		return err
 	}
@@ -944,11 +863,7 @@
 // Delegate performs a delegation, set/update everything necessary within the store.
 // tokenSrc indicates the bond status of the incoming funds.
 func (k Keeper) Delegate(
-<<<<<<< HEAD
 	ctx context.Context, delAddr sdk.AccAddress, bondAmt math.Int, tokenSrc types.BondStatus,
-=======
-	ctx sdk.Context, delAddr sdk.AccAddress, bondAmt math.Int, tokenSrc types.BondStatus,
->>>>>>> ea82623b
 	validator types.Validator, subtractAccount bool,
 ) (newShares math.LegacyDec, err error) {
 	// In some situations, the exchange rate becomes invalid, e.g. if
@@ -981,13 +896,9 @@
 		return math.LegacyZeroDec(), err
 	}
 
-<<<<<<< HEAD
 	if err != nil {
 		return math.LegacyZeroDec(), err
 	}
-=======
-	delegatorAddress := sdk.MustAccAddressFromBech32(delegation.DelegatorAddress)
->>>>>>> ea82623b
 
 	// if subtractAccount is true then we are
 	// performing a delegation and not a redelegation, thus the source tokens are
@@ -1065,20 +976,40 @@
 // entries to ensure that all redelegations are matched by sufficient shares.
 // Note that no tokens are transferred to or from any pool or account, since no
 // delegation is actually changing state.
-func (k Keeper) TransferDelegation(ctx sdk.Context, fromAddr, toAddr sdk.AccAddress, valAddr sdk.ValAddress, wantShares sdk.Dec) sdk.Dec {
-	transferred := sdk.ZeroDec()
+func (k Keeper) TransferDelegation(ctx context.Context, fromAddr, toAddr sdk.AccAddress, valAddr sdk.ValAddress, wantShares math.LegacyDec) (math.LegacyDec, error) {
+	transferred := math.LegacyZeroDec()
 
 	// sanity checks
 	if !wantShares.IsPositive() {
-		return transferred
-	}
-	validator, found := k.GetValidator(ctx, valAddr)
-	if !found {
-		return transferred
-	}
-	delFrom, found := k.GetDelegation(ctx, fromAddr, valAddr)
-	if !found {
-		return transferred
+		return transferred, errors.New("wantShares needs to be positive")
+	}
+	validator, err := k.GetValidator(ctx, valAddr)
+	if err != nil {
+		return transferred, err
+	}
+	delFrom, err := k.GetDelegation(ctx, fromAddr, valAddr)
+	if err != nil {
+		return transferred, err
+	}
+
+	valAddrString, err := k.validatorAddressCodec.BytesToString(valAddr)
+	if err != nil {
+		return transferred, err
+	}
+
+	maxEntries, err := k.MaxEntries(ctx)
+	if err != nil {
+		return transferred, err
+	}
+
+	operatorAddress, err := k.validatorAddressCodec.StringToBytes(validator.GetOperator())
+	if err != nil {
+		return transferred, err
+	}
+
+	toAddrString, err := k.validatorAddressCodec.BytesToString(toAddr)
+	if err != nil {
+		return transferred, err
 	}
 
 	// Check redelegation entry limits while we can still return early.
@@ -1087,11 +1018,11 @@
 	k.IterateDelegatorRedelegations(ctx, fromAddr, func(toRedelegation types.Redelegation) (stop bool) {
 		// There's no redelegation index by delegator and dstVal or vice-versa.
 		// The minimum cardinality is to look up by delegator, so scan and skip.
-		if toRedelegation.ValidatorDstAddress != valAddr.String() {
+		if toRedelegation.ValidatorDstAddress != valAddrString {
 			return false
 		}
-		fromRedelegation, found := k.GetRedelegation(ctx, fromAddr, sdk.ValAddress(toRedelegation.ValidatorSrcAddress), sdk.ValAddress(toRedelegation.ValidatorDstAddress))
-		if found && len(toRedelegation.Entries)+len(fromRedelegation.Entries) >= int(k.MaxEntries(ctx)) {
+		fromRedelegation, err := k.GetRedelegation(ctx, fromAddr, sdk.ValAddress(toRedelegation.ValidatorSrcAddress), sdk.ValAddress(toRedelegation.ValidatorDstAddress))
+		if err != nil && len(toRedelegation.Entries)+len(fromRedelegation.Entries) >= int(maxEntries) {
 			mightExceedLimit = true
 			return true
 		}
@@ -1099,7 +1030,7 @@
 	})
 	if mightExceedLimit {
 		// avoid types.ErrMaxRedelegationEntries
-		return transferred
+		return transferred, nil
 	}
 
 	// compute shares to transfer, amount left behind
@@ -1110,28 +1041,28 @@
 	remaining := delFrom.Shares.Sub(transferred)
 
 	// Update or create the delTo object, calling appropriate hooks
-	delTo, found := k.GetDelegation(ctx, toAddr, validator.GetOperator())
-	if !found {
-		delTo = types.NewDelegation(toAddr, validator.GetOperator(), sdk.ZeroDec())
-	}
-	if found {
-		k.BeforeDelegationSharesModified(ctx, toAddr, validator.GetOperator())
+	delTo, err := k.GetDelegation(ctx, toAddr, operatorAddress)
+	if err != nil {
+		delTo = types.NewDelegation(toAddrString, validator.GetOperator(), math.LegacyZeroDec())
+	}
+	if err == nil {
+		k.Hooks().BeforeDelegationSharesModified(ctx, toAddr, operatorAddress)
 	} else {
-		k.BeforeDelegationCreated(ctx, toAddr, validator.GetOperator())
+		k.Hooks().BeforeDelegationCreated(ctx, toAddr, operatorAddress)
 	}
 	delTo.Shares = delTo.Shares.Add(transferred)
 	k.SetDelegation(ctx, delTo)
-	k.AfterDelegationModified(ctx, toAddr, valAddr)
+	k.Hooks().AfterDelegationModified(ctx, toAddr, valAddr)
 
 	// Update source delegation
 	if remaining.IsZero() {
-		k.BeforeDelegationRemoved(ctx, fromAddr, valAddr)
+		k.Hooks().BeforeDelegationRemoved(ctx, fromAddr, valAddr)
 		k.RemoveDelegation(ctx, delFrom)
 	} else {
-		k.BeforeDelegationSharesModified(ctx, fromAddr, valAddr)
+		k.Hooks().BeforeDelegationSharesModified(ctx, fromAddr, valAddr)
 		delFrom.Shares = remaining
 		k.SetDelegation(ctx, delFrom)
-		k.AfterDelegationModified(ctx, fromAddr, valAddr)
+		k.Hooks().AfterDelegationModified(ctx, fromAddr, valAddr)
 	}
 
 	// If there are not enough remaining shares to be responsible for
@@ -1143,11 +1074,15 @@
 	// keeping a liability for 25 shares and transferring one for 75 shares.
 	// Of course, the redelegations themselves can have multiple entries for
 	// different timestamps, so we're actually working at a finer granularity.
-	redelegations := k.GetRedelegations(ctx, fromAddr, stdmath.MaxUint16)
+	var redelegationErrors []error
+	redelegations, err := k.GetRedelegations(ctx, fromAddr, stdmath.MaxUint16)
+	if err != nil {
+		redelegationErrors = append(redelegationErrors, err)
+	}
 	for _, redelegation := range redelegations {
 		// There's no redelegation index by delegator and dstVal or vice-versa.
 		// The minimum cardinality is to look up by delegator, so scan and skip.
-		if redelegation.ValidatorDstAddress != valAddr.String() {
+		if redelegation.ValidatorDstAddress != valAddrString {
 			continue
 		}
 		redelegationModified := false
@@ -1157,7 +1092,7 @@
 
 			// Partition SharesDst between keeping and sending
 			sharesToKeep := entry.SharesDst
-			sharesToSend := sdk.ZeroDec()
+			sharesToSend := math.LegacyZeroDec()
 			if entry.SharesDst.GT(remaining) {
 				sharesToKeep = remaining
 				sharesToSend = entry.SharesDst.Sub(sharesToKeep)
@@ -1171,11 +1106,16 @@
 			}
 			if sharesToKeep.IsZero() {
 				// Transfer the whole entry, delete locally
-				toRed := k.SetRedelegationEntry(
+				toRed, err := k.SetRedelegationEntry(
 					ctx, toAddr, sdk.ValAddress(redelegation.ValidatorSrcAddress),
 					sdk.ValAddress(redelegation.ValidatorDstAddress),
-					entry.CreationHeight, entry.CompletionTime, entry.InitialBalance, sdk.ZeroDec(), sharesToSend,
+					entry.CreationHeight, entry.CompletionTime, entry.InitialBalance, math.LegacyZeroDec(), sharesToSend,
 				)
+				if err != nil {
+					redelegationErrors = append(redelegationErrors, err)
+					continue
+				}
+
 				k.InsertRedelegationQueue(ctx, toRed, entry.CompletionTime)
 				redelegation.RemoveEntry(int64(i))
 				i--
@@ -1186,11 +1126,15 @@
 				fracSending := sharesToSend.Quo(entry.SharesDst)
 				balanceToSend := fracSending.MulInt(entry.InitialBalance).TruncateInt()
 				balanceToKeep := entry.InitialBalance.Sub(balanceToSend)
-				toRed := k.SetRedelegationEntry(
+				toRed, err := k.SetRedelegationEntry(
 					ctx, toAddr, sdk.ValAddress(redelegation.ValidatorSrcAddress),
 					sdk.ValAddress(redelegation.ValidatorDstAddress),
-					entry.CreationHeight, entry.CompletionTime, balanceToSend, sdk.ZeroDec(), sharesToSend,
+					entry.CreationHeight, entry.CompletionTime, balanceToSend, math.LegacyZeroDec(), sharesToSend,
 				)
+				if err != nil {
+					redelegationErrors = append(redelegationErrors, err)
+					continue
+				}
 				k.InsertRedelegationQueue(ctx, toRed, entry.CompletionTime)
 				entry.InitialBalance = balanceToKeep
 				entry.SharesDst = sharesToKeep
@@ -1202,22 +1146,30 @@
 		}
 		if redelegationModified {
 			if entriesRemaining {
-				k.SetRedelegation(ctx, redelegation)
+				err = k.SetRedelegation(ctx, redelegation)
+				if err != nil {
+					redelegationErrors = append(redelegationErrors, err)
+					continue
+				}
 			} else {
-				k.RemoveRedelegation(ctx, redelegation)
+				err = k.RemoveRedelegation(ctx, redelegation)
+				if err != nil {
+					redelegationErrors = append(redelegationErrors, err)
+					continue
+				}
 			}
 		}
 	}
-	return transferred
+
+	if len(redelegationErrors) > 0 {
+		return transferred, redelegationErrors[0]
+	}
+	return transferred, nil
 }
 
 // Unbond unbonds a particular delegation and perform associated store operations.
 func (k Keeper) Unbond(
-<<<<<<< HEAD
 	ctx context.Context, delAddr sdk.AccAddress, valAddr sdk.ValAddress, shares math.LegacyDec,
-=======
-	ctx sdk.Context, delAddr sdk.AccAddress, valAddr sdk.ValAddress, shares sdk.Dec,
->>>>>>> ea82623b
 ) (amount math.Int, err error) {
 	// check if a delegation object exists in the store
 	delegation, err := k.GetDelegation(ctx, delAddr, valAddr)
@@ -1326,7 +1278,7 @@
 	switch {
 	case errors.Is(err, types.ErrNoValidatorFound) || validator.IsBonded():
 		// the longest wait - just unbonding period from now
-		completionTime = sdkCtx.BlockHeader().Time.Add(unbondingTime)
+		completionTime = sdkCtx.HeaderInfo().Time.Add(unbondingTime)
 		height = sdkCtx.BlockHeight()
 
 		return completionTime, height, false, nil
@@ -1383,7 +1335,7 @@
 	}
 
 	sdkCtx := sdk.UnwrapSDKContext(ctx)
-	completionTime := sdkCtx.BlockHeader().Time.Add(unbondingTime)
+	completionTime := sdkCtx.HeaderInfo().Time.Add(unbondingTime)
 	ubd, err := k.SetUnbondingDelegationEntry(ctx, delAddr, valAddr, sdkCtx.BlockHeight(), completionTime, returnAmount)
 	if err != nil {
 		return time.Time{}, math.Int{}, err
@@ -1400,15 +1352,19 @@
 // TransferUnbonding changes the ownership of UnbondingDelegation entries
 // until the desired number of tokens have changed hands. Returns the actual
 // number of tokens transferred.
-func (k Keeper) TransferUnbonding(ctx sdk.Context, fromAddr, toAddr sdk.AccAddress, valAddr sdk.ValAddress, wantAmt sdk.Int) sdk.Int {
-	transferred := sdk.ZeroInt()
-	ubdFrom, found := k.GetUnbondingDelegation(ctx, fromAddr, valAddr)
-	if !found {
-		return transferred
+func (k Keeper) TransferUnbonding(ctx context.Context, fromAddr, toAddr sdk.AccAddress, valAddr sdk.ValAddress, wantAmt math.Int) (transferred math.Int, err error) {
+	transferred = math.ZeroInt()
+	ubdFrom, err := k.GetUnbondingDelegation(ctx, fromAddr, valAddr)
+	if err != nil {
+		return transferred, err
 	}
 	ubdFromModified := false
 
+	sdkCtx := sdk.UnwrapSDKContext(ctx)
+
 	for i := 0; i < len(ubdFrom.Entries) && wantAmt.IsPositive(); i++ {
+		// start a cache in case of failure
+		cacheCtx, writeCache := sdkCtx.CacheContext()
 		entry := ubdFrom.Entries[i]
 		toXfer := entry.Balance
 		if toXfer.GT(wantAmt) {
@@ -1418,13 +1374,27 @@
 			continue
 		}
 
-		if k.HasMaxUnbondingDelegationEntries(ctx, toAddr, valAddr) {
+		hasMaxUnbondingDelegationEntries, err := k.HasMaxUnbondingDelegationEntries(cacheCtx, toAddr, valAddr)
+		if err != nil {
+			continue
+		}
+		if hasMaxUnbondingDelegationEntries {
 			// TODO pre-compute the maximum entries we can add rather than checking each time
 			break
 		}
-		ubdTo := k.SetUnbondingDelegationEntry(ctx, toAddr, valAddr, entry.CreationHeight, entry.CompletionTime, toXfer)
-		k.InsertUBDQueue(ctx, ubdTo, entry.CompletionTime)
+
+		ubdTo, err := k.SetUnbondingDelegationEntry(cacheCtx, toAddr, valAddr, entry.CreationHeight, entry.CompletionTime, toXfer)
+		if err != nil {
+			continue
+		}
+		err = k.InsertUBDQueue(cacheCtx, ubdTo, entry.CompletionTime)
+		if err != nil {
+			continue
+		}
+
 		transferred = transferred.Add(toXfer)
+		// commit cache state transition
+		writeCache()
 		wantAmt = wantAmt.Sub(toXfer)
 
 		ubdFromModified = true
@@ -1440,12 +1410,13 @@
 
 	if ubdFromModified {
 		if len(ubdFrom.Entries) == 0 {
-			k.RemoveUnbondingDelegation(ctx, ubdFrom)
+			err = k.RemoveUnbondingDelegation(sdkCtx, ubdFrom)
 		} else {
-			k.SetUnbondingDelegation(ctx, ubdFrom)
-		}
-	}
-	return transferred
+			err = k.SetUnbondingDelegation(sdkCtx, ubdFrom)
+
+		}
+	}
+	return transferred, nil
 }
 
 // CompleteUnbonding completes the unbonding of all mature entries in the
@@ -1464,7 +1435,7 @@
 
 	balances := sdk.NewCoins()
 	sdkCtx := sdk.UnwrapSDKContext(ctx)
-	ctxTime := sdkCtx.BlockHeader().Time
+	ctxTime := sdkCtx.HeaderInfo().Time
 
 	delegatorAddress, err := k.authKeeper.AddressCodec().StringToBytes(ubd.DelegatorAddress)
 	if err != nil {
@@ -1609,7 +1580,7 @@
 
 	balances := sdk.NewCoins()
 	sdkCtx := sdk.UnwrapSDKContext(ctx)
-	ctxTime := sdkCtx.BlockHeader().Time
+	ctxTime := sdkCtx.HeaderInfo().Time
 
 	// loop through all the entries and complete mature redelegation entries
 	for i := 0; i < len(red.Entries); i++ {
@@ -1645,19 +1616,11 @@
 // valid based on upon the converted shares. If the amount is valid, the total
 // amount of respective shares is returned, otherwise an error is returned.
 func (k Keeper) ValidateUnbondAmount(
-<<<<<<< HEAD
 	ctx context.Context, delAddr sdk.AccAddress, valAddr sdk.ValAddress, amt math.Int,
 ) (shares math.LegacyDec, err error) {
 	validator, err := k.GetValidator(ctx, valAddr)
 	if err != nil {
 		return shares, err
-=======
-	ctx sdk.Context, delAddr sdk.AccAddress, valAddr sdk.ValAddress, amt math.Int,
-) (shares sdk.Dec, err error) {
-	validator, found := k.GetValidator(ctx, valAddr)
-	if !found {
-		return shares, types.ErrNoValidatorFound
->>>>>>> ea82623b
 	}
 
 	del, err := k.GetDelegation(ctx, delAddr, valAddr)
