package keeper

import (
	"bytes"
	"context"
	"errors"
	"fmt"
	stdmath "math"
	"time"

<<<<<<< HEAD
	"cosmossdk.io/math"
=======
	"cosmossdk.io/collections"
	errorsmod "cosmossdk.io/errors"
	"cosmossdk.io/math"
	"cosmossdk.io/x/staking/types"

>>>>>>> 787ee698
	sdk "github.com/cosmos/cosmos-sdk/types"
	sdkerrors "github.com/cosmos/cosmos-sdk/types/errors"
)

// GetAllDelegations returns all delegations used during genesis dump.
func (k Keeper) GetAllDelegations(ctx context.Context) ([]types.Delegation, error) {
	var delegations types.Delegations
	err := k.Delegations.Walk(ctx, nil,
		func(key collections.Pair[sdk.AccAddress, sdk.ValAddress], delegation types.Delegation) (stop bool, err error) {
			delegations = append(delegations, delegation)
			return false, nil
		},
	)
	if err != nil {
		return nil, err
	}

	return delegations, nil
}

// GetValidatorDelegations returns all delegations to a specific validator.
// Useful for querier.
func (k Keeper) GetValidatorDelegations(ctx context.Context, valAddr sdk.ValAddress) ([]types.Delegation, error) {
	var delegations []types.Delegation
	rng := collections.NewPrefixedPairRange[sdk.ValAddress, sdk.AccAddress](valAddr)
	err := k.DelegationsByValidator.Walk(ctx, rng, func(key collections.Pair[sdk.ValAddress, sdk.AccAddress], _ []byte) (stop bool, err error) {
		valAddr, delAddr := key.K1(), key.K2()
		delegation, err := k.Delegations.Get(ctx, collections.Join(delAddr, valAddr))
		if err != nil {
			return true, err
		}

		delegations = append(delegations, delegation)

		return false, nil
	})
	if err != nil {
		return nil, err
	}

	return delegations, nil
}

// GetDelegatorDelegations returns a given amount of all the delegations from a
// delegator.
<<<<<<< HEAD
func (k Keeper) GetDelegatorDelegations(ctx sdk.Context, delegator sdk.AccAddress, maxRetrieve uint16) (delegations []types.Delegation) {
	delegations = make([]types.Delegation, maxRetrieve)

	i := 0
	if i < int(maxRetrieve) {
		k.IterateDelegatorDelegations(ctx, delegator, func(delegation types.Delegation) bool {
			delegations[i] = delegation
			i++
			return i >= int(maxRetrieve)
		})
	}
	return delegations[:i] // trim if the array length < maxRetrieve
}

// SetDelegation sets a delegation.
func (k Keeper) SetDelegation(ctx sdk.Context, delegation types.Delegation) {
	delegatorAddress := sdk.MustAccAddressFromBech32(delegation.DelegatorAddress)
=======
func (k Keeper) GetDelegatorDelegations(ctx context.Context, delegator sdk.AccAddress, maxRetrieve uint16) ([]types.Delegation, error) {
	delegations := make([]types.Delegation, maxRetrieve)

	var i uint16
	rng := collections.NewPrefixedPairRange[sdk.AccAddress, sdk.ValAddress](delegator)
	err := k.Delegations.Walk(ctx, rng, func(key collections.Pair[sdk.AccAddress, sdk.ValAddress], del types.Delegation) (stop bool, err error) {
		if i >= maxRetrieve {
			return true, nil
		}
		delegations[i] = del
		i++

		return false, nil
	})
	if err != nil {
		return nil, err
	}

	return delegations[:i], nil // trim if the array length < maxRetrieve
}

// SetDelegation sets a delegation.
func (k Keeper) SetDelegation(ctx context.Context, delegation types.Delegation) error {
	delegatorAddress, err := k.authKeeper.AddressCodec().StringToBytes(delegation.DelegatorAddress)
	if err != nil {
		return err
	}

	valAddr, err := k.validatorAddressCodec.StringToBytes(delegation.GetValidatorAddr())
	if err != nil {
		return err
	}
>>>>>>> 787ee698

	err = k.Delegations.Set(ctx, collections.Join(sdk.AccAddress(delegatorAddress), sdk.ValAddress(valAddr)), delegation)
	if err != nil {
		return err
	}

	// set the delegation in validator delegator index
	return k.DelegationsByValidator.Set(ctx, collections.Join(sdk.ValAddress(valAddr), sdk.AccAddress(delegatorAddress)), []byte{})
}

// RemoveDelegation removes a delegation
<<<<<<< HEAD
func (k Keeper) RemoveDelegation(ctx sdk.Context, delegation types.Delegation) error {
	delegatorAddress := sdk.MustAccAddressFromBech32(delegation.DelegatorAddress)
=======
func (k Keeper) RemoveDelegation(ctx context.Context, delegation types.Delegation) error {
	delegatorAddress, err := k.authKeeper.AddressCodec().StringToBytes(delegation.DelegatorAddress)
	if err != nil {
		return err
	}

	valAddr, err := k.validatorAddressCodec.StringToBytes(delegation.GetValidatorAddr())
	if err != nil {
		return err
	}
>>>>>>> 787ee698

	// TODO: Consider calling hooks outside of the store wrapper functions, it's unobvious.
	if err := k.Hooks().BeforeDelegationRemoved(ctx, delegatorAddress, valAddr); err != nil {
		return err
	}

	err = k.Delegations.Remove(ctx, collections.Join(sdk.AccAddress(delegatorAddress), sdk.ValAddress(valAddr)))
	if err != nil {
		return err
	}

	return k.DelegationsByValidator.Remove(ctx, collections.Join(sdk.ValAddress(valAddr), sdk.AccAddress(delegatorAddress)))
}

// GetUnbondingDelegations returns a given amount of all the delegator unbonding-delegations.
func (k Keeper) GetUnbondingDelegations(ctx context.Context, delegator sdk.AccAddress, maxRetrieve uint16) (unbondingDelegations []types.UnbondingDelegation, err error) {
	unbondingDelegations = make([]types.UnbondingDelegation, maxRetrieve)

	i := 0
	rng := collections.NewPrefixedPairRange[[]byte, []byte](delegator)
	err = k.UnbondingDelegations.Walk(
		ctx,
		rng,
		func(key collections.Pair[[]byte, []byte], value types.UnbondingDelegation) (stop bool, err error) {
			unbondingDelegations = append(unbondingDelegations, value)
			i++

			if i >= int(maxRetrieve) {
				return true, nil
			}
			return false, nil
		},
	)
	if err != nil {
		return nil, err
	}

	return unbondingDelegations[:i], nil // trim if the array length < maxRetrieve
}

// GetUnbondingDelegation returns a unbonding delegation.
func (k Keeper) GetUnbondingDelegation(ctx context.Context, delAddr sdk.AccAddress, valAddr sdk.ValAddress) (ubd types.UnbondingDelegation, err error) {
	ubd, err = k.UnbondingDelegations.Get(ctx, collections.Join(delAddr.Bytes(), valAddr.Bytes()))
	if err != nil {
		if errors.Is(err, collections.ErrNotFound) {
			return ubd, types.ErrNoUnbondingDelegation
		}
		return ubd, err
	}
	return ubd, nil
}

// GetUnbondingDelegationsFromValidator returns all unbonding delegations from a
// particular validator.
func (k Keeper) GetUnbondingDelegationsFromValidator(ctx context.Context, valAddr sdk.ValAddress) (ubds []types.UnbondingDelegation, err error) {
	store := k.KVStoreService.OpenKVStore(ctx)
	rng := collections.NewPrefixedPairRange[[]byte, []byte](valAddr)
	err = k.UnbondingDelegationByValIndex.Walk(
		ctx,
		rng,
		func(key collections.Pair[[]byte, []byte], value []byte) (stop bool, err error) {
			valAddr := key.K1()
			delAddr := key.K2()
			ubdkey := types.GetUBDKey(delAddr, valAddr)
			ubdValue, err := store.Get(ubdkey)
			if err != nil {
				return true, err
			}
			unbondingDelegation, err := types.UnmarshalUBD(k.cdc, ubdValue)
			if err != nil {
				return true, err
			}
			ubds = append(ubds, unbondingDelegation)
			return false, nil
		},
	)
	if err != nil {
		return ubds, err
	}
	return ubds, nil
}

// GetDelegatorUnbonding returns the total amount a delegator has unbonding.
<<<<<<< HEAD
func (k Keeper) GetDelegatorUnbonding(ctx sdk.Context, delegator sdk.AccAddress) math.Int {
	unbonding := sdk.ZeroInt()
	k.IterateDelegatorUnbondingDelegations(ctx, delegator, func(ubd types.UnbondingDelegation) bool {
		for _, entry := range ubd.Entries {
			unbonding = unbonding.Add(entry.Balance)
		}
		return false
	})
	return unbonding
}

// IterateDelegatorUnbondingDelegations iterates through a delegator's unbonding delegations.
func (k Keeper) IterateDelegatorUnbondingDelegations(ctx sdk.Context, delegator sdk.AccAddress, cb func(ubd types.UnbondingDelegation) (stop bool)) {
	store := ctx.KVStore(k.storeKey)

	iterator := sdk.KVStorePrefixIterator(store, types.GetUBDsKey(delegator))
	defer iterator.Close()

	for ; iterator.Valid(); iterator.Next() {
		ubd := types.MustUnmarshalUBD(k.cdc, iterator.Value())
		if cb(ubd) {
			break
		}
=======
func (k Keeper) GetDelegatorUnbonding(ctx context.Context, delegator sdk.AccAddress) (math.Int, error) {
	unbonding := math.ZeroInt()
	rng := collections.NewPrefixedPairRange[[]byte, []byte](delegator)
	err := k.UnbondingDelegations.Walk(
		ctx,
		rng,
		func(key collections.Pair[[]byte, []byte], ubd types.UnbondingDelegation) (stop bool, err error) {
			for _, entry := range ubd.Entries {
				unbonding = unbonding.Add(entry.Balance)
			}
			return false, nil
		},
	)
	if err != nil {
		return unbonding, err
>>>>>>> 787ee698
	}
	return unbonding, err
}

<<<<<<< HEAD
// GetDelegatorBonded returs the total amount a delegator has bonded.
func (k Keeper) GetDelegatorBonded(ctx sdk.Context, delegator sdk.AccAddress) math.Int {
	bonded := sdk.ZeroDec()
=======
// GetDelegatorBonded returns the total amount a delegator has bonded.
func (k Keeper) GetDelegatorBonded(ctx context.Context, delegator sdk.AccAddress) (math.Int, error) {
	bonded := math.LegacyZeroDec()
>>>>>>> 787ee698

	var iterErr error
	err := k.IterateDelegatorDelegations(ctx, delegator, func(delegation types.Delegation) bool {
		validatorAddr, err := k.validatorAddressCodec.StringToBytes(delegation.ValidatorAddress)
		if err != nil {
			iterErr = err
			return true
		}
		validator, err := k.GetValidator(ctx, validatorAddr)
		if err == nil {
			shares := delegation.Shares
			tokens := validator.TokensFromSharesTruncated(shares)
			bonded = bonded.Add(tokens)
		}
		return false
	})
	if iterErr != nil {
		return bonded.RoundInt(), iterErr
	}
	return bonded.RoundInt(), err
}

// IterateDelegatorDelegations iterates through one delegator's delegations.
func (k Keeper) IterateDelegatorDelegations(ctx context.Context, delegator sdk.AccAddress, cb func(delegation types.Delegation) (stop bool)) error {
	rng := collections.NewPrefixedPairRange[sdk.AccAddress, sdk.ValAddress](delegator)
	err := k.Delegations.Walk(ctx, rng, func(key collections.Pair[sdk.AccAddress, sdk.ValAddress], del types.Delegation) (stop bool, err error) {
		if cb(del) {
			return true, nil
		}

		return false, nil
	})
	if err != nil {
		return err
	}

	return nil
}

// HasMaxUnbondingDelegationEntries checks if unbonding delegation has maximum number of entries.
func (k Keeper) HasMaxUnbondingDelegationEntries(ctx context.Context, delegatorAddr sdk.AccAddress, validatorAddr sdk.ValAddress) (bool, error) {
	ubd, err := k.GetUnbondingDelegation(ctx, delegatorAddr, validatorAddr)
	if err != nil && !errors.Is(err, types.ErrNoUnbondingDelegation) {
		return false, err
	}

	maxEntries, err := k.MaxEntries(ctx)
	if err != nil {
		return false, err
	}
	return len(ubd.Entries) >= int(maxEntries), nil
}

// SetUnbondingDelegation sets the unbonding delegation and associated index.
<<<<<<< HEAD
func (k Keeper) SetUnbondingDelegation(ctx sdk.Context, ubd types.UnbondingDelegation) {
	delegatorAddress := sdk.MustAccAddressFromBech32(ubd.DelegatorAddress)

	store := ctx.KVStore(k.storeKey)
	bz := types.MustMarshalUBD(k.cdc, ubd)
	addr, err := sdk.ValAddressFromBech32(ubd.ValidatorAddress)
=======
func (k Keeper) SetUnbondingDelegation(ctx context.Context, ubd types.UnbondingDelegation) error {
	delAddr, err := k.authKeeper.AddressCodec().StringToBytes(ubd.DelegatorAddress)
	if err != nil {
		return err
	}
	valAddr, err := k.validatorAddressCodec.StringToBytes(ubd.ValidatorAddress)
>>>>>>> 787ee698
	if err != nil {
		return err
	}
	err = k.UnbondingDelegations.Set(ctx, collections.Join(delAddr, valAddr), ubd)
	if err != nil {
		return err
	}

	return k.UnbondingDelegationByValIndex.Set(ctx, collections.Join(valAddr, delAddr), []byte{})
}

// RemoveUnbondingDelegation removes the unbonding delegation object and associated index.
<<<<<<< HEAD
func (k Keeper) RemoveUnbondingDelegation(ctx sdk.Context, ubd types.UnbondingDelegation) {
	delegatorAddress := sdk.MustAccAddressFromBech32(ubd.DelegatorAddress)

	store := ctx.KVStore(k.storeKey)
	addr, err := sdk.ValAddressFromBech32(ubd.ValidatorAddress)
=======
func (k Keeper) RemoveUnbondingDelegation(ctx context.Context, ubd types.UnbondingDelegation) error {
	delAddr, err := k.authKeeper.AddressCodec().StringToBytes(ubd.DelegatorAddress)
	if err != nil {
		return err
	}
	valAddr, err := k.validatorAddressCodec.StringToBytes(ubd.ValidatorAddress)
>>>>>>> 787ee698
	if err != nil {
		return err
	}
	err = k.UnbondingDelegations.Remove(ctx, collections.Join(delAddr, valAddr))
	if err != nil {
		return err
	}

	return k.UnbondingDelegationByValIndex.Remove(ctx, collections.Join(valAddr, delAddr))
}

// SetUnbondingDelegationEntry adds an entry to the unbonding delegation at
// the given addresses. It creates the unbonding delegation if it does not exist.
func (k Keeper) SetUnbondingDelegationEntry(
<<<<<<< HEAD
	ctx sdk.Context, delegatorAddr sdk.AccAddress, validatorAddr sdk.ValAddress,
	creationHeight int64, minTime time.Time, balance math.Int,
) types.UnbondingDelegation {
	ubd, found := k.GetUnbondingDelegation(ctx, delegatorAddr, validatorAddr)
	if found {
		ubd.AddEntry(creationHeight, minTime, balance)
=======
	ctx context.Context, delegatorAddr sdk.AccAddress, validatorAddr sdk.ValAddress,
	creationHeight int64, minTime time.Time, balance math.Int,
) (types.UnbondingDelegation, error) {
	id, err := k.IncrementUnbondingID(ctx)
	if err != nil {
		return types.UnbondingDelegation{}, err
	}

	isNewUbdEntry := true
	ubd, err := k.GetUnbondingDelegation(ctx, delegatorAddr, validatorAddr)
	if err == nil {
		isNewUbdEntry = ubd.AddEntry(creationHeight, minTime, balance, id)
	} else if errors.Is(err, types.ErrNoUnbondingDelegation) {
		ubd = types.NewUnbondingDelegation(delegatorAddr, validatorAddr, creationHeight, minTime, balance, id, k.validatorAddressCodec, k.authKeeper.AddressCodec())
>>>>>>> 787ee698
	} else {
		return ubd, err
	}

	if err = k.SetUnbondingDelegation(ctx, ubd); err != nil {
		return ubd, err
	}

	// only call the hook for new entries since
	// calls to AfterUnbondingInitiated are not idempotent
	if isNewUbdEntry {
		// Add to the UBDByUnbondingOp index to look up the UBD by the UBDE ID
		if err = k.SetUnbondingDelegationByUnbondingID(ctx, ubd, id); err != nil {
			return ubd, err
		}

		if err := k.Hooks().AfterUnbondingInitiated(ctx, id); err != nil {
			return ubd, fmt.Errorf("failed to call after unbonding initiated hook: %w", err)
		}
	}
	return ubd, nil
}

// unbonding delegation queue timeslice operations

// GetUBDQueueTimeSlice gets a specific unbonding queue timeslice. A timeslice
// is a slice of DVPairs corresponding to unbonding delegations that expire at a
// certain time.
func (k Keeper) GetUBDQueueTimeSlice(ctx context.Context, timestamp time.Time) (dvPairs []types.DVPair, err error) {
	pairs, err := k.UnbondingQueue.Get(ctx, timestamp)
	if err != nil {
		if !errors.Is(err, collections.ErrNotFound) {
			return nil, err
		}
		return []types.DVPair{}, nil
	}

	return pairs.Pairs, err
}

// SetUBDQueueTimeSlice sets a specific unbonding queue timeslice.
func (k Keeper) SetUBDQueueTimeSlice(ctx context.Context, timestamp time.Time, keys []types.DVPair) error {
	dvPairs := types.DVPairs{Pairs: keys}
	return k.UnbondingQueue.Set(ctx, timestamp, dvPairs)
}

// InsertUBDQueue inserts an unbonding delegation to the appropriate timeslice
// in the unbonding queue.
func (k Keeper) InsertUBDQueue(ctx context.Context, ubd types.UnbondingDelegation, completionTime time.Time) error {
	dvPair := types.DVPair{DelegatorAddress: ubd.DelegatorAddress, ValidatorAddress: ubd.ValidatorAddress}

	timeSlice, err := k.GetUBDQueueTimeSlice(ctx, completionTime)
	if err != nil {
		return err
	}
	if len(timeSlice) == 0 {
		if err := k.SetUBDQueueTimeSlice(ctx, completionTime, []types.DVPair{dvPair}); err != nil {
			return err
		}
		return nil
	}

	timeSlice = append(timeSlice, dvPair)
	return k.SetUBDQueueTimeSlice(ctx, completionTime, timeSlice)
}

// DequeueAllMatureUBDQueue returns a concatenated list of all the timeslices inclusively previous to
// currTime, and deletes the timeslices from the queue.
func (k Keeper) DequeueAllMatureUBDQueue(ctx context.Context, currTime time.Time) (matureUnbonds []types.DVPair, err error) {
	// get an iterator for all timeslices from time 0 until the current HeaderInfo time
	iter, err := k.UnbondingQueue.Iterate(ctx, (&collections.Range[time.Time]{}).EndInclusive(currTime))
	if err != nil {
		return matureUnbonds, err
	}
	defer iter.Close()

	for ; iter.Valid(); iter.Next() {
		timeslice, err := iter.Value()
		if err != nil {
			return matureUnbonds, err
		}

		matureUnbonds = append(matureUnbonds, timeslice.Pairs...)
		key, err := iter.Key()
		if err != nil {
			return matureUnbonds, err
		}
		if err = k.UnbondingQueue.Remove(ctx, key); err != nil {
			return matureUnbonds, err
		}
	}

	return matureUnbonds, nil
}

// GetRedelegations returns a given amount of all the delegator redelegations.
func (k Keeper) GetRedelegations(ctx context.Context, delegator sdk.AccAddress, maxRetrieve uint16) (redelegations []types.Redelegation, err error) {
	redelegations = make([]types.Redelegation, maxRetrieve)

	i := 0
	rng := collections.NewPrefixedTripleRange[[]byte, []byte, []byte](delegator)
	err = k.Redelegations.Walk(ctx, rng, func(key collections.Triple[[]byte, []byte, []byte], redelegation types.Redelegation) (stop bool, err error) {
		if i >= int(maxRetrieve) {
			return true, nil
		}

		redelegations[i] = redelegation
		i++
		return false, nil
	})
	if err != nil {
		return nil, err
	}

	return redelegations[:i], nil // trim if the array length < maxRetrieve
}

// GetRedelegationsFromSrcValidator returns all redelegations from a particular
// validator.
func (k Keeper) GetRedelegationsFromSrcValidator(ctx context.Context, valAddr sdk.ValAddress) (reds []types.Redelegation, err error) {
	rng := collections.NewPrefixedTripleRange[[]byte, []byte, []byte](valAddr)
	err = k.RedelegationsByValSrc.Walk(ctx, rng, func(key collections.Triple[[]byte, []byte, []byte], value []byte) (stop bool, err error) {
		valSrcAddr, delAddr, valDstAddr := key.K1(), key.K2(), key.K3()

		red, err := k.Redelegations.Get(ctx, collections.Join3(delAddr, valSrcAddr, valDstAddr))
		if err != nil {
			return true, err
		}
		reds = append(reds, red)

		return false, nil
	})
	if err != nil {
		return nil, err
	}

	return reds, nil
}

// HasReceivingRedelegation checks if validator is receiving a redelegation.
func (k Keeper) HasReceivingRedelegation(ctx context.Context, delAddr sdk.AccAddress, valDstAddr sdk.ValAddress) (bool, error) {
	rng := collections.NewSuperPrefixedTripleRange[[]byte, []byte, []byte](valDstAddr, delAddr)
	hasReceivingRedelegation := false
	err := k.RedelegationsByValDst.Walk(ctx, rng, func(key collections.Triple[[]byte, []byte, []byte], value []byte) (stop bool, err error) {
		hasReceivingRedelegation = true
		return true, nil // returning true here to stop the iterations after 1st finding
	})
	if err != nil {
		return false, err
	}

	return hasReceivingRedelegation, nil
}

// HasMaxRedelegationEntries checks if the redelegation entries reached maximum limit.
func (k Keeper) HasMaxRedelegationEntries(ctx context.Context, delegatorAddr sdk.AccAddress, validatorSrcAddr, validatorDstAddr sdk.ValAddress) (bool, error) {
	red, err := k.Redelegations.Get(ctx, collections.Join3(delegatorAddr.Bytes(), validatorSrcAddr.Bytes(), validatorDstAddr.Bytes()))
	if err != nil {
		if errors.Is(err, collections.ErrNotFound) {
			return false, nil
		}

		return false, err
	}
	maxEntries, err := k.MaxEntries(ctx)
	if err != nil {
		return false, err
	}

	return len(red.Entries) >= int(maxEntries), nil
}

<<<<<<< HEAD
// SetRedelegation set a redelegation and associated index.
func (k Keeper) SetRedelegation(ctx sdk.Context, red types.Redelegation) {
	delegatorAddress := sdk.MustAccAddressFromBech32(red.DelegatorAddress)
=======
// SetRedelegation sets a redelegation and associated index.
func (k Keeper) SetRedelegation(ctx context.Context, red types.Redelegation) error {
	delegatorAddress, err := k.authKeeper.AddressCodec().StringToBytes(red.DelegatorAddress)
	if err != nil {
		return err
	}
>>>>>>> 787ee698

	valSrcAddr, err := k.validatorAddressCodec.StringToBytes(red.ValidatorSrcAddress)
	if err != nil {
		return err
	}
	valDestAddr, err := k.validatorAddressCodec.StringToBytes(red.ValidatorDstAddress)
	if err != nil {
		return err
	}

	if err = k.Redelegations.Set(ctx, collections.Join3(delegatorAddress, valSrcAddr, valDestAddr), red); err != nil {
		return err
	}

	if err = k.RedelegationsByValSrc.Set(ctx, collections.Join3(valSrcAddr, delegatorAddress, valDestAddr), []byte{}); err != nil {
		return err
	}

	return k.RedelegationsByValDst.Set(ctx, collections.Join3(valDestAddr, delegatorAddress, valSrcAddr), []byte{})
}

// SetRedelegationEntry adds an entry to the unbonding delegation at the given
// addresses. It creates the unbonding delegation if it does not exist.
func (k Keeper) SetRedelegationEntry(ctx context.Context,
	delegatorAddr sdk.AccAddress, validatorSrcAddr,
	validatorDstAddr sdk.ValAddress, creationHeight int64,
	minTime time.Time, balance math.Int,
<<<<<<< HEAD
	sharesSrc, sharesDst sdk.Dec,
) types.Redelegation {
	red, found := k.GetRedelegation(ctx, delegatorAddr, validatorSrcAddr, validatorDstAddr)
	if found {
		red.AddEntry(creationHeight, minTime, balance, sharesDst)
	} else {
=======
	sharesSrc, sharesDst math.LegacyDec,
) (types.Redelegation, error) {
	id, err := k.IncrementUnbondingID(ctx)
	if err != nil {
		return types.Redelegation{}, err
	}

	red, err := k.Redelegations.Get(ctx, collections.Join3(delegatorAddr.Bytes(), validatorSrcAddr.Bytes(), validatorDstAddr.Bytes()))
	if err == nil {
		red.AddEntry(creationHeight, minTime, balance, sharesDst, id)
	} else if errors.Is(err, collections.ErrNotFound) {
>>>>>>> 787ee698
		red = types.NewRedelegation(delegatorAddr, validatorSrcAddr,
			validatorDstAddr, creationHeight, minTime, balance, sharesDst, id, k.validatorAddressCodec, k.authKeeper.AddressCodec())
	} else {
		return types.Redelegation{}, err
	}

	if err = k.SetRedelegation(ctx, red); err != nil {
		return types.Redelegation{}, err
	}

	// Add to the UBDByEntry index to look up the UBD by the UBDE ID
	if err = k.SetRedelegationByUnbondingID(ctx, red, id); err != nil {
		return types.Redelegation{}, err
	}

	if err := k.Hooks().AfterUnbondingInitiated(ctx, id); err != nil {
		return types.Redelegation{}, fmt.Errorf("failed to call after unbonding initiated hook: %w", err)
	}

	return red, nil
}

// IterateRedelegations iterates through all redelegations.
func (k Keeper) IterateRedelegations(ctx context.Context, fn func(index int64, red types.Redelegation) (stop bool)) error {
	var i int64
	err := k.Redelegations.Walk(ctx, nil,
		func(key collections.Triple[[]byte, []byte, []byte], red types.Redelegation) (bool, error) {
			if stop := fn(i, red); stop {
				return true, nil
			}
			i++

			return false, nil
		},
	)
	if err != nil && !errors.Is(err, collections.ErrInvalidIterator) {
		return err
	}

	return nil
}

// RemoveRedelegation removes a redelegation object and associated index.
<<<<<<< HEAD
func (k Keeper) RemoveRedelegation(ctx sdk.Context, red types.Redelegation) {
	delegatorAddress := sdk.MustAccAddressFromBech32(red.DelegatorAddress)

	store := ctx.KVStore(k.storeKey)
	valSrcAddr, err := sdk.ValAddressFromBech32(red.ValidatorSrcAddress)
=======
func (k Keeper) RemoveRedelegation(ctx context.Context, red types.Redelegation) error {
	delegatorAddress, err := k.authKeeper.AddressCodec().StringToBytes(red.DelegatorAddress)
	if err != nil {
		return err
	}

	valSrcAddr, err := k.validatorAddressCodec.StringToBytes(red.ValidatorSrcAddress)
>>>>>>> 787ee698
	if err != nil {
		return err
	}
	valDestAddr, err := k.validatorAddressCodec.StringToBytes(red.ValidatorDstAddress)
	if err != nil {
		return err
	}

	if err = k.Redelegations.Remove(ctx, collections.Join3(delegatorAddress, valSrcAddr, valDestAddr)); err != nil {
		return err
	}

	if err = k.RedelegationsByValSrc.Remove(ctx, collections.Join3(valSrcAddr, delegatorAddress, valDestAddr)); err != nil {
		return err
	}

	return k.RedelegationsByValDst.Remove(ctx, collections.Join3(valDestAddr, delegatorAddress, valSrcAddr))
}

// redelegation queue timeslice operations

// GetRedelegationQueueTimeSlice gets a specific redelegation queue timeslice. A
// timeslice is a slice of DVVTriplets corresponding to redelegations that
// expire at a certain time.
func (k Keeper) GetRedelegationQueueTimeSlice(ctx context.Context, timestamp time.Time) (dvvTriplets []types.DVVTriplet, err error) {
	triplets, err := k.RedelegationQueue.Get(ctx, timestamp)
	if err != nil && !errors.Is(err, collections.ErrNotFound) {
		return []types.DVVTriplet{}, err
	}

	return triplets.Triplets, nil
}

// SetRedelegationQueueTimeSlice sets a specific redelegation queue timeslice.
func (k Keeper) SetRedelegationQueueTimeSlice(ctx context.Context, timestamp time.Time, keys []types.DVVTriplet) error {
	triplets := types.DVVTriplets{Triplets: keys}
	return k.RedelegationQueue.Set(ctx, timestamp, triplets)
}

// InsertRedelegationQueue insert a redelegation delegation to the appropriate
// timeslice in the redelegation queue.
func (k Keeper) InsertRedelegationQueue(ctx context.Context, red types.Redelegation, completionTime time.Time) error {
	timeSlice, err := k.GetRedelegationQueueTimeSlice(ctx, completionTime)
	if err != nil {
		return err
	}
	dvvTriplet := types.DVVTriplet{
		DelegatorAddress:    red.DelegatorAddress,
		ValidatorSrcAddress: red.ValidatorSrcAddress,
		ValidatorDstAddress: red.ValidatorDstAddress,
	}

	if len(timeSlice) == 0 {
		return k.SetRedelegationQueueTimeSlice(ctx, completionTime, []types.DVVTriplet{dvvTriplet})
	}

	timeSlice = append(timeSlice, dvvTriplet)
	return k.SetRedelegationQueueTimeSlice(ctx, completionTime, timeSlice)
}

// DequeueAllMatureRedelegationQueue returns a concatenated list of all the
// timeslices inclusively previous to currTime, and deletes the timeslices from
// the queue.
func (k Keeper) DequeueAllMatureRedelegationQueue(ctx context.Context, currTime time.Time) (matureRedelegations []types.DVVTriplet, err error) {
	var keys []time.Time
	headerInfo := k.HeaderService.HeaderInfo(ctx)

	// gets an iterator for all timeslices from time 0 until the current Blockheader time
	rng := (&collections.Range[time.Time]{}).EndInclusive(headerInfo.Time)
	err = k.RedelegationQueue.Walk(ctx, rng, func(key time.Time, value types.DVVTriplets) (bool, error) {
		keys = append(keys, key)
		matureRedelegations = append(matureRedelegations, value.Triplets...)
		return false, nil
	})
	if err != nil {
		return matureRedelegations, err
	}
	for _, key := range keys {
		err := k.RedelegationQueue.Remove(ctx, key)
		if err != nil {
			return matureRedelegations, err
		}
	}

	return matureRedelegations, nil
}

// Delegate performs a delegation, set/update everything necessary within the store.
// tokenSrc indicates the bond status of the incoming funds.
func (k Keeper) Delegate(
<<<<<<< HEAD
	ctx sdk.Context, delAddr sdk.AccAddress, bondAmt math.Int, tokenSrc types.BondStatus,
=======
	ctx context.Context, delAddr sdk.AccAddress, bondAmt math.Int, tokenSrc types.BondStatus,
>>>>>>> 787ee698
	validator types.Validator, subtractAccount bool,
) (newShares math.LegacyDec, err error) {
	// In some situations, the exchange rate becomes invalid, e.g. if
	// Validator loses all tokens due to slashing. In this case,
	// make all future delegations invalid.
	if validator.InvalidExRate() {
		return math.LegacyZeroDec(), types.ErrDelegatorShareExRateInvalid
	}

	valbz, err := k.ValidatorAddressCodec().StringToBytes(validator.GetOperator())
	if err != nil {
		return math.LegacyZeroDec(), err
	}

	// Get or create the delegation object and call the appropriate hook if present
	delegation, err := k.Delegations.Get(ctx, collections.Join(delAddr, sdk.ValAddress(valbz)))
	if err == nil {
		// found
		err = k.Hooks().BeforeDelegationSharesModified(ctx, delAddr, valbz)
	} else if errors.Is(err, collections.ErrNotFound) {
		// not found
		delAddrStr, err1 := k.authKeeper.AddressCodec().BytesToString(delAddr)
		if err1 != nil {
			return math.LegacyDec{}, err1
		}

		delegation = types.NewDelegation(delAddrStr, validator.GetOperator(), math.LegacyZeroDec())
		err = k.Hooks().BeforeDelegationCreated(ctx, delAddr, valbz)
	} else {
		return math.LegacyZeroDec(), err
	}

<<<<<<< HEAD
	delegatorAddress := sdk.MustAccAddressFromBech32(delegation.DelegatorAddress)
=======
	if err != nil {
		return math.LegacyZeroDec(), err
	}
>>>>>>> 787ee698

	// if subtractAccount is true then we are
	// performing a delegation and not a redelegation, thus the source tokens are
	// all non bonded
	if subtractAccount {
		if tokenSrc == types.Bonded {
			return math.LegacyZeroDec(), errors.New("delegation token source cannot be bonded; expected Unbonded or Unbonding, got Bonded")
		}

		var sendName string

		switch {
		case validator.IsBonded():
			sendName = types.BondedPoolName
		case validator.IsUnbonding(), validator.IsUnbonded():
			sendName = types.NotBondedPoolName
		default:
			return math.LegacyZeroDec(), fmt.Errorf("invalid validator status: %v", validator.Status)
		}

		bondDenom, err := k.BondDenom(ctx)
		if err != nil {
			return math.LegacyDec{}, err
		}

		coins := sdk.NewCoins(sdk.NewCoin(bondDenom, bondAmt))
		if err := k.bankKeeper.DelegateCoinsFromAccountToModule(ctx, delAddr, sendName, coins); err != nil {
			return math.LegacyDec{}, err
		}
	} else {
		// potentially transfer tokens between pools, if
		switch {
		case tokenSrc == types.Bonded && validator.IsBonded():
			// do nothing
		case (tokenSrc == types.Unbonded || tokenSrc == types.Unbonding) && !validator.IsBonded():
			// do nothing
		case (tokenSrc == types.Unbonded || tokenSrc == types.Unbonding) && validator.IsBonded():
			// transfer pools
			err = k.notBondedTokensToBonded(ctx, bondAmt)
			if err != nil {
				return math.LegacyDec{}, err
			}
		case tokenSrc == types.Bonded && !validator.IsBonded():
			// transfer pools
			err = k.bondedTokensToNotBonded(ctx, bondAmt)
			if err != nil {
				return math.LegacyDec{}, err
			}
		default:
			return math.LegacyZeroDec(), fmt.Errorf("unknown token source bond status: %v", tokenSrc)
		}
	}

	_, newShares, err = k.AddValidatorTokensAndShares(ctx, validator, bondAmt)
	if err != nil {
		return newShares, err
	}

	// Update delegation
	delegation.Shares = delegation.Shares.Add(newShares)
	if err = k.SetDelegation(ctx, delegation); err != nil {
		return newShares, err
	}

	// Call the after-modification hook
	if err := k.Hooks().AfterDelegationModified(ctx, delAddr, valbz); err != nil {
		return newShares, err
	}

	return newShares, nil
}

// TransferDelegation changes the ownership of at most the desired number of shares.
// Returns the actual number of shares transferred. Will also transfer redelegation
// entries to ensure that all redelegations are matched by sufficient shares.
// Note that no tokens are transferred to or from any pool or account, since no
// delegation is actually changing state.
func (k Keeper) TransferDelegation(ctx sdk.Context, fromAddr, toAddr sdk.AccAddress, valAddr sdk.ValAddress, wantShares sdk.Dec) sdk.Dec {
	transferred := sdk.ZeroDec()

	// sanity checks
	if !wantShares.IsPositive() {
		return transferred
	}
	validator, found := k.GetValidator(ctx, valAddr)
	if !found {
		return transferred
	}
	delFrom, found := k.GetDelegation(ctx, fromAddr, valAddr)
	if !found {
		return transferred
	}

	// Check redelegation entry limits while we can still return early.
	// Assume the worst case that we need to transfer all redelegation entries
	mightExceedLimit := false
	k.IterateDelegatorRedelegations(ctx, fromAddr, func(toRedelegation types.Redelegation) (stop bool) {
		// There's no redelegation index by delegator and dstVal or vice-versa.
		// The minimum cardinality is to look up by delegator, so scan and skip.
		if toRedelegation.ValidatorDstAddress != valAddr.String() {
			return false
		}
		fromRedelegation, found := k.GetRedelegation(ctx, fromAddr, sdk.ValAddress(toRedelegation.ValidatorSrcAddress), sdk.ValAddress(toRedelegation.ValidatorDstAddress))
		if found && len(toRedelegation.Entries)+len(fromRedelegation.Entries) >= int(k.MaxEntries(ctx)) {
			mightExceedLimit = true
			return true
		}
		return false
	})
	if mightExceedLimit {
		// avoid types.ErrMaxRedelegationEntries
		return transferred
	}

	// compute shares to transfer, amount left behind
	transferred = delFrom.Shares
	if transferred.GT(wantShares) {
		transferred = wantShares
	}
	remaining := delFrom.Shares.Sub(transferred)

	// Update or create the delTo object, calling appropriate hooks
	delTo, found := k.GetDelegation(ctx, toAddr, validator.GetOperator())
	if !found {
		delTo = types.NewDelegation(toAddr, validator.GetOperator(), sdk.ZeroDec())
	}
	if found {
		k.BeforeDelegationSharesModified(ctx, toAddr, validator.GetOperator())
	} else {
		k.BeforeDelegationCreated(ctx, toAddr, validator.GetOperator())
	}
	delTo.Shares = delTo.Shares.Add(transferred)
	k.SetDelegation(ctx, delTo)
	k.AfterDelegationModified(ctx, toAddr, valAddr)

	// Update source delegation
	if remaining.IsZero() {
		k.BeforeDelegationRemoved(ctx, fromAddr, valAddr)
		k.RemoveDelegation(ctx, delFrom)
	} else {
		k.BeforeDelegationSharesModified(ctx, fromAddr, valAddr)
		delFrom.Shares = remaining
		k.SetDelegation(ctx, delFrom)
		k.AfterDelegationModified(ctx, fromAddr, valAddr)
	}

	// If there are not enough remaining shares to be responsible for
	// the redelegations, transfer some redelegations.
	// For instance, if the original delegation of 300 shares to validator A
	// had redelegations for 100 shares each from validators B, C, and D,
	// and if we're transferring 175 shares, then we might keep the redelegation
	// from B, transfer the one from D, and split the redelegation from C
	// keeping a liability for 25 shares and transferring one for 75 shares.
	// Of course, the redelegations themselves can have multiple entries for
	// different timestamps, so we're actually working at a finer granularity.
	redelegations := k.GetRedelegations(ctx, fromAddr, stdmath.MaxUint16)
	for _, redelegation := range redelegations {
		// There's no redelegation index by delegator and dstVal or vice-versa.
		// The minimum cardinality is to look up by delegator, so scan and skip.
		if redelegation.ValidatorDstAddress != valAddr.String() {
			continue
		}
		redelegationModified := false
		entriesRemaining := false
		for i := 0; i < len(redelegation.Entries); i++ {
			entry := redelegation.Entries[i]

			// Partition SharesDst between keeping and sending
			sharesToKeep := entry.SharesDst
			sharesToSend := sdk.ZeroDec()
			if entry.SharesDst.GT(remaining) {
				sharesToKeep = remaining
				sharesToSend = entry.SharesDst.Sub(sharesToKeep)
			}
			remaining = remaining.Sub(sharesToKeep) // fewer local shares available to cover liability

			if sharesToSend.IsZero() {
				// Leave the entry here
				entriesRemaining = true
				continue
			}
			if sharesToKeep.IsZero() {
				// Transfer the whole entry, delete locally
				toRed := k.SetRedelegationEntry(
					ctx, toAddr, sdk.ValAddress(redelegation.ValidatorSrcAddress),
					sdk.ValAddress(redelegation.ValidatorDstAddress),
					entry.CreationHeight, entry.CompletionTime, entry.InitialBalance, sdk.ZeroDec(), sharesToSend,
				)
				k.InsertRedelegationQueue(ctx, toRed, entry.CompletionTime)
				redelegation.RemoveEntry(int64(i))
				i--
				// okay to leave an obsolete entry in the queue for the removed entry
				redelegationModified = true
			} else {
				// Proportionally divide the entry
				fracSending := sharesToSend.Quo(entry.SharesDst)
				balanceToSend := fracSending.MulInt(entry.InitialBalance).TruncateInt()
				balanceToKeep := entry.InitialBalance.Sub(balanceToSend)
				toRed := k.SetRedelegationEntry(
					ctx, toAddr, sdk.ValAddress(redelegation.ValidatorSrcAddress),
					sdk.ValAddress(redelegation.ValidatorDstAddress),
					entry.CreationHeight, entry.CompletionTime, balanceToSend, sdk.ZeroDec(), sharesToSend,
				)
				k.InsertRedelegationQueue(ctx, toRed, entry.CompletionTime)
				entry.InitialBalance = balanceToKeep
				entry.SharesDst = sharesToKeep
				redelegation.Entries[i] = entry
				// not modifying the completion time, so no need to change the queue
				redelegationModified = true
				entriesRemaining = true
			}
		}
		if redelegationModified {
			if entriesRemaining {
				k.SetRedelegation(ctx, redelegation)
			} else {
				k.RemoveRedelegation(ctx, redelegation)
			}
		}
	}
	return transferred
}

// Unbond unbonds a particular delegation and perform associated store operations.
func (k Keeper) Unbond(
<<<<<<< HEAD
	ctx sdk.Context, delAddr sdk.AccAddress, valAddr sdk.ValAddress, shares sdk.Dec,
=======
	ctx context.Context, delAddr sdk.AccAddress, valAddr sdk.ValAddress, shares math.LegacyDec,
>>>>>>> 787ee698
) (amount math.Int, err error) {
	// check if a delegation object exists in the store
	delegation, err := k.Delegations.Get(ctx, collections.Join(delAddr, valAddr))
	if errors.Is(err, collections.ErrNotFound) {
		return amount, types.ErrNoDelegatorForAddress
	} else if err != nil {
		return amount, err
	}

	// call the before-delegation-modified hook
	if err := k.Hooks().BeforeDelegationSharesModified(ctx, delAddr, valAddr); err != nil {
		return amount, err
	}

	// ensure that we have enough shares to remove
	if delegation.Shares.LT(shares) {
		return amount, errorsmod.Wrap(types.ErrNotEnoughDelegationShares, delegation.Shares.String())
	}

	// get validator
	validator, err := k.GetValidator(ctx, valAddr)
	if err != nil {
		return amount, err
	}

	// subtract shares from delegation
	delegation.Shares = delegation.Shares.Sub(shares)

	delegatorAddress, err := k.authKeeper.AddressCodec().StringToBytes(delegation.DelegatorAddress)
	if err != nil {
		return amount, err
	}

	valbz, err := k.ValidatorAddressCodec().StringToBytes(validator.GetOperator())
	if err != nil {
		return amount, err
	}

	isValidatorOperator := bytes.Equal(delegatorAddress, valbz)

	// If the delegation is the operator of the validator and undelegating will decrease the validator's
	// self-delegation below their minimum, we jail the validator.
	if isValidatorOperator && !validator.Jailed &&
		validator.TokensFromShares(delegation.Shares).TruncateInt().LT(validator.MinSelfDelegation) {
		err = k.jailValidator(ctx, validator)
		if err != nil {
			return amount, fmt.Errorf("failed to jail validator: %w", err)
		}
		validator, err = k.GetValidator(ctx, valbz)
		if err != nil {
			return amount, fmt.Errorf("validator record not found for address: %X", valbz)
		}
	}

	if delegation.Shares.IsZero() {
		err = k.RemoveDelegation(ctx, delegation)
	} else {
		if err = k.SetDelegation(ctx, delegation); err != nil {
			return amount, err
		}

		valAddr, err1 := k.validatorAddressCodec.StringToBytes(delegation.GetValidatorAddr())
		if err1 != nil {
			return amount, err1
		}

		// call the after delegation modification hook
		err = k.Hooks().AfterDelegationModified(ctx, delegatorAddress, valAddr)
	}

	if err != nil {
		return amount, err
	}

	// remove the shares and coins from the validator
	// NOTE that the amount is later (in keeper.Delegation) moved between staking module pools
	validator, amount, err = k.RemoveValidatorTokensAndShares(ctx, validator, shares)
	if err != nil {
		return amount, err
	}

	if validator.DelegatorShares.IsZero() && validator.IsUnbonded() {
		// if not unbonded, we must instead remove validator in EndBlocker once it finishes its unbonding period
		if err = k.RemoveValidator(ctx, valbz); err != nil {
			return amount, err
		}
	}

	return amount, nil
}

// getBeginInfo returns the completion time and height of a redelegation, along
// with a boolean signaling if the redelegation is complete based on the source
// validator.
func (k Keeper) getBeginInfo(
	ctx context.Context, valSrcAddr sdk.ValAddress,
) (completionTime time.Time, height int64, completeNow bool, err error) {
	validator, err := k.GetValidator(ctx, valSrcAddr)
	if err != nil && errors.Is(err, types.ErrNoValidatorFound) {
		return completionTime, height, false, nil
	}
	headerInfo := k.HeaderService.HeaderInfo(ctx)
	unbondingTime, err := k.UnbondingTime(ctx)
	if err != nil {
		return completionTime, height, false, err
	}

	// TODO: When would the validator not be found?
	switch {
	case errors.Is(err, types.ErrNoValidatorFound) || validator.IsBonded():
		// the longest wait - just unbonding period from now
		completionTime = headerInfo.Time.Add(unbondingTime)
		height = headerInfo.Height

		return completionTime, height, false, nil

	case validator.IsUnbonded():
		return completionTime, height, true, nil

	case validator.IsUnbonding():
		return validator.UnbondingTime, validator.UnbondingHeight, false, nil

	default:
		return completionTime, height, false, fmt.Errorf("unknown validator status: %v", validator.Status)
	}
}

// Undelegate unbonds an amount of delegator shares from a given validator. It
// will verify that the unbonding entries between the delegator and validator
// are not exceeded and unbond the staked tokens (based on shares) by creating
// an unbonding object and inserting it into the unbonding queue which will be
// processed during the staking EndBlocker.
func (k Keeper) Undelegate(
	ctx context.Context, delAddr sdk.AccAddress, valAddr sdk.ValAddress, sharesAmount math.LegacyDec,
) (time.Time, math.Int, error) {
	validator, err := k.GetValidator(ctx, valAddr)
	if err != nil {
		return time.Time{}, math.Int{}, err
	}

	hasMaxEntries, err := k.HasMaxUnbondingDelegationEntries(ctx, delAddr, valAddr)
	if err != nil {
		return time.Time{}, math.Int{}, err
	}

	if hasMaxEntries {
		return time.Time{}, math.Int{}, types.ErrMaxUnbondingDelegationEntries
	}

	returnAmount, err := k.Unbond(ctx, delAddr, valAddr, sharesAmount)
	if err != nil {
		return time.Time{}, math.Int{}, err
	}

	// transfer the validator tokens to the not bonded pool
	if validator.IsBonded() {
		err = k.bondedTokensToNotBonded(ctx, returnAmount)
		if err != nil {
			return time.Time{}, math.Int{}, err
		}
	}

	unbondingTime, err := k.UnbondingTime(ctx)
	if err != nil {
		return time.Time{}, math.Int{}, err
	}

	headerInfo := k.HeaderService.HeaderInfo(ctx)
	completionTime := headerInfo.Time.Add(unbondingTime)
	ubd, err := k.SetUnbondingDelegationEntry(ctx, delAddr, valAddr, headerInfo.Height, completionTime, returnAmount)
	if err != nil {
		return time.Time{}, math.Int{}, err
	}

	err = k.InsertUBDQueue(ctx, ubd, completionTime)
	if err != nil {
		return time.Time{}, math.Int{}, err
	}

	return completionTime, returnAmount, nil
}

// TransferUnbonding changes the ownership of UnbondingDelegation entries
// until the desired number of tokens have changed hands. Returns the actual
// number of tokens transferred.
func (k Keeper) TransferUnbonding(ctx sdk.Context, fromAddr, toAddr sdk.AccAddress, valAddr sdk.ValAddress, wantAmt math.Int) math.Int {
	transferred := sdk.ZeroInt()
	ubdFrom, found := k.GetUnbondingDelegation(ctx, fromAddr, valAddr)
	if !found {
		return transferred
	}
	ubdFromModified := false

	for i := 0; i < len(ubdFrom.Entries) && wantAmt.IsPositive(); i++ {
		entry := ubdFrom.Entries[i]
		toXfer := entry.Balance
		if toXfer.GT(wantAmt) {
			toXfer = wantAmt
		}
		if !toXfer.IsPositive() {
			continue
		}

		if k.HasMaxUnbondingDelegationEntries(ctx, toAddr, valAddr) {
			// TODO pre-compute the maximum entries we can add rather than checking each time
			break
		}
		ubdTo := k.SetUnbondingDelegationEntry(ctx, toAddr, valAddr, entry.CreationHeight, entry.CompletionTime, toXfer)
		k.InsertUBDQueue(ctx, ubdTo, entry.CompletionTime)
		transferred = transferred.Add(toXfer)
		wantAmt = wantAmt.Sub(toXfer)

		ubdFromModified = true
		remaining := entry.Balance.Sub(toXfer)
		if remaining.IsZero() {
			ubdFrom.RemoveEntry(int64(i))
			i--
			continue
		}
		entry.Balance = remaining
		ubdFrom.Entries[i] = entry
	}

	if ubdFromModified {
		if len(ubdFrom.Entries) == 0 {
			k.RemoveUnbondingDelegation(ctx, ubdFrom)
		} else {
			k.SetUnbondingDelegation(ctx, ubdFrom)
		}
	}
	return transferred
}

// CompleteUnbonding completes the unbonding of all mature entries in the
// retrieved unbonding delegation object and returns the total unbonding balance
// or an error upon failure.
func (k Keeper) CompleteUnbonding(ctx context.Context, delAddr sdk.AccAddress, valAddr sdk.ValAddress) (sdk.Coins, error) {
	ubd, err := k.GetUnbondingDelegation(ctx, delAddr, valAddr)
	if err != nil {
		return nil, err
	}

	bondDenom, err := k.BondDenom(ctx)
	if err != nil {
		return nil, err
	}

	balances := sdk.NewCoins()
	headerInfo := k.HeaderService.HeaderInfo(ctx)
	ctxTime := headerInfo.Time

	delegatorAddress, err := k.authKeeper.AddressCodec().StringToBytes(ubd.DelegatorAddress)
	if err != nil {
		return nil, err
	}

	// loop through all the entries and complete unbonding mature entries
	for i := 0; i < len(ubd.Entries); i++ {
		entry := ubd.Entries[i]
		if entry.IsMature(ctxTime) && !entry.OnHold() {
			ubd.RemoveEntry(int64(i))
			i--
			if err = k.DeleteUnbondingIndex(ctx, entry.UnbondingId); err != nil {
				return nil, err
			}

			// track undelegation only when remaining or truncated shares are non-zero
			if !entry.Balance.IsZero() {
				amt := sdk.NewCoin(bondDenom, entry.Balance)
				if err := k.bankKeeper.UndelegateCoinsFromModuleToAccount(
					ctx, types.NotBondedPoolName, delegatorAddress, sdk.NewCoins(amt),
				); err != nil {
					return nil, err
				}

				balances = balances.Add(amt)
			}
		}
	}

	// set the unbonding delegation or remove it if there are no more entries
	if len(ubd.Entries) == 0 {
		err = k.RemoveUnbondingDelegation(ctx, ubd)
	} else {
		err = k.SetUnbondingDelegation(ctx, ubd)
	}

	if err != nil {
		return nil, err
	}

	return balances, nil
}

// BeginRedelegation begins unbonding / redelegation and creates a redelegation
// record.
func (k Keeper) BeginRedelegation(
	ctx context.Context, delAddr sdk.AccAddress, valSrcAddr, valDstAddr sdk.ValAddress, sharesAmount math.LegacyDec,
) (completionTime time.Time, err error) {
	if bytes.Equal(valSrcAddr, valDstAddr) {
		return time.Time{}, types.ErrSelfRedelegation
	}

	dstValidator, err := k.GetValidator(ctx, valDstAddr)
	if errors.Is(err, types.ErrNoValidatorFound) {
		return time.Time{}, types.ErrBadRedelegationDst
	} else if err != nil {
		return time.Time{}, err
	}

	srcValidator, err := k.GetValidator(ctx, valSrcAddr)
	if errors.Is(err, types.ErrNoValidatorFound) {
		return time.Time{}, types.ErrBadRedelegationSrc
	} else if err != nil {
		return time.Time{}, err
	}

	// check if this is a transitive redelegation
	hasRecRedel, err := k.HasReceivingRedelegation(ctx, delAddr, valSrcAddr)
	if err != nil {
		return time.Time{}, err
	}

	if hasRecRedel {
		return time.Time{}, types.ErrTransitiveRedelegation
	}

	hasMaxRedels, err := k.HasMaxRedelegationEntries(ctx, delAddr, valSrcAddr, valDstAddr)
	if err != nil {
		return time.Time{}, err
	}

	if hasMaxRedels {
		return time.Time{}, types.ErrMaxRedelegationEntries
	}

	returnAmount, err := k.Unbond(ctx, delAddr, valSrcAddr, sharesAmount)
	if err != nil {
		return time.Time{}, err
	}

	if returnAmount.IsZero() {
		return time.Time{}, types.ErrTinyRedelegationAmount
	}

	sharesCreated, err := k.Delegate(ctx, delAddr, returnAmount, types.BondStatus(srcValidator.GetStatus()), dstValidator, false)
	if err != nil {
		return time.Time{}, err
	}

	// create the unbonding delegation
	completionTime, height, completeNow, err := k.getBeginInfo(ctx, valSrcAddr)
	if err != nil {
		return time.Time{}, err
	}

	if completeNow { // no need to create the redelegation object
		return completionTime, nil
	}

	red, err := k.SetRedelegationEntry(
		ctx, delAddr, valSrcAddr, valDstAddr,
		height, completionTime, returnAmount, sharesAmount, sharesCreated,
	)
	if err != nil {
		return time.Time{}, err
	}

	err = k.InsertRedelegationQueue(ctx, red, completionTime)
	if err != nil {
		return time.Time{}, err
	}

	return completionTime, nil
}

// CompleteRedelegation completes the redelegations of all mature entries in the
// retrieved redelegation object and returns the total redelegation (initial)
// balance or an error upon failure.
func (k Keeper) CompleteRedelegation(
	ctx context.Context, delAddr sdk.AccAddress, valSrcAddr, valDstAddr sdk.ValAddress,
) (sdk.Coins, error) {
	red, err := k.Redelegations.Get(ctx, collections.Join3(delAddr.Bytes(), valSrcAddr.Bytes(), valDstAddr.Bytes()))
	if err != nil {
		return nil, err
	}

	bondDenom, err := k.BondDenom(ctx)
	if err != nil {
		return nil, err
	}

	balances := sdk.NewCoins()
	headerInfo := k.HeaderService.HeaderInfo(ctx)
	ctxTime := headerInfo.Time

	// loop through all the entries and complete mature redelegation entries
	for i := 0; i < len(red.Entries); i++ {
		entry := red.Entries[i]
		if entry.IsMature(ctxTime) && !entry.OnHold() {
			red.RemoveEntry(int64(i))
			i--
			if err = k.DeleteUnbondingIndex(ctx, entry.UnbondingId); err != nil {
				return nil, err
			}

			if !entry.InitialBalance.IsZero() {
				balances = balances.Add(sdk.NewCoin(bondDenom, entry.InitialBalance))
			}
		}
	}

	// set the redelegation or remove it if there are no more entries
	if len(red.Entries) == 0 {
		err = k.RemoveRedelegation(ctx, red)
	} else {
		err = k.SetRedelegation(ctx, red)
	}

	if err != nil {
		return nil, err
	}

	return balances, nil
}

// ValidateUnbondAmount validates that a given unbond or redelegation amount is
// valid based on upon the converted shares. If the amount is valid, the total
// amount of respective shares is returned, otherwise an error is returned.
func (k Keeper) ValidateUnbondAmount(
<<<<<<< HEAD
	ctx sdk.Context, delAddr sdk.AccAddress, valAddr sdk.ValAddress, amt math.Int,
) (shares sdk.Dec, err error) {
	validator, found := k.GetValidator(ctx, valAddr)
	if !found {
		return shares, types.ErrNoValidatorFound
=======
	ctx context.Context, delAddr sdk.AccAddress, valAddr sdk.ValAddress, amt math.Int,
) (shares math.LegacyDec, err error) {
	validator, err := k.GetValidator(ctx, valAddr)
	if err != nil {
		return shares, err
>>>>>>> 787ee698
	}

	del, err := k.Delegations.Get(ctx, collections.Join(delAddr, valAddr))
	if err != nil {
		return shares, err
	}

	shares, err = validator.SharesFromTokens(amt)
	if err != nil {
		return shares, err
	}

	sharesTruncated, err := validator.SharesFromTokensTruncated(amt)
	if err != nil {
		return shares, err
	}

	delShares := del.GetShares()
	if sharesTruncated.GT(delShares) {
		return shares, errorsmod.Wrap(sdkerrors.ErrInvalidRequest, "invalid shares amount")
	}

	// Depending on the share, amount can be smaller than unit amount(1stake).
	// If the remain amount after unbonding is smaller than the minimum share,
	// it's completely unbonded to avoid leaving dust shares.
	tolerance, err := validator.SharesFromTokens(math.OneInt())
	if err != nil {
		return shares, err
	}

	if delShares.Sub(shares).LT(tolerance) {
		shares = delShares
	}

	return shares, nil
}<|MERGE_RESOLUTION|>--- conflicted
+++ resolved
@@ -8,15 +8,11 @@
 	stdmath "math"
 	"time"
 
-<<<<<<< HEAD
-	"cosmossdk.io/math"
-=======
 	"cosmossdk.io/collections"
 	errorsmod "cosmossdk.io/errors"
 	"cosmossdk.io/math"
 	"cosmossdk.io/x/staking/types"
 
->>>>>>> 787ee698
 	sdk "github.com/cosmos/cosmos-sdk/types"
 	sdkerrors "github.com/cosmos/cosmos-sdk/types/errors"
 )
@@ -62,25 +58,6 @@
 
 // GetDelegatorDelegations returns a given amount of all the delegations from a
 // delegator.
-<<<<<<< HEAD
-func (k Keeper) GetDelegatorDelegations(ctx sdk.Context, delegator sdk.AccAddress, maxRetrieve uint16) (delegations []types.Delegation) {
-	delegations = make([]types.Delegation, maxRetrieve)
-
-	i := 0
-	if i < int(maxRetrieve) {
-		k.IterateDelegatorDelegations(ctx, delegator, func(delegation types.Delegation) bool {
-			delegations[i] = delegation
-			i++
-			return i >= int(maxRetrieve)
-		})
-	}
-	return delegations[:i] // trim if the array length < maxRetrieve
-}
-
-// SetDelegation sets a delegation.
-func (k Keeper) SetDelegation(ctx sdk.Context, delegation types.Delegation) {
-	delegatorAddress := sdk.MustAccAddressFromBech32(delegation.DelegatorAddress)
-=======
 func (k Keeper) GetDelegatorDelegations(ctx context.Context, delegator sdk.AccAddress, maxRetrieve uint16) ([]types.Delegation, error) {
 	delegations := make([]types.Delegation, maxRetrieve)
 
@@ -113,7 +90,6 @@
 	if err != nil {
 		return err
 	}
->>>>>>> 787ee698
 
 	err = k.Delegations.Set(ctx, collections.Join(sdk.AccAddress(delegatorAddress), sdk.ValAddress(valAddr)), delegation)
 	if err != nil {
@@ -125,10 +101,6 @@
 }
 
 // RemoveDelegation removes a delegation
-<<<<<<< HEAD
-func (k Keeper) RemoveDelegation(ctx sdk.Context, delegation types.Delegation) error {
-	delegatorAddress := sdk.MustAccAddressFromBech32(delegation.DelegatorAddress)
-=======
 func (k Keeper) RemoveDelegation(ctx context.Context, delegation types.Delegation) error {
 	delegatorAddress, err := k.authKeeper.AddressCodec().StringToBytes(delegation.DelegatorAddress)
 	if err != nil {
@@ -139,7 +111,6 @@
 	if err != nil {
 		return err
 	}
->>>>>>> 787ee698
 
 	// TODO: Consider calling hooks outside of the store wrapper functions, it's unobvious.
 	if err := k.Hooks().BeforeDelegationRemoved(ctx, delegatorAddress, valAddr); err != nil {
@@ -223,31 +194,6 @@
 }
 
 // GetDelegatorUnbonding returns the total amount a delegator has unbonding.
-<<<<<<< HEAD
-func (k Keeper) GetDelegatorUnbonding(ctx sdk.Context, delegator sdk.AccAddress) math.Int {
-	unbonding := sdk.ZeroInt()
-	k.IterateDelegatorUnbondingDelegations(ctx, delegator, func(ubd types.UnbondingDelegation) bool {
-		for _, entry := range ubd.Entries {
-			unbonding = unbonding.Add(entry.Balance)
-		}
-		return false
-	})
-	return unbonding
-}
-
-// IterateDelegatorUnbondingDelegations iterates through a delegator's unbonding delegations.
-func (k Keeper) IterateDelegatorUnbondingDelegations(ctx sdk.Context, delegator sdk.AccAddress, cb func(ubd types.UnbondingDelegation) (stop bool)) {
-	store := ctx.KVStore(k.storeKey)
-
-	iterator := sdk.KVStorePrefixIterator(store, types.GetUBDsKey(delegator))
-	defer iterator.Close()
-
-	for ; iterator.Valid(); iterator.Next() {
-		ubd := types.MustUnmarshalUBD(k.cdc, iterator.Value())
-		if cb(ubd) {
-			break
-		}
-=======
 func (k Keeper) GetDelegatorUnbonding(ctx context.Context, delegator sdk.AccAddress) (math.Int, error) {
 	unbonding := math.ZeroInt()
 	rng := collections.NewPrefixedPairRange[[]byte, []byte](delegator)
@@ -263,20 +209,13 @@
 	)
 	if err != nil {
 		return unbonding, err
->>>>>>> 787ee698
 	}
 	return unbonding, err
 }
 
-<<<<<<< HEAD
-// GetDelegatorBonded returs the total amount a delegator has bonded.
-func (k Keeper) GetDelegatorBonded(ctx sdk.Context, delegator sdk.AccAddress) math.Int {
-	bonded := sdk.ZeroDec()
-=======
 // GetDelegatorBonded returns the total amount a delegator has bonded.
 func (k Keeper) GetDelegatorBonded(ctx context.Context, delegator sdk.AccAddress) (math.Int, error) {
 	bonded := math.LegacyZeroDec()
->>>>>>> 787ee698
 
 	var iterErr error
 	err := k.IterateDelegatorDelegations(ctx, delegator, func(delegation types.Delegation) bool {
@@ -331,21 +270,12 @@
 }
 
 // SetUnbondingDelegation sets the unbonding delegation and associated index.
-<<<<<<< HEAD
-func (k Keeper) SetUnbondingDelegation(ctx sdk.Context, ubd types.UnbondingDelegation) {
-	delegatorAddress := sdk.MustAccAddressFromBech32(ubd.DelegatorAddress)
-
-	store := ctx.KVStore(k.storeKey)
-	bz := types.MustMarshalUBD(k.cdc, ubd)
-	addr, err := sdk.ValAddressFromBech32(ubd.ValidatorAddress)
-=======
 func (k Keeper) SetUnbondingDelegation(ctx context.Context, ubd types.UnbondingDelegation) error {
 	delAddr, err := k.authKeeper.AddressCodec().StringToBytes(ubd.DelegatorAddress)
 	if err != nil {
 		return err
 	}
 	valAddr, err := k.validatorAddressCodec.StringToBytes(ubd.ValidatorAddress)
->>>>>>> 787ee698
 	if err != nil {
 		return err
 	}
@@ -358,20 +288,12 @@
 }
 
 // RemoveUnbondingDelegation removes the unbonding delegation object and associated index.
-<<<<<<< HEAD
-func (k Keeper) RemoveUnbondingDelegation(ctx sdk.Context, ubd types.UnbondingDelegation) {
-	delegatorAddress := sdk.MustAccAddressFromBech32(ubd.DelegatorAddress)
-
-	store := ctx.KVStore(k.storeKey)
-	addr, err := sdk.ValAddressFromBech32(ubd.ValidatorAddress)
-=======
 func (k Keeper) RemoveUnbondingDelegation(ctx context.Context, ubd types.UnbondingDelegation) error {
 	delAddr, err := k.authKeeper.AddressCodec().StringToBytes(ubd.DelegatorAddress)
 	if err != nil {
 		return err
 	}
 	valAddr, err := k.validatorAddressCodec.StringToBytes(ubd.ValidatorAddress)
->>>>>>> 787ee698
 	if err != nil {
 		return err
 	}
@@ -386,14 +308,6 @@
 // SetUnbondingDelegationEntry adds an entry to the unbonding delegation at
 // the given addresses. It creates the unbonding delegation if it does not exist.
 func (k Keeper) SetUnbondingDelegationEntry(
-<<<<<<< HEAD
-	ctx sdk.Context, delegatorAddr sdk.AccAddress, validatorAddr sdk.ValAddress,
-	creationHeight int64, minTime time.Time, balance math.Int,
-) types.UnbondingDelegation {
-	ubd, found := k.GetUnbondingDelegation(ctx, delegatorAddr, validatorAddr)
-	if found {
-		ubd.AddEntry(creationHeight, minTime, balance)
-=======
 	ctx context.Context, delegatorAddr sdk.AccAddress, validatorAddr sdk.ValAddress,
 	creationHeight int64, minTime time.Time, balance math.Int,
 ) (types.UnbondingDelegation, error) {
@@ -408,7 +322,6 @@
 		isNewUbdEntry = ubd.AddEntry(creationHeight, minTime, balance, id)
 	} else if errors.Is(err, types.ErrNoUnbondingDelegation) {
 		ubd = types.NewUnbondingDelegation(delegatorAddr, validatorAddr, creationHeight, minTime, balance, id, k.validatorAddressCodec, k.authKeeper.AddressCodec())
->>>>>>> 787ee698
 	} else {
 		return ubd, err
 	}
@@ -581,18 +494,12 @@
 	return len(red.Entries) >= int(maxEntries), nil
 }
 
-<<<<<<< HEAD
-// SetRedelegation set a redelegation and associated index.
-func (k Keeper) SetRedelegation(ctx sdk.Context, red types.Redelegation) {
-	delegatorAddress := sdk.MustAccAddressFromBech32(red.DelegatorAddress)
-=======
 // SetRedelegation sets a redelegation and associated index.
 func (k Keeper) SetRedelegation(ctx context.Context, red types.Redelegation) error {
 	delegatorAddress, err := k.authKeeper.AddressCodec().StringToBytes(red.DelegatorAddress)
 	if err != nil {
 		return err
 	}
->>>>>>> 787ee698
 
 	valSrcAddr, err := k.validatorAddressCodec.StringToBytes(red.ValidatorSrcAddress)
 	if err != nil {
@@ -620,14 +527,6 @@
 	delegatorAddr sdk.AccAddress, validatorSrcAddr,
 	validatorDstAddr sdk.ValAddress, creationHeight int64,
 	minTime time.Time, balance math.Int,
-<<<<<<< HEAD
-	sharesSrc, sharesDst sdk.Dec,
-) types.Redelegation {
-	red, found := k.GetRedelegation(ctx, delegatorAddr, validatorSrcAddr, validatorDstAddr)
-	if found {
-		red.AddEntry(creationHeight, minTime, balance, sharesDst)
-	} else {
-=======
 	sharesSrc, sharesDst math.LegacyDec,
 ) (types.Redelegation, error) {
 	id, err := k.IncrementUnbondingID(ctx)
@@ -639,7 +538,6 @@
 	if err == nil {
 		red.AddEntry(creationHeight, minTime, balance, sharesDst, id)
 	} else if errors.Is(err, collections.ErrNotFound) {
->>>>>>> 787ee698
 		red = types.NewRedelegation(delegatorAddr, validatorSrcAddr,
 			validatorDstAddr, creationHeight, minTime, balance, sharesDst, id, k.validatorAddressCodec, k.authKeeper.AddressCodec())
 	} else {
@@ -683,13 +581,6 @@
 }
 
 // RemoveRedelegation removes a redelegation object and associated index.
-<<<<<<< HEAD
-func (k Keeper) RemoveRedelegation(ctx sdk.Context, red types.Redelegation) {
-	delegatorAddress := sdk.MustAccAddressFromBech32(red.DelegatorAddress)
-
-	store := ctx.KVStore(k.storeKey)
-	valSrcAddr, err := sdk.ValAddressFromBech32(red.ValidatorSrcAddress)
-=======
 func (k Keeper) RemoveRedelegation(ctx context.Context, red types.Redelegation) error {
 	delegatorAddress, err := k.authKeeper.AddressCodec().StringToBytes(red.DelegatorAddress)
 	if err != nil {
@@ -697,7 +588,6 @@
 	}
 
 	valSrcAddr, err := k.validatorAddressCodec.StringToBytes(red.ValidatorSrcAddress)
->>>>>>> 787ee698
 	if err != nil {
 		return err
 	}
@@ -788,11 +678,7 @@
 // Delegate performs a delegation, set/update everything necessary within the store.
 // tokenSrc indicates the bond status of the incoming funds.
 func (k Keeper) Delegate(
-<<<<<<< HEAD
-	ctx sdk.Context, delAddr sdk.AccAddress, bondAmt math.Int, tokenSrc types.BondStatus,
-=======
 	ctx context.Context, delAddr sdk.AccAddress, bondAmt math.Int, tokenSrc types.BondStatus,
->>>>>>> 787ee698
 	validator types.Validator, subtractAccount bool,
 ) (newShares math.LegacyDec, err error) {
 	// In some situations, the exchange rate becomes invalid, e.g. if
@@ -825,13 +711,9 @@
 		return math.LegacyZeroDec(), err
 	}
 
-<<<<<<< HEAD
-	delegatorAddress := sdk.MustAccAddressFromBech32(delegation.DelegatorAddress)
-=======
 	if err != nil {
 		return math.LegacyZeroDec(), err
 	}
->>>>>>> 787ee698
 
 	// if subtractAccount is true then we are
 	// performing a delegation and not a redelegation, thus the source tokens are
@@ -1057,11 +939,7 @@
 
 // Unbond unbonds a particular delegation and perform associated store operations.
 func (k Keeper) Unbond(
-<<<<<<< HEAD
-	ctx sdk.Context, delAddr sdk.AccAddress, valAddr sdk.ValAddress, shares sdk.Dec,
-=======
 	ctx context.Context, delAddr sdk.AccAddress, valAddr sdk.ValAddress, shares math.LegacyDec,
->>>>>>> 787ee698
 ) (amount math.Int, err error) {
 	// check if a delegation object exists in the store
 	delegation, err := k.Delegations.Get(ctx, collections.Join(delAddr, valAddr))
@@ -1492,19 +1370,11 @@
 // valid based on upon the converted shares. If the amount is valid, the total
 // amount of respective shares is returned, otherwise an error is returned.
 func (k Keeper) ValidateUnbondAmount(
-<<<<<<< HEAD
-	ctx sdk.Context, delAddr sdk.AccAddress, valAddr sdk.ValAddress, amt math.Int,
-) (shares sdk.Dec, err error) {
-	validator, found := k.GetValidator(ctx, valAddr)
-	if !found {
-		return shares, types.ErrNoValidatorFound
-=======
 	ctx context.Context, delAddr sdk.AccAddress, valAddr sdk.ValAddress, amt math.Int,
 ) (shares math.LegacyDec, err error) {
 	validator, err := k.GetValidator(ctx, valAddr)
 	if err != nil {
 		return shares, err
->>>>>>> 787ee698
 	}
 
 	del, err := k.Delegations.Get(ctx, collections.Join(delAddr, valAddr))
