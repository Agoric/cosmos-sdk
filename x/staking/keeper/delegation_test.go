package keeper_test

import (
	"time"

	"github.com/golang/mock/gomock"

	"cosmossdk.io/collections"
	coreheader "cosmossdk.io/core/header"
	"cosmossdk.io/math"
	stakingkeeper "cosmossdk.io/x/staking/keeper"
	"cosmossdk.io/x/staking/testutil"
	stakingtypes "cosmossdk.io/x/staking/types"

	"github.com/cosmos/cosmos-sdk/codec/address"
	simtestutil "github.com/cosmos/cosmos-sdk/testutil/sims"
	sdk "github.com/cosmos/cosmos-sdk/types"
)

func createValAddrs(count int) ([]sdk.AccAddress, []sdk.ValAddress) {
	addrs := simtestutil.CreateIncrementalAccounts(count)
	valAddrs := simtestutil.ConvertAddrsToValAddrs(addrs)

	return addrs, valAddrs
}

func (s *KeeperTestSuite) TestSharesToTokensConversion() {
	ctx, keeper := s.ctx, s.stakingKeeper
	require := s.Require()

	addrDels, valAddrs := createValAddrs(1)

	s.accountKeeper.EXPECT().AddressCodec().Return(address.NewBech32Codec("cosmos")).AnyTimes()

	initialTokens := math.NewInt(1000000)
	validator := testutil.NewValidator(s.T(), valAddrs[0], PKs[0])
	validator, issuedShares := validator.AddTokensFromDel(initialTokens)
	require.NoError(keeper.SetValidator(ctx, validator))

	// Delegate tokens
	delegation := stakingtypes.NewDelegation(s.addressToString(addrDels[0]), s.valAddressToString(valAddrs[0]), issuedShares)
	require.NoError(keeper.SetDelegation(ctx, delegation))

	// Re-get the validator after delegation
	validator, err := keeper.GetValidator(ctx, valAddrs[0])
	require.NoError(err)

	// Convert shares to tokens
	shares := math.LegacyNewDecFromInt(initialTokens)
	tokens := validator.TokensFromSharesTruncated(shares)
	require.Equal(initialTokens, tokens.RoundInt())

	// Convert tokens back to shares
	newShares, err := validator.SharesFromTokens(initialTokens)
	require.NoError(err)
	require.True(shares.Equal(newShares))
}

// tests GetDelegation, GetDelegatorDelegations, SetDelegation, RemoveDelegation, GetDelegatorDelegations
func (s *KeeperTestSuite) TestDelegation() {
	ctx, keeper := s.ctx, s.stakingKeeper
	require := s.Require()

	addrDels, valAddrs := createValAddrs(3)

	s.accountKeeper.EXPECT().AddressCodec().Return(address.NewBech32Codec("cosmos")).AnyTimes()

	// construct the validators
	amts := []math.Int{math.NewInt(9), math.NewInt(8), math.NewInt(7)}
	var validators [3]stakingtypes.Validator
	for i, amt := range amts {
		validators[i] = testutil.NewValidator(s.T(), valAddrs[i], PKs[i])
		validators[i], _ = validators[i].AddTokensFromDel(amt)

		validators[i] = stakingkeeper.TestingUpdateValidator(keeper, ctx, validators[i], true)
	}

	// first add a validators[0] to delegate too
	bond1to1 := stakingtypes.NewDelegation(s.addressToString(addrDels[0]), s.valAddressToString(valAddrs[0]), math.LegacyNewDec(9))

	// check the empty keeper first
	_, err := keeper.Delegations.Get(ctx, collections.Join(addrDels[0], valAddrs[0]))
	require.ErrorIs(err, collections.ErrNotFound)

	// set and retrieve a record
	require.NoError(keeper.SetDelegation(ctx, bond1to1))
	resBond, err := keeper.Delegations.Get(ctx, collections.Join(addrDels[0], valAddrs[0]))
	require.NoError(err)
	require.Equal(bond1to1, resBond)

	// modify a records, save, and retrieve
	bond1to1.Shares = math.LegacyNewDec(99)
	require.NoError(keeper.SetDelegation(ctx, bond1to1))
	resBond, err = keeper.Delegations.Get(ctx, collections.Join(addrDels[0], valAddrs[0]))
	require.NoError(err)
	require.Equal(bond1to1, resBond)

	// add some more records
	bond1to2 := stakingtypes.NewDelegation(s.addressToString(addrDels[0]), s.valAddressToString(valAddrs[1]), math.LegacyNewDec(9))
	bond1to3 := stakingtypes.NewDelegation(s.addressToString(addrDels[0]), s.valAddressToString(valAddrs[2]), math.LegacyNewDec(9))
	bond2to1 := stakingtypes.NewDelegation(s.addressToString(addrDels[1]), s.valAddressToString(valAddrs[0]), math.LegacyNewDec(9))
	bond2to2 := stakingtypes.NewDelegation(s.addressToString(addrDels[1]), s.valAddressToString(valAddrs[1]), math.LegacyNewDec(9))
	bond2to3 := stakingtypes.NewDelegation(s.addressToString(addrDels[1]), s.valAddressToString(valAddrs[2]), math.LegacyNewDec(9))
	require.NoError(keeper.SetDelegation(ctx, bond1to2))
	require.NoError(keeper.SetDelegation(ctx, bond1to3))
	require.NoError(keeper.SetDelegation(ctx, bond2to1))
	require.NoError(keeper.SetDelegation(ctx, bond2to2))
	require.NoError(keeper.SetDelegation(ctx, bond2to3))

	// test all bond retrieve capabilities
	resBonds, err := keeper.GetDelegatorDelegations(ctx, addrDels[0], 5)
	require.NoError(err)
	require.Equal(3, len(resBonds))
	require.Equal(bond1to1, resBonds[0])
	require.Equal(bond1to2, resBonds[1])
	require.Equal(bond1to3, resBonds[2])
	resBonds, err = keeper.GetAllDelegatorDelegations(ctx, addrDels[0])
	require.NoError(err)
	require.Equal(3, len(resBonds))
	resBonds, err = keeper.GetDelegatorDelegations(ctx, addrDels[0], 2)
	require.NoError(err)
	require.Equal(2, len(resBonds))
	resBonds, err = keeper.GetDelegatorDelegations(ctx, addrDels[1], 5)
	require.NoError(err)
	require.Equal(3, len(resBonds))
	require.Equal(bond2to1, resBonds[0])
	require.Equal(bond2to2, resBonds[1])
	require.Equal(bond2to3, resBonds[2])
	allBonds, err := keeper.GetAllDelegations(ctx)
	require.NoError(err)
	require.Equal(6, len(allBonds))
	require.Equal(bond1to1, allBonds[0])
	require.Equal(bond1to2, allBonds[1])
	require.Equal(bond1to3, allBonds[2])
	require.Equal(bond2to1, allBonds[3])
	require.Equal(bond2to2, allBonds[4])
	require.Equal(bond2to3, allBonds[5])

	resVals, err := keeper.GetDelegatorValidators(ctx, addrDels[0], 3)
	require.NoError(err)
	require.Equal(3, len(resVals.Validators))
	resVals, err = keeper.GetDelegatorValidators(ctx, addrDels[1], 4)
	require.NoError(err)
	require.Equal(3, len(resVals.Validators))

	for i := 0; i < 3; i++ {
		resVal, err := keeper.GetDelegatorValidator(ctx, addrDels[0], valAddrs[i])
		require.Nil(err)
		require.Equal(s.valAddressToString(valAddrs[i]), resVal.GetOperator())

		resVal, err = keeper.GetDelegatorValidator(ctx, addrDels[1], valAddrs[i])
		require.Nil(err)
		require.Equal(s.valAddressToString(valAddrs[i]), resVal.GetOperator())

		resDels, err := keeper.GetValidatorDelegations(ctx, valAddrs[i])
		require.NoError(err)
		require.Len(resDels, 2)
	}

	// test total bonded for single delegator
	expBonded := bond1to1.Shares.Add(bond2to1.Shares).Add(bond1to3.Shares)
	resDelBond, err := keeper.GetDelegatorBonded(ctx, addrDels[0])
	require.NoError(err)
	require.Equal(expBonded, math.LegacyNewDecFromInt(resDelBond))

	// delete a record
	require.NoError(keeper.RemoveDelegation(ctx, bond2to3))
	_, err = keeper.Delegations.Get(ctx, collections.Join(addrDels[1], valAddrs[2]))
	require.ErrorIs(err, collections.ErrNotFound)
	resBonds, err = keeper.GetDelegatorDelegations(ctx, addrDels[1], 5)
	require.NoError(err)
	require.Equal(2, len(resBonds))
	require.Equal(bond2to1, resBonds[0])
	require.Equal(bond2to2, resBonds[1])

	resBonds, err = keeper.GetAllDelegatorDelegations(ctx, addrDels[1])
	require.NoError(err)
	require.Equal(2, len(resBonds))

	// delete all the records from delegator 2
	require.NoError(keeper.RemoveDelegation(ctx, bond2to1))
	require.NoError(keeper.RemoveDelegation(ctx, bond2to2))
	_, err = keeper.Delegations.Get(ctx, collections.Join(addrDels[1], valAddrs[0]))
	require.ErrorIs(err, collections.ErrNotFound)
	_, err = keeper.Delegations.Get(ctx, collections.Join(addrDels[1], valAddrs[1]))
	require.ErrorIs(err, collections.ErrNotFound)
	resBonds, err = keeper.GetDelegatorDelegations(ctx, addrDels[1], 5)
	require.NoError(err)
	require.Equal(0, len(resBonds))
}

func (s *KeeperTestSuite) TestDelegationsByValIndex() {
	ctx, keeper := s.ctx, s.stakingKeeper
	require := s.Require()

	addrDels, valAddrs := createValAddrs(3)

	for _, addr := range addrDels {
		s.bankKeeper.EXPECT().DelegateCoinsFromAccountToModule(gomock.Any(), addr, gomock.Any(), gomock.Any()).Return(nil).AnyTimes()
	}
	s.accountKeeper.EXPECT().AddressCodec().Return(address.NewBech32Codec("cosmos")).AnyTimes()

	// construct the validators
	amts := []math.Int{math.NewInt(9), math.NewInt(8), math.NewInt(7)}
	var validators [3]stakingtypes.Validator
	for i, amt := range amts {
		validators[i] = testutil.NewValidator(s.T(), valAddrs[i], PKs[i])
		validators[i], _ = validators[i].AddTokensFromDel(amt)

		validators[i] = stakingkeeper.TestingUpdateValidator(keeper, ctx, validators[i], true)
	}

	// delegate 2 tokens
	//
	// total delegations after delegating: del1 -> 2stake
	_, err := s.msgServer.Delegate(ctx, stakingtypes.NewMsgDelegate(s.addressToString(addrDels[0]), s.valAddressToString(valAddrs[0]), sdk.NewCoin(sdk.DefaultBondDenom, math.NewInt(2))))
	require.NoError(err)

	dels, err := s.stakingKeeper.GetValidatorDelegations(ctx, valAddrs[0])
	require.NoError(err)
	require.Len(dels, 1)

	// delegate 4 tokens
	//
	// total delegations after delegating: del1 -> 2stake, del2 -> 4stake
	_, err = s.msgServer.Delegate(ctx, stakingtypes.NewMsgDelegate(s.addressToString(addrDels[1]), s.valAddressToString(valAddrs[0]), sdk.NewCoin(sdk.DefaultBondDenom, math.NewInt(4))))
	require.NoError(err)

	dels, err = s.stakingKeeper.GetValidatorDelegations(ctx, valAddrs[0])
	require.NoError(err)
	require.Len(dels, 2)

	// undelegate 1 token from del1
	//
	// total delegations after undelegating: del1 -> 1stake, del2 -> 4stake
	_, err = s.msgServer.Undelegate(ctx, stakingtypes.NewMsgUndelegate(s.addressToString(addrDels[0]), s.valAddressToString(valAddrs[0]), sdk.NewCoin(sdk.DefaultBondDenom, math.NewInt(1))))
	require.NoError(err)

	dels, err = s.stakingKeeper.GetValidatorDelegations(ctx, valAddrs[0])
	require.NoError(err)
	require.Len(dels, 2)

	// undelegate 1 token from del1
	//
	// total delegations after undelegating: del2 -> 4stake
	_, err = s.msgServer.Undelegate(ctx, stakingtypes.NewMsgUndelegate(s.addressToString(addrDels[0]), s.valAddressToString(valAddrs[0]), sdk.NewCoin(sdk.DefaultBondDenom, math.NewInt(1))))
	require.NoError(err)

	dels, err = s.stakingKeeper.GetValidatorDelegations(ctx, valAddrs[0])
	require.NoError(err)
	require.Len(dels, 1)

	// undelegate 2 tokens from del2
	//
	// total delegations after undelegating: del2 -> 2stake
	_, err = s.msgServer.Undelegate(ctx, stakingtypes.NewMsgUndelegate(s.addressToString(addrDels[1]), s.valAddressToString(valAddrs[0]), sdk.NewCoin(sdk.DefaultBondDenom, math.NewInt(2))))
	require.NoError(err)

	dels, err = s.stakingKeeper.GetValidatorDelegations(ctx, valAddrs[0])
	require.NoError(err)
	require.Len(dels, 1)

	// undelegate 2 tokens from del2
	//
	// total delegations after undelegating: []
	_, err = s.msgServer.Undelegate(ctx, stakingtypes.NewMsgUndelegate(s.addressToString(addrDels[1]), s.valAddressToString(valAddrs[0]), sdk.NewCoin(sdk.DefaultBondDenom, math.NewInt(2))))
	require.NoError(err)

	dels, err = s.stakingKeeper.GetValidatorDelegations(ctx, valAddrs[0])
	require.NoError(err)
	require.Len(dels, 0)
}

func TestTransferDelegation(t *testing.T) {
	_, app, ctx := createTestInput(t)

	addrDels := simapp.AddTestAddrsIncremental(app, ctx, 3, sdk.NewInt(10000))
	valAddrs := simapp.ConvertAddrsToValAddrs(addrDels)

	// construct the validators
	amts := []sdk.Int{sdk.NewInt(9), sdk.NewInt(8), sdk.NewInt(7)}
	var validators [3]types.Validator
	for i, amt := range amts {
		validators[i] = teststaking.NewValidator(t, valAddrs[i], PKs[i])
		validators[i], _ = validators[i].AddTokensFromDel(amt)
	}
	validators[0] = keeper.TestingUpdateValidator(app.StakingKeeper, ctx, validators[0], true)
	validators[1] = keeper.TestingUpdateValidator(app.StakingKeeper, ctx, validators[1], true)
	validators[2] = keeper.TestingUpdateValidator(app.StakingKeeper, ctx, validators[2], true)

	// try a transfer when there's nothing
	transferred := app.StakingKeeper.TransferDelegation(ctx, addrDels[0], addrDels[1], valAddrs[0], sdk.NewDec(1000))
	require.Equal(t, sdk.ZeroDec(), transferred)

	// stake some tokens
	bond1to1 := types.NewDelegation(addrDels[0], valAddrs[0], sdk.NewDec(99))
	app.StakingKeeper.SetDelegation(ctx, bond1to1)
	// stake to an unrelated validator so implementation has to skip it
	bond1to3 := types.NewDelegation(addrDels[0], valAddrs[2], sdk.NewDec(9))
	app.StakingKeeper.SetDelegation(ctx, bond1to3)

	// transfer nothing
	transferred = app.StakingKeeper.TransferDelegation(ctx, addrDels[0], addrDels[1], valAddrs[0], sdk.ZeroDec())
	require.Equal(t, sdk.ZeroDec(), transferred)

	// partial transfer, empty recipient
	transferred = app.StakingKeeper.TransferDelegation(ctx, addrDels[0], addrDels[1], valAddrs[0], sdk.NewDec(10))
	require.Equal(t, sdk.NewDec(10), transferred)
	resBond, found := app.StakingKeeper.GetDelegation(ctx, addrDels[0], valAddrs[0])
	require.True(t, found)
	require.Equal(t, sdk.NewDec(89), resBond.Shares)
	resBond, found = app.StakingKeeper.GetDelegation(ctx, addrDels[1], valAddrs[0])
	require.True(t, found)
	require.Equal(t, sdk.NewDec(10), resBond.Shares)

	// partial transfer, existing recipient
	transferred = app.StakingKeeper.TransferDelegation(ctx, addrDels[0], addrDels[1], valAddrs[0], sdk.NewDec(11))
	require.Equal(t, transferred, sdk.NewDec(11))
	resBond, found = app.StakingKeeper.GetDelegation(ctx, addrDels[0], valAddrs[0])
	require.True(t, found)
	require.Equal(t, sdk.NewDec(78), resBond.Shares)
	resBond, found = app.StakingKeeper.GetDelegation(ctx, addrDels[1], valAddrs[0])
	require.True(t, found)
	require.Equal(t, sdk.NewDec(21), resBond.Shares)

	// full transfer
	transferred = app.StakingKeeper.TransferDelegation(ctx, addrDels[0], addrDels[1], valAddrs[0], sdk.NewDec(9999))
	require.Equal(t, transferred, sdk.NewDec(78))
	resBond, found = app.StakingKeeper.GetDelegation(ctx, addrDels[0], valAddrs[0])
	require.False(t, found)
	resBond, found = app.StakingKeeper.GetDelegation(ctx, addrDels[1], valAddrs[0])
	require.True(t, found)
	require.Equal(t, sdk.NewDec(99), resBond.Shares)

	// simulate redelegate to another validator
	bond1to2 := types.NewDelegation(addrDels[0], valAddrs[1], sdk.NewDec(20))
	app.StakingKeeper.SetDelegation(ctx, bond1to2)
	rd := types.NewRedelegation(addrDels[0], valAddrs[0], valAddrs[1], 0, time.Unix(0, 0).UTC(), sdk.NewInt(20), sdk.NewDec(20))
	app.StakingKeeper.SetRedelegation(ctx, rd)

	// partial transfer from redelegation
	transferred = app.StakingKeeper.TransferDelegation(ctx, addrDels[0], addrDels[1], valAddrs[1], sdk.NewDec(7))
	require.Equal(t, sdk.NewDec(7), transferred)
	resBond, found = app.StakingKeeper.GetDelegation(ctx, addrDels[0], valAddrs[1])
	require.True(t, found)
	require.Equal(t, sdk.NewDec(13), resBond.Shares)
	resBond, found = app.StakingKeeper.GetDelegation(ctx, addrDels[1], valAddrs[1])
	require.True(t, found)
	require.Equal(t, sdk.NewDec(7), resBond.Shares)

	// stake more alongside redelegation
	bond1to2, found = app.StakingKeeper.GetDelegation(ctx, addrDels[0], valAddrs[1])
	require.True(t, found)
	require.Equal(t, sdk.NewDec(13), bond1to2.Shares)
	bond1to2.Shares = sdk.NewDec(47) // add 34 shares
	app.StakingKeeper.SetDelegation(ctx, bond1to2)

	// full transfer from partial redelegation
	transferred = app.StakingKeeper.TransferDelegation(ctx, addrDels[0], addrDels[1], valAddrs[1], sdk.NewDec(9999))
	require.Equal(t, sdk.NewDec(47), transferred)
	resBond, found = app.StakingKeeper.GetDelegation(ctx, addrDels[0], valAddrs[1])
	require.False(t, found)
	resBond, found = app.StakingKeeper.GetDelegation(ctx, addrDels[1], valAddrs[1])
	require.True(t, found)
	require.Equal(t, sdk.NewDec(54), resBond.Shares)
}

// tests Get/Set/Remove UnbondingDelegation
func (s *KeeperTestSuite) TestUnbondingDelegation() {
	ctx, keeper := s.ctx, s.stakingKeeper
	require := s.Require()

	delAddrs, valAddrs := createValAddrs(2)

	s.accountKeeper.EXPECT().AddressCodec().Return(address.NewBech32Codec("cosmos")).AnyTimes()

	ubd := stakingtypes.NewUnbondingDelegation(
		delAddrs[0],
		valAddrs[0],
		0,
		time.Unix(0, 0).UTC(),
		math.NewInt(5),
		0,
		address.NewBech32Codec("cosmosvaloper"), address.NewBech32Codec("cosmos"),
	)

	// set and retrieve a record
	require.NoError(keeper.SetUnbondingDelegation(ctx, ubd))
	resUnbond, err := keeper.GetUnbondingDelegation(ctx, delAddrs[0], valAddrs[0])
	require.NoError(err)
	require.Equal(ubd, resUnbond)

	// modify a records, save, and retrieve
	expUnbond := math.NewInt(21)
	ubd.Entries[0].Balance = expUnbond
	require.NoError(keeper.SetUnbondingDelegation(ctx, ubd))

	resUnbonds, err := keeper.GetUnbondingDelegations(ctx, delAddrs[0], 5)
	require.NoError(err)
	require.Equal(1, len(resUnbonds))

	resUnbonds, err = keeper.GetAllUnbondingDelegations(ctx, delAddrs[0])
	require.NoError(err)
	require.Equal(1, len(resUnbonds))

	resUnbond, err = keeper.GetUnbondingDelegation(ctx, delAddrs[0], valAddrs[0])
	require.NoError(err)
	require.Equal(ubd, resUnbond)

	resDelUnbond, err := keeper.GetDelegatorUnbonding(ctx, delAddrs[0])
	require.NoError(err)
	require.Equal(expUnbond, resDelUnbond)

	// delete a record
	require.NoError(keeper.RemoveUnbondingDelegation(ctx, ubd))
	_, err = keeper.GetUnbondingDelegation(ctx, delAddrs[0], valAddrs[0])
	require.ErrorIs(err, stakingtypes.ErrNoUnbondingDelegation)

	resUnbonds, err = keeper.GetUnbondingDelegations(ctx, delAddrs[0], 5)
	require.NoError(err)
	require.Equal(0, len(resUnbonds))

	resUnbonds, err = keeper.GetAllUnbondingDelegations(ctx, delAddrs[0])
	require.NoError(err)
	require.Equal(0, len(resUnbonds))
}

<<<<<<< HEAD
func TestTransferUnbonding(t *testing.T) {
	_, app, ctx := createTestInput(t)

	delAddrs := simapp.AddTestAddrsIncremental(app, ctx, 2, sdk.NewInt(10000))
	valAddrs := simapp.ConvertAddrsToValAddrs(delAddrs)

	// try to transfer when there's nothing
	transferred := app.StakingKeeper.TransferUnbonding(ctx, delAddrs[0], delAddrs[1], valAddrs[0], sdk.NewInt(30))
	require.Equal(t, sdk.ZeroInt(), transferred)
	_, found := app.StakingKeeper.GetUnbondingDelegation(ctx, delAddrs[1], valAddrs[0])
	require.False(t, found)

	// set an UnbondingDelegation with one entry
	ubd := types.NewUnbondingDelegation(
		delAddrs[0],
		valAddrs[0],
		0,
		time.Unix(0, 0).UTC(),
		sdk.NewInt(5),
	)
	app.StakingKeeper.SetUnbondingDelegation(ctx, ubd)

	// transfer nothing
	transferred = app.StakingKeeper.TransferUnbonding(ctx, delAddrs[0], delAddrs[1], valAddrs[0], sdk.ZeroInt())
	require.Equal(t, sdk.ZeroInt(), transferred)

	// partial transfer
	transferred = app.StakingKeeper.TransferUnbonding(ctx, delAddrs[0], delAddrs[1], valAddrs[0], sdk.NewInt(3))
	require.Equal(t, sdk.NewInt(3), transferred)
	ubd.Entries[0].Balance = sdk.NewInt(2)
	resUnbond, found := app.StakingKeeper.GetUnbondingDelegation(ctx, delAddrs[0], valAddrs[0])
	require.True(t, found)
	require.Equal(t, ubd, resUnbond)
	resUnbond, found = app.StakingKeeper.GetUnbondingDelegation(ctx, delAddrs[1], valAddrs[0])
	require.True(t, found)
	wantDestUnbond := types.NewUnbondingDelegation(
		delAddrs[1],
		valAddrs[0],
		0,
		time.Unix(0, 0).UTC(),
		sdk.NewInt(3),
	)
	require.Equal(t, wantDestUnbond, resUnbond)

	// add another entry
	completionTime := time.Unix(3600, 0).UTC()
	ubdTo := app.StakingKeeper.SetUnbondingDelegationEntry(ctx, delAddrs[0], valAddrs[0], 1, completionTime, sdk.NewInt(57))
	app.StakingKeeper.InsertUBDQueue(ctx, ubdTo, completionTime)

	// full transfer
	transferred = app.StakingKeeper.TransferUnbonding(ctx, delAddrs[0], delAddrs[1], valAddrs[0], sdk.NewInt(999))
	require.Equal(t, sdk.NewInt(59), transferred)
	_, found = app.StakingKeeper.GetUnbondingDelegation(ctx, delAddrs[0], valAddrs[0])
	require.False(t, found)
	resUnbond, found = app.StakingKeeper.GetUnbondingDelegation(ctx, delAddrs[1], valAddrs[0])
	require.True(t, found)
	require.Equal(t, 3, len(resUnbond.Entries))
	require.Equal(t, sdk.NewInt(3), resUnbond.Entries[0].Balance)
	require.Equal(t, sdk.NewInt(2), resUnbond.Entries[1].Balance)
	require.Equal(t, sdk.NewInt(57), resUnbond.Entries[2].Balance)
}

func TestUnbondDelegation(t *testing.T) {
	_, app, ctx := createTestInput(t)
=======
func (s *KeeperTestSuite) TestUnbondingDelegationsFromValidator() {
	ctx, keeper := s.ctx, s.stakingKeeper
	require := s.Require()
>>>>>>> 787ee698

	delAddrs, valAddrs := createValAddrs(2)

	ubd := stakingtypes.NewUnbondingDelegation(
		delAddrs[0],
		valAddrs[0],
		0,
		time.Unix(0, 0).UTC(),
		math.NewInt(5),
		0,
		address.NewBech32Codec("cosmosvaloper"), address.NewBech32Codec("cosmos"),
	)

	// set and retrieve a record
	require.NoError(keeper.SetUnbondingDelegation(ctx, ubd))
	resUnbond, err := keeper.GetUnbondingDelegation(ctx, delAddrs[0], valAddrs[0])
	require.NoError(err)
	require.Equal(ubd, resUnbond)

	// modify a records, save, and retrieve
	expUnbond := math.NewInt(21)
	ubd.Entries[0].Balance = expUnbond
	require.NoError(keeper.SetUnbondingDelegation(ctx, ubd))

	resUnbonds, err := keeper.GetUnbondingDelegations(ctx, delAddrs[0], 5)
	require.NoError(err)
	require.Equal(1, len(resUnbonds))

	resUnbonds, err = keeper.GetAllUnbondingDelegations(ctx, delAddrs[0])
	require.NoError(err)
	require.Equal(1, len(resUnbonds))

	resUnbonds, err = keeper.GetUnbondingDelegationsFromValidator(ctx, valAddrs[0])
	require.NoError(err)
	require.Equal(1, len(resUnbonds))

	resUnbond, err = keeper.GetUnbondingDelegation(ctx, delAddrs[0], valAddrs[0])
	require.NoError(err)
	require.Equal(ubd, resUnbond)

	resDelUnbond, err := keeper.GetDelegatorUnbonding(ctx, delAddrs[0])
	require.NoError(err)
	require.Equal(expUnbond, resDelUnbond)

	// delete a record
	require.NoError(keeper.RemoveUnbondingDelegation(ctx, ubd))
	_, err = keeper.GetUnbondingDelegation(ctx, delAddrs[0], valAddrs[0])
	require.ErrorIs(err, stakingtypes.ErrNoUnbondingDelegation)

	resUnbonds, err = keeper.GetUnbondingDelegations(ctx, delAddrs[0], 5)
	require.NoError(err)
	require.Equal(0, len(resUnbonds))

	resUnbonds, err = keeper.GetAllUnbondingDelegations(ctx, delAddrs[0])
	require.NoError(err)
	require.Equal(0, len(resUnbonds))

	resUnbonds, err = keeper.GetUnbondingDelegationsFromValidator(ctx, valAddrs[0])
	require.NoError(err)
	require.Equal(0, len(resUnbonds))
}

func (s *KeeperTestSuite) TestUnbondDelegation() {
	ctx, keeper := s.ctx, s.stakingKeeper
	require := s.Require()

	delAddrs, valAddrs := createValAddrs(1)

	startTokens := keeper.TokensFromConsensusPower(ctx, 10)
	validator := testutil.NewValidator(s.T(), valAddrs[0], PKs[0])

	validator, issuedShares := validator.AddTokensFromDel(startTokens)
	require.Equal(startTokens, issuedShares.RoundInt())

	s.bankKeeper.EXPECT().SendCoinsFromModuleToModule(gomock.Any(), stakingtypes.NotBondedPoolName, stakingtypes.BondedPoolName, gomock.Any())
	_ = stakingkeeper.TestingUpdateValidator(keeper, ctx, validator, true)

	delegation := stakingtypes.NewDelegation(s.addressToString(delAddrs[0]), s.valAddressToString(valAddrs[0]), issuedShares)
	require.NoError(keeper.SetDelegation(ctx, delegation))

	bondTokens := keeper.TokensFromConsensusPower(ctx, 6)
	amount, err := keeper.Unbond(ctx, delAddrs[0], valAddrs[0], math.LegacyNewDecFromInt(bondTokens))
	require.NoError(err)
	require.Equal(bondTokens, amount) // shares to be added to an unbonding delegation

	delegation, err = keeper.Delegations.Get(ctx, collections.Join(delAddrs[0], valAddrs[0]))
	require.NoError(err)
	validator, err = keeper.GetValidator(ctx, valAddrs[0])
	require.NoError(err)

	remainingTokens := startTokens.Sub(bondTokens)

	require.Equal(remainingTokens, delegation.Shares.RoundInt())
	require.Equal(remainingTokens, validator.BondedTokens())
}

// // test undelegating self delegation from a validator pushing it below MinSelfDelegation
// // shift it from the bonded to unbonding state and jailed
<<<<<<< HEAD
func TestUndelegateSelfDelegationBelowMinSelfDelegation(t *testing.T) {
	_, app, ctx := createTestInput(t)
=======
func (s *KeeperTestSuite) TestUndelegateSelfDelegationBelowMinSelfDelegation() {
	ctx, keeper := s.ctx, s.stakingKeeper
	require := s.Require()
>>>>>>> 787ee698

	addrDels, valAddrs := createValAddrs(1)
	delTokens := keeper.TokensFromConsensusPower(ctx, 10)

	// create a validator with a self-delegation
	validator := testutil.NewValidator(s.T(), valAddrs[0], PKs[0])

	validator.MinSelfDelegation = delTokens
	validator, issuedShares := validator.AddTokensFromDel(delTokens)
	require.Equal(delTokens, issuedShares.RoundInt())

	s.bankKeeper.EXPECT().SendCoinsFromModuleToModule(gomock.Any(), stakingtypes.NotBondedPoolName, stakingtypes.BondedPoolName, gomock.Any())
	validator = stakingkeeper.TestingUpdateValidator(keeper, ctx, validator, true)
	require.NoError(keeper.SetValidatorByConsAddr(ctx, validator))
	require.True(validator.IsBonded())

	selfDelegation := stakingtypes.NewDelegation(s.addressToString(valAddrs[0]), s.valAddressToString(valAddrs[0]), issuedShares)
	require.NoError(keeper.SetDelegation(ctx, selfDelegation))

	// create a second delegation to this validator
	require.NoError(keeper.DeleteValidatorByPowerIndex(ctx, validator))
	validator, issuedShares = validator.AddTokensFromDel(delTokens)
	require.True(validator.IsBonded())
	require.Equal(delTokens, issuedShares.RoundInt())

	validator = stakingkeeper.TestingUpdateValidator(keeper, ctx, validator, true)
	delegation := stakingtypes.NewDelegation(s.addressToString(addrDels[0]), s.valAddressToString(valAddrs[0]), issuedShares)
	require.NoError(keeper.SetDelegation(ctx, delegation))

	val0AccAddr := sdk.AccAddress(valAddrs[0].Bytes())
	s.bankKeeper.EXPECT().SendCoinsFromModuleToModule(gomock.Any(), stakingtypes.BondedPoolName, stakingtypes.NotBondedPoolName, gomock.Any())
	_, _, err := keeper.Undelegate(ctx, val0AccAddr, valAddrs[0], math.LegacyNewDecFromInt(keeper.TokensFromConsensusPower(ctx, 6)))
	require.NoError(err)

	// end block
	s.bankKeeper.EXPECT().SendCoinsFromModuleToModule(gomock.Any(), stakingtypes.BondedPoolName, stakingtypes.NotBondedPoolName, gomock.Any())
	s.applyValidatorSetUpdates(ctx, keeper, 1)

	validator, err = keeper.GetValidator(ctx, valAddrs[0])
	require.NoError(err)
	require.Equal(keeper.TokensFromConsensusPower(ctx, 14), validator.Tokens)
	require.Equal(stakingtypes.Unbonding, validator.Status)
	require.True(validator.Jailed)
}

func (s *KeeperTestSuite) TestUndelegateFromUnbondingValidator() {
	ctx, keeper := s.ctx, s.stakingKeeper
	require := s.Require()
	delTokens := keeper.TokensFromConsensusPower(ctx, 10)

	addrDels, addrVals := createValAddrs(2)

	// create a validator with a self-delegation
	validator := testutil.NewValidator(s.T(), addrVals[0], PKs[0])
	require.NoError(keeper.SetValidatorByConsAddr(ctx, validator))

	validator, issuedShares := validator.AddTokensFromDel(delTokens)
	require.Equal(delTokens, issuedShares.RoundInt())

	s.bankKeeper.EXPECT().SendCoinsFromModuleToModule(gomock.Any(), stakingtypes.NotBondedPoolName, stakingtypes.BondedPoolName, gomock.Any())
	validator = stakingkeeper.TestingUpdateValidator(keeper, ctx, validator, true)
	require.True(validator.IsBonded())

	selfDelegation := stakingtypes.NewDelegation(s.addressToString(addrDels[0]), s.valAddressToString(addrVals[0]), issuedShares)
	require.NoError(keeper.SetDelegation(ctx, selfDelegation))

	// create a second delegation to this validator
	require.NoError(keeper.DeleteValidatorByPowerIndex(ctx, validator))

	validator, issuedShares = validator.AddTokensFromDel(delTokens)
	require.Equal(delTokens, issuedShares.RoundInt())

	stakingkeeper.TestingUpdateValidator(keeper, ctx, validator, true)
	delegation := stakingtypes.NewDelegation(s.addressToString(addrDels[1]), s.valAddressToString(addrVals[0]), issuedShares)
	require.NoError(keeper.SetDelegation(ctx, delegation))

	header := ctx.HeaderInfo()
	blockHeight := int64(10)
	header.Height = blockHeight
	blockTime := time.Unix(333, 0)
	header.Time = blockTime
	ctx = ctx.WithHeaderInfo(header)

	// unbond the all self-delegation to put validator in unbonding state
	val0AccAddr := sdk.AccAddress(addrVals[0])
	s.bankKeeper.EXPECT().SendCoinsFromModuleToModule(gomock.Any(), stakingtypes.BondedPoolName, stakingtypes.NotBondedPoolName, gomock.Any())
	_, amount, err := keeper.Undelegate(ctx, val0AccAddr, addrVals[0], math.LegacyNewDecFromInt(delTokens))
	require.NoError(err)
	require.Equal(amount, delTokens)

	// end block
	s.bankKeeper.EXPECT().SendCoinsFromModuleToModule(gomock.Any(), stakingtypes.BondedPoolName, stakingtypes.NotBondedPoolName, gomock.Any())
	s.applyValidatorSetUpdates(ctx, keeper, 1)

	validator, err = keeper.GetValidator(ctx, addrVals[0])
	require.NoError(err)
	require.Equal(blockHeight, validator.UnbondingHeight)
	params, err := keeper.Params.Get(ctx)
	require.NoError(err)
	require.True(blockTime.Add(params.UnbondingTime).Equal(validator.UnbondingTime))

	blockHeight2 := int64(20)
	blockTime2 := time.Unix(444, 0).UTC()
	ctx = ctx.WithBlockHeight(blockHeight2)
	ctx = ctx.WithHeaderInfo(coreheader.Info{Height: blockHeight2, Time: blockTime2})

	// unbond some of the other delegation's shares
	undelegateAmount := math.LegacyNewDec(6)
	_, undelegatedAmount, err := keeper.Undelegate(ctx, addrDels[1], addrVals[0], undelegateAmount)
	require.NoError(err)
	require.Equal(math.LegacyNewDecFromInt(undelegatedAmount), undelegateAmount)

	// retrieve the unbonding delegation
	ubd, err := keeper.GetUnbondingDelegation(ctx, addrDels[1], addrVals[0])
	require.NoError(err)
	require.Len(ubd.Entries, 1)
	require.True(ubd.Entries[0].Balance.Equal(math.NewInt(6)))
	require.Equal(blockHeight2, ubd.Entries[0].CreationHeight)
	require.True(blockTime2.Add(params.UnbondingTime).Equal(ubd.Entries[0].CompletionTime))
}

// TestUndelegateFromUnbondedValidator tests the undelegation process from an unbonded validator.
// It creates a validator with a self-delegation and a second delegation to the same validator.
// Then it unbonds the self-delegation to put the validator in the unbonding state.
// Finally, it unbonds the remaining shares of the second delegation and verifies that the validator is deleted from the state.
func (s *KeeperTestSuite) TestUndelegateFromUnbondedValidator() {
	ctx, keeper := s.ctx, s.stakingKeeper
	require := s.Require()

	delTokens := keeper.TokensFromConsensusPower(ctx, 10)
	addrDels, addrVals := createValAddrs(2)

	// create a validator with a self-delegation
	validator := testutil.NewValidator(s.T(), addrVals[0], PKs[0])
	require.NoError(keeper.SetValidatorByConsAddr(ctx, validator))

	valTokens := keeper.TokensFromConsensusPower(ctx, 10)
	validator, issuedShares := validator.AddTokensFromDel(valTokens)
	require.Equal(valTokens, issuedShares.RoundInt())
	s.bankKeeper.EXPECT().SendCoinsFromModuleToModule(gomock.Any(), stakingtypes.NotBondedPoolName, stakingtypes.BondedPoolName, gomock.Any())
	validator = stakingkeeper.TestingUpdateValidator(keeper, ctx, validator, true)
	require.True(validator.IsBonded())

	val0AccAddr := sdk.AccAddress(addrVals[0])
	selfDelegation := stakingtypes.NewDelegation(s.addressToString(val0AccAddr), s.valAddressToString(addrVals[0]), issuedShares)
	require.NoError(keeper.SetDelegation(ctx, selfDelegation))

	// create a second delegation to this validator
	require.NoError(keeper.DeleteValidatorByPowerIndex(ctx, validator))
	validator, issuedShares = validator.AddTokensFromDel(delTokens)
	require.Equal(delTokens, issuedShares.RoundInt())
	validator = stakingkeeper.TestingUpdateValidator(keeper, ctx, validator, true)
	require.True(validator.IsBonded())
	delegation := stakingtypes.NewDelegation(s.addressToString(addrDels[1]), s.valAddressToString(addrVals[0]), issuedShares)
	require.NoError(keeper.SetDelegation(ctx, delegation))

	ctx = ctx.WithBlockHeight(10)
	ctx = ctx.WithHeaderInfo(coreheader.Info{Height: 10, Time: time.Unix(333, 0)})

	// unbond the all self-delegation to put validator in unbonding state
	s.bankKeeper.EXPECT().SendCoinsFromModuleToModule(gomock.Any(), stakingtypes.BondedPoolName, stakingtypes.NotBondedPoolName, gomock.Any())
	_, amount, err := keeper.Undelegate(ctx, val0AccAddr, addrVals[0], math.LegacyNewDecFromInt(valTokens))
	require.NoError(err)
	require.Equal(amount, valTokens)

	// end block
	s.bankKeeper.EXPECT().SendCoinsFromModuleToModule(gomock.Any(), stakingtypes.BondedPoolName, stakingtypes.NotBondedPoolName, gomock.Any())
	s.applyValidatorSetUpdates(ctx, keeper, 1)

	validator, err = keeper.GetValidator(ctx, addrVals[0])
	require.NoError(err)
	require.Equal(ctx.BlockHeight(), validator.UnbondingHeight)
	params, err := keeper.Params.Get(ctx)
	require.NoError(err)
	require.True(ctx.HeaderInfo().Time.Add(params.UnbondingTime).Equal(validator.UnbondingTime))

	// unbond the validator
	ctx = ctx.WithHeaderInfo(coreheader.Info{Height: 10, Time: validator.UnbondingTime})
	err = keeper.UnbondAllMatureValidators(ctx)
	require.NoError(err)

	// Make sure validator is still in state because there is still an outstanding delegation
	validator, err = keeper.GetValidator(ctx, addrVals[0])
	require.NoError(err)
	require.Equal(validator.Status, stakingtypes.Unbonded)

	// unbond some of the other delegation's shares
	unbondTokens := keeper.TokensFromConsensusPower(ctx, 6)
	_, amount2, err := keeper.Undelegate(ctx, addrDels[1], addrVals[0], math.LegacyNewDecFromInt(unbondTokens))
	require.NoError(err)
	require.Equal(amount2, unbondTokens)

	// unbond rest of the other delegation's shares
	remainingTokens := delTokens.Sub(unbondTokens)
	_, amount3, err := keeper.Undelegate(ctx, addrDels[1], addrVals[0], math.LegacyNewDecFromInt(remainingTokens))
	require.NoError(err)
	require.Equal(amount3, remainingTokens)

	//  now validator should be deleted from state
	validator, err = keeper.GetValidator(ctx, addrVals[0])
	require.ErrorIs(err, stakingtypes.ErrNoValidatorFound)
}

// TestUnbondingAllDelegationFromValidator tests the process of unbonding all delegations from a validator.
// It creates a validator with a self-delegation and a second delegation, then unbonds all the delegations
// to put the validator in an unbonding state. Finally, it verifies that the validator is deleted from the state.
func (s *KeeperTestSuite) TestUnbondingAllDelegationFromValidator() {
	ctx, keeper := s.ctx, s.stakingKeeper
	require := s.Require()

	delTokens := keeper.TokensFromConsensusPower(ctx, 10)
	addrDels, addrVals := createValAddrs(2)

	// create a validator with a self-delegation
	validator := testutil.NewValidator(s.T(), addrVals[0], PKs[0])
	require.NoError(keeper.SetValidatorByConsAddr(ctx, validator))

	valTokens := keeper.TokensFromConsensusPower(ctx, 10)
	validator, issuedShares := validator.AddTokensFromDel(valTokens)
	require.Equal(valTokens, issuedShares.RoundInt())

	s.bankKeeper.EXPECT().SendCoinsFromModuleToModule(gomock.Any(), stakingtypes.NotBondedPoolName, stakingtypes.BondedPoolName, gomock.Any())
	validator = stakingkeeper.TestingUpdateValidator(keeper, ctx, validator, true)
	require.True(validator.IsBonded())
	val0AccAddr := sdk.AccAddress(addrVals[0].Bytes())

	selfDelegation := stakingtypes.NewDelegation(s.addressToString(val0AccAddr), s.valAddressToString(addrVals[0]), issuedShares)
	require.NoError(keeper.SetDelegation(ctx, selfDelegation))

	// create a second delegation to this validator
	require.NoError(keeper.DeleteValidatorByPowerIndex(ctx, validator))
	validator, issuedShares = validator.AddTokensFromDel(delTokens)
	require.Equal(delTokens, issuedShares.RoundInt())

	validator = stakingkeeper.TestingUpdateValidator(keeper, ctx, validator, true)
	require.True(validator.IsBonded())

	delegation := stakingtypes.NewDelegation(s.addressToString(addrDels[1]), s.valAddressToString(addrVals[0]), issuedShares)
	require.NoError(keeper.SetDelegation(ctx, delegation))

	ctx = ctx.WithHeaderInfo(coreheader.Info{Height: 10, Time: time.Unix(333, 0)})

	// unbond the all self-delegation to put validator in unbonding state
	s.bankKeeper.EXPECT().SendCoinsFromModuleToModule(gomock.Any(), stakingtypes.BondedPoolName, stakingtypes.NotBondedPoolName, gomock.Any())
	_, amount, err := keeper.Undelegate(ctx, val0AccAddr, addrVals[0], math.LegacyNewDecFromInt(valTokens))
	require.NoError(err)
	require.Equal(amount, valTokens)

	// end block
	s.bankKeeper.EXPECT().SendCoinsFromModuleToModule(gomock.Any(), stakingtypes.BondedPoolName, stakingtypes.NotBondedPoolName, gomock.Any())
	s.applyValidatorSetUpdates(ctx, keeper, 1)

	// unbond all the remaining delegation
	_, amount2, err := keeper.Undelegate(ctx, addrDels[1], addrVals[0], math.LegacyNewDecFromInt(delTokens))
	require.NoError(err)
	require.Equal(amount2, delTokens)

	// validator should still be in state and still be in unbonding state
	validator, err = keeper.GetValidator(ctx, addrVals[0])
	require.NoError(err)
	require.Equal(validator.Status, stakingtypes.Unbonding)

	// unbond the validator
	ctx = ctx.WithHeaderInfo(coreheader.Info{Height: 10, Time: validator.UnbondingTime})
	err = keeper.UnbondAllMatureValidators(ctx)
	require.NoError(err)

	// validator should now be deleted from state
	_, err = keeper.GetValidator(ctx, addrVals[0])
	require.ErrorIs(err, stakingtypes.ErrNoValidatorFound)
}

// Make sure that the retrieving the delegations doesn't affect the state
func (s *KeeperTestSuite) TestGetRedelegationsFromSrcValidator() {
	ctx, keeper := s.ctx, s.stakingKeeper
	require := s.Require()

	addrDels, addrVals := createValAddrs(2)

	rd := stakingtypes.NewRedelegation(addrDels[0], addrVals[0], addrVals[1], 0,
		time.Unix(0, 0), math.NewInt(5),
		math.LegacyNewDec(5), 0, address.NewBech32Codec("cosmosvaloper"), address.NewBech32Codec("cosmos"))

	// set and retrieve a record
	err := keeper.SetRedelegation(ctx, rd)
	require.NoError(err)
	resBond, err := keeper.Redelegations.Get(ctx, collections.Join3(addrDels[0].Bytes(), addrVals[0].Bytes(), addrVals[1].Bytes()))
	require.NoError(err)

	// get the redelegations one time
	redelegations, err := keeper.GetRedelegationsFromSrcValidator(ctx, addrVals[0])
	require.NoError(err)
	require.Equal(1, len(redelegations))
	require.Equal(redelegations[0], resBond)

	// get the redelegations a second time, should be exactly the same
	redelegations, err = keeper.GetRedelegationsFromSrcValidator(ctx, addrVals[0])
	require.NoError(err)
	require.Equal(1, len(redelegations))
	require.Equal(redelegations[0], resBond)
}

// tests Get/Set/Remove/Has UnbondingDelegation
func (s *KeeperTestSuite) TestRedelegation() {
	ctx, keeper := s.ctx, s.stakingKeeper
	require := s.Require()

	addrDels, addrVals := createValAddrs(2)

	rd := stakingtypes.NewRedelegation(addrDels[0], addrVals[0], addrVals[1], 0,
		time.Unix(0, 0).UTC(), math.NewInt(5),
		math.LegacyNewDec(5), 0, address.NewBech32Codec("cosmosvaloper"), address.NewBech32Codec("cosmos"))

	// test shouldn't have and redelegations
	has, err := keeper.HasReceivingRedelegation(ctx, addrDels[0], addrVals[1])
	require.NoError(err)
	require.False(has)

	// set and retrieve a record
	err = keeper.SetRedelegation(ctx, rd)
	require.NoError(err)
	resRed, err := keeper.Redelegations.Get(ctx, collections.Join3(addrDels[0].Bytes(), addrVals[0].Bytes(), addrVals[1].Bytes()))
	require.NoError(err)

	redelegations, err := keeper.GetRedelegationsFromSrcValidator(ctx, addrVals[0])
	require.NoError(err)
	require.Equal(1, len(redelegations))
	require.Equal(redelegations[0], resRed)

	redelegations, err = keeper.GetRedelegations(ctx, addrDels[0], 5)
	require.NoError(err)
	require.Equal(1, len(redelegations))
	require.Equal(redelegations[0], resRed)

	redelegations, err = keeper.GetAllRedelegations(ctx, addrDels[0], nil, nil)
	require.NoError(err)
	require.Equal(1, len(redelegations))
	require.Equal(redelegations[0], resRed)

	// check if it has the redelegation
	has, err = keeper.HasReceivingRedelegation(ctx, addrDels[0], addrVals[1])
	require.NoError(err)
	require.True(has)

	// modify a records, save, and retrieve
	rd.Entries[0].SharesDst = math.LegacyNewDec(21)
	err = keeper.SetRedelegation(ctx, rd)
	require.NoError(err)

	resRed, err = keeper.Redelegations.Get(ctx, collections.Join3(addrDels[0].Bytes(), addrVals[0].Bytes(), addrVals[1].Bytes()))
	require.NoError(err)
	require.Equal(rd, resRed)

	redelegations, err = keeper.GetRedelegationsFromSrcValidator(ctx, addrVals[0])
	require.NoError(err)
	require.Equal(1, len(redelegations))
	require.Equal(redelegations[0], resRed)

	redelegations, err = keeper.GetRedelegations(ctx, addrDels[0], 5)
	require.NoError(err)
	require.Equal(1, len(redelegations))
	require.Equal(redelegations[0], resRed)

	// delete a record
	err = keeper.RemoveRedelegation(ctx, rd)
	require.NoError(err)
	_, err = keeper.Redelegations.Get(ctx, collections.Join3(addrDels[0].Bytes(), addrVals[0].Bytes(), addrVals[1].Bytes()))
	require.ErrorIs(err, collections.ErrNotFound)

	redelegations, err = keeper.GetRedelegations(ctx, addrDels[0], 5)
	require.NoError(err)
	require.Equal(0, len(redelegations))

	redelegations, err = keeper.GetAllRedelegations(ctx, addrDels[0], nil, nil)
	require.NoError(err)
	require.Equal(0, len(redelegations))
}

func (s *KeeperTestSuite) TestRedelegateToSameValidator() {
	ctx, keeper := s.ctx, s.stakingKeeper
	require := s.Require()

	_, addrVals := createValAddrs(1)
	valTokens := keeper.TokensFromConsensusPower(ctx, 10)

	// create a validator with a self-delegation
	validator := testutil.NewValidator(s.T(), addrVals[0], PKs[0])
	validator, issuedShares := validator.AddTokensFromDel(valTokens)
	require.Equal(valTokens, issuedShares.RoundInt())

	s.bankKeeper.EXPECT().SendCoinsFromModuleToModule(gomock.Any(), stakingtypes.NotBondedPoolName, stakingtypes.BondedPoolName, gomock.Any())
	validator = stakingkeeper.TestingUpdateValidator(keeper, ctx, validator, true)
	require.True(validator.IsBonded())

	val0AccAddr := sdk.AccAddress(addrVals[0].Bytes())

	selfDelegation := stakingtypes.NewDelegation(s.addressToString(val0AccAddr), s.valAddressToString(addrVals[0]), issuedShares)
	require.NoError(keeper.SetDelegation(ctx, selfDelegation))

	_, err := keeper.BeginRedelegation(ctx, val0AccAddr, addrVals[0], addrVals[0], math.LegacyNewDec(5))
	require.Error(err)
}

func (s *KeeperTestSuite) TestRedelegationMaxEntries() {
	ctx, keeper := s.ctx, s.stakingKeeper
	require := s.Require()

	_, addrVals := createValAddrs(2)

	// create a validator with a self-delegation
	validator := testutil.NewValidator(s.T(), addrVals[0], PKs[0])
	valTokens := keeper.TokensFromConsensusPower(ctx, 10)
	validator, issuedShares := validator.AddTokensFromDel(valTokens)
	require.Equal(valTokens, issuedShares.RoundInt())

	s.bankKeeper.EXPECT().SendCoinsFromModuleToModule(gomock.Any(), stakingtypes.NotBondedPoolName, stakingtypes.BondedPoolName, gomock.Any())
	_ = stakingkeeper.TestingUpdateValidator(keeper, ctx, validator, true)
	val0AccAddr := sdk.AccAddress(addrVals[0].Bytes())
	selfDelegation := stakingtypes.NewDelegation(s.addressToString(val0AccAddr), s.valAddressToString(addrVals[0]), issuedShares)
	require.NoError(keeper.SetDelegation(ctx, selfDelegation))

	// create a second validator
	validator2 := testutil.NewValidator(s.T(), addrVals[1], PKs[1])
	validator2, issuedShares = validator2.AddTokensFromDel(valTokens)
	require.Equal(valTokens, issuedShares.RoundInt())

	s.bankKeeper.EXPECT().SendCoinsFromModuleToModule(gomock.Any(), stakingtypes.NotBondedPoolName, stakingtypes.BondedPoolName, gomock.Any())
	validator2 = stakingkeeper.TestingUpdateValidator(keeper, ctx, validator2, true)
	require.Equal(stakingtypes.Bonded, validator2.Status)

	maxEntries, err := keeper.MaxEntries(ctx)
	require.NoError(err)

	// redelegations should pass
	var completionTime time.Time
	for i := uint32(0); i < maxEntries; i++ {
		var err error
		completionTime, err = keeper.BeginRedelegation(ctx, val0AccAddr, addrVals[0], addrVals[1], math.LegacyNewDec(1))
		require.NoError(err)
	}

	// an additional redelegation should fail due to max entries
	_, err = keeper.BeginRedelegation(ctx, val0AccAddr, addrVals[0], addrVals[1], math.LegacyNewDec(1))
	require.Error(err)

	// mature redelegations
	ctx = ctx.WithHeaderInfo(coreheader.Info{Time: completionTime})
	_, err = keeper.CompleteRedelegation(ctx, val0AccAddr, addrVals[0], addrVals[1])
	require.NoError(err)

	// redelegation should work again
	_, err = keeper.BeginRedelegation(ctx, val0AccAddr, addrVals[0], addrVals[1], math.LegacyNewDec(1))
	require.NoError(err)
}

func (s *KeeperTestSuite) TestRedelegateSelfDelegation() {
	ctx, keeper := s.ctx, s.stakingKeeper
	require := s.Require()

	addrDels, addrVals := createValAddrs(2)

	// create a validator with a self-delegation
	validator := testutil.NewValidator(s.T(), addrVals[0], PKs[0])
	require.NoError(keeper.SetValidatorByConsAddr(ctx, validator))

	valTokens := keeper.TokensFromConsensusPower(ctx, 10)
	validator, issuedShares := validator.AddTokensFromDel(valTokens)
	require.Equal(valTokens, issuedShares.RoundInt())

	s.bankKeeper.EXPECT().SendCoinsFromModuleToModule(gomock.Any(), stakingtypes.NotBondedPoolName, stakingtypes.BondedPoolName, gomock.Any())
	validator = stakingkeeper.TestingUpdateValidator(keeper, ctx, validator, true)

	val0AccAddr := sdk.AccAddress(addrVals[0])
	selfDelegation := stakingtypes.NewDelegation(s.addressToString(val0AccAddr), s.valAddressToString(addrVals[0]), issuedShares)
	require.NoError(keeper.SetDelegation(ctx, selfDelegation))

	// create a second validator
	validator2 := testutil.NewValidator(s.T(), addrVals[1], PKs[1])
	validator2, issuedShares = validator2.AddTokensFromDel(valTokens)
	require.Equal(valTokens, issuedShares.RoundInt())
	s.bankKeeper.EXPECT().SendCoinsFromModuleToModule(gomock.Any(), stakingtypes.NotBondedPoolName, stakingtypes.BondedPoolName, gomock.Any())
	validator2 = stakingkeeper.TestingUpdateValidator(keeper, ctx, validator2, true)
	require.Equal(stakingtypes.Bonded, validator2.Status)

	// create a second delegation to validator 1
	delTokens := keeper.TokensFromConsensusPower(ctx, 10)
	validator, issuedShares = validator.AddTokensFromDel(delTokens)
	require.Equal(delTokens, issuedShares.RoundInt())
	stakingkeeper.TestingUpdateValidator(keeper, ctx, validator, true)

	delegation := stakingtypes.NewDelegation(s.addressToString(addrDels[0]), s.valAddressToString(addrVals[0]), issuedShares)
	require.NoError(keeper.SetDelegation(ctx, delegation))

	_, err := keeper.BeginRedelegation(ctx, val0AccAddr, addrVals[0], addrVals[1], math.LegacyNewDecFromInt(delTokens))
	require.NoError(err)

	// end block
	s.bankKeeper.EXPECT().SendCoinsFromModuleToModule(gomock.Any(), stakingtypes.BondedPoolName, stakingtypes.NotBondedPoolName, gomock.Any())
	s.applyValidatorSetUpdates(ctx, keeper, 2)

	validator, err = keeper.GetValidator(ctx, addrVals[0])
	require.NoError(err)
	require.Equal(valTokens, validator.Tokens)
	require.Equal(stakingtypes.Unbonding, validator.Status)
}

func (s *KeeperTestSuite) TestRedelegateFromUnbondingValidator() {
	ctx, keeper := s.ctx, s.stakingKeeper
	require := s.Require()

	addrDels, addrVals := createValAddrs(2)

	// create a validator with a self-delegation
	validator := testutil.NewValidator(s.T(), addrVals[0], PKs[0])
	require.NoError(keeper.SetValidatorByConsAddr(ctx, validator))

	valTokens := keeper.TokensFromConsensusPower(ctx, 10)
	validator, issuedShares := validator.AddTokensFromDel(valTokens)
	require.Equal(valTokens, issuedShares.RoundInt())
	s.bankKeeper.EXPECT().SendCoinsFromModuleToModule(gomock.Any(), stakingtypes.NotBondedPoolName, stakingtypes.BondedPoolName, gomock.Any())
	validator = stakingkeeper.TestingUpdateValidator(keeper, ctx, validator, true)
	val0AccAddr := sdk.AccAddress(addrVals[0].Bytes())
	selfDelegation := stakingtypes.NewDelegation(s.addressToString(val0AccAddr), s.valAddressToString(addrVals[0]), issuedShares)
	require.NoError(keeper.SetDelegation(ctx, selfDelegation))

	// create a second delegation to this validator
	require.NoError(keeper.DeleteValidatorByPowerIndex(ctx, validator))
	delTokens := keeper.TokensFromConsensusPower(ctx, 10)
	validator, issuedShares = validator.AddTokensFromDel(delTokens)
	require.Equal(delTokens, issuedShares.RoundInt())
	stakingkeeper.TestingUpdateValidator(keeper, ctx, validator, true)
	delegation := stakingtypes.NewDelegation(s.addressToString(addrDels[1]), s.valAddressToString(addrVals[0]), issuedShares)
	require.NoError(keeper.SetDelegation(ctx, delegation))

	// create a second validator
	validator2 := testutil.NewValidator(s.T(), addrVals[1], PKs[1])
	validator2, issuedShares = validator2.AddTokensFromDel(valTokens)
	require.Equal(valTokens, issuedShares.RoundInt())
	s.bankKeeper.EXPECT().SendCoinsFromModuleToModule(gomock.Any(), stakingtypes.NotBondedPoolName, stakingtypes.BondedPoolName, gomock.Any())
	_ = stakingkeeper.TestingUpdateValidator(keeper, ctx, validator2, true)

	header := ctx.HeaderInfo()
	blockHeight := int64(10)
	header.Height = blockHeight
	blockTime := time.Unix(333, 0)
	header.Time = blockTime
	ctx = ctx.WithHeaderInfo(header)

	// unbond the all self-delegation to put validator in unbonding state
	s.bankKeeper.EXPECT().SendCoinsFromModuleToModule(gomock.Any(), stakingtypes.BondedPoolName, stakingtypes.NotBondedPoolName, gomock.Any())
	_, amount, err := keeper.Undelegate(ctx, val0AccAddr, addrVals[0], math.LegacyNewDecFromInt(delTokens))
	require.NoError(err)
	require.Equal(amount, delTokens)

	// end block
	s.bankKeeper.EXPECT().SendCoinsFromModuleToModule(gomock.Any(), stakingtypes.BondedPoolName, stakingtypes.NotBondedPoolName, gomock.Any())
	s.applyValidatorSetUpdates(ctx, keeper, 1)

	validator, err = keeper.GetValidator(ctx, addrVals[0])
	require.NoError(err)
	require.Equal(blockHeight, validator.UnbondingHeight)
	params, err := keeper.Params.Get(ctx)
	require.NoError(err)
	require.True(blockTime.Add(params.UnbondingTime).Equal(validator.UnbondingTime))

	// change the context
	header = ctx.HeaderInfo()
	blockHeight2 := int64(20)
	header.Height = blockHeight2
	blockTime2 := time.Unix(444, 0)
	header.Time = blockTime2
	ctx = ctx.WithHeaderInfo(header)

	// unbond some of the other delegation's shares
	redelegateTokens := keeper.TokensFromConsensusPower(ctx, 6)
	s.bankKeeper.EXPECT().SendCoinsFromModuleToModule(gomock.Any(), stakingtypes.NotBondedPoolName, stakingtypes.BondedPoolName, gomock.Any())
	_, err = keeper.BeginRedelegation(ctx, addrDels[1], addrVals[0], addrVals[1], math.LegacyNewDecFromInt(redelegateTokens))
	require.NoError(err)

	// retrieve the unbonding delegation
	ubd, err := keeper.Redelegations.Get(ctx, collections.Join3(addrDels[1].Bytes(), addrVals[0].Bytes(), addrVals[1].Bytes()))
	require.NoError(err)
	require.Len(ubd.Entries, 1)
	require.Equal(blockHeight, ubd.Entries[0].CreationHeight)
	require.True(blockTime.Add(params.UnbondingTime).Equal(ubd.Entries[0].CompletionTime))
}

func (s *KeeperTestSuite) TestRedelegateFromUnbondedValidator() {
	ctx, keeper := s.ctx, s.stakingKeeper
	require := s.Require()

	addrDels, valAddrs := createValAddrs(2)

	// create a validator with a self-delegation
	validator := testutil.NewValidator(s.T(), valAddrs[0], PKs[0])
	require.NoError(keeper.SetValidatorByConsAddr(ctx, validator))

	valTokens := keeper.TokensFromConsensusPower(ctx, 10)
	validator, issuedShares := validator.AddTokensFromDel(valTokens)
	require.Equal(valTokens, issuedShares.RoundInt())
	s.bankKeeper.EXPECT().SendCoinsFromModuleToModule(gomock.Any(), stakingtypes.NotBondedPoolName, stakingtypes.BondedPoolName, gomock.Any())
	validator = stakingkeeper.TestingUpdateValidator(keeper, ctx, validator, true)
	val0AccAddr := sdk.AccAddress(valAddrs[0].Bytes())
	selfDelegation := stakingtypes.NewDelegation(s.addressToString(val0AccAddr), s.valAddressToString(valAddrs[0]), issuedShares)
	require.NoError(keeper.SetDelegation(ctx, selfDelegation))

	// create a second delegation to this validator
	require.NoError(keeper.DeleteValidatorByPowerIndex(ctx, validator))
	delTokens := keeper.TokensFromConsensusPower(ctx, 10)
	validator, issuedShares = validator.AddTokensFromDel(delTokens)
	require.Equal(delTokens, issuedShares.RoundInt())
	stakingkeeper.TestingUpdateValidator(keeper, ctx, validator, true)
	delegation := stakingtypes.NewDelegation(s.addressToString(addrDels[1]), s.valAddressToString(valAddrs[0]), issuedShares)
	require.NoError(keeper.SetDelegation(ctx, delegation))

	// create a second validator
	validator2 := testutil.NewValidator(s.T(), valAddrs[1], PKs[1])
	validator2, issuedShares = validator2.AddTokensFromDel(valTokens)
	require.Equal(valTokens, issuedShares.RoundInt())
	s.bankKeeper.EXPECT().SendCoinsFromModuleToModule(gomock.Any(), stakingtypes.NotBondedPoolName, stakingtypes.BondedPoolName, gomock.Any())
	validator2 = stakingkeeper.TestingUpdateValidator(keeper, ctx, validator2, true)
	require.Equal(stakingtypes.Bonded, validator2.Status)

	ctx = ctx.WithBlockHeight(10)
	ctx = ctx.WithHeaderInfo(coreheader.Info{Height: 10, Time: time.Unix(333, 0)})

	// unbond the all self-delegation to put validator in unbonding state
	s.bankKeeper.EXPECT().SendCoinsFromModuleToModule(gomock.Any(), stakingtypes.BondedPoolName, stakingtypes.NotBondedPoolName, gomock.Any())
	_, amount, err := keeper.Undelegate(ctx, val0AccAddr, valAddrs[0], math.LegacyNewDecFromInt(delTokens))
	require.NoError(err)
	require.Equal(amount, delTokens)

	// end block
	s.bankKeeper.EXPECT().SendCoinsFromModuleToModule(gomock.Any(), stakingtypes.BondedPoolName, stakingtypes.NotBondedPoolName, gomock.Any())
	s.applyValidatorSetUpdates(ctx, keeper, 1)

	validator, err = keeper.GetValidator(ctx, valAddrs[0])
	require.NoError(err)
	require.Equal(ctx.HeaderInfo().Height, validator.UnbondingHeight)
	params, err := keeper.Params.Get(ctx)
	require.NoError(err)
	require.True(ctx.HeaderInfo().Time.Add(params.UnbondingTime).Equal(validator.UnbondingTime))

	// unbond the validator
	_, err = keeper.UnbondingToUnbonded(ctx, validator)
	require.NoError(err)

	// redelegate some of the delegation's shares
	redelegationTokens := keeper.TokensFromConsensusPower(ctx, 6)
	s.bankKeeper.EXPECT().SendCoinsFromModuleToModule(gomock.Any(), stakingtypes.NotBondedPoolName, stakingtypes.BondedPoolName, gomock.Any())
	_, err = keeper.BeginRedelegation(ctx, addrDels[1], valAddrs[0], valAddrs[1], math.LegacyNewDecFromInt(redelegationTokens))
	require.NoError(err)

	// no red should have been found
	red, err := keeper.Redelegations.Get(ctx, collections.Join3(addrDels[0].Bytes(), valAddrs[0].Bytes(), valAddrs[1].Bytes()))
	require.ErrorIs(err, collections.ErrNotFound, "%v", red)
}

func (s *KeeperTestSuite) TestUnbondingDelegationAddEntry() {
	require := s.Require()

	delAddrs, valAddrs := createValAddrs(1)

	delAddr := delAddrs[0]
	valAddr := valAddrs[0]
	creationHeight := int64(10)
	ubd := stakingtypes.NewUnbondingDelegation(
		delAddr,
		valAddr,
		creationHeight,
		time.Unix(0, 0).UTC(),
		math.NewInt(10),
		0,
		address.NewBech32Codec("cosmosvaloper"), address.NewBech32Codec("cosmos"),
	)
	var initialEntries []stakingtypes.UnbondingDelegationEntry
	initialEntries = append(initialEntries, ubd.Entries...)
	require.Len(initialEntries, 1)

	isNew := ubd.AddEntry(creationHeight, time.Unix(0, 0).UTC(), math.NewInt(5), 1)
	require.False(isNew)
	require.Len(ubd.Entries, 1) // entry was merged
	require.NotEqual(initialEntries, ubd.Entries)
	require.Equal(creationHeight, ubd.Entries[0].CreationHeight)
	require.Equal(initialEntries[0].UnbondingId, ubd.Entries[0].UnbondingId) // unbondingID remains unchanged
	require.Equal(ubd.Entries[0].Balance, math.NewInt(15))                   // 10 from previous + 5 from merged

	newCreationHeight := int64(11)
	isNew = ubd.AddEntry(newCreationHeight, time.Unix(1, 0).UTC(), math.NewInt(5), 2)
	require.True(isNew)
	require.Len(ubd.Entries, 2) // entry was appended
	require.NotEqual(initialEntries, ubd.Entries)
	require.Equal(creationHeight, ubd.Entries[0].CreationHeight)
	require.Equal(newCreationHeight, ubd.Entries[1].CreationHeight)
	require.Equal(ubd.Entries[0].Balance, math.NewInt(15))
	require.Equal(ubd.Entries[1].Balance, math.NewInt(5))
	require.NotEqual(ubd.Entries[0].UnbondingId, ubd.Entries[1].UnbondingId) // appended entry has a new unbondingID
}

func (s *KeeperTestSuite) TestSetUnbondingDelegationEntry() {
	ctx, keeper := s.ctx, s.stakingKeeper
	require := s.Require()

	delAddrs, valAddrs := createValAddrs(1)

	delAddr := delAddrs[0]
	valAddr := valAddrs[0]
	creationHeight := int64(0)
	ubd := stakingtypes.NewUnbondingDelegation(
		delAddr,
		valAddr,
		creationHeight,
		time.Unix(0, 0).UTC(),
		math.NewInt(5),
		0,
		address.NewBech32Codec("cosmosvaloper"), address.NewBech32Codec("cosmos"),
	)

	// set and retrieve a record
	require.NoError(keeper.SetUnbondingDelegation(ctx, ubd))
	resUnbond, err := keeper.GetUnbondingDelegation(ctx, delAddr, valAddr)
	require.NoError(err)
	require.Equal(ubd, resUnbond)

	initialEntries := ubd.Entries
	require.Len(initialEntries, 1)
	require.Equal(initialEntries[0].Balance, math.NewInt(5))
	require.Equal(initialEntries[0].UnbondingId, uint64(0)) // initial unbondingID

	// set unbonding delegation entry for existing creationHeight
	// entries are expected to be merged
	_, err = keeper.SetUnbondingDelegationEntry(
		ctx,
		delAddr,
		valAddr,
		creationHeight,
		time.Unix(0, 0).UTC(),
		math.NewInt(5),
	)
	require.NoError(err)
	resUnbonding, err := keeper.GetUnbondingDelegation(ctx, delAddr, valAddr)
	require.NoError(err)
	require.Len(resUnbonding.Entries, 1)
	require.NotEqual(initialEntries, resUnbonding.Entries)
	require.Equal(creationHeight, resUnbonding.Entries[0].CreationHeight)
	require.Equal(initialEntries[0].UnbondingId, resUnbonding.Entries[0].UnbondingId) // initial unbondingID remains unchanged
	require.Equal(resUnbonding.Entries[0].Balance, math.NewInt(10))                   // 5 from previous entry + 5 from merged entry

	// set unbonding delegation entry for newCreationHeight
	// new entry is expected to be appended to the existing entries
	newCreationHeight := int64(1)
	_, err = keeper.SetUnbondingDelegationEntry(
		ctx,
		delAddr,
		valAddr,
		newCreationHeight,
		time.Unix(1, 0).UTC(),
		math.NewInt(10),
	)
	require.NoError(err)
	resUnbonding, err = keeper.GetUnbondingDelegation(ctx, delAddr, valAddr)
	require.NoError(err)
	require.Len(resUnbonding.Entries, 2)
	require.NotEqual(initialEntries, resUnbonding.Entries)
	require.NotEqual(resUnbonding.Entries[0], resUnbonding.Entries[1])
	require.Equal(creationHeight, resUnbonding.Entries[0].CreationHeight)
	require.Equal(newCreationHeight, resUnbonding.Entries[1].CreationHeight)

	// unbondingID is incremented on every call to SetUnbondingDelegationEntry
	// unbondingID == 1 was skipped because the entry was merged with the existing entry with unbondingID == 0
	// unbondingID comes from a global counter -> gaps in unbondingIDs are OK as long as every unbondingID is unique
	require.Equal(uint64(2), resUnbonding.Entries[1].UnbondingId)
}

func (s *KeeperTestSuite) TestUndelegateWithDustShare() {
	ctx, keeper := s.ctx, s.stakingKeeper
	require := s.Require()

	addrDels, valAddrs := createValAddrs(2)

	s.accountKeeper.EXPECT().AddressCodec().Return(address.NewBech32Codec("cosmos")).AnyTimes()

	// construct the validators[0] & slash 1stake
	amt := math.NewInt(100)
	validator := testutil.NewValidator(s.T(), valAddrs[0], PKs[0])
	validator, _ = validator.AddTokensFromDel(amt)
	validator = validator.RemoveTokens(math.NewInt(1))
	validator = stakingkeeper.TestingUpdateValidator(keeper, ctx, validator, true)

	// first add a validators[0] to delegate too
	bond1to1 := stakingtypes.NewDelegation(s.addressToString(addrDels[0]), s.valAddressToString(valAddrs[0]), math.LegacyNewDec(100))
	require.NoError(keeper.SetDelegation(ctx, bond1to1))
	resBond, err := keeper.Delegations.Get(ctx, collections.Join(addrDels[0], valAddrs[0]))
	require.NoError(err)
	require.Equal(bond1to1, resBond)

	// second delegators[1] add a validators[0] to delegate
	bond2to1 := stakingtypes.NewDelegation(s.addressToString(addrDels[1]), s.valAddressToString(valAddrs[0]), math.LegacyNewDec(1))
	validator, delegatorShare := validator.AddTokensFromDel(math.NewInt(1))
	bond2to1.Shares = delegatorShare
	_ = stakingkeeper.TestingUpdateValidator(keeper, ctx, validator, true)
	require.NoError(keeper.SetDelegation(ctx, bond2to1))
	resBond, err = keeper.Delegations.Get(ctx, collections.Join(addrDels[1], valAddrs[0]))
	require.NoError(err)
	require.Equal(bond2to1, resBond)

	// check delegation state
	delegations, err := keeper.GetValidatorDelegations(ctx, valAddrs[0])
	require.NoError(err)
	require.Equal(2, len(delegations))

	// undelegate all delegator[0]'s delegate
	_, err = s.msgServer.Undelegate(ctx, stakingtypes.NewMsgUndelegate(s.addressToString(addrDels[0]), s.valAddressToString(valAddrs[0]), sdk.NewCoin(sdk.DefaultBondDenom, math.NewInt(99))))
	require.NoError(err)

	// remain only delegator[1]'s delegate
	delegations, err = keeper.GetValidatorDelegations(ctx, valAddrs[0])
	require.NoError(err)
	require.Equal(1, len(delegations))
	require.Equal(delegations[0].DelegatorAddress, s.addressToString(addrDels[1]))
}<|MERGE_RESOLUTION|>--- conflicted
+++ resolved
@@ -425,76 +425,9 @@
 	require.Equal(0, len(resUnbonds))
 }
 
-<<<<<<< HEAD
-func TestTransferUnbonding(t *testing.T) {
-	_, app, ctx := createTestInput(t)
-
-	delAddrs := simapp.AddTestAddrsIncremental(app, ctx, 2, sdk.NewInt(10000))
-	valAddrs := simapp.ConvertAddrsToValAddrs(delAddrs)
-
-	// try to transfer when there's nothing
-	transferred := app.StakingKeeper.TransferUnbonding(ctx, delAddrs[0], delAddrs[1], valAddrs[0], sdk.NewInt(30))
-	require.Equal(t, sdk.ZeroInt(), transferred)
-	_, found := app.StakingKeeper.GetUnbondingDelegation(ctx, delAddrs[1], valAddrs[0])
-	require.False(t, found)
-
-	// set an UnbondingDelegation with one entry
-	ubd := types.NewUnbondingDelegation(
-		delAddrs[0],
-		valAddrs[0],
-		0,
-		time.Unix(0, 0).UTC(),
-		sdk.NewInt(5),
-	)
-	app.StakingKeeper.SetUnbondingDelegation(ctx, ubd)
-
-	// transfer nothing
-	transferred = app.StakingKeeper.TransferUnbonding(ctx, delAddrs[0], delAddrs[1], valAddrs[0], sdk.ZeroInt())
-	require.Equal(t, sdk.ZeroInt(), transferred)
-
-	// partial transfer
-	transferred = app.StakingKeeper.TransferUnbonding(ctx, delAddrs[0], delAddrs[1], valAddrs[0], sdk.NewInt(3))
-	require.Equal(t, sdk.NewInt(3), transferred)
-	ubd.Entries[0].Balance = sdk.NewInt(2)
-	resUnbond, found := app.StakingKeeper.GetUnbondingDelegation(ctx, delAddrs[0], valAddrs[0])
-	require.True(t, found)
-	require.Equal(t, ubd, resUnbond)
-	resUnbond, found = app.StakingKeeper.GetUnbondingDelegation(ctx, delAddrs[1], valAddrs[0])
-	require.True(t, found)
-	wantDestUnbond := types.NewUnbondingDelegation(
-		delAddrs[1],
-		valAddrs[0],
-		0,
-		time.Unix(0, 0).UTC(),
-		sdk.NewInt(3),
-	)
-	require.Equal(t, wantDestUnbond, resUnbond)
-
-	// add another entry
-	completionTime := time.Unix(3600, 0).UTC()
-	ubdTo := app.StakingKeeper.SetUnbondingDelegationEntry(ctx, delAddrs[0], valAddrs[0], 1, completionTime, sdk.NewInt(57))
-	app.StakingKeeper.InsertUBDQueue(ctx, ubdTo, completionTime)
-
-	// full transfer
-	transferred = app.StakingKeeper.TransferUnbonding(ctx, delAddrs[0], delAddrs[1], valAddrs[0], sdk.NewInt(999))
-	require.Equal(t, sdk.NewInt(59), transferred)
-	_, found = app.StakingKeeper.GetUnbondingDelegation(ctx, delAddrs[0], valAddrs[0])
-	require.False(t, found)
-	resUnbond, found = app.StakingKeeper.GetUnbondingDelegation(ctx, delAddrs[1], valAddrs[0])
-	require.True(t, found)
-	require.Equal(t, 3, len(resUnbond.Entries))
-	require.Equal(t, sdk.NewInt(3), resUnbond.Entries[0].Balance)
-	require.Equal(t, sdk.NewInt(2), resUnbond.Entries[1].Balance)
-	require.Equal(t, sdk.NewInt(57), resUnbond.Entries[2].Balance)
-}
-
-func TestUnbondDelegation(t *testing.T) {
-	_, app, ctx := createTestInput(t)
-=======
 func (s *KeeperTestSuite) TestUnbondingDelegationsFromValidator() {
 	ctx, keeper := s.ctx, s.stakingKeeper
 	require := s.Require()
->>>>>>> 787ee698
 
 	delAddrs, valAddrs := createValAddrs(2)
 
@@ -593,14 +526,9 @@
 
 // // test undelegating self delegation from a validator pushing it below MinSelfDelegation
 // // shift it from the bonded to unbonding state and jailed
-<<<<<<< HEAD
-func TestUndelegateSelfDelegationBelowMinSelfDelegation(t *testing.T) {
-	_, app, ctx := createTestInput(t)
-=======
 func (s *KeeperTestSuite) TestUndelegateSelfDelegationBelowMinSelfDelegation() {
 	ctx, keeper := s.ctx, s.stakingKeeper
 	require := s.Require()
->>>>>>> 787ee698
 
 	addrDels, valAddrs := createValAddrs(1)
 	delTokens := keeper.TokensFromConsensusPower(ctx, 10)
