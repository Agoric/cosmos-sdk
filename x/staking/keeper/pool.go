package keeper

import (
<<<<<<< HEAD
	"cosmossdk.io/math"
=======
	"context"

	"cosmossdk.io/math"
	"cosmossdk.io/x/staking/types"

>>>>>>> 787ee698
	sdk "github.com/cosmos/cosmos-sdk/types"
)

// GetBondedPool returns the bonded tokens pool's module account
func (k Keeper) GetBondedPool(ctx context.Context) (bondedPool sdk.ModuleAccountI) {
	return k.authKeeper.GetModuleAccount(ctx, types.BondedPoolName)
}

// GetNotBondedPool returns the not bonded tokens pool's module account
func (k Keeper) GetNotBondedPool(ctx context.Context) (notBondedPool sdk.ModuleAccountI) {
	return k.authKeeper.GetModuleAccount(ctx, types.NotBondedPoolName)
}

// bondedTokensToNotBonded transfers coins from the bonded to the not bonded pool within staking
<<<<<<< HEAD
func (k Keeper) bondedTokensToNotBonded(ctx sdk.Context, tokens math.Int) {
	coins := sdk.NewCoins(sdk.NewCoin(k.BondDenom(ctx), tokens))
	if err := k.bankKeeper.SendCoinsFromModuleToModule(ctx, types.BondedPoolName, types.NotBondedPoolName, coins); err != nil {
		panic(err)
=======
func (k Keeper) bondedTokensToNotBonded(ctx context.Context, tokens math.Int) error {
	bondDenom, err := k.BondDenom(ctx)
	if err != nil {
		return err
>>>>>>> 787ee698
	}

	coins := sdk.NewCoins(sdk.NewCoin(bondDenom, tokens))
	return k.bankKeeper.SendCoinsFromModuleToModule(ctx, types.BondedPoolName, types.NotBondedPoolName, coins)
}

// notBondedTokensToBonded transfers coins from the not bonded to the bonded pool within staking
<<<<<<< HEAD
func (k Keeper) notBondedTokensToBonded(ctx sdk.Context, tokens math.Int) {
	coins := sdk.NewCoins(sdk.NewCoin(k.BondDenom(ctx), tokens))
	if err := k.bankKeeper.SendCoinsFromModuleToModule(ctx, types.NotBondedPoolName, types.BondedPoolName, coins); err != nil {
		panic(err)
=======
func (k Keeper) notBondedTokensToBonded(ctx context.Context, tokens math.Int) error {
	bondDenom, err := k.BondDenom(ctx)
	if err != nil {
		return err
>>>>>>> 787ee698
	}

	coins := sdk.NewCoins(sdk.NewCoin(bondDenom, tokens))
	return k.bankKeeper.SendCoinsFromModuleToModule(ctx, types.NotBondedPoolName, types.BondedPoolName, coins)
}

<<<<<<< HEAD
// burnBondedTokens removes coins from the bonded pool module account
func (k Keeper) burnBondedTokens(ctx sdk.Context, amt math.Int) error {
=======
// burnBondedTokens burns coins from the bonded pool module account
func (k Keeper) burnBondedTokens(ctx context.Context, amt math.Int) error {
>>>>>>> 787ee698
	if !amt.IsPositive() {
		// skip as no coins need to be burned
		return nil
	}

	bondDenom, err := k.BondDenom(ctx)
	if err != nil {
		return err
	}

	coins := sdk.NewCoins(sdk.NewCoin(bondDenom, amt))

	return k.bankKeeper.BurnCoins(ctx, k.authKeeper.GetModuleAddress(types.BondedPoolName), coins)
}

<<<<<<< HEAD
// burnNotBondedTokens removes coins from the not bonded pool module account
func (k Keeper) burnNotBondedTokens(ctx sdk.Context, amt math.Int) error {
=======
// burnNotBondedTokens burns coins from the not bonded pool module account
func (k Keeper) burnNotBondedTokens(ctx context.Context, amt math.Int) error {
>>>>>>> 787ee698
	if !amt.IsPositive() {
		// skip as no coins need to be burned
		return nil
	}

	bondDenom, err := k.BondDenom(ctx)
	if err != nil {
		return err
	}

	coins := sdk.NewCoins(sdk.NewCoin(bondDenom, amt))

	return k.bankKeeper.BurnCoins(ctx, k.authKeeper.GetModuleAddress(types.NotBondedPoolName), coins)
}

// TotalBondedTokens total staking tokens supply which is bonded
<<<<<<< HEAD
func (k Keeper) TotalBondedTokens(ctx sdk.Context) math.Int {
=======
func (k Keeper) TotalBondedTokens(ctx context.Context) (math.Int, error) {
>>>>>>> 787ee698
	bondedPool := k.GetBondedPool(ctx)
	bondDenom, err := k.BondDenom(ctx)
	if err != nil {
		return math.ZeroInt(), err
	}
	return k.bankKeeper.GetBalance(ctx, bondedPool.GetAddress(), bondDenom).Amount, nil
}

// StakingTokenSupply staking tokens from the total supply
<<<<<<< HEAD
func (k Keeper) StakingTokenSupply(ctx sdk.Context) math.Int {
	return k.bankKeeper.GetSupply(ctx, k.BondDenom(ctx)).Amount
=======
func (k Keeper) StakingTokenSupply(ctx context.Context) (math.Int, error) {
	bondDenom, err := k.BondDenom(ctx)
	if err != nil {
		return math.ZeroInt(), err
	}
	return k.bankKeeper.GetSupply(ctx, bondDenom).Amount, nil
>>>>>>> 787ee698
}

// BondedRatio the fraction of the staking tokens which are currently bonded
func (k Keeper) BondedRatio(ctx context.Context) (math.LegacyDec, error) {
	stakeSupply, err := k.StakingTokenSupply(ctx)
	if err != nil {
		return math.LegacyZeroDec(), err
	}

	if stakeSupply.IsPositive() {
		totalBonded, err := k.TotalBondedTokens(ctx)
		if err != nil {
			return math.LegacyZeroDec(), err
		}
		return math.LegacyNewDecFromInt(totalBonded).QuoInt(stakeSupply), nil
	}

	return math.LegacyZeroDec(), nil
}<|MERGE_RESOLUTION|>--- conflicted
+++ resolved
@@ -1,15 +1,11 @@
 package keeper
 
 import (
-<<<<<<< HEAD
-	"cosmossdk.io/math"
-=======
 	"context"
 
 	"cosmossdk.io/math"
 	"cosmossdk.io/x/staking/types"
 
->>>>>>> 787ee698
 	sdk "github.com/cosmos/cosmos-sdk/types"
 )
 
@@ -24,17 +20,10 @@
 }
 
 // bondedTokensToNotBonded transfers coins from the bonded to the not bonded pool within staking
-<<<<<<< HEAD
-func (k Keeper) bondedTokensToNotBonded(ctx sdk.Context, tokens math.Int) {
-	coins := sdk.NewCoins(sdk.NewCoin(k.BondDenom(ctx), tokens))
-	if err := k.bankKeeper.SendCoinsFromModuleToModule(ctx, types.BondedPoolName, types.NotBondedPoolName, coins); err != nil {
-		panic(err)
-=======
 func (k Keeper) bondedTokensToNotBonded(ctx context.Context, tokens math.Int) error {
 	bondDenom, err := k.BondDenom(ctx)
 	if err != nil {
 		return err
->>>>>>> 787ee698
 	}
 
 	coins := sdk.NewCoins(sdk.NewCoin(bondDenom, tokens))
@@ -42,30 +31,18 @@
 }
 
 // notBondedTokensToBonded transfers coins from the not bonded to the bonded pool within staking
-<<<<<<< HEAD
-func (k Keeper) notBondedTokensToBonded(ctx sdk.Context, tokens math.Int) {
-	coins := sdk.NewCoins(sdk.NewCoin(k.BondDenom(ctx), tokens))
-	if err := k.bankKeeper.SendCoinsFromModuleToModule(ctx, types.NotBondedPoolName, types.BondedPoolName, coins); err != nil {
-		panic(err)
-=======
 func (k Keeper) notBondedTokensToBonded(ctx context.Context, tokens math.Int) error {
 	bondDenom, err := k.BondDenom(ctx)
 	if err != nil {
 		return err
->>>>>>> 787ee698
 	}
 
 	coins := sdk.NewCoins(sdk.NewCoin(bondDenom, tokens))
 	return k.bankKeeper.SendCoinsFromModuleToModule(ctx, types.NotBondedPoolName, types.BondedPoolName, coins)
 }
 
-<<<<<<< HEAD
-// burnBondedTokens removes coins from the bonded pool module account
-func (k Keeper) burnBondedTokens(ctx sdk.Context, amt math.Int) error {
-=======
 // burnBondedTokens burns coins from the bonded pool module account
 func (k Keeper) burnBondedTokens(ctx context.Context, amt math.Int) error {
->>>>>>> 787ee698
 	if !amt.IsPositive() {
 		// skip as no coins need to be burned
 		return nil
@@ -81,13 +58,8 @@
 	return k.bankKeeper.BurnCoins(ctx, k.authKeeper.GetModuleAddress(types.BondedPoolName), coins)
 }
 
-<<<<<<< HEAD
-// burnNotBondedTokens removes coins from the not bonded pool module account
-func (k Keeper) burnNotBondedTokens(ctx sdk.Context, amt math.Int) error {
-=======
 // burnNotBondedTokens burns coins from the not bonded pool module account
 func (k Keeper) burnNotBondedTokens(ctx context.Context, amt math.Int) error {
->>>>>>> 787ee698
 	if !amt.IsPositive() {
 		// skip as no coins need to be burned
 		return nil
@@ -104,11 +76,7 @@
 }
 
 // TotalBondedTokens total staking tokens supply which is bonded
-<<<<<<< HEAD
-func (k Keeper) TotalBondedTokens(ctx sdk.Context) math.Int {
-=======
 func (k Keeper) TotalBondedTokens(ctx context.Context) (math.Int, error) {
->>>>>>> 787ee698
 	bondedPool := k.GetBondedPool(ctx)
 	bondDenom, err := k.BondDenom(ctx)
 	if err != nil {
@@ -118,17 +86,12 @@
 }
 
 // StakingTokenSupply staking tokens from the total supply
-<<<<<<< HEAD
-func (k Keeper) StakingTokenSupply(ctx sdk.Context) math.Int {
-	return k.bankKeeper.GetSupply(ctx, k.BondDenom(ctx)).Amount
-=======
 func (k Keeper) StakingTokenSupply(ctx context.Context) (math.Int, error) {
 	bondDenom, err := k.BondDenom(ctx)
 	if err != nil {
 		return math.ZeroInt(), err
 	}
 	return k.bankKeeper.GetSupply(ctx, bondDenom).Amount, nil
->>>>>>> 787ee698
 }
 
 // BondedRatio the fraction of the staking tokens which are currently bonded
