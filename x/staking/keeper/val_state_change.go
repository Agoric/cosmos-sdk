package keeper

import (
	"bytes"
	"context"
<<<<<<< HEAD
	"errors"
=======
>>>>>>> 751e5ecb
	"fmt"
	"sort"

	gogotypes "github.com/cosmos/gogoproto/types"

	"cosmossdk.io/core/address"
<<<<<<< HEAD
	"cosmossdk.io/core/appmodule"
	"cosmossdk.io/core/event"
	errorsmod "cosmossdk.io/errors"
=======
>>>>>>> 751e5ecb
	"cosmossdk.io/math"
	"cosmossdk.io/x/staking/types"

	cryptotypes "github.com/cosmos/cosmos-sdk/crypto/types"
	sdk "github.com/cosmos/cosmos-sdk/types"
	sdkerrors "github.com/cosmos/cosmos-sdk/types/errors"
)

// BlockValidatorUpdates calculates the ValidatorUpdates for the current block
// Called in each EndBlock
<<<<<<< HEAD
func (k Keeper) BlockValidatorUpdates(ctx context.Context) ([]appmodule.ValidatorUpdate, error) {
=======
func (k Keeper) BlockValidatorUpdates(ctx context.Context) ([]abci.ValidatorUpdate, error) {
>>>>>>> 751e5ecb
	// Calculate validator set changes.
	//
	// NOTE: ApplyAndReturnValidatorSetUpdates has to come before
	// UnbondAllMatureValidatorQueue.
	// This fixes a bug when the unbonding period is instant (is the case in
	// some of the tests). The test expected the validator to be completely
	// unbonded after the Endblocker (go from Bonded -> Unbonding during
	// ApplyAndReturnValidatorSetUpdates and then Unbonding -> Unbonded during
	// UnbondAllMatureValidatorQueue).
	validatorUpdates, err := k.ApplyAndReturnValidatorSetUpdates(ctx)
	if err != nil {
		return nil, err
	}

	// unbond all mature validators from the unbonding queue
	err = k.UnbondAllMatureValidators(ctx)
	if err != nil {
		return nil, err
	}

<<<<<<< HEAD
	time := k.HeaderService.HeaderInfo(ctx).Time
	// Remove all mature unbonding delegations from the ubd queue.
	matureUnbonds, err := k.DequeueAllMatureUBDQueue(ctx, time)
=======
	sdkCtx := sdk.UnwrapSDKContext(ctx)
	// Remove all mature unbonding delegations from the ubd queue.
	matureUnbonds, err := k.DequeueAllMatureUBDQueue(ctx, sdkCtx.BlockHeader().Time)
>>>>>>> 751e5ecb
	if err != nil {
		return nil, err
	}

	for _, dvPair := range matureUnbonds {
		addr, err := k.validatorAddressCodec.StringToBytes(dvPair.ValidatorAddress)
		if err != nil {
			return nil, err
		}
		delegatorAddress, err := k.authKeeper.AddressCodec().StringToBytes(dvPair.DelegatorAddress)
		if err != nil {
			return nil, err
		}

		balances, err := k.CompleteUnbonding(ctx, delegatorAddress, addr)
		if err != nil {
			continue
		}

<<<<<<< HEAD
		if err := k.EventService.EventManager(ctx).EmitKV(
			types.EventTypeCompleteUnbonding,
			event.NewAttribute(sdk.AttributeKeyAmount, balances.String()),
			event.NewAttribute(types.AttributeKeyValidator, dvPair.ValidatorAddress),
			event.NewAttribute(types.AttributeKeyDelegator, dvPair.DelegatorAddress),
		); err != nil {
			return nil, err
		}
	}

	// Remove all mature redelegations from the red queue.
	matureRedelegations, err := k.DequeueAllMatureRedelegationQueue(ctx, time)
=======
		sdkCtx.EventManager().EmitEvent(
			sdk.NewEvent(
				types.EventTypeCompleteUnbonding,
				sdk.NewAttribute(sdk.AttributeKeyAmount, balances.String()),
				sdk.NewAttribute(types.AttributeKeyValidator, dvPair.ValidatorAddress),
				sdk.NewAttribute(types.AttributeKeyDelegator, dvPair.DelegatorAddress),
			),
		)
	}

	// Remove all mature redelegations from the red queue.
	matureRedelegations, err := k.DequeueAllMatureRedelegationQueue(ctx, sdkCtx.BlockHeader().Time)
>>>>>>> 751e5ecb
	if err != nil {
		return nil, err
	}

	for _, dvvTriplet := range matureRedelegations {
		valSrcAddr, err := k.validatorAddressCodec.StringToBytes(dvvTriplet.ValidatorSrcAddress)
		if err != nil {
			return nil, err
		}
		valDstAddr, err := k.validatorAddressCodec.StringToBytes(dvvTriplet.ValidatorDstAddress)
		if err != nil {
			return nil, err
		}
		delegatorAddress, err := k.authKeeper.AddressCodec().StringToBytes(dvvTriplet.DelegatorAddress)
		if err != nil {
			return nil, err
		}

		balances, err := k.CompleteRedelegation(
			ctx,
			delegatorAddress,
			valSrcAddr,
			valDstAddr,
		)
		if err != nil {
			continue
		}

<<<<<<< HEAD
		if err := k.EventService.EventManager(ctx).EmitKV(
			types.EventTypeCompleteRedelegation,
			event.NewAttribute(sdk.AttributeKeyAmount, balances.String()),
			event.NewAttribute(types.AttributeKeyDelegator, dvvTriplet.DelegatorAddress),
			event.NewAttribute(types.AttributeKeySrcValidator, dvvTriplet.ValidatorSrcAddress),
			event.NewAttribute(types.AttributeKeyDstValidator, dvvTriplet.ValidatorDstAddress),
		); err != nil {
			return nil, err
		}
	}

	err = k.PurgeAllMaturedConsKeyRotatedKeys(ctx, time)
	if err != nil {
		return nil, err
	}

=======
		sdkCtx.EventManager().EmitEvent(
			sdk.NewEvent(
				types.EventTypeCompleteRedelegation,
				sdk.NewAttribute(sdk.AttributeKeyAmount, balances.String()),
				sdk.NewAttribute(types.AttributeKeyDelegator, dvvTriplet.DelegatorAddress),
				sdk.NewAttribute(types.AttributeKeySrcValidator, dvvTriplet.ValidatorSrcAddress),
				sdk.NewAttribute(types.AttributeKeyDstValidator, dvvTriplet.ValidatorDstAddress),
			),
		)
	}

>>>>>>> 751e5ecb
	return validatorUpdates, nil
}

// ApplyAndReturnValidatorSetUpdates applies and return accumulated updates to the bonded validator set. Also,
// * Updates the active valset as keyed by LastValidatorPowerKey.
// * Updates the total power as keyed by LastTotalPowerKey.
// * Updates validator status' according to updated powers.
// * Updates the fee pool bonded vs not-bonded tokens.
// * Updates relevant indices.
// It gets called once after genesis, another time maybe after genesis transactions,
// then once at every EndBlock.
//
// CONTRACT: Only validators with non-zero power or zero-power that were bonded
// at the previous block height or were removed from the validator set entirely
// are returned to CometBFT.
<<<<<<< HEAD
func (k Keeper) ApplyAndReturnValidatorSetUpdates(ctx context.Context) ([]appmodule.ValidatorUpdate, error) {
	params, err := k.Params.Get(ctx)
=======
func (k Keeper) ApplyAndReturnValidatorSetUpdates(ctx context.Context) (updates []abci.ValidatorUpdate, err error) {
	params, err := k.GetParams(ctx)
>>>>>>> 751e5ecb
	if err != nil {
		return nil, err
	}
	maxValidators := params.MaxValidators
	powerReduction := k.PowerReduction(ctx)
	totalPower := math.ZeroInt()
	amtFromBondedToNotBonded, amtFromNotBondedToBonded := math.ZeroInt(), math.ZeroInt()

	// Retrieve the last validator set.
	// The persistent set is updated later in this function.
	// (see LastValidatorPowerKey).
	last, err := k.getLastValidatorsByAddr(ctx)
	if err != nil {
		return nil, err
	}

	// Iterate over validators, highest power to lowest.
	iterator, err := k.ValidatorsPowerStoreIterator(ctx)
	if err != nil {
		return nil, err
	}
	defer iterator.Close()

	var updates []appmodule.ValidatorUpdate
	for count := 0; iterator.Valid() && count < int(maxValidators); iterator.Next() {
		// everything that is iterated in this loop is becoming or already a
		// part of the bonded validator set
		valAddr := sdk.ValAddress(iterator.Value())
		validator, err := k.GetValidator(ctx, valAddr)
		if err != nil {
			return nil, fmt.Errorf("validator record not found for address: %X", valAddr)
		}

		if validator.Jailed {
			return nil, errors.New("should never retrieve a jailed validator from the power store")
		}

		// if we get to a zero-power validator (which we don't bond),
		// there are no more possible bonded validators
		if validator.PotentialConsensusPower(k.PowerReduction(ctx)) == 0 {
			break
		}

		// apply the appropriate state change if necessary
		switch {
		case validator.IsUnbonded():
			validator, err = k.unbondedToBonded(ctx, validator)
			if err != nil {
				return nil, err
			}
			amtFromNotBondedToBonded = amtFromNotBondedToBonded.Add(validator.GetTokens())
		case validator.IsUnbonding():
			validator, err = k.unbondingToBonded(ctx, validator)
			if err != nil {
				return nil, err
			}
			amtFromNotBondedToBonded = amtFromNotBondedToBonded.Add(validator.GetTokens())
		case validator.IsBonded():
			// no state change
		default:
			return nil, errors.New("unexpected validator status")
		}

		// fetch the old power bytes
		valAddrStr, err := k.validatorAddressCodec.BytesToString(valAddr)
		if err != nil {
			return nil, err
		}
		oldPowerBytes, found := last[valAddrStr]
		newPower := validator.ConsensusPower(powerReduction)
		newPowerBytes := k.cdc.MustMarshal(&gogotypes.Int64Value{Value: newPower})

		// update the validator set if power has changed
		if !found || !bytes.Equal(oldPowerBytes, newPowerBytes) {
<<<<<<< HEAD
			updates = append(updates, validator.ModuleValidatorUpdate(powerReduction))
=======
			updates = append(updates, validator.ABCIValidatorUpdate(powerReduction))

>>>>>>> 751e5ecb
			if err = k.SetLastValidatorPower(ctx, valAddr, newPower); err != nil {
				return nil, err
			}
		}

		delete(last, valAddrStr)
		count++

		totalPower = totalPower.Add(math.NewInt(newPower))
	}

	noLongerBonded, err := sortNoLongerBonded(last, k.validatorAddressCodec)
	if err != nil {
		return nil, err
	}

	for _, valAddrBytes := range noLongerBonded {
		validator, err := k.GetValidator(ctx, sdk.ValAddress(valAddrBytes))
		if err != nil {
			return nil, fmt.Errorf("validator record not found for address: %X", sdk.ValAddress(valAddrBytes))
		}
		validator, err = k.bondedToUnbonding(ctx, validator)
		if err != nil {
			return nil, err
		}
		str, err := k.validatorAddressCodec.StringToBytes(validator.GetOperator())
		if err != nil {
			return nil, err
		}
		amtFromBondedToNotBonded = amtFromBondedToNotBonded.Add(validator.GetTokens())
		if err = k.DeleteLastValidatorPower(ctx, str); err != nil {
			return nil, err
		}

<<<<<<< HEAD
		updates = append(updates, validator.ModuleValidatorUpdateZero())
	}

	// ApplyAndReturnValidatorSetUpdates checks if there is ConsPubKeyRotationHistory
	// with ConsPubKeyRotationHistory.RotatedHeight == ctx.BlockHeight() and if so, generates 2 ValidatorUpdate,
	// one for a remove validator and one for create new validator
	historyObjects, err := k.GetBlockConsPubKeyRotationHistory(ctx)
	if err != nil {
		return nil, err
	}

	for _, history := range historyObjects {
		valAddr := history.OperatorAddress
		validator, err := k.GetValidator(ctx, valAddr)
		if err != nil {
			return nil, err
		}

		oldPkCached := history.OldConsPubkey.GetCachedValue()
		if oldPkCached == nil {
			return nil, errorsmod.Wrap(sdkerrors.ErrInvalidType, "OldConsPubkey cached value is nil")
		}
		oldPk, ok := oldPkCached.(cryptotypes.PubKey)
		if !ok {
			return nil, errorsmod.Wrapf(sdkerrors.ErrInvalidType, "Expecting cryptotypes.PubKey, got %T", oldPkCached)
		}

		newPkCached := history.NewConsPubkey.GetCachedValue()
		if newPkCached == nil {
			return nil, errorsmod.Wrap(sdkerrors.ErrInvalidType, "NewConsPubkey cached value is nil")
		}
		newPk, ok := newPkCached.(cryptotypes.PubKey)
		if !ok {
			return nil, errorsmod.Wrapf(sdkerrors.ErrInvalidType, "Expecting cryptotypes.PubKey, got %T", newPkCached)
		}

		// a validator cannot rotate keys if it's not bonded or if it's jailed
		// - a validator can be unbonding state but jailed status false
		// - a validator can be jailed and status can be unbonding
		if !(validator.Jailed || validator.Status != types.Bonded) {
			updates = append(updates, appmodule.ValidatorUpdate{
				PubKey:     oldPk.Bytes(),
				PubKeyType: oldPk.Type(),
				Power:      0,
			})

			updates = append(updates, appmodule.ValidatorUpdate{
				PubKey:     newPk.Bytes(),
				PubKeyType: newPk.Type(),
				Power:      validator.ConsensusPower(powerReduction),
			})

			if err := k.updateToNewPubkey(ctx, validator, history.OldConsPubkey, history.NewConsPubkey, history.Fee); err != nil {
				return nil, err
			}
		}
=======
		updates = append(updates, validator.ABCIValidatorUpdateZero())
>>>>>>> 751e5ecb
	}

	// Update the pools based on the recent updates in the validator set:
	// - The tokens from the non-bonded candidates that enter the new validator set need to be transferred
	// to the Bonded pool.
	// - The tokens from the bonded validators that are being kicked out from the validator set
	// need to be transferred to the NotBonded pool.
	switch {
	// Compare and subtract the respective amounts to only perform one transfer.
	// This is done in order to avoid doing multiple updates inside each iterator/loop.
	case amtFromNotBondedToBonded.GT(amtFromBondedToNotBonded):
		if err = k.notBondedTokensToBonded(ctx, amtFromNotBondedToBonded.Sub(amtFromBondedToNotBonded)); err != nil {
			return nil, err
		}
	case amtFromNotBondedToBonded.LT(amtFromBondedToNotBonded):
		if err = k.bondedTokensToNotBonded(ctx, amtFromBondedToNotBonded.Sub(amtFromNotBondedToBonded)); err != nil {
			return nil, err
		}
	default: // equal amounts of tokens; no update required
	}

	// set total power on lookup index if there are any updates
	if len(updates) > 0 {
<<<<<<< HEAD
		if err = k.LastTotalPower.Set(ctx, totalPower); err != nil {
=======
		if err = k.SetLastTotalPower(ctx, totalPower); err != nil {
>>>>>>> 751e5ecb
			return nil, err
		}
	}

<<<<<<< HEAD
=======
	// set the list of validator updates
	if err = k.SetValidatorUpdates(ctx, updates); err != nil {
		return nil, err
	}

>>>>>>> 751e5ecb
	return updates, err
}

// Validator state transitions

func (k Keeper) bondedToUnbonding(ctx context.Context, validator types.Validator) (types.Validator, error) {
	if !validator.IsBonded() {
		return types.Validator{}, fmt.Errorf("bad state transition bondedToUnbonding, validator: %v", validator)
	}

	return k.BeginUnbondingValidator(ctx, validator)
}

func (k Keeper) unbondingToBonded(ctx context.Context, validator types.Validator) (types.Validator, error) {
	if !validator.IsUnbonding() {
		return types.Validator{}, fmt.Errorf("bad state transition unbondingToBonded, validator: %v", validator)
	}

	return k.bondValidator(ctx, validator)
}

func (k Keeper) unbondedToBonded(ctx context.Context, validator types.Validator) (types.Validator, error) {
	if !validator.IsUnbonded() {
		return types.Validator{}, fmt.Errorf("bad state transition unbondedToBonded, validator: %v", validator)
	}

	return k.bondValidator(ctx, validator)
}

// UnbondingToUnbonded switches a validator from unbonding state to unbonded state
func (k Keeper) UnbondingToUnbonded(ctx context.Context, validator types.Validator) (types.Validator, error) {
	if !validator.IsUnbonding() {
		return types.Validator{}, fmt.Errorf("bad state transition unbondingToUnbonded, validator: %v", validator)
	}

	return k.completeUnbondingValidator(ctx, validator)
}

// send a validator to jail
func (k Keeper) jailValidator(ctx context.Context, validator types.Validator) error {
	if validator.Jailed {
		return types.ErrValidatorJailed.Wrapf("cannot jail already jailed validator, validator: %v", validator)
	}

	validator.Jailed = true
	if err := k.SetValidator(ctx, validator); err != nil {
		return err
	}

	return k.DeleteValidatorByPowerIndex(ctx, validator)
}

// remove a validator from jail
func (k Keeper) unjailValidator(ctx context.Context, validator types.Validator) error {
	if !validator.Jailed {
		return fmt.Errorf("cannot unjail already unjailed validator, validator: %v", validator)
	}

	validator.Jailed = false
	if err := k.SetValidator(ctx, validator); err != nil {
		return err
	}

	return k.SetValidatorByPowerIndex(ctx, validator)
}

// perform all the store operations for when a validator status becomes bonded
func (k Keeper) bondValidator(ctx context.Context, validator types.Validator) (types.Validator, error) {
	// delete the validator by power index, as the key will change
	if err := k.DeleteValidatorByPowerIndex(ctx, validator); err != nil {
		return validator, err
	}

	validator = validator.UpdateStatus(types.Bonded)

	// save the now bonded validator record to the two referenced stores
	if err := k.SetValidator(ctx, validator); err != nil {
		return validator, err
	}

	if err := k.SetValidatorByPowerIndex(ctx, validator); err != nil {
		return validator, err
	}

	// delete from queue if present
	if err := k.DeleteValidatorQueue(ctx, validator); err != nil {
		return validator, err
	}

	// trigger hook
	consAddr, err := validator.GetConsAddr()
	if err != nil {
		return validator, err
	}

	str, err := k.validatorAddressCodec.StringToBytes(validator.GetOperator())
	if err != nil {
		return validator, err
	}

	if err := k.Hooks().AfterValidatorBonded(ctx, consAddr, str); err != nil {
		return validator, err
	}

	return validator, err
}

// BeginUnbondingValidator performs all the store operations for when a validator begins unbonding
func (k Keeper) BeginUnbondingValidator(ctx context.Context, validator types.Validator) (types.Validator, error) {
<<<<<<< HEAD
	params, err := k.Params.Get(ctx)
=======
	params, err := k.GetParams(ctx)
>>>>>>> 751e5ecb
	if err != nil {
		return validator, err
	}

	// delete the validator by power index, as the key will change
	if err = k.DeleteValidatorByPowerIndex(ctx, validator); err != nil {
		return validator, err
	}

	// sanity check
	if validator.Status != types.Bonded {
		return validator, fmt.Errorf("should not already be unbonded or unbonding, validator: %v", validator)
	}

	id, err := k.IncrementUnbondingID(ctx)
	if err != nil {
		return validator, err
	}

	validator = validator.UpdateStatus(types.Unbonding)

<<<<<<< HEAD
	headerInfo := k.HeaderService.HeaderInfo(ctx)
	// set the unbonding completion time and completion height appropriately
	validator.UnbondingTime = headerInfo.Time.Add(params.UnbondingTime)
	validator.UnbondingHeight = headerInfo.Height
=======
	sdkCtx := sdk.UnwrapSDKContext(ctx)
	// set the unbonding completion time and completion height appropriately
	validator.UnbondingTime = sdkCtx.BlockHeader().Time.Add(params.UnbondingTime)
	validator.UnbondingHeight = sdkCtx.BlockHeader().Height
>>>>>>> 751e5ecb

	validator.UnbondingIds = append(validator.UnbondingIds, id)

	// save the now unbonded validator record and power index
	if err = k.SetValidator(ctx, validator); err != nil {
		return validator, err
	}

	if err = k.SetValidatorByPowerIndex(ctx, validator); err != nil {
		return validator, err
	}

	// Adds to unbonding validator queue
	if err = k.InsertUnbondingValidatorQueue(ctx, validator); err != nil {
		return validator, err
	}

	// trigger hook
	consAddr, err := validator.GetConsAddr()
	if err != nil {
		return validator, err
	}

	str, err := k.validatorAddressCodec.StringToBytes(validator.GetOperator())
	if err != nil {
<<<<<<< HEAD
		return validator, err
	}

	if err := k.Hooks().AfterValidatorBeginUnbonding(ctx, consAddr, str); err != nil {
		return validator, err
	}

=======
		return validator, err
	}

	if err := k.Hooks().AfterValidatorBeginUnbonding(ctx, consAddr, str); err != nil {
		return validator, err
	}

>>>>>>> 751e5ecb
	if err := k.SetValidatorByUnbondingID(ctx, validator, id); err != nil {
		return validator, err
	}

	if err := k.Hooks().AfterUnbondingInitiated(ctx, id); err != nil {
		return validator, err
	}

	return validator, nil
}

// perform all the store operations for when a validator status becomes unbonded
func (k Keeper) completeUnbondingValidator(ctx context.Context, validator types.Validator) (types.Validator, error) {
	validator = validator.UpdateStatus(types.Unbonded)
	if err := k.SetValidator(ctx, validator); err != nil {
		return validator, err
	}

	return validator, nil
}

// map of operator bech32-addresses to serialized power
// We use bech32 strings here, because we can't have slices as keys: map[[]byte][]byte
type validatorsByAddr map[string][]byte

// get the last validator set
func (k Keeper) getLastValidatorsByAddr(ctx context.Context) (validatorsByAddr, error) {
	last := make(validatorsByAddr)

<<<<<<< HEAD
	err := k.LastValidatorPower.Walk(ctx, nil, func(key []byte, value gogotypes.Int64Value) (bool, error) {
		valAddrStr, err := k.validatorAddressCodec.BytesToString(key)
=======
	iterator, err := k.LastValidatorsIterator(ctx)
	if err != nil {
		return nil, err
	}
	defer iterator.Close()

	for ; iterator.Valid(); iterator.Next() {
		// extract the validator address from the key (prefix is 1-byte, addrLen is 1-byte)
		valAddr := types.AddressFromLastValidatorPowerKey(iterator.Key())
		valAddrStr, err := k.validatorAddressCodec.BytesToString(valAddr)
>>>>>>> 751e5ecb
		if err != nil {
			return true, err
		}

		intV := value.GetValue()
		bz := k.cdc.MustMarshal(&gogotypes.Int64Value{Value: intV})
		last[valAddrStr] = bz
		return false, nil
	})
	if err != nil {
		return nil, err
	}

	return last, nil
}

// given a map of remaining validators to previous bonded power
// returns the list of validators to be unbonded, sorted by operator address
func sortNoLongerBonded(last validatorsByAddr, ac address.Codec) ([][]byte, error) {
	// sort the map keys for determinism
	noLongerBonded := make([][]byte, len(last))
	index := 0

	for valAddrStr := range last {
		valAddrBytes, err := ac.StringToBytes(valAddrStr)
		if err != nil {
			return nil, err
		}
		noLongerBonded[index] = valAddrBytes
		index++
	}
	// sorted by address - order doesn't matter
	sort.SliceStable(noLongerBonded, func(i, j int) bool {
		// -1 means strictly less than
		return bytes.Compare(noLongerBonded[i], noLongerBonded[j]) == -1
	})

	return noLongerBonded, nil
}<|MERGE_RESOLUTION|>--- conflicted
+++ resolved
@@ -3,37 +3,22 @@
 import (
 	"bytes"
 	"context"
-<<<<<<< HEAD
-	"errors"
-=======
->>>>>>> 751e5ecb
 	"fmt"
 	"sort"
 
+	abci "github.com/cometbft/cometbft/abci/types"
 	gogotypes "github.com/cosmos/gogoproto/types"
 
 	"cosmossdk.io/core/address"
-<<<<<<< HEAD
-	"cosmossdk.io/core/appmodule"
-	"cosmossdk.io/core/event"
-	errorsmod "cosmossdk.io/errors"
-=======
->>>>>>> 751e5ecb
 	"cosmossdk.io/math"
-	"cosmossdk.io/x/staking/types"
-
-	cryptotypes "github.com/cosmos/cosmos-sdk/crypto/types"
+
 	sdk "github.com/cosmos/cosmos-sdk/types"
-	sdkerrors "github.com/cosmos/cosmos-sdk/types/errors"
+	"github.com/cosmos/cosmos-sdk/x/staking/types"
 )
 
 // BlockValidatorUpdates calculates the ValidatorUpdates for the current block
 // Called in each EndBlock
-<<<<<<< HEAD
-func (k Keeper) BlockValidatorUpdates(ctx context.Context) ([]appmodule.ValidatorUpdate, error) {
-=======
 func (k Keeper) BlockValidatorUpdates(ctx context.Context) ([]abci.ValidatorUpdate, error) {
->>>>>>> 751e5ecb
 	// Calculate validator set changes.
 	//
 	// NOTE: ApplyAndReturnValidatorSetUpdates has to come before
@@ -54,15 +39,9 @@
 		return nil, err
 	}
 
-<<<<<<< HEAD
-	time := k.HeaderService.HeaderInfo(ctx).Time
-	// Remove all mature unbonding delegations from the ubd queue.
-	matureUnbonds, err := k.DequeueAllMatureUBDQueue(ctx, time)
-=======
 	sdkCtx := sdk.UnwrapSDKContext(ctx)
 	// Remove all mature unbonding delegations from the ubd queue.
 	matureUnbonds, err := k.DequeueAllMatureUBDQueue(ctx, sdkCtx.BlockHeader().Time)
->>>>>>> 751e5ecb
 	if err != nil {
 		return nil, err
 	}
@@ -82,20 +61,6 @@
 			continue
 		}
 
-<<<<<<< HEAD
-		if err := k.EventService.EventManager(ctx).EmitKV(
-			types.EventTypeCompleteUnbonding,
-			event.NewAttribute(sdk.AttributeKeyAmount, balances.String()),
-			event.NewAttribute(types.AttributeKeyValidator, dvPair.ValidatorAddress),
-			event.NewAttribute(types.AttributeKeyDelegator, dvPair.DelegatorAddress),
-		); err != nil {
-			return nil, err
-		}
-	}
-
-	// Remove all mature redelegations from the red queue.
-	matureRedelegations, err := k.DequeueAllMatureRedelegationQueue(ctx, time)
-=======
 		sdkCtx.EventManager().EmitEvent(
 			sdk.NewEvent(
 				types.EventTypeCompleteUnbonding,
@@ -108,7 +73,6 @@
 
 	// Remove all mature redelegations from the red queue.
 	matureRedelegations, err := k.DequeueAllMatureRedelegationQueue(ctx, sdkCtx.BlockHeader().Time)
->>>>>>> 751e5ecb
 	if err != nil {
 		return nil, err
 	}
@@ -137,24 +101,6 @@
 			continue
 		}
 
-<<<<<<< HEAD
-		if err := k.EventService.EventManager(ctx).EmitKV(
-			types.EventTypeCompleteRedelegation,
-			event.NewAttribute(sdk.AttributeKeyAmount, balances.String()),
-			event.NewAttribute(types.AttributeKeyDelegator, dvvTriplet.DelegatorAddress),
-			event.NewAttribute(types.AttributeKeySrcValidator, dvvTriplet.ValidatorSrcAddress),
-			event.NewAttribute(types.AttributeKeyDstValidator, dvvTriplet.ValidatorDstAddress),
-		); err != nil {
-			return nil, err
-		}
-	}
-
-	err = k.PurgeAllMaturedConsKeyRotatedKeys(ctx, time)
-	if err != nil {
-		return nil, err
-	}
-
-=======
 		sdkCtx.EventManager().EmitEvent(
 			sdk.NewEvent(
 				types.EventTypeCompleteRedelegation,
@@ -166,7 +112,6 @@
 		)
 	}
 
->>>>>>> 751e5ecb
 	return validatorUpdates, nil
 }
 
@@ -182,13 +127,8 @@
 // CONTRACT: Only validators with non-zero power or zero-power that were bonded
 // at the previous block height or were removed from the validator set entirely
 // are returned to CometBFT.
-<<<<<<< HEAD
-func (k Keeper) ApplyAndReturnValidatorSetUpdates(ctx context.Context) ([]appmodule.ValidatorUpdate, error) {
-	params, err := k.Params.Get(ctx)
-=======
 func (k Keeper) ApplyAndReturnValidatorSetUpdates(ctx context.Context) (updates []abci.ValidatorUpdate, err error) {
 	params, err := k.GetParams(ctx)
->>>>>>> 751e5ecb
 	if err != nil {
 		return nil, err
 	}
@@ -212,18 +152,14 @@
 	}
 	defer iterator.Close()
 
-	var updates []appmodule.ValidatorUpdate
 	for count := 0; iterator.Valid() && count < int(maxValidators); iterator.Next() {
 		// everything that is iterated in this loop is becoming or already a
 		// part of the bonded validator set
 		valAddr := sdk.ValAddress(iterator.Value())
-		validator, err := k.GetValidator(ctx, valAddr)
-		if err != nil {
-			return nil, fmt.Errorf("validator record not found for address: %X", valAddr)
-		}
+		validator := k.mustGetValidator(ctx, valAddr)
 
 		if validator.Jailed {
-			return nil, errors.New("should never retrieve a jailed validator from the power store")
+			panic("should never retrieve a jailed validator from the power store")
 		}
 
 		// if we get to a zero-power validator (which we don't bond),
@@ -237,19 +173,19 @@
 		case validator.IsUnbonded():
 			validator, err = k.unbondedToBonded(ctx, validator)
 			if err != nil {
-				return nil, err
+				return
 			}
 			amtFromNotBondedToBonded = amtFromNotBondedToBonded.Add(validator.GetTokens())
 		case validator.IsUnbonding():
 			validator, err = k.unbondingToBonded(ctx, validator)
 			if err != nil {
-				return nil, err
+				return
 			}
 			amtFromNotBondedToBonded = amtFromNotBondedToBonded.Add(validator.GetTokens())
 		case validator.IsBonded():
 			// no state change
 		default:
-			return nil, errors.New("unexpected validator status")
+			panic("unexpected validator status")
 		}
 
 		// fetch the old power bytes
@@ -263,12 +199,8 @@
 
 		// update the validator set if power has changed
 		if !found || !bytes.Equal(oldPowerBytes, newPowerBytes) {
-<<<<<<< HEAD
-			updates = append(updates, validator.ModuleValidatorUpdate(powerReduction))
-=======
 			updates = append(updates, validator.ABCIValidatorUpdate(powerReduction))
 
->>>>>>> 751e5ecb
 			if err = k.SetLastValidatorPower(ctx, valAddr, newPower); err != nil {
 				return nil, err
 			}
@@ -286,10 +218,7 @@
 	}
 
 	for _, valAddrBytes := range noLongerBonded {
-		validator, err := k.GetValidator(ctx, sdk.ValAddress(valAddrBytes))
-		if err != nil {
-			return nil, fmt.Errorf("validator record not found for address: %X", sdk.ValAddress(valAddrBytes))
-		}
+		validator := k.mustGetValidator(ctx, sdk.ValAddress(valAddrBytes))
 		validator, err = k.bondedToUnbonding(ctx, validator)
 		if err != nil {
 			return nil, err
@@ -303,66 +232,7 @@
 			return nil, err
 		}
 
-<<<<<<< HEAD
-		updates = append(updates, validator.ModuleValidatorUpdateZero())
-	}
-
-	// ApplyAndReturnValidatorSetUpdates checks if there is ConsPubKeyRotationHistory
-	// with ConsPubKeyRotationHistory.RotatedHeight == ctx.BlockHeight() and if so, generates 2 ValidatorUpdate,
-	// one for a remove validator and one for create new validator
-	historyObjects, err := k.GetBlockConsPubKeyRotationHistory(ctx)
-	if err != nil {
-		return nil, err
-	}
-
-	for _, history := range historyObjects {
-		valAddr := history.OperatorAddress
-		validator, err := k.GetValidator(ctx, valAddr)
-		if err != nil {
-			return nil, err
-		}
-
-		oldPkCached := history.OldConsPubkey.GetCachedValue()
-		if oldPkCached == nil {
-			return nil, errorsmod.Wrap(sdkerrors.ErrInvalidType, "OldConsPubkey cached value is nil")
-		}
-		oldPk, ok := oldPkCached.(cryptotypes.PubKey)
-		if !ok {
-			return nil, errorsmod.Wrapf(sdkerrors.ErrInvalidType, "Expecting cryptotypes.PubKey, got %T", oldPkCached)
-		}
-
-		newPkCached := history.NewConsPubkey.GetCachedValue()
-		if newPkCached == nil {
-			return nil, errorsmod.Wrap(sdkerrors.ErrInvalidType, "NewConsPubkey cached value is nil")
-		}
-		newPk, ok := newPkCached.(cryptotypes.PubKey)
-		if !ok {
-			return nil, errorsmod.Wrapf(sdkerrors.ErrInvalidType, "Expecting cryptotypes.PubKey, got %T", newPkCached)
-		}
-
-		// a validator cannot rotate keys if it's not bonded or if it's jailed
-		// - a validator can be unbonding state but jailed status false
-		// - a validator can be jailed and status can be unbonding
-		if !(validator.Jailed || validator.Status != types.Bonded) {
-			updates = append(updates, appmodule.ValidatorUpdate{
-				PubKey:     oldPk.Bytes(),
-				PubKeyType: oldPk.Type(),
-				Power:      0,
-			})
-
-			updates = append(updates, appmodule.ValidatorUpdate{
-				PubKey:     newPk.Bytes(),
-				PubKeyType: newPk.Type(),
-				Power:      validator.ConsensusPower(powerReduction),
-			})
-
-			if err := k.updateToNewPubkey(ctx, validator, history.OldConsPubkey, history.NewConsPubkey, history.Fee); err != nil {
-				return nil, err
-			}
-		}
-=======
 		updates = append(updates, validator.ABCIValidatorUpdateZero())
->>>>>>> 751e5ecb
 	}
 
 	// Update the pools based on the recent updates in the validator set:
@@ -386,23 +256,16 @@
 
 	// set total power on lookup index if there are any updates
 	if len(updates) > 0 {
-<<<<<<< HEAD
-		if err = k.LastTotalPower.Set(ctx, totalPower); err != nil {
-=======
 		if err = k.SetLastTotalPower(ctx, totalPower); err != nil {
->>>>>>> 751e5ecb
-			return nil, err
-		}
-	}
-
-<<<<<<< HEAD
-=======
+			return nil, err
+		}
+	}
+
 	// set the list of validator updates
 	if err = k.SetValidatorUpdates(ctx, updates); err != nil {
 		return nil, err
 	}
 
->>>>>>> 751e5ecb
 	return updates, err
 }
 
@@ -410,7 +273,7 @@
 
 func (k Keeper) bondedToUnbonding(ctx context.Context, validator types.Validator) (types.Validator, error) {
 	if !validator.IsBonded() {
-		return types.Validator{}, fmt.Errorf("bad state transition bondedToUnbonding, validator: %v", validator)
+		panic(fmt.Sprintf("bad state transition bondedToUnbonding, validator: %v\n", validator))
 	}
 
 	return k.BeginUnbondingValidator(ctx, validator)
@@ -418,7 +281,7 @@
 
 func (k Keeper) unbondingToBonded(ctx context.Context, validator types.Validator) (types.Validator, error) {
 	if !validator.IsUnbonding() {
-		return types.Validator{}, fmt.Errorf("bad state transition unbondingToBonded, validator: %v", validator)
+		panic(fmt.Sprintf("bad state transition unbondingToBonded, validator: %v\n", validator))
 	}
 
 	return k.bondValidator(ctx, validator)
@@ -426,7 +289,7 @@
 
 func (k Keeper) unbondedToBonded(ctx context.Context, validator types.Validator) (types.Validator, error) {
 	if !validator.IsUnbonded() {
-		return types.Validator{}, fmt.Errorf("bad state transition unbondedToBonded, validator: %v", validator)
+		panic(fmt.Sprintf("bad state transition unbondedToBonded, validator: %v\n", validator))
 	}
 
 	return k.bondValidator(ctx, validator)
@@ -512,11 +375,7 @@
 
 // BeginUnbondingValidator performs all the store operations for when a validator begins unbonding
 func (k Keeper) BeginUnbondingValidator(ctx context.Context, validator types.Validator) (types.Validator, error) {
-<<<<<<< HEAD
-	params, err := k.Params.Get(ctx)
-=======
 	params, err := k.GetParams(ctx)
->>>>>>> 751e5ecb
 	if err != nil {
 		return validator, err
 	}
@@ -528,7 +387,7 @@
 
 	// sanity check
 	if validator.Status != types.Bonded {
-		return validator, fmt.Errorf("should not already be unbonded or unbonding, validator: %v", validator)
+		panic(fmt.Sprintf("should not already be unbonded or unbonding, validator: %v\n", validator))
 	}
 
 	id, err := k.IncrementUnbondingID(ctx)
@@ -538,17 +397,10 @@
 
 	validator = validator.UpdateStatus(types.Unbonding)
 
-<<<<<<< HEAD
-	headerInfo := k.HeaderService.HeaderInfo(ctx)
-	// set the unbonding completion time and completion height appropriately
-	validator.UnbondingTime = headerInfo.Time.Add(params.UnbondingTime)
-	validator.UnbondingHeight = headerInfo.Height
-=======
 	sdkCtx := sdk.UnwrapSDKContext(ctx)
 	// set the unbonding completion time and completion height appropriately
 	validator.UnbondingTime = sdkCtx.BlockHeader().Time.Add(params.UnbondingTime)
 	validator.UnbondingHeight = sdkCtx.BlockHeader().Height
->>>>>>> 751e5ecb
 
 	validator.UnbondingIds = append(validator.UnbondingIds, id)
 
@@ -574,7 +426,6 @@
 
 	str, err := k.validatorAddressCodec.StringToBytes(validator.GetOperator())
 	if err != nil {
-<<<<<<< HEAD
 		return validator, err
 	}
 
@@ -582,15 +433,6 @@
 		return validator, err
 	}
 
-=======
-		return validator, err
-	}
-
-	if err := k.Hooks().AfterValidatorBeginUnbonding(ctx, consAddr, str); err != nil {
-		return validator, err
-	}
-
->>>>>>> 751e5ecb
 	if err := k.SetValidatorByUnbondingID(ctx, validator, id); err != nil {
 		return validator, err
 	}
@@ -620,10 +462,6 @@
 func (k Keeper) getLastValidatorsByAddr(ctx context.Context) (validatorsByAddr, error) {
 	last := make(validatorsByAddr)
 
-<<<<<<< HEAD
-	err := k.LastValidatorPower.Walk(ctx, nil, func(key []byte, value gogotypes.Int64Value) (bool, error) {
-		valAddrStr, err := k.validatorAddressCodec.BytesToString(key)
-=======
 	iterator, err := k.LastValidatorsIterator(ctx)
 	if err != nil {
 		return nil, err
@@ -634,18 +472,13 @@
 		// extract the validator address from the key (prefix is 1-byte, addrLen is 1-byte)
 		valAddr := types.AddressFromLastValidatorPowerKey(iterator.Key())
 		valAddrStr, err := k.validatorAddressCodec.BytesToString(valAddr)
->>>>>>> 751e5ecb
-		if err != nil {
-			return true, err
-		}
-
-		intV := value.GetValue()
-		bz := k.cdc.MustMarshal(&gogotypes.Int64Value{Value: intV})
-		last[valAddrStr] = bz
-		return false, nil
-	})
-	if err != nil {
-		return nil, err
+		if err != nil {
+			return nil, err
+		}
+
+		powerBytes := iterator.Value()
+		last[valAddrStr] = make([]byte, len(powerBytes))
+		copy(last[valAddrStr], powerBytes)
 	}
 
 	return last, nil
