package keeper

import (
	"context"

<<<<<<< HEAD
	"cosmossdk.io/collections"
	"cosmossdk.io/x/staking/types"
=======
	storetypes "cosmossdk.io/store/types"
>>>>>>> 751e5ecb

	sdk "github.com/cosmos/cosmos-sdk/types"
)

// GetDelegatorValidators returns all validators that a delegator is bonded to. If maxRetrieve is supplied, the respective amount will be returned.
func (k Keeper) GetDelegatorValidators(
	ctx context.Context, delegatorAddr sdk.AccAddress, maxRetrieve uint32,
) (types.Validators, error) {
	validators := make([]types.Validator, maxRetrieve)
<<<<<<< HEAD

	var i uint32
	rng := collections.NewPrefixedPairRange[sdk.AccAddress, sdk.ValAddress](delegatorAddr)
	err := k.Delegations.Walk(ctx, rng, func(key collections.Pair[sdk.AccAddress, sdk.ValAddress], del types.Delegation) (stop bool, err error) {
		if i >= maxRetrieve {
			return true, nil
		}
=======
	store := k.storeService.OpenKVStore(ctx)
	delegatorPrefixKey := types.GetDelegationsKey(delegatorAddr)

	iterator, err := store.Iterator(delegatorPrefixKey, storetypes.PrefixEndBytes(delegatorPrefixKey)) // smallest to largest
	if err != nil {
		return types.Validators{}, err
	}
	defer iterator.Close()
>>>>>>> 751e5ecb

		valAddr, err := k.validatorAddressCodec.StringToBytes(del.GetValidatorAddr())
		if err != nil {
			return false, err
		}

<<<<<<< HEAD
		validator, err := k.GetValidator(ctx, valAddr)
		if err != nil {
			return false, err
=======
		valAddr, err := k.validatorAddressCodec.StringToBytes(delegation.GetValidatorAddr())
		if err != nil {
			return types.Validators{}, err
		}

		validator, err := k.GetValidator(ctx, valAddr)
		if err != nil {
			return types.Validators{}, err
>>>>>>> 751e5ecb
		}

		validators[i] = validator
		i++

		return false, nil
	})
	if err != nil {
		return types.Validators{}, err
	}

	return types.Validators{Validators: validators[:i], ValidatorCodec: k.validatorAddressCodec}, nil // trim
}

// GetDelegatorValidator returns a validator that a delegator is bonded to
func (k Keeper) GetDelegatorValidator(
	ctx context.Context, delegatorAddr sdk.AccAddress, validatorAddr sdk.ValAddress,
) (validator types.Validator, err error) {
<<<<<<< HEAD
	delegation, err := k.Delegations.Get(ctx, collections.Join(delegatorAddr, validatorAddr))
=======
	delegation, err := k.GetDelegation(ctx, delegatorAddr, validatorAddr)
>>>>>>> 751e5ecb
	if err != nil {
		return validator, err
	}

	valAddr, err := k.validatorAddressCodec.StringToBytes(delegation.GetValidatorAddr())
	if err != nil {
		return validator, err
	}

	return k.GetValidator(ctx, valAddr)
}

// GetAllDelegatorDelegations returns all delegations of a delegator
func (k Keeper) GetAllDelegatorDelegations(ctx context.Context, delegator sdk.AccAddress) ([]types.Delegation, error) {
	delegations := make([]types.Delegation, 0)

<<<<<<< HEAD
	var i int64
	rng := collections.NewPrefixedPairRange[sdk.AccAddress, sdk.ValAddress](delegator)
	err := k.Delegations.Walk(ctx, rng, func(key collections.Pair[sdk.AccAddress, sdk.ValAddress], del types.Delegation) (stop bool, err error) {
		delegations = append(delegations, del)
=======
	store := k.storeService.OpenKVStore(ctx)
	delegatorPrefixKey := types.GetDelegationsKey(delegator)

	iterator, err := store.Iterator(delegatorPrefixKey, storetypes.PrefixEndBytes(delegatorPrefixKey)) // smallest to largest
	if err != nil {
		return nil, err
	}
	defer iterator.Close()

	for i := 0; iterator.Valid(); iterator.Next() {
		delegation, err := types.UnmarshalDelegation(k.cdc, iterator.Value())
		if err != nil {
			return nil, err
		}
		delegations = append(delegations, delegation)
>>>>>>> 751e5ecb
		i++

		return false, nil
	})
	if err != nil {
		return nil, err
	}

	return delegations, nil
}

// GetAllUnbondingDelegations returns all unbonding-delegations of a delegator
func (k Keeper) GetAllUnbondingDelegations(ctx context.Context, delegator sdk.AccAddress) ([]types.UnbondingDelegation, error) {
	unbondingDelegations := make([]types.UnbondingDelegation, 0)

<<<<<<< HEAD
	rng := collections.NewPrefixUntilPairRange[[]byte, []byte](delegator)
	err := k.UnbondingDelegations.Walk(
		ctx,
		rng,
		func(key collections.Pair[[]byte, []byte], value types.UnbondingDelegation) (stop bool, err error) {
			unbondingDelegations = append(unbondingDelegations, value)
			return false, nil
		},
	)
	if err != nil {
		return nil, err
	}
=======
	store := k.storeService.OpenKVStore(ctx)
	delegatorPrefixKey := types.GetUBDsKey(delegator)

	iterator, err := store.Iterator(delegatorPrefixKey, storetypes.PrefixEndBytes(delegatorPrefixKey)) // smallest to largest
	if err != nil {
		return nil, err
	}
	defer iterator.Close()

	for i := 0; iterator.Valid(); iterator.Next() {
		unbondingDelegation, err := types.UnmarshalUBD(k.cdc, iterator.Value())
		if err != nil {
			return nil, err
		}
		unbondingDelegations = append(unbondingDelegations, unbondingDelegation)
		i++
	}

>>>>>>> 751e5ecb
	return unbondingDelegations, nil
}

// GetAllRedelegations returns all redelegations of a delegator
func (k Keeper) GetAllRedelegations(
	ctx context.Context, delegator sdk.AccAddress, srcValAddress, dstValAddress sdk.ValAddress,
) ([]types.Redelegation, error) {
<<<<<<< HEAD
=======
	store := k.storeService.OpenKVStore(ctx)
	delegatorPrefixKey := types.GetREDsKey(delegator)

	iterator, err := store.Iterator(delegatorPrefixKey, storetypes.PrefixEndBytes(delegatorPrefixKey)) // smallest to largest
	if err != nil {
		return nil, err
	}
	defer iterator.Close()

>>>>>>> 751e5ecb
	srcValFilter := !(srcValAddress.Empty())
	dstValFilter := !(dstValAddress.Empty())

	redelegations := []types.Redelegation{}
<<<<<<< HEAD
	rng := collections.NewPrefixedTripleRange[[]byte, []byte, []byte](delegator)
	err := k.Redelegations.Walk(ctx, rng,
		func(key collections.Triple[[]byte, []byte, []byte], redelegation types.Redelegation) (stop bool, err error) {
			valSrcAddr, valDstAddr := key.K2(), key.K3()

			if srcValFilter && !(srcValAddress.Equals(sdk.ValAddress(valSrcAddr))) {
				return false, nil
			}

			if dstValFilter && !(dstValAddress.Equals(sdk.ValAddress(valDstAddr))) {
				return false, nil
			}

			redelegations = append(redelegations, redelegation)
			return false, nil
		},
	)
	if err != nil {
		return nil, err
=======

	for ; iterator.Valid(); iterator.Next() {
		redelegation := types.MustUnmarshalRED(k.cdc, iterator.Value())
		valSrcAddr, err := k.validatorAddressCodec.StringToBytes(redelegation.ValidatorSrcAddress)
		if err != nil {
			return nil, err
		}
		valDstAddr, err := k.validatorAddressCodec.StringToBytes(redelegation.ValidatorDstAddress)
		if err != nil {
			return nil, err
		}
		if srcValFilter && !(srcValAddress.Equals(sdk.ValAddress(valSrcAddr))) {
			continue
		}

		if dstValFilter && !(dstValAddress.Equals(sdk.ValAddress(valDstAddr))) {
			continue
		}

		redelegations = append(redelegations, redelegation)
>>>>>>> 751e5ecb
	}

	return redelegations, nil
}<|MERGE_RESOLUTION|>--- conflicted
+++ resolved
@@ -3,14 +3,10 @@
 import (
 	"context"
 
-<<<<<<< HEAD
-	"cosmossdk.io/collections"
-	"cosmossdk.io/x/staking/types"
-=======
 	storetypes "cosmossdk.io/store/types"
->>>>>>> 751e5ecb
 
 	sdk "github.com/cosmos/cosmos-sdk/types"
+	"github.com/cosmos/cosmos-sdk/x/staking/types"
 )
 
 // GetDelegatorValidators returns all validators that a delegator is bonded to. If maxRetrieve is supplied, the respective amount will be returned.
@@ -18,15 +14,6 @@
 	ctx context.Context, delegatorAddr sdk.AccAddress, maxRetrieve uint32,
 ) (types.Validators, error) {
 	validators := make([]types.Validator, maxRetrieve)
-<<<<<<< HEAD
-
-	var i uint32
-	rng := collections.NewPrefixedPairRange[sdk.AccAddress, sdk.ValAddress](delegatorAddr)
-	err := k.Delegations.Walk(ctx, rng, func(key collections.Pair[sdk.AccAddress, sdk.ValAddress], del types.Delegation) (stop bool, err error) {
-		if i >= maxRetrieve {
-			return true, nil
-		}
-=======
 	store := k.storeService.OpenKVStore(ctx)
 	delegatorPrefixKey := types.GetDelegationsKey(delegatorAddr)
 
@@ -35,18 +22,11 @@
 		return types.Validators{}, err
 	}
 	defer iterator.Close()
->>>>>>> 751e5ecb
 
-		valAddr, err := k.validatorAddressCodec.StringToBytes(del.GetValidatorAddr())
-		if err != nil {
-			return false, err
-		}
+	i := 0
+	for ; iterator.Valid() && i < int(maxRetrieve); iterator.Next() {
+		delegation := types.MustUnmarshalDelegation(k.cdc, iterator.Value())
 
-<<<<<<< HEAD
-		validator, err := k.GetValidator(ctx, valAddr)
-		if err != nil {
-			return false, err
-=======
 		valAddr, err := k.validatorAddressCodec.StringToBytes(delegation.GetValidatorAddr())
 		if err != nil {
 			return types.Validators{}, err
@@ -55,16 +35,10 @@
 		validator, err := k.GetValidator(ctx, valAddr)
 		if err != nil {
 			return types.Validators{}, err
->>>>>>> 751e5ecb
 		}
 
 		validators[i] = validator
 		i++
-
-		return false, nil
-	})
-	if err != nil {
-		return types.Validators{}, err
 	}
 
 	return types.Validators{Validators: validators[:i], ValidatorCodec: k.validatorAddressCodec}, nil // trim
@@ -74,11 +48,7 @@
 func (k Keeper) GetDelegatorValidator(
 	ctx context.Context, delegatorAddr sdk.AccAddress, validatorAddr sdk.ValAddress,
 ) (validator types.Validator, err error) {
-<<<<<<< HEAD
-	delegation, err := k.Delegations.Get(ctx, collections.Join(delegatorAddr, validatorAddr))
-=======
 	delegation, err := k.GetDelegation(ctx, delegatorAddr, validatorAddr)
->>>>>>> 751e5ecb
 	if err != nil {
 		return validator, err
 	}
@@ -95,12 +65,6 @@
 func (k Keeper) GetAllDelegatorDelegations(ctx context.Context, delegator sdk.AccAddress) ([]types.Delegation, error) {
 	delegations := make([]types.Delegation, 0)
 
-<<<<<<< HEAD
-	var i int64
-	rng := collections.NewPrefixedPairRange[sdk.AccAddress, sdk.ValAddress](delegator)
-	err := k.Delegations.Walk(ctx, rng, func(key collections.Pair[sdk.AccAddress, sdk.ValAddress], del types.Delegation) (stop bool, err error) {
-		delegations = append(delegations, del)
-=======
 	store := k.storeService.OpenKVStore(ctx)
 	delegatorPrefixKey := types.GetDelegationsKey(delegator)
 
@@ -116,13 +80,7 @@
 			return nil, err
 		}
 		delegations = append(delegations, delegation)
->>>>>>> 751e5ecb
 		i++
-
-		return false, nil
-	})
-	if err != nil {
-		return nil, err
 	}
 
 	return delegations, nil
@@ -132,20 +90,6 @@
 func (k Keeper) GetAllUnbondingDelegations(ctx context.Context, delegator sdk.AccAddress) ([]types.UnbondingDelegation, error) {
 	unbondingDelegations := make([]types.UnbondingDelegation, 0)
 
-<<<<<<< HEAD
-	rng := collections.NewPrefixUntilPairRange[[]byte, []byte](delegator)
-	err := k.UnbondingDelegations.Walk(
-		ctx,
-		rng,
-		func(key collections.Pair[[]byte, []byte], value types.UnbondingDelegation) (stop bool, err error) {
-			unbondingDelegations = append(unbondingDelegations, value)
-			return false, nil
-		},
-	)
-	if err != nil {
-		return nil, err
-	}
-=======
 	store := k.storeService.OpenKVStore(ctx)
 	delegatorPrefixKey := types.GetUBDsKey(delegator)
 
@@ -164,7 +108,6 @@
 		i++
 	}
 
->>>>>>> 751e5ecb
 	return unbondingDelegations, nil
 }
 
@@ -172,8 +115,6 @@
 func (k Keeper) GetAllRedelegations(
 	ctx context.Context, delegator sdk.AccAddress, srcValAddress, dstValAddress sdk.ValAddress,
 ) ([]types.Redelegation, error) {
-<<<<<<< HEAD
-=======
 	store := k.storeService.OpenKVStore(ctx)
 	delegatorPrefixKey := types.GetREDsKey(delegator)
 
@@ -183,32 +124,10 @@
 	}
 	defer iterator.Close()
 
->>>>>>> 751e5ecb
 	srcValFilter := !(srcValAddress.Empty())
 	dstValFilter := !(dstValAddress.Empty())
 
 	redelegations := []types.Redelegation{}
-<<<<<<< HEAD
-	rng := collections.NewPrefixedTripleRange[[]byte, []byte, []byte](delegator)
-	err := k.Redelegations.Walk(ctx, rng,
-		func(key collections.Triple[[]byte, []byte, []byte], redelegation types.Redelegation) (stop bool, err error) {
-			valSrcAddr, valDstAddr := key.K2(), key.K3()
-
-			if srcValFilter && !(srcValAddress.Equals(sdk.ValAddress(valSrcAddr))) {
-				return false, nil
-			}
-
-			if dstValFilter && !(dstValAddress.Equals(sdk.ValAddress(valDstAddr))) {
-				return false, nil
-			}
-
-			redelegations = append(redelegations, redelegation)
-			return false, nil
-		},
-	)
-	if err != nil {
-		return nil, err
-=======
 
 	for ; iterator.Valid(); iterator.Next() {
 		redelegation := types.MustUnmarshalRED(k.cdc, iterator.Value())
@@ -229,7 +148,6 @@
 		}
 
 		redelegations = append(redelegations, redelegation)
->>>>>>> 751e5ecb
 	}
 
 	return redelegations, nil
