--- conflicted
+++ resolved
@@ -2,26 +2,16 @@
 
 import (
 	"context"
-<<<<<<< HEAD
-	"errors"
-=======
 	"encoding/binary"
->>>>>>> 751e5ecb
-
-	"cosmossdk.io/collections"
+
 	errorsmod "cosmossdk.io/errors"
-	"cosmossdk.io/x/staking/types"
 
 	sdk "github.com/cosmos/cosmos-sdk/types"
+	"github.com/cosmos/cosmos-sdk/x/staking/types"
 )
 
 // IncrementUnbondingID increments and returns a unique ID for an unbonding operation
 func (k Keeper) IncrementUnbondingID(ctx context.Context) (unbondingID uint64, err error) {
-<<<<<<< HEAD
-	unbondingID, err = k.UnbondingID.Next(ctx)
-	if err != nil {
-		return 0, err
-=======
 	store := k.storeService.OpenKVStore(ctx)
 	bz, err := store.Get(types.UnbondingIDKey)
 	if err != nil {
@@ -30,12 +20,10 @@
 
 	if bz != nil {
 		unbondingID = binary.BigEndian.Uint64(bz)
->>>>>>> 751e5ecb
-	}
+	}
+
 	unbondingID++
 
-<<<<<<< HEAD
-=======
 	// Convert back into bytes for storage
 	bz = make([]byte, 8)
 	binary.BigEndian.PutUint64(bz, unbondingID)
@@ -44,30 +32,18 @@
 		return 0, err
 	}
 
->>>>>>> 751e5ecb
 	return unbondingID, err
 }
 
 // DeleteUnbondingIndex removes a mapping from UnbondingId to unbonding operation
 func (k Keeper) DeleteUnbondingIndex(ctx context.Context, id uint64) error {
-<<<<<<< HEAD
-	return k.UnbondingIndex.Remove(ctx, id)
-=======
 	store := k.storeService.OpenKVStore(ctx)
 	return store.Delete(types.GetUnbondingIndexKey(id))
->>>>>>> 751e5ecb
 }
 
 // GetUnbondingType returns the enum type of unbonding which is any of
 // {UnbondingDelegation | Redelegation | ValidatorUnbonding}
 func (k Keeper) GetUnbondingType(ctx context.Context, id uint64) (unbondingType types.UnbondingType, err error) {
-<<<<<<< HEAD
-	ubdType, err := k.UnbondingType.Get(ctx, id)
-	if errors.Is(err, collections.ErrNotFound) {
-		return unbondingType, types.ErrNoUnbondingType
-	}
-	return types.UnbondingType(ubdType), err
-=======
 	store := k.storeService.OpenKVStore(ctx)
 
 	bz, err := store.Get(types.GetUnbondingTypeKey(id))
@@ -80,15 +56,11 @@
 	}
 
 	return types.UnbondingType(binary.BigEndian.Uint64(bz)), nil
->>>>>>> 751e5ecb
 }
 
 // SetUnbondingType sets the enum type of unbonding which is any of
 // {UnbondingDelegation | Redelegation | ValidatorUnbonding}
 func (k Keeper) SetUnbondingType(ctx context.Context, id uint64, unbondingType types.UnbondingType) error {
-<<<<<<< HEAD
-	return k.UnbondingType.Set(ctx, id, uint64(unbondingType))
-=======
 	store := k.storeService.OpenKVStore(ctx)
 
 	// Convert into bytes for storage
@@ -96,42 +68,19 @@
 	binary.BigEndian.PutUint64(bz, uint64(unbondingType))
 
 	return store.Set(types.GetUnbondingTypeKey(id), bz)
->>>>>>> 751e5ecb
 }
 
 // GetUnbondingDelegationByUnbondingID returns a unbonding delegation that has an unbonding delegation entry with a certain ID
 func (k Keeper) GetUnbondingDelegationByUnbondingID(ctx context.Context, id uint64) (ubd types.UnbondingDelegation, err error) {
-<<<<<<< HEAD
-	ubdKey, err := k.UnbondingIndex.Get(ctx, id) // ubdKey => [UnbondingDelegationKey(Prefix)+len(delAddr)+delAddr+len(valAddr)+valAddr]
-	if err != nil {
-		if errors.Is(err, collections.ErrNotFound) {
-			return types.UnbondingDelegation{}, types.ErrNoUnbondingDelegation
-		}
-=======
 	store := k.storeService.OpenKVStore(ctx)
 
 	ubdKey, err := store.Get(types.GetUnbondingIndexKey(id))
 	if err != nil {
->>>>>>> 751e5ecb
 		return types.UnbondingDelegation{}, err
 	}
 
 	if ubdKey == nil {
 		return types.UnbondingDelegation{}, types.ErrNoUnbondingDelegation
-<<<<<<< HEAD
-	}
-
-	// remove prefix bytes and length bytes (since ubdKey obtained is prefixed by UnbondingDelegationKey prefix and length of the address)
-	delAddr := ubdKey[2 : (len(ubdKey)/2)+1]
-	// remove prefix length bytes
-	valAddr := ubdKey[2+len(ubdKey)/2:]
-
-	ubd, err = k.UnbondingDelegations.Get(ctx, collections.Join(delAddr, valAddr))
-	if err != nil {
-		if errors.Is(err, collections.ErrNotFound) {
-			return types.UnbondingDelegation{}, types.ErrNoUnbondingDelegation
-		}
-=======
 	}
 
 	value, err := store.Get(ubdKey)
@@ -146,7 +95,6 @@
 	ubd, err = types.UnmarshalUBD(k.cdc, value)
 	// An error here means that what we got wasn't the right type
 	if err != nil {
->>>>>>> 751e5ecb
 		return types.UnbondingDelegation{}, err
 	}
 
@@ -155,20 +103,10 @@
 
 // GetRedelegationByUnbondingID returns a unbonding delegation that has an unbonding delegation entry with a certain ID
 func (k Keeper) GetRedelegationByUnbondingID(ctx context.Context, id uint64) (red types.Redelegation, err error) {
-<<<<<<< HEAD
-	store := k.KVStoreService.OpenKVStore(ctx)
-
-	redKey, err := k.UnbondingIndex.Get(ctx, id)
-	if err != nil {
-		if errors.Is(err, collections.ErrNotFound) {
-			return types.Redelegation{}, types.ErrNoRedelegation
-		}
-=======
 	store := k.storeService.OpenKVStore(ctx)
 
 	redKey, err := store.Get(types.GetUnbondingIndexKey(id))
 	if err != nil {
->>>>>>> 751e5ecb
 		return types.Redelegation{}, err
 	}
 
@@ -196,20 +134,10 @@
 
 // GetValidatorByUnbondingID returns the validator that is unbonding with a certain unbonding op ID
 func (k Keeper) GetValidatorByUnbondingID(ctx context.Context, id uint64) (val types.Validator, err error) {
-<<<<<<< HEAD
-	store := k.KVStoreService.OpenKVStore(ctx)
-
-	valKey, err := k.UnbondingIndex.Get(ctx, id)
-	if err != nil {
-		if errors.Is(err, collections.ErrNotFound) {
-			return types.Validator{}, types.ErrNoValidatorFound
-		}
-=======
 	store := k.storeService.OpenKVStore(ctx)
 
 	valKey, err := store.Get(types.GetUnbondingIndexKey(id))
 	if err != nil {
->>>>>>> 751e5ecb
 		return types.Validator{}, err
 	}
 
@@ -239,10 +167,7 @@
 // by the unbondingID of an UnbondingDelegationEntry that it contains Note, it does not
 // set the unbonding delegation itself, use SetUnbondingDelegation(ctx, ubd) for that
 func (k Keeper) SetUnbondingDelegationByUnbondingID(ctx context.Context, ubd types.UnbondingDelegation, id uint64) error {
-<<<<<<< HEAD
-=======
-	store := k.storeService.OpenKVStore(ctx)
->>>>>>> 751e5ecb
+	store := k.storeService.OpenKVStore(ctx)
 	delAddr, err := k.authKeeper.AddressCodec().StringToBytes(ubd.DelegatorAddress)
 	if err != nil {
 		return err
@@ -253,11 +178,7 @@
 	}
 
 	ubdKey := types.GetUBDKey(delAddr, valAddr)
-<<<<<<< HEAD
-	if err = k.UnbondingIndex.Set(ctx, id, ubdKey); err != nil {
-=======
 	if err = store.Set(types.GetUnbondingIndexKey(id), ubdKey); err != nil {
->>>>>>> 751e5ecb
 		return err
 	}
 
@@ -265,14 +186,11 @@
 	return k.SetUnbondingType(ctx, id, types.UnbondingType_UnbondingDelegation)
 }
 
-// SetRedelegationByUnbondingID sets an index to look up a Redelegation by the unbondingID of a RedelegationEntry that it contains
+// SetRedelegationByUnbondingID sets an index to look up an Redelegation by the unbondingID of an RedelegationEntry that it contains
 // Note, it does not set the redelegation itself, use SetRedelegation(ctx, red) for that
 func (k Keeper) SetRedelegationByUnbondingID(ctx context.Context, red types.Redelegation, id uint64) error {
-<<<<<<< HEAD
-=======
-	store := k.storeService.OpenKVStore(ctx)
-
->>>>>>> 751e5ecb
+	store := k.storeService.OpenKVStore(ctx)
+
 	delAddr, err := k.authKeeper.AddressCodec().StringToBytes(red.DelegatorAddress)
 	if err != nil {
 		return err
@@ -289,11 +207,7 @@
 	}
 
 	redKey := types.GetREDKey(delAddr, valSrcAddr, valDstAddr)
-<<<<<<< HEAD
-	if err = k.UnbondingIndex.Set(ctx, id, redKey); err != nil {
-=======
 	if err = store.Set(types.GetUnbondingIndexKey(id), redKey); err != nil {
->>>>>>> 751e5ecb
 		return err
 	}
 
@@ -304,22 +218,15 @@
 // SetValidatorByUnbondingID sets an index to look up a Validator by the unbondingID corresponding to its current unbonding
 // Note, it does not set the validator itself, use SetValidator(ctx, val) for that
 func (k Keeper) SetValidatorByUnbondingID(ctx context.Context, val types.Validator, id uint64) error {
-<<<<<<< HEAD
-=======
-	store := k.storeService.OpenKVStore(ctx)
-
->>>>>>> 751e5ecb
+	store := k.storeService.OpenKVStore(ctx)
+
 	valAddr, err := k.validatorAddressCodec.StringToBytes(val.OperatorAddress)
 	if err != nil {
 		return err
 	}
 
 	valKey := types.GetValidatorKey(valAddr)
-<<<<<<< HEAD
-	if err = k.UnbondingIndex.Set(ctx, id, valKey); err != nil {
-=======
 	if err = store.Set(types.GetUnbondingIndexKey(id), valKey); err != nil {
->>>>>>> 751e5ecb
 		return err
 	}
 
@@ -404,11 +311,7 @@
 
 	sdkCtx := sdk.UnwrapSDKContext(ctx)
 	// Check if entry is matured.
-<<<<<<< HEAD
-	if !ubd.Entries[i].OnHold() && ubd.Entries[i].IsMature(k.HeaderService.HeaderInfo(ctx).Time) {
-=======
 	if !ubd.Entries[i].OnHold() && ubd.Entries[i].IsMature(sdkCtx.BlockHeader().Time) {
->>>>>>> 751e5ecb
 		// If matured, complete it.
 		delegatorAddress, err := k.authKeeper.AddressCodec().StringToBytes(ubd.DelegatorAddress)
 		if err != nil {
@@ -469,13 +372,8 @@
 	}
 	red.Entries[i].UnbondingOnHoldRefCount--
 
-<<<<<<< HEAD
-	headerInfo := k.HeaderService.HeaderInfo(ctx)
-	if !red.Entries[i].OnHold() && red.Entries[i].IsMature(headerInfo.Time) {
-=======
 	sdkCtx := sdk.UnwrapSDKContext(ctx)
 	if !red.Entries[i].OnHold() && red.Entries[i].IsMature(sdkCtx.BlockHeader().Time) {
->>>>>>> 751e5ecb
 		// If matured, complete it.
 		// Remove entry
 		red.RemoveEntry(int64(i))
