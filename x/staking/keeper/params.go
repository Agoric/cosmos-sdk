--- conflicted
+++ resolved
@@ -5,10 +5,7 @@
 	"time"
 
 	"cosmossdk.io/math"
-<<<<<<< HEAD
-=======
 
->>>>>>> 787ee698
 	sdk "github.com/cosmos/cosmos-sdk/types"
 )
 
@@ -48,11 +45,7 @@
 // Currently, this returns a global variable that the app developer can tweak.
 // TODO: we might turn this into an on-chain param:
 // https://github.com/cosmos/cosmos-sdk/issues/8365
-<<<<<<< HEAD
-func (k Keeper) PowerReduction(ctx sdk.Context) math.Int {
-=======
 func (k Keeper) PowerReduction(ctx context.Context) math.Int {
->>>>>>> 787ee698
 	return sdk.DefaultPowerReduction
 }
 
