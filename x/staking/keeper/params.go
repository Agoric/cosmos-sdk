--- conflicted
+++ resolved
@@ -7,57 +7,38 @@
 	"cosmossdk.io/math"
 
 	sdk "github.com/cosmos/cosmos-sdk/types"
+	"github.com/cosmos/cosmos-sdk/x/staking/types"
 )
 
 // UnbondingTime - The time duration for unbonding
 func (k Keeper) UnbondingTime(ctx context.Context) (time.Duration, error) {
-<<<<<<< HEAD
-	params, err := k.Params.Get(ctx)
-=======
 	params, err := k.GetParams(ctx)
->>>>>>> 751e5ecb
 	return params.UnbondingTime, err
 }
 
 // MaxValidators - Maximum number of validators
 func (k Keeper) MaxValidators(ctx context.Context) (uint32, error) {
-<<<<<<< HEAD
-	params, err := k.Params.Get(ctx)
-=======
 	params, err := k.GetParams(ctx)
->>>>>>> 751e5ecb
 	return params.MaxValidators, err
 }
 
 // MaxEntries - Maximum number of simultaneous unbonding
 // delegations or redelegations (per pair/trio)
 func (k Keeper) MaxEntries(ctx context.Context) (uint32, error) {
-<<<<<<< HEAD
-	params, err := k.Params.Get(ctx)
-=======
 	params, err := k.GetParams(ctx)
->>>>>>> 751e5ecb
 	return params.MaxEntries, err
 }
 
 // HistoricalEntries = number of historical info entries
 // to persist in store
 func (k Keeper) HistoricalEntries(ctx context.Context) (uint32, error) {
-<<<<<<< HEAD
-	params, err := k.Params.Get(ctx)
-=======
 	params, err := k.GetParams(ctx)
->>>>>>> 751e5ecb
 	return params.HistoricalEntries, err
 }
 
 // BondDenom - Bondable coin denomination
 func (k Keeper) BondDenom(ctx context.Context) (string, error) {
-<<<<<<< HEAD
-	params, err := k.Params.Get(ctx)
-=======
 	params, err := k.GetParams(ctx)
->>>>>>> 751e5ecb
 	return params.BondDenom, err
 }
 
@@ -71,10 +52,6 @@
 
 // MinCommissionRate - Minimum validator commission rate
 func (k Keeper) MinCommissionRate(ctx context.Context) (math.LegacyDec, error) {
-<<<<<<< HEAD
-	params, err := k.Params.Get(ctx)
-	return params.MinCommissionRate, err
-=======
 	params, err := k.GetParams(ctx)
 	return params.MinCommissionRate, err
 }
@@ -104,5 +81,4 @@
 
 	err = k.cdc.Unmarshal(bz, &params)
 	return params, err
->>>>>>> 751e5ecb
 }