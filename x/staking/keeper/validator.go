package keeper

import (
	"bytes"
	"context"
	"errors"
	"fmt"
	"time"

<<<<<<< HEAD
	"cosmossdk.io/math"
	gogotypes "github.com/gogo/protobuf/types"
=======
	gogotypes "github.com/cosmos/gogoproto/types"
>>>>>>> 787ee698

	"cosmossdk.io/collections"
	corestore "cosmossdk.io/core/store"
	errorsmod "cosmossdk.io/errors"
	"cosmossdk.io/math"
	storetypes "cosmossdk.io/store/types"
	"cosmossdk.io/x/staking/types"

	cryptotypes "github.com/cosmos/cosmos-sdk/crypto/types"
	sdk "github.com/cosmos/cosmos-sdk/types"
)

var timeBzKeySize = uint64(29) // time bytes key size is 29 by default

// GetValidator gets a single validator
func (k Keeper) GetValidator(ctx context.Context, addr sdk.ValAddress) (validator types.Validator, err error) {
	validator, err = k.Validators.Get(ctx, addr)
	if err != nil {
		if errors.Is(err, collections.ErrNotFound) {
			return types.Validator{}, types.ErrNoValidatorFound
		}
		return validator, err
	}
	return validator, nil
}

// GetValidatorByConsAddr gets a single validator by consensus address
func (k Keeper) GetValidatorByConsAddr(ctx context.Context, consAddr sdk.ConsAddress) (validator types.Validator, err error) {
	opAddr, err := k.ValidatorByConsensusAddress.Get(ctx, consAddr)
	if err != nil {
		// if the validator not found try to find it in the map of `OldToNewConsAddrMap` because validator may've rotated it's key.
		if !errors.Is(err, collections.ErrNotFound) {
			return types.Validator{}, err
		}

		newConsAddr, err := k.OldToNewConsAddrMap.Get(ctx, consAddr.Bytes())
		if err != nil {
			if errors.Is(err, collections.ErrNotFound) {
				return types.Validator{}, types.ErrNoValidatorFound
			}
			return types.Validator{}, err
		}

		operatorAddr, err := k.ValidatorByConsensusAddress.Get(ctx, newConsAddr)
		if err != nil {
			if errors.Is(err, collections.ErrNotFound) {
				return types.Validator{}, types.ErrNoValidatorFound
			}
			return types.Validator{}, err
		}

		opAddr = operatorAddr
	}

	if opAddr == nil {
		return types.Validator{}, types.ErrNoValidatorFound
	}

	return k.GetValidator(ctx, opAddr)
}

// SetValidator sets the main record holding validator details
func (k Keeper) SetValidator(ctx context.Context, validator types.Validator) error {
	valBz, err := k.ValidatorAddressCodec().StringToBytes(validator.GetOperator())
	if err != nil {
		return err
	}
	return k.Validators.Set(ctx, sdk.ValAddress(valBz), validator)
}

// SetValidatorByConsAddr sets a validator by conesensus address
func (k Keeper) SetValidatorByConsAddr(ctx context.Context, validator types.Validator) error {
	consPk, err := validator.GetConsAddr()
	if err != nil {
		return err
	}

	bz, err := k.validatorAddressCodec.StringToBytes(validator.GetOperator())
	if err != nil {
		return err
	}

	return k.ValidatorByConsensusAddress.Set(ctx, consPk, bz)
}

// SetValidatorByPowerIndex sets a validator by power index
func (k Keeper) SetValidatorByPowerIndex(ctx context.Context, validator types.Validator) error {
	// jailed validators are not kept in the power index
	if validator.Jailed {
		return nil
	}

	store := k.KVStoreService.OpenKVStore(ctx)
	str, err := k.validatorAddressCodec.StringToBytes(validator.GetOperator())
	if err != nil {
		return err
	}
	return store.Set(types.GetValidatorsByPowerIndexKey(validator, k.PowerReduction(ctx), k.validatorAddressCodec), str)
}

// DeleteValidatorByPowerIndex deletes a record by power index
func (k Keeper) DeleteValidatorByPowerIndex(ctx context.Context, validator types.Validator) error {
	store := k.KVStoreService.OpenKVStore(ctx)
	return store.Delete(types.GetValidatorsByPowerIndexKey(validator, k.PowerReduction(ctx), k.validatorAddressCodec))
}

// SetNewValidatorByPowerIndex adds new entry by power index
func (k Keeper) SetNewValidatorByPowerIndex(ctx context.Context, validator types.Validator) error {
	store := k.KVStoreService.OpenKVStore(ctx)
	str, err := k.validatorAddressCodec.StringToBytes(validator.GetOperator())
	if err != nil {
		return err
	}
	return store.Set(types.GetValidatorsByPowerIndexKey(validator, k.PowerReduction(ctx), k.validatorAddressCodec), str)
}

<<<<<<< HEAD
// Update the tokens of an existing validator, update the validators power index key
func (k Keeper) AddValidatorTokensAndShares(ctx sdk.Context, validator types.Validator,
	tokensToAdd math.Int,
) (valOut types.Validator, addedShares sdk.Dec) {
	k.DeleteValidatorByPowerIndex(ctx, validator)
=======
// AddValidatorTokensAndShares updates the tokens of an existing validator, updates the validators power index key
func (k Keeper) AddValidatorTokensAndShares(ctx context.Context, validator types.Validator,
	tokensToAdd math.Int,
) (valOut types.Validator, addedShares math.LegacyDec, err error) {
	err = k.DeleteValidatorByPowerIndex(ctx, validator)
	if err != nil {
		return valOut, addedShares, err
	}

>>>>>>> 787ee698
	validator, addedShares = validator.AddTokensFromDel(tokensToAdd)
	err = k.SetValidator(ctx, validator)
	if err != nil {
		return validator, addedShares, err
	}

	err = k.SetValidatorByPowerIndex(ctx, validator)
	return validator, addedShares, err
}

<<<<<<< HEAD
// Update the tokens of an existing validator, update the validators power index key
func (k Keeper) RemoveValidatorTokensAndShares(ctx sdk.Context, validator types.Validator,
	sharesToRemove sdk.Dec,
) (valOut types.Validator, removedTokens math.Int) {
	k.DeleteValidatorByPowerIndex(ctx, validator)
=======
// RemoveValidatorTokensAndShares updates the tokens of an existing validator, updates the validators power index key
func (k Keeper) RemoveValidatorTokensAndShares(ctx context.Context, validator types.Validator,
	sharesToRemove math.LegacyDec,
) (valOut types.Validator, removedTokens math.Int, err error) {
	err = k.DeleteValidatorByPowerIndex(ctx, validator)
	if err != nil {
		return valOut, removedTokens, err
	}
>>>>>>> 787ee698
	validator, removedTokens = validator.RemoveDelShares(sharesToRemove)
	err = k.SetValidator(ctx, validator)
	if err != nil {
		return validator, removedTokens, err
	}

	err = k.SetValidatorByPowerIndex(ctx, validator)
	return validator, removedTokens, err
}

<<<<<<< HEAD
// Update the tokens of an existing validator, update the validators power index key
func (k Keeper) RemoveValidatorTokens(ctx sdk.Context,
	validator types.Validator, tokensToRemove math.Int,
) types.Validator {
	k.DeleteValidatorByPowerIndex(ctx, validator)
=======
// RemoveValidatorTokens updates the tokens of an existing validator, updates the validators power index key
func (k Keeper) RemoveValidatorTokens(ctx context.Context,
	validator types.Validator, tokensToRemove math.Int,
) (types.Validator, error) {
	if err := k.DeleteValidatorByPowerIndex(ctx, validator); err != nil {
		return validator, err
	}

>>>>>>> 787ee698
	validator = validator.RemoveTokens(tokensToRemove)
	if err := k.SetValidator(ctx, validator); err != nil {
		return validator, err
	}

	if err := k.SetValidatorByPowerIndex(ctx, validator); err != nil {
		return validator, err
	}

	return validator, nil
}

// UpdateValidatorCommission attempts to update a validator's commission rate.
// An error is returned if the new commission rate is invalid.
func (k Keeper) UpdateValidatorCommission(ctx context.Context,
	validator types.Validator, newRate math.LegacyDec,
) (types.Commission, error) {
	commission := validator.Commission
	blockTime := k.HeaderService.HeaderInfo(ctx).Time

	if err := commission.ValidateNewRate(newRate, blockTime); err != nil {
		return commission, err
	}

	minCommissionRate, err := k.MinCommissionRate(ctx)
	if err != nil {
		return commission, err
	}

	if newRate.LT(minCommissionRate) {
		return commission, fmt.Errorf("cannot set validator commission to less than minimum rate of %s", minCommissionRate)
	}

	commission.Rate = newRate
	commission.UpdateTime = blockTime

	return commission, nil
}

// RemoveValidator removes the validator record and associated indexes
// except for the bonded validator index which is only handled in ApplyAndReturnTendermintUpdates
func (k Keeper) RemoveValidator(ctx context.Context, address sdk.ValAddress) error {
	// first retrieve the old validator record
	validator, err := k.GetValidator(ctx, address)
	if errors.Is(err, types.ErrNoValidatorFound) {
		return nil
	}

	if !validator.IsUnbonded() {
		return types.ErrBadRemoveValidator.Wrap("cannot call RemoveValidator on bonded or unbonding validators")
	}

	if validator.Tokens.IsPositive() {
		return types.ErrBadRemoveValidator.Wrap("attempting to remove a validator which still contains tokens")
	}

	valConsAddr, err := validator.GetConsAddr()
	if err != nil {
		return err
	}

	// delete the old validator record
	store := k.KVStoreService.OpenKVStore(ctx)
	if err = k.Validators.Remove(ctx, address); err != nil {
		return err
	}

	if err = k.ValidatorByConsensusAddress.Remove(ctx, valConsAddr); err != nil {
		return err
	}

	if err = store.Delete(types.GetValidatorsByPowerIndexKey(validator, k.PowerReduction(ctx), k.validatorAddressCodec)); err != nil {
		return err
	}

	str, err := k.validatorAddressCodec.StringToBytes(validator.GetOperator())
	if err != nil {
		return err
	}

	if err := k.Hooks().AfterValidatorRemoved(ctx, valConsAddr, str); err != nil {
		return fmt.Errorf("error in after validator removed hook: %w", err)
	}

	return nil
}

// get groups of validators

// GetAllValidators gets the set of all validators with no limits, used during genesis dump
func (k Keeper) GetAllValidators(ctx context.Context) (validators []types.Validator, err error) {
	store := k.KVStoreService.OpenKVStore(ctx)

	iterator, err := store.Iterator(types.ValidatorsKey, storetypes.PrefixEndBytes(types.ValidatorsKey))
	if err != nil {
		return nil, err
	}
	defer iterator.Close()

	for ; iterator.Valid(); iterator.Next() {
		validator, err := types.UnmarshalValidator(k.cdc, iterator.Value())
		if err != nil {
			return nil, err
		}
		validators = append(validators, validator)
	}

	return validators, nil
}

// GetValidators returns a given amount of all the validators
func (k Keeper) GetValidators(ctx context.Context, maxRetrieve uint32) (validators []types.Validator, err error) {
	store := k.KVStoreService.OpenKVStore(ctx)
	validators = make([]types.Validator, maxRetrieve)

	iterator, err := store.Iterator(types.ValidatorsKey, storetypes.PrefixEndBytes(types.ValidatorsKey))
	if err != nil {
		return nil, err
	}

	i := 0
	for ; iterator.Valid() && i < int(maxRetrieve); iterator.Next() {
		validator, err := types.UnmarshalValidator(k.cdc, iterator.Value())
		if err != nil {
			return nil, err
		}
		validators[i] = validator
		i++
	}

	return validators[:i], nil // trim if the array length < maxRetrieve
}

// GetBondedValidatorsByPower gets the current group of bonded validators sorted by power-rank
func (k Keeper) GetBondedValidatorsByPower(ctx context.Context) ([]types.Validator, error) {
	maxValidators, err := k.MaxValidators(ctx)
	if err != nil {
		return nil, err
	}
	validators := make([]types.Validator, maxValidators)

	iterator, err := k.ValidatorsPowerStoreIterator(ctx)
	if err != nil {
		return nil, err
	}
	defer iterator.Close()

	i := 0
	for ; iterator.Valid() && i < int(maxValidators); iterator.Next() {
		address := iterator.Value()
		validator, err := k.GetValidator(ctx, address)
		if err != nil {
			return nil, fmt.Errorf("validator record not found for address: %X", address)
		}

		if validator.IsBonded() {
			validators[i] = validator
			i++
		}
	}

	return validators[:i], nil // trim
}

// ValidatorsPowerStoreIterator returns an iterator for the current validator power store
func (k Keeper) ValidatorsPowerStoreIterator(ctx context.Context) (corestore.Iterator, error) {
	store := k.KVStoreService.OpenKVStore(ctx)
	return store.ReverseIterator(types.ValidatorsByPowerIndexKey, storetypes.PrefixEndBytes(types.ValidatorsByPowerIndexKey))
}

// Last Validator Index

// GetLastValidatorPower loads the last validator power.
// Returns zero if the operator was not a validator last block.
func (k Keeper) GetLastValidatorPower(ctx context.Context, operator sdk.ValAddress) (power int64, err error) {
	intV, err := k.LastValidatorPower.Get(ctx, operator)
	return intV.GetValue(), err
}

// SetLastValidatorPower sets the last validator power.
func (k Keeper) SetLastValidatorPower(ctx context.Context, operator sdk.ValAddress, power int64) error {
	return k.LastValidatorPower.Set(ctx, operator, gogotypes.Int64Value{Value: power})
}

// DeleteLastValidatorPower deletes the last validator power.
func (k Keeper) DeleteLastValidatorPower(ctx context.Context, operator sdk.ValAddress) error {
	return k.LastValidatorPower.Remove(ctx, operator)
}

// IterateLastValidatorPowers iterates over last validator powers.
func (k Keeper) IterateLastValidatorPowers(ctx context.Context, handler func(operator sdk.ValAddress, power int64) (stop bool)) error {
	err := k.LastValidatorPower.Walk(ctx, nil, func(key []byte, value gogotypes.Int64Value) (bool, error) {
		addr := sdk.ValAddress(key)

		if handler(addr, value.GetValue()) {
			return true, nil
		}
		return false, nil
	})
	if err != nil {
		return err
	}

	return nil
}

// GetLastValidators gets the group of the bonded validators
func (k Keeper) GetLastValidators(ctx context.Context) (validators []types.Validator, err error) {
	// add the actual validator power sorted store
	maxValidators, err := k.MaxValidators(ctx)
	if err != nil {
		return nil, err
	}

	i := 0
	validators = make([]types.Validator, maxValidators)

	err = k.LastValidatorPower.Walk(ctx, nil, func(key []byte, _ gogotypes.Int64Value) (bool, error) {
		// Note, we do NOT error here as the MaxValidators param may change via on-chain
		// governance. In cases where the param is increased, this case should never
		// be hit. In cases where the param is decreased, we will simply not return
		// the remainder of the validator set, as the ApplyAndReturnValidatorSetUpdates
		// call should ensure the validators past the cliff will be moved to the
		// unbonding set.
		if i >= int(maxValidators) {
			return true, nil
		}

		validator, err := k.GetValidator(ctx, key)
		if err != nil {
			return true, err
		}

		validators[i] = validator
		i++

		return false, nil
	})
	if err != nil {
		return nil, err
	}

	return validators[:i], nil // trim
}

// GetUnbondingValidators returns a slice of mature validator addresses that
// complete their unbonding at a given time and height.
func (k Keeper) GetUnbondingValidators(ctx context.Context, endTime time.Time, endHeight int64) ([]string, error) {
	timeSize := sdk.TimeKey.Size(endTime)
	valAddrs, err := k.ValidatorQueue.Get(ctx, collections.Join3(uint64(timeSize), endTime, uint64(endHeight)))
	if err != nil && !errors.Is(err, collections.ErrNotFound) {
		return []string{}, err
	}

	return valAddrs.Addresses, nil
}

// SetUnbondingValidatorsQueue sets a given slice of validator addresses into
// the unbonding validator queue by a given height and time.
func (k Keeper) SetUnbondingValidatorsQueue(ctx context.Context, endTime time.Time, endHeight int64, addrs []string) error {
	valAddrs := types.ValAddresses{Addresses: addrs}
	return k.ValidatorQueue.Set(ctx, collections.Join3(timeBzKeySize, endTime, uint64(endHeight)), valAddrs)
}

// InsertUnbondingValidatorQueue inserts a given unbonding validator address into
// the unbonding validator queue for a given height and time.
func (k Keeper) InsertUnbondingValidatorQueue(ctx context.Context, val types.Validator) error {
	addrs, err := k.GetUnbondingValidators(ctx, val.UnbondingTime, val.UnbondingHeight)
	if err != nil {
		return err
	}
	addrs = append(addrs, val.OperatorAddress)
	return k.SetUnbondingValidatorsQueue(ctx, val.UnbondingTime, val.UnbondingHeight, addrs)
}

// DeleteValidatorQueueTimeSlice deletes all entries in the queue indexed by a
// given height and time.
func (k Keeper) DeleteValidatorQueueTimeSlice(ctx context.Context, endTime time.Time, endHeight int64) error {
	return k.ValidatorQueue.Remove(ctx, collections.Join3(timeBzKeySize, endTime, uint64(endHeight)))
}

// DeleteValidatorQueue removes a validator by address from the unbonding queue
// indexed by a given height and time.
func (k Keeper) DeleteValidatorQueue(ctx context.Context, val types.Validator) error {
	addrs, err := k.GetUnbondingValidators(ctx, val.UnbondingTime, val.UnbondingHeight)
	if err != nil {
		return err
	}
	newAddrs := []string{}

	// since address string may change due to Bech32 prefix change, we parse the addresses into bytes
	// format for normalization
	deletingAddr, err := k.validatorAddressCodec.StringToBytes(val.OperatorAddress)
	if err != nil {
		return err
	}

	for _, addr := range addrs {
		storedAddr, err := k.validatorAddressCodec.StringToBytes(addr)
		if err != nil {
			// even if we don't error here, it will error in UnbondAllMatureValidators at unbond time
			return err
		}
		if !bytes.Equal(storedAddr, deletingAddr) {
			newAddrs = append(newAddrs, addr)
		}
	}

	if len(newAddrs) == 0 {
		return k.DeleteValidatorQueueTimeSlice(ctx, val.UnbondingTime, val.UnbondingHeight)
	}

	return k.SetUnbondingValidatorsQueue(ctx, val.UnbondingTime, val.UnbondingHeight, newAddrs)
}

// UnbondAllMatureValidators unbonds all the mature unbonding validators that
// have finished their unbonding period.
func (k Keeper) UnbondAllMatureValidators(ctx context.Context) error {
	headerInfo := k.HeaderService.HeaderInfo(ctx)
	blockTime := headerInfo.Time
	blockHeight := uint64(headerInfo.Height)

	rng := new(collections.Range[collections.Triple[uint64, time.Time, uint64]]).
		EndInclusive(collections.Join3(uint64(29), blockTime, blockHeight))

	// get all the values before performing any delete operations
	iter, err := k.ValidatorQueue.Iterate(ctx, rng)
	if err != nil {
		return err
	}

	kvs, err := iter.KeyValues()
	if err != nil {
		return err
	}

	for _, kv := range kvs {
		if err := k.unbondMatureValidators(ctx, blockHeight, blockTime, kv.Key, kv.Value); err != nil {
			return err
		}
	}

	return nil
}

func (k Keeper) unbondMatureValidators(
	ctx context.Context,
	blockHeight uint64,
	blockTime time.Time,
	key collections.Triple[uint64, time.Time, uint64],
	addrs types.ValAddresses,
) error {
	keyTime, keyHeight := key.K2(), key.K3()

	// All addresses for the given key have the same unbonding height and time.
	// We only unbond if the height and time are less than the current height
	// and time.
	if keyHeight > blockHeight || keyTime.After(blockTime) {
		return nil
	}

	// finalize unbonding
	for _, valAddr := range addrs.Addresses {
		addr, err := k.validatorAddressCodec.StringToBytes(valAddr)
		if err != nil {
			return err
		}
		val, err := k.GetValidator(ctx, addr)
		if err != nil {
			return errorsmod.Wrap(err, "validator in the unbonding queue was not found")
		}

		if !val.IsUnbonding() {
			return errors.New("unexpected validator in unbonding queue; status was not unbonding")
		}

		// if the ref count is not zero, early exit.
		if val.UnbondingOnHoldRefCount != 0 {
			return nil
		}

		// otherwise do proper unbonding
		for _, id := range val.UnbondingIds {
			if err = k.DeleteUnbondingIndex(ctx, id); err != nil {
				return err
			}
		}

		val, err = k.UnbondingToUnbonded(ctx, val)
		if err != nil {
			return err
		}

		if val.GetDelegatorShares().IsZero() {
			str, err := k.validatorAddressCodec.StringToBytes(val.GetOperator())
			if err != nil {
				return err
			}
			if err = k.RemoveValidator(ctx, str); err != nil {
				return err
			}
		} else {
			// remove unbonding ids
			val.UnbondingIds = []uint64{}
		}

		// remove validator from queue
		if err = k.DeleteValidatorQueue(ctx, val); err != nil {
			return err
		}
	}
	return nil
}

// IsValidatorJailed checks and returns boolean of a validator status jailed or not.
func (k Keeper) IsValidatorJailed(ctx context.Context, addr sdk.ConsAddress) (bool, error) {
	v, err := k.GetValidatorByConsAddr(ctx, addr)
	if err != nil {
		return false, err
	}

	return v.Jailed, nil
}

// GetPubKeyByConsAddr returns the consensus public key by consensus address.
// Caller receives a Cosmos SDK Pubkey type and must cast it to a comet type
func (k Keeper) GetPubKeyByConsAddr(ctx context.Context, addr sdk.ConsAddress) (cryptotypes.PubKey, error) {
	v, err := k.GetValidatorByConsAddr(ctx, addr)
	if err != nil {
		return nil, err
	}

	pubkey, err := v.ConsPubKey()
	if err != nil {
		return nil, err
	}

	return pubkey, nil
}<|MERGE_RESOLUTION|>--- conflicted
+++ resolved
@@ -7,12 +7,7 @@
 	"fmt"
 	"time"
 
-<<<<<<< HEAD
-	"cosmossdk.io/math"
-	gogotypes "github.com/gogo/protobuf/types"
-=======
 	gogotypes "github.com/cosmos/gogoproto/types"
->>>>>>> 787ee698
 
 	"cosmossdk.io/collections"
 	corestore "cosmossdk.io/core/store"
@@ -129,13 +124,6 @@
 	return store.Set(types.GetValidatorsByPowerIndexKey(validator, k.PowerReduction(ctx), k.validatorAddressCodec), str)
 }
 
-<<<<<<< HEAD
-// Update the tokens of an existing validator, update the validators power index key
-func (k Keeper) AddValidatorTokensAndShares(ctx sdk.Context, validator types.Validator,
-	tokensToAdd math.Int,
-) (valOut types.Validator, addedShares sdk.Dec) {
-	k.DeleteValidatorByPowerIndex(ctx, validator)
-=======
 // AddValidatorTokensAndShares updates the tokens of an existing validator, updates the validators power index key
 func (k Keeper) AddValidatorTokensAndShares(ctx context.Context, validator types.Validator,
 	tokensToAdd math.Int,
@@ -145,7 +133,6 @@
 		return valOut, addedShares, err
 	}
 
->>>>>>> 787ee698
 	validator, addedShares = validator.AddTokensFromDel(tokensToAdd)
 	err = k.SetValidator(ctx, validator)
 	if err != nil {
@@ -156,13 +143,6 @@
 	return validator, addedShares, err
 }
 
-<<<<<<< HEAD
-// Update the tokens of an existing validator, update the validators power index key
-func (k Keeper) RemoveValidatorTokensAndShares(ctx sdk.Context, validator types.Validator,
-	sharesToRemove sdk.Dec,
-) (valOut types.Validator, removedTokens math.Int) {
-	k.DeleteValidatorByPowerIndex(ctx, validator)
-=======
 // RemoveValidatorTokensAndShares updates the tokens of an existing validator, updates the validators power index key
 func (k Keeper) RemoveValidatorTokensAndShares(ctx context.Context, validator types.Validator,
 	sharesToRemove math.LegacyDec,
@@ -171,7 +151,6 @@
 	if err != nil {
 		return valOut, removedTokens, err
 	}
->>>>>>> 787ee698
 	validator, removedTokens = validator.RemoveDelShares(sharesToRemove)
 	err = k.SetValidator(ctx, validator)
 	if err != nil {
@@ -182,13 +161,6 @@
 	return validator, removedTokens, err
 }
 
-<<<<<<< HEAD
-// Update the tokens of an existing validator, update the validators power index key
-func (k Keeper) RemoveValidatorTokens(ctx sdk.Context,
-	validator types.Validator, tokensToRemove math.Int,
-) types.Validator {
-	k.DeleteValidatorByPowerIndex(ctx, validator)
-=======
 // RemoveValidatorTokens updates the tokens of an existing validator, updates the validators power index key
 func (k Keeper) RemoveValidatorTokens(ctx context.Context,
 	validator types.Validator, tokensToRemove math.Int,
@@ -197,7 +169,6 @@
 		return validator, err
 	}
 
->>>>>>> 787ee698
 	validator = validator.RemoveTokens(tokensToRemove)
 	if err := k.SetValidator(ctx, validator); err != nil {
 		return validator, err
