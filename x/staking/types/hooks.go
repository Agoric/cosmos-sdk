--- conflicted
+++ resolved
@@ -1,15 +1,10 @@
 package types
 
 import (
-<<<<<<< HEAD
-	"context"
-=======
 	context "context"
->>>>>>> 751e5ecb
 
 	sdkmath "cosmossdk.io/math"
 
-	cryptotypes "github.com/cosmos/cosmos-sdk/crypto/types"
 	sdk "github.com/cosmos/cosmos-sdk/types"
 )
 
@@ -120,13 +115,4 @@
 		}
 	}
 	return nil
-}
-
-func (h MultiStakingHooks) AfterConsensusPubKeyUpdate(ctx context.Context, oldPubKey, newPubKey cryptotypes.PubKey, rotationFee sdk.Coin) error {
-	for i := range h {
-		if err := h[i].AfterConsensusPubKeyUpdate(ctx, oldPubKey, newPubKey, rotationFee); err != nil {
-			return err
-		}
-	}
-	return nil
 }