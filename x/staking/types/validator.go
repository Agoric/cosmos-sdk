--- conflicted
+++ resolved
@@ -7,19 +7,12 @@
 	"strings"
 	"time"
 
-<<<<<<< HEAD
-	"cosmossdk.io/math"
-	abci "github.com/tendermint/tendermint/abci/types"
-	tmprotocrypto "github.com/tendermint/tendermint/proto/tendermint/crypto"
-	"sigs.k8s.io/yaml"
-=======
 	gogoprotoany "github.com/cosmos/gogoproto/types/any"
 
 	"cosmossdk.io/core/address"
 	"cosmossdk.io/core/appmodule"
 	"cosmossdk.io/errors"
 	"cosmossdk.io/math"
->>>>>>> 787ee698
 
 	"github.com/cosmos/cosmos-sdk/codec"
 	codectypes "github.com/cosmos/cosmos-sdk/codec/types"
@@ -47,13 +40,7 @@
 var _ sdk.ValidatorI = Validator{}
 
 // NewValidator constructs a new Validator
-<<<<<<< HEAD
-//
-//nolint:interfacer
-func NewValidator(operator sdk.ValAddress, pubKey cryptotypes.PubKey, description Description) (Validator, error) {
-=======
 func NewValidator(operator string, pubKey cryptotypes.PubKey, description Description) (Validator, error) {
->>>>>>> 787ee698
 	pkAny, err := codectypes.NewAnyWithValue(pubKey)
 	if err != nil {
 		return Validator{}, err
@@ -268,18 +255,11 @@
 	return d, nil
 }
 
-<<<<<<< HEAD
-// ABCIValidatorUpdate returns an abci.ValidatorUpdate from a staking validator type
-// with the full validator power
-func (v Validator) ABCIValidatorUpdate(r math.Int) abci.ValidatorUpdate {
-	tmProtoPk, err := v.TmConsPublicKey()
-=======
 // ModuleValidatorUpdate returns a appmodule.ValidatorUpdate from a staking validator type
 // with the full validator power.
 // It replaces the previous ABCIValidatorUpdate function.
 func (v Validator) ModuleValidatorUpdate(r math.Int) appmodule.ValidatorUpdate {
 	consPk, err := v.ConsPubKey()
->>>>>>> 787ee698
 	if err != nil {
 		panic(err)
 	}
@@ -344,11 +324,7 @@
 
 // SharesFromTokens returns the shares of a delegation given a bond amount. It
 // returns an error if the validator has no tokens.
-<<<<<<< HEAD
-func (v Validator) SharesFromTokens(amt math.Int) (sdk.Dec, error) {
-=======
 func (v Validator) SharesFromTokens(amt math.Int) (math.LegacyDec, error) {
->>>>>>> 787ee698
 	if v.Tokens.IsZero() {
 		return math.LegacyZeroDec(), ErrInsufficientShares
 	}
@@ -358,11 +334,7 @@
 
 // SharesFromTokensTruncated returns the truncated shares of a delegation given
 // a bond amount. It returns an error if the validator has no tokens.
-<<<<<<< HEAD
-func (v Validator) SharesFromTokensTruncated(amt math.Int) (sdk.Dec, error) {
-=======
 func (v Validator) SharesFromTokensTruncated(amt math.Int) (math.LegacyDec, error) {
->>>>>>> 787ee698
 	if v.Tokens.IsZero() {
 		return math.LegacyZeroDec(), ErrInsufficientShares
 	}
@@ -402,11 +374,7 @@
 }
 
 // AddTokensFromDel adds tokens to a validator
-<<<<<<< HEAD
-func (v Validator) AddTokensFromDel(amount math.Int) (Validator, sdk.Dec) {
-=======
 func (v Validator) AddTokensFromDel(amount math.Int) (Validator, math.LegacyDec) {
->>>>>>> 787ee698
 	// calculate the shares to issue
 	var issuedShares math.LegacyDec
 	if v.DelegatorShares.IsZero() {
@@ -446,11 +414,7 @@
 // NOTE: because token fractions are left in the valiadator,
 //
 //	the exchange rate of future shares of this validator can increase.
-<<<<<<< HEAD
-func (v Validator) RemoveDelShares(delShares sdk.Dec) (Validator, math.Int) {
-=======
 func (v Validator) RemoveDelShares(delShares math.LegacyDec) (Validator, math.Int) {
->>>>>>> 787ee698
 	remainingShares := v.DelegatorShares.Sub(delShares)
 
 	var issuedTokens math.Int
@@ -527,15 +491,9 @@
 func (v Validator) GetConsensusPower(r math.Int) int64 {
 	return v.ConsensusPower(r)
 }
-<<<<<<< HEAD
-func (v Validator) GetCommission() sdk.Dec         { return v.Commission.Rate }
-func (v Validator) GetMinSelfDelegation() math.Int { return v.MinSelfDelegation }
-func (v Validator) GetDelegatorShares() sdk.Dec    { return v.DelegatorShares }
-=======
 func (v Validator) GetCommission() math.LegacyDec      { return v.Commission.Rate }
 func (v Validator) GetMinSelfDelegation() math.Int     { return v.MinSelfDelegation }
 func (v Validator) GetDelegatorShares() math.LegacyDec { return v.DelegatorShares }
->>>>>>> 787ee698
 
 // UnpackInterfaces implements UnpackInterfacesMessage.UnpackInterfaces
 func (v Validator) UnpackInterfaces(unpacker gogoprotoany.AnyUnpacker) error {
