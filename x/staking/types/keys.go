--- conflicted
+++ resolved
@@ -107,11 +107,7 @@
 // Power index is the key used in the power-store, and represents the relative
 // power ranking of the validator.
 // VALUE: validator operator address ([]byte)
-<<<<<<< HEAD
-func GetValidatorsByPowerIndexKey(validator Validator, powerReduction math.Int) []byte {
-=======
 func GetValidatorsByPowerIndexKey(validator Validator, powerReduction math.Int, valAc addresscodec.Codec) []byte {
->>>>>>> 787ee698
 	// NOTE the address doesn't need to be stored because counter bytes must always be different
 	// NOTE the larger values are of higher value
 
