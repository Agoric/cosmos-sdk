package types

import (
	"errors"
	"fmt"
	"strings"
	"time"

	"cosmossdk.io/math"
<<<<<<< HEAD
	"sigs.k8s.io/yaml"
=======
>>>>>>> 787ee698

	"github.com/cosmos/cosmos-sdk/codec"
	sdk "github.com/cosmos/cosmos-sdk/types"
)

// Staking params default values
const (
	// DefaultUnbondingTime reflects three weeks in seconds as the default
	// unbonding time.
	// TODO: Justify our choice of default here.
	DefaultUnbondingTime time.Duration = time.Hour * 24 * 7 * 3

	// Default maximum number of bonded validators
	DefaultMaxValidators uint32 = 100

	// Default maximum entries in a UBD/RED pair
	DefaultMaxEntries uint32 = 7
)

var (
	// DefaultMinCommissionRate is set to 0%
	DefaultMinCommissionRate = math.LegacyZeroDec()

	// DefaultKeyRotationFee is fees used to rotate the ConsPubkey or Operator key
	DefaultKeyRotationFee = sdk.NewInt64Coin(sdk.DefaultBondDenom, 1000000)
)

// NewParams creates a new Params instance
func NewParams(unbondingTime time.Duration,
	maxValidators, maxEntries uint32,
	bondDenom string, minCommissionRate math.LegacyDec,
	keyRotationFee sdk.Coin,
) Params {
	return Params{
		UnbondingTime:     unbondingTime,
		MaxValidators:     maxValidators,
		MaxEntries:        maxEntries,
		HistoricalEntries: 0,
		BondDenom:         bondDenom,
		MinCommissionRate: minCommissionRate,
		KeyRotationFee:    keyRotationFee,
	}
}

// DefaultParams returns a default set of parameters.
func DefaultParams() Params {
	return NewParams(
		DefaultUnbondingTime,
		DefaultMaxValidators,
		DefaultMaxEntries,
		sdk.DefaultBondDenom,
		DefaultMinCommissionRate,
		DefaultKeyRotationFee,
	)
}

// unmarshal the current staking params value from store key or panic
func MustUnmarshalParams(cdc *codec.LegacyAmino, value []byte) Params {
	params, err := UnmarshalParams(cdc, value)
	if err != nil {
		panic(err)
	}

	return params
}

// unmarshal the current staking params value from store key
func UnmarshalParams(cdc *codec.LegacyAmino, value []byte) (params Params, err error) {
	err = cdc.Unmarshal(value, &params)
	if err != nil {
		return
	}

	return
}

// validate a set of params
func (p Params) Validate() error {
	if err := validateUnbondingTime(p.UnbondingTime); err != nil {
		return err
	}

	if err := validateMaxValidators(p.MaxValidators); err != nil {
		return err
	}

	if err := validateMaxEntries(p.MaxEntries); err != nil {
		return err
	}

	if err := validateBondDenom(p.BondDenom); err != nil {
		return err
	}

	if err := validateMinCommissionRate(p.MinCommissionRate); err != nil {
		return err
	}

	if err := validateHistoricalEntries(p.HistoricalEntries); err != nil {
		return err
	}

	if err := validateKeyRotationFee(p.KeyRotationFee); err != nil {
		return err
	}

	return nil
}

func validateUnbondingTime(i interface{}) error {
	v, ok := i.(time.Duration)
	if !ok {
		return fmt.Errorf("invalid parameter type: %T", i)
	}

	if v < 0 {
		return fmt.Errorf("unbonding time must not be negative: %d", v)
	}

	return nil
}

func validateMaxValidators(i interface{}) error {
	v, ok := i.(uint32)
	if !ok {
		return fmt.Errorf("invalid parameter type: %T", i)
	}

	if v == 0 {
		return fmt.Errorf("max validators must be positive: %d", v)
	}

	return nil
}

func validateMaxEntries(i interface{}) error {
	v, ok := i.(uint32)
	if !ok {
		return fmt.Errorf("invalid parameter type: %T", i)
	}

	if v == 0 {
		return fmt.Errorf("max entries must be positive: %d", v)
	}

	return nil
}

func validateHistoricalEntries(i interface{}) error {
	_, ok := i.(uint32)
	if !ok {
		return fmt.Errorf("invalid parameter type: %T", i)
	}

	return nil
}

func validateBondDenom(i interface{}) error {
	v, ok := i.(string)
	if !ok {
		return fmt.Errorf("invalid parameter type: %T", i)
	}

	if strings.TrimSpace(v) == "" {
		return errors.New("bond denom cannot be blank")
	}

	if err := sdk.ValidateDenom(v); err != nil {
		return err
	}

	return nil
}

func ValidatePowerReduction(i interface{}) error {
	v, ok := i.(math.Int)
	if !ok {
		return fmt.Errorf("invalid parameter type: %T", i)
	}

	if v.LT(math.NewInt(1)) {
		return errors.New("power reduction cannot be lower than 1")
	}

	return nil
}

func validateMinCommissionRate(i interface{}) error {
	v, ok := i.(math.LegacyDec)
	if !ok {
		return fmt.Errorf("invalid parameter type: %T", i)
	}

	if v.IsNil() {
		return fmt.Errorf("minimum commission rate cannot be nil: %s", v)
	}
	if v.IsNegative() {
		return fmt.Errorf("minimum commission rate cannot be negative: %s", v)
	}
	if v.GT(math.LegacyOneDec()) {
		return fmt.Errorf("minimum commission rate cannot be greater than 100%%: %s", v)
	}

	return nil
}

func validateKeyRotationFee(i interface{}) error {
	v, ok := i.(sdk.Coin)
	if !ok {
		return fmt.Errorf("invalid parameter type: %T", i)
	}

	if v.IsNil() {
		return fmt.Errorf("cons pubkey rotation fee cannot be nil: %s", v)
	}
	if v.IsLTE(sdk.NewInt64Coin(sdk.DefaultBondDenom, 0)) {
		return fmt.Errorf("cons pubkey rotation fee cannot be negative or zero: %s", v)
	}

	return nil
}<|MERGE_RESOLUTION|>--- conflicted
+++ resolved
@@ -7,10 +7,6 @@
 	"time"
 
 	"cosmossdk.io/math"
-<<<<<<< HEAD
-	"sigs.k8s.io/yaml"
-=======
->>>>>>> 787ee698
 
 	"github.com/cosmos/cosmos-sdk/codec"
 	sdk "github.com/cosmos/cosmos-sdk/types"
