package types

import (
	"encoding/json"
	"strings"
	"time"

<<<<<<< HEAD
	"cosmossdk.io/math"
	"sigs.k8s.io/yaml"
=======
	"cosmossdk.io/core/address"
	"cosmossdk.io/math"
>>>>>>> 787ee698

	"github.com/cosmos/cosmos-sdk/codec"
	sdk "github.com/cosmos/cosmos-sdk/types"
)

// Implements Delegation interface
var _ sdk.DelegationI = Delegation{}

// NewDelegation creates a new delegation object
<<<<<<< HEAD
//
//nolint:interfacer
func NewDelegation(delegatorAddr sdk.AccAddress, validatorAddr sdk.ValAddress, shares sdk.Dec) Delegation {
=======
func NewDelegation(delegatorAddr, validatorAddr string, shares math.LegacyDec) Delegation {
>>>>>>> 787ee698
	return Delegation{
		DelegatorAddress: delegatorAddr,
		ValidatorAddress: validatorAddr,
		Shares:           shares,
	}
}

// MustMarshalDelegation returns the delegation bytes. Panics if fails
func MustMarshalDelegation(cdc codec.BinaryCodec, delegation Delegation) []byte {
	return cdc.MustMarshal(&delegation)
}

// MustUnmarshalDelegation return the unmarshaled delegation from bytes.
// Panics if fails.
func MustUnmarshalDelegation(cdc codec.BinaryCodec, value []byte) Delegation {
	delegation, err := UnmarshalDelegation(cdc, value)
	if err != nil {
		panic(err)
	}

	return delegation
}

// return the delegation
func UnmarshalDelegation(cdc codec.BinaryCodec, value []byte) (delegation Delegation, err error) {
	err = cdc.Unmarshal(value, &delegation)
	return delegation, err
}

<<<<<<< HEAD
func (d Delegation) GetDelegatorAddr() sdk.AccAddress {
	delAddr := sdk.MustAccAddressFromBech32(d.DelegatorAddress)

	return delAddr
}

func (d Delegation) GetValidatorAddr() sdk.ValAddress {
	addr, err := sdk.ValAddressFromBech32(d.ValidatorAddress)
	if err != nil {
		panic(err)
	}
	return addr
=======
func (d Delegation) GetDelegatorAddr() string {
	return d.DelegatorAddress
>>>>>>> 787ee698
}

func (d Delegation) GetValidatorAddr() string {
	return d.ValidatorAddress
}
func (d Delegation) GetShares() math.LegacyDec { return d.Shares }

// Delegations is a collection of delegations
type Delegations []Delegation

func (d Delegations) String() (out string) {
	for _, del := range d {
		out += del.String() + "\n"
	}

	return strings.TrimSpace(out)
}

<<<<<<< HEAD
func NewUnbondingDelegationEntry(creationHeight int64, completionTime time.Time, balance math.Int) UnbondingDelegationEntry {
=======
func NewUnbondingDelegationEntry(creationHeight int64, completionTime time.Time, balance math.Int, unbondingID uint64) UnbondingDelegationEntry {
>>>>>>> 787ee698
	return UnbondingDelegationEntry{
		CreationHeight:          creationHeight,
		CompletionTime:          completionTime,
		InitialBalance:          balance,
		Balance:                 balance,
		UnbondingId:             unbondingID,
		UnbondingOnHoldRefCount: 0,
	}
}

// IsMature - is the current entry mature
func (e UnbondingDelegationEntry) IsMature(currentTime time.Time) bool {
	return !e.CompletionTime.After(currentTime)
}

// OnHold - is the current entry on hold due to external modules
func (e UnbondingDelegationEntry) OnHold() bool {
	return e.UnbondingOnHoldRefCount > 0
}

// return the unbonding delegation entry
func MustMarshalUBDE(cdc codec.BinaryCodec, ubd UnbondingDelegationEntry) []byte {
	return cdc.MustMarshal(&ubd)
}

// unmarshal a unbonding delegation entry from a store value
func MustUnmarshalUBDE(cdc codec.BinaryCodec, value []byte) UnbondingDelegationEntry {
	ubd, err := UnmarshalUBDE(cdc, value)
	if err != nil {
		panic(err)
	}

	return ubd
}

// unmarshal a unbonding delegation entry from a store value
func UnmarshalUBDE(cdc codec.BinaryCodec, value []byte) (ubd UnbondingDelegationEntry, err error) {
	err = cdc.Unmarshal(value, &ubd)
	return ubd, err
}

// NewUnbondingDelegation - create a new unbonding delegation object
<<<<<<< HEAD
//
//nolint:interfacer
func NewUnbondingDelegation(
	delegatorAddr sdk.AccAddress, validatorAddr sdk.ValAddress,
	creationHeight int64, minTime time.Time, balance math.Int,
=======
func NewUnbondingDelegation(
	delegatorAddr sdk.AccAddress, validatorAddr sdk.ValAddress,
	creationHeight int64, minTime time.Time, balance math.Int, id uint64,
	valAc, delAc address.Codec,
>>>>>>> 787ee698
) UnbondingDelegation {
	valAddr, err := valAc.BytesToString(validatorAddr)
	if err != nil {
		panic(err)
	}
	delAddr, err := delAc.BytesToString(delegatorAddr)
	if err != nil {
		panic(err)
	}
	return UnbondingDelegation{
		DelegatorAddress: delAddr,
		ValidatorAddress: valAddr,
		Entries: []UnbondingDelegationEntry{
			NewUnbondingDelegationEntry(creationHeight, minTime, balance, id),
		},
	}
}

// AddEntry - append entry to the unbonding delegation
<<<<<<< HEAD
func (ubd *UnbondingDelegation) AddEntry(creationHeight int64, minTime time.Time, balance math.Int) {
	entry := NewUnbondingDelegationEntry(creationHeight, minTime, balance)
=======
func (ubd *UnbondingDelegation) AddEntry(creationHeight int64, minTime time.Time, balance math.Int, unbondingID uint64) bool {
	// Check the entries exists with creation_height and complete_time
	entryIndex := -1
	for index, ubdEntry := range ubd.Entries {
		if ubdEntry.CreationHeight == creationHeight && ubdEntry.CompletionTime.Equal(minTime) {
			entryIndex = index
			break
		}
	}
	// entryIndex exists
	if entryIndex != -1 {
		ubdEntry := ubd.Entries[entryIndex]
		ubdEntry.Balance = ubdEntry.Balance.Add(balance)
		ubdEntry.InitialBalance = ubdEntry.InitialBalance.Add(balance)

		// update the entry
		ubd.Entries[entryIndex] = ubdEntry
		return false
	}
	// append the new unbond delegation entry
	entry := NewUnbondingDelegationEntry(creationHeight, minTime, balance, unbondingID)
>>>>>>> 787ee698
	ubd.Entries = append(ubd.Entries, entry)
	return true
}

// RemoveEntry - remove entry at index i to the unbonding delegation
func (ubd *UnbondingDelegation) RemoveEntry(i int64) {
	ubd.Entries = append(ubd.Entries[:i], ubd.Entries[i+1:]...)
}

// return the unbonding delegation
func MustMarshalUBD(cdc codec.BinaryCodec, ubd UnbondingDelegation) []byte {
	return cdc.MustMarshal(&ubd)
}

// unmarshal a unbonding delegation from a store value
func MustUnmarshalUBD(cdc codec.BinaryCodec, value []byte) UnbondingDelegation {
	ubd, err := UnmarshalUBD(cdc, value)
	if err != nil {
		panic(err)
	}

	return ubd
}

// unmarshal a unbonding delegation from a store value
func UnmarshalUBD(cdc codec.BinaryCodec, value []byte) (ubd UnbondingDelegation, err error) {
	err = cdc.Unmarshal(value, &ubd)
	return ubd, err
}

// UnbondingDelegations is a collection of UnbondingDelegation
type UnbondingDelegations []UnbondingDelegation

func (ubds UnbondingDelegations) String() (out string) {
	for _, u := range ubds {
		out += u.String() + "\n"
	}

	return strings.TrimSpace(out)
}

<<<<<<< HEAD
func NewRedelegationEntry(creationHeight int64, completionTime time.Time, balance math.Int, sharesDst sdk.Dec) RedelegationEntry {
=======
func NewRedelegationEntry(creationHeight int64, completionTime time.Time, balance math.Int, sharesDst math.LegacyDec, id uint64) RedelegationEntry {
>>>>>>> 787ee698
	return RedelegationEntry{
		CreationHeight:          creationHeight,
		CompletionTime:          completionTime,
		InitialBalance:          balance,
		SharesDst:               sharesDst,
		UnbondingId:             id,
		UnbondingOnHoldRefCount: 0,
	}
}

// IsMature - is the current entry mature
func (e RedelegationEntry) IsMature(currentTime time.Time) bool {
	return !e.CompletionTime.After(currentTime)
}

// OnHold - is the current entry on hold due to external modules
func (e RedelegationEntry) OnHold() bool {
	return e.UnbondingOnHoldRefCount > 0
}

func NewRedelegation(
	delegatorAddr sdk.AccAddress, validatorSrcAddr, validatorDstAddr sdk.ValAddress,
<<<<<<< HEAD
	creationHeight int64, minTime time.Time, balance math.Int, sharesDst sdk.Dec,
=======
	creationHeight int64, minTime time.Time, balance math.Int, sharesDst math.LegacyDec, id uint64,
	valAc, delAc address.Codec,
>>>>>>> 787ee698
) Redelegation {
	valSrcAddr, err := valAc.BytesToString(validatorSrcAddr)
	if err != nil {
		panic(err)
	}
	valDstAddr, err := valAc.BytesToString(validatorDstAddr)
	if err != nil {
		panic(err)
	}
	delAddr, err := delAc.BytesToString(delegatorAddr)
	if err != nil {
		panic(err)
	}

	return Redelegation{
		DelegatorAddress:    delAddr,
		ValidatorSrcAddress: valSrcAddr,
		ValidatorDstAddress: valDstAddr,
		Entries: []RedelegationEntry{
			NewRedelegationEntry(creationHeight, minTime, balance, sharesDst, id),
		},
	}
}

// AddEntry - append entry to the unbonding delegation
<<<<<<< HEAD
func (red *Redelegation) AddEntry(creationHeight int64, minTime time.Time, balance math.Int, sharesDst sdk.Dec) {
	entry := NewRedelegationEntry(creationHeight, minTime, balance, sharesDst)
=======
func (red *Redelegation) AddEntry(creationHeight int64, minTime time.Time, balance math.Int, sharesDst math.LegacyDec, id uint64) {
	entry := NewRedelegationEntry(creationHeight, minTime, balance, sharesDst, id)
>>>>>>> 787ee698
	red.Entries = append(red.Entries, entry)
}

// RemoveEntry - remove entry at index i to the unbonding delegation
func (red *Redelegation) RemoveEntry(i int64) {
	red.Entries = append(red.Entries[:i], red.Entries[i+1:]...)
}

// MustMarshalRED returns the Redelegation bytes. Panics if fails.
func MustMarshalRED(cdc codec.BinaryCodec, red Redelegation) []byte {
	return cdc.MustMarshal(&red)
}

// MustUnmarshalRED unmarshals a redelegation from a store value. Panics if fails.
func MustUnmarshalRED(cdc codec.BinaryCodec, value []byte) Redelegation {
	red, err := UnmarshalRED(cdc, value)
	if err != nil {
		panic(err)
	}

	return red
}

// UnmarshalRED unmarshals a redelegation from a store value
func UnmarshalRED(cdc codec.BinaryCodec, value []byte) (red Redelegation, err error) {
	err = cdc.Unmarshal(value, &red)
	return red, err
}

// Redelegations are a collection of Redelegation
type Redelegations []Redelegation

func (d Redelegations) String() (out string) {
	for _, red := range d {
		out += red.String() + "\n"
	}

	return strings.TrimSpace(out)
}

// ----------------------------------------------------------------------------
// Client Types

// NewDelegationResp creates a new DelegationResponse instance
func NewDelegationResp(
	delegatorAddr, validatorAddr string, shares math.LegacyDec, balance sdk.Coin,
) DelegationResponse {
	return DelegationResponse{
		Delegation: NewDelegation(delegatorAddr, validatorAddr, shares),
		Balance:    balance,
	}
}

type delegationRespAlias DelegationResponse

// MarshalJSON implements the json.Marshaler interface. This is so we can
// achieve a flattened structure while embedding other types.
func (d DelegationResponse) MarshalJSON() ([]byte, error) {
	return json.Marshal((delegationRespAlias)(d))
}

// UnmarshalJSON implements the json.Unmarshaler interface. This is so we can
// achieve a flattened structure while embedding other types.
func (d *DelegationResponse) UnmarshalJSON(bz []byte) error {
	return json.Unmarshal(bz, (*delegationRespAlias)(d))
}

// DelegationResponses is a collection of DelegationResp
type DelegationResponses []DelegationResponse

// String implements the Stringer interface for DelegationResponses.
func (d DelegationResponses) String() (out string) {
	for _, del := range d {
		out += del.String() + "\n"
	}

	return strings.TrimSpace(out)
}

// NewRedelegationResponse crates a new RedelegationEntryResponse instance.
<<<<<<< HEAD
//
//nolint:interfacer
=======
>>>>>>> 787ee698
func NewRedelegationResponse(
	delegatorAddr, validatorSrc, validatorDst string, entries []RedelegationEntryResponse,
) RedelegationResponse {
	return RedelegationResponse{
		Redelegation: Redelegation{
			DelegatorAddress:    delegatorAddr,
			ValidatorSrcAddress: validatorSrc,
			ValidatorDstAddress: validatorDst,
		},
		Entries: entries,
	}
}

// NewRedelegationEntryResponse creates a new RedelegationEntryResponse instance.
func NewRedelegationEntryResponse(
<<<<<<< HEAD
	creationHeight int64, completionTime time.Time, sharesDst sdk.Dec, initialBalance, balance math.Int,
=======
	creationHeight int64, completionTime time.Time, sharesDst math.LegacyDec, initialBalance, balance math.Int, unbondingID uint64,
>>>>>>> 787ee698
) RedelegationEntryResponse {
	return RedelegationEntryResponse{
		RedelegationEntry: NewRedelegationEntry(creationHeight, completionTime, initialBalance, sharesDst, unbondingID),
		Balance:           balance,
	}
}

type redelegationRespAlias RedelegationResponse

// MarshalJSON implements the json.Marshaler interface. This is so we can
// achieve a flattened structure while embedding other types.
func (r RedelegationResponse) MarshalJSON() ([]byte, error) {
	return json.Marshal((redelegationRespAlias)(r))
}

// UnmarshalJSON implements the json.Unmarshaler interface. This is so we can
// achieve a flattened structure while embedding other types.
func (r *RedelegationResponse) UnmarshalJSON(bz []byte) error {
	return json.Unmarshal(bz, (*redelegationRespAlias)(r))
}

// RedelegationResponses are a collection of RedelegationResp
type RedelegationResponses []RedelegationResponse

func (r RedelegationResponses) String() (out string) {
	for _, red := range r {
		out += red.String() + "\n"
	}

	return strings.TrimSpace(out)
}<|MERGE_RESOLUTION|>--- conflicted
+++ resolved
@@ -5,13 +5,8 @@
 	"strings"
 	"time"
 
-<<<<<<< HEAD
-	"cosmossdk.io/math"
-	"sigs.k8s.io/yaml"
-=======
 	"cosmossdk.io/core/address"
 	"cosmossdk.io/math"
->>>>>>> 787ee698
 
 	"github.com/cosmos/cosmos-sdk/codec"
 	sdk "github.com/cosmos/cosmos-sdk/types"
@@ -21,13 +16,7 @@
 var _ sdk.DelegationI = Delegation{}
 
 // NewDelegation creates a new delegation object
-<<<<<<< HEAD
-//
-//nolint:interfacer
-func NewDelegation(delegatorAddr sdk.AccAddress, validatorAddr sdk.ValAddress, shares sdk.Dec) Delegation {
-=======
 func NewDelegation(delegatorAddr, validatorAddr string, shares math.LegacyDec) Delegation {
->>>>>>> 787ee698
 	return Delegation{
 		DelegatorAddress: delegatorAddr,
 		ValidatorAddress: validatorAddr,
@@ -57,23 +46,8 @@
 	return delegation, err
 }
 
-<<<<<<< HEAD
-func (d Delegation) GetDelegatorAddr() sdk.AccAddress {
-	delAddr := sdk.MustAccAddressFromBech32(d.DelegatorAddress)
-
-	return delAddr
-}
-
-func (d Delegation) GetValidatorAddr() sdk.ValAddress {
-	addr, err := sdk.ValAddressFromBech32(d.ValidatorAddress)
-	if err != nil {
-		panic(err)
-	}
-	return addr
-=======
 func (d Delegation) GetDelegatorAddr() string {
 	return d.DelegatorAddress
->>>>>>> 787ee698
 }
 
 func (d Delegation) GetValidatorAddr() string {
@@ -92,11 +66,7 @@
 	return strings.TrimSpace(out)
 }
 
-<<<<<<< HEAD
-func NewUnbondingDelegationEntry(creationHeight int64, completionTime time.Time, balance math.Int) UnbondingDelegationEntry {
-=======
 func NewUnbondingDelegationEntry(creationHeight int64, completionTime time.Time, balance math.Int, unbondingID uint64) UnbondingDelegationEntry {
->>>>>>> 787ee698
 	return UnbondingDelegationEntry{
 		CreationHeight:          creationHeight,
 		CompletionTime:          completionTime,
@@ -139,18 +109,10 @@
 }
 
 // NewUnbondingDelegation - create a new unbonding delegation object
-<<<<<<< HEAD
-//
-//nolint:interfacer
-func NewUnbondingDelegation(
-	delegatorAddr sdk.AccAddress, validatorAddr sdk.ValAddress,
-	creationHeight int64, minTime time.Time, balance math.Int,
-=======
 func NewUnbondingDelegation(
 	delegatorAddr sdk.AccAddress, validatorAddr sdk.ValAddress,
 	creationHeight int64, minTime time.Time, balance math.Int, id uint64,
 	valAc, delAc address.Codec,
->>>>>>> 787ee698
 ) UnbondingDelegation {
 	valAddr, err := valAc.BytesToString(validatorAddr)
 	if err != nil {
@@ -170,10 +132,6 @@
 }
 
 // AddEntry - append entry to the unbonding delegation
-<<<<<<< HEAD
-func (ubd *UnbondingDelegation) AddEntry(creationHeight int64, minTime time.Time, balance math.Int) {
-	entry := NewUnbondingDelegationEntry(creationHeight, minTime, balance)
-=======
 func (ubd *UnbondingDelegation) AddEntry(creationHeight int64, minTime time.Time, balance math.Int, unbondingID uint64) bool {
 	// Check the entries exists with creation_height and complete_time
 	entryIndex := -1
@@ -195,7 +153,6 @@
 	}
 	// append the new unbond delegation entry
 	entry := NewUnbondingDelegationEntry(creationHeight, minTime, balance, unbondingID)
->>>>>>> 787ee698
 	ubd.Entries = append(ubd.Entries, entry)
 	return true
 }
@@ -237,11 +194,7 @@
 	return strings.TrimSpace(out)
 }
 
-<<<<<<< HEAD
-func NewRedelegationEntry(creationHeight int64, completionTime time.Time, balance math.Int, sharesDst sdk.Dec) RedelegationEntry {
-=======
 func NewRedelegationEntry(creationHeight int64, completionTime time.Time, balance math.Int, sharesDst math.LegacyDec, id uint64) RedelegationEntry {
->>>>>>> 787ee698
 	return RedelegationEntry{
 		CreationHeight:          creationHeight,
 		CompletionTime:          completionTime,
@@ -264,12 +217,8 @@
 
 func NewRedelegation(
 	delegatorAddr sdk.AccAddress, validatorSrcAddr, validatorDstAddr sdk.ValAddress,
-<<<<<<< HEAD
-	creationHeight int64, minTime time.Time, balance math.Int, sharesDst sdk.Dec,
-=======
 	creationHeight int64, minTime time.Time, balance math.Int, sharesDst math.LegacyDec, id uint64,
 	valAc, delAc address.Codec,
->>>>>>> 787ee698
 ) Redelegation {
 	valSrcAddr, err := valAc.BytesToString(validatorSrcAddr)
 	if err != nil {
@@ -295,13 +244,8 @@
 }
 
 // AddEntry - append entry to the unbonding delegation
-<<<<<<< HEAD
-func (red *Redelegation) AddEntry(creationHeight int64, minTime time.Time, balance math.Int, sharesDst sdk.Dec) {
-	entry := NewRedelegationEntry(creationHeight, minTime, balance, sharesDst)
-=======
 func (red *Redelegation) AddEntry(creationHeight int64, minTime time.Time, balance math.Int, sharesDst math.LegacyDec, id uint64) {
 	entry := NewRedelegationEntry(creationHeight, minTime, balance, sharesDst, id)
->>>>>>> 787ee698
 	red.Entries = append(red.Entries, entry)
 }
 
@@ -382,11 +326,6 @@
 }
 
 // NewRedelegationResponse crates a new RedelegationEntryResponse instance.
-<<<<<<< HEAD
-//
-//nolint:interfacer
-=======
->>>>>>> 787ee698
 func NewRedelegationResponse(
 	delegatorAddr, validatorSrc, validatorDst string, entries []RedelegationEntryResponse,
 ) RedelegationResponse {
@@ -402,11 +341,7 @@
 
 // NewRedelegationEntryResponse creates a new RedelegationEntryResponse instance.
 func NewRedelegationEntryResponse(
-<<<<<<< HEAD
-	creationHeight int64, completionTime time.Time, sharesDst sdk.Dec, initialBalance, balance math.Int,
-=======
 	creationHeight int64, completionTime time.Time, sharesDst math.LegacyDec, initialBalance, balance math.Int, unbondingID uint64,
->>>>>>> 787ee698
 ) RedelegationEntryResponse {
 	return RedelegationEntryResponse{
 		RedelegationEntry: NewRedelegationEntry(creationHeight, completionTime, initialBalance, sharesDst, unbondingID),
