--- conflicted
+++ resolved
@@ -1,9 +1,6 @@
 package types
 
 import (
-<<<<<<< HEAD
-	"cosmossdk.io/math"
-=======
 	"context"
 
 	st "cosmossdk.io/api/cosmos/staking/v1beta1"
@@ -11,7 +8,6 @@
 	"cosmossdk.io/math"
 
 	cryptotypes "github.com/cosmos/cosmos-sdk/crypto/types"
->>>>>>> 787ee698
 	sdk "github.com/cosmos/cosmos-sdk/types"
 )
 
@@ -56,17 +52,6 @@
 	IterateBondedValidatorsByPower(context.Context,
 		func(index int64, validator sdk.ValidatorI) (stop bool)) error
 
-<<<<<<< HEAD
-	Validator(sdk.Context, sdk.ValAddress) ValidatorI            // get a particular validator by operator address
-	ValidatorByConsAddr(sdk.Context, sdk.ConsAddress) ValidatorI // get a particular validator by consensus address
-	TotalBondedTokens(sdk.Context) math.Int                      // total bonded tokens within the validator set
-	StakingTokenSupply(sdk.Context) math.Int                     // total staking token supply
-
-	// slash the validator and delegators of the validator, specifying offence height, offence power, and slash fraction
-	Slash(sdk.Context, sdk.ConsAddress, int64, int64, sdk.Dec) math.Int
-	Jail(sdk.Context, sdk.ConsAddress)   // jail a validator
-	Unjail(sdk.Context, sdk.ConsAddress) // unjail a validator
-=======
 	Validator(context.Context, sdk.ValAddress) (sdk.ValidatorI, error)            // get a particular validator by operator address
 	ValidatorByConsAddr(context.Context, sdk.ConsAddress) (sdk.ValidatorI, error) // get a particular validator by consensus address
 	TotalBondedTokens(context.Context) (math.Int, error)                          // total bonded tokens within the validator set
@@ -77,7 +62,6 @@
 	SlashWithInfractionReason(context.Context, sdk.ConsAddress, int64, int64, math.LegacyDec, st.Infraction) (math.Int, error)
 	Jail(context.Context, sdk.ConsAddress) error   // jail a validator
 	Unjail(context.Context, sdk.ConsAddress) error // unjail a validator
->>>>>>> 787ee698
 
 	// Delegation allows for getting a particular delegation for a given validator
 	// and delegator outside the scope of the staking module.
