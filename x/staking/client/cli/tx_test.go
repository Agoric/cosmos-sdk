--- conflicted
+++ resolved
@@ -5,23 +5,16 @@
 	"io"
 	"testing"
 
+	abci "github.com/cometbft/cometbft/abci/types"
+	rpcclientmock "github.com/cometbft/cometbft/rpc/client/mock"
 	"github.com/spf13/pflag"
 	"github.com/stretchr/testify/suite"
 
 	sdkmath "cosmossdk.io/math"
-<<<<<<< HEAD
-	"cosmossdk.io/x/staking"
-	"cosmossdk.io/x/staking/client/cli"
-=======
->>>>>>> 751e5ecb
 
 	"github.com/cosmos/cosmos-sdk/client"
 	"github.com/cosmos/cosmos-sdk/client/flags"
 	addresscodec "github.com/cosmos/cosmos-sdk/codec/address"
-<<<<<<< HEAD
-	codectestutil "github.com/cosmos/cosmos-sdk/codec/testutil"
-=======
->>>>>>> 751e5ecb
 	"github.com/cosmos/cosmos-sdk/crypto/hd"
 	"github.com/cosmos/cosmos-sdk/crypto/keyring"
 	"github.com/cosmos/cosmos-sdk/crypto/keys/ed25519"
@@ -30,6 +23,8 @@
 	simtestutil "github.com/cosmos/cosmos-sdk/testutil/sims"
 	sdk "github.com/cosmos/cosmos-sdk/types"
 	testutilmod "github.com/cosmos/cosmos-sdk/types/module/testutil"
+	"github.com/cosmos/cosmos-sdk/x/staking"
+	"github.com/cosmos/cosmos-sdk/x/staking/client/cli"
 )
 
 var PKs = simtestutil.CreateTestPubKeys(500)
@@ -44,28 +39,23 @@
 	addrs     []sdk.AccAddress
 }
 
-func TestCLITestSuite(t *testing.T) {
-	suite.Run(t, new(CLITestSuite))
-}
-
 func (s *CLITestSuite) SetupSuite() {
-	s.encCfg = testutilmod.MakeTestEncodingConfig(codectestutil.CodecOptions{}, staking.AppModule{})
+	s.encCfg = testutilmod.MakeTestEncodingConfig(staking.AppModuleBasic{})
 	s.kr = keyring.NewInMemory(s.encCfg.Codec)
 	s.baseCtx = client.Context{}.
 		WithKeyring(s.kr).
 		WithTxConfig(s.encCfg.TxConfig).
 		WithCodec(s.encCfg.Codec).
-		WithClient(clitestutil.MockCometRPC{}).
+		WithClient(clitestutil.MockCometRPC{Client: rpcclientmock.Client{}}).
 		WithAccountRetriever(client.MockAccountRetriever{}).
 		WithOutput(io.Discard).
-		WithChainID("test-chain").
-		WithAddressCodec(addresscodec.NewBech32Codec("cosmos")).
-		WithValidatorAddressCodec(addresscodec.NewBech32Codec("cosmosvaloper")).
-		WithConsensusAddressCodec(addresscodec.NewBech32Codec("cosmosvalcons"))
+		WithChainID("test-chain")
 
 	ctxGen := func() client.Context {
 		bz, _ := s.encCfg.Codec.Marshal(&sdk.TxResponse{})
-		c := clitestutil.NewMockCometRPCWithResponseQueryValue(bz)
+		c := clitestutil.NewMockCometRPC(abci.ResponseQuery{
+			Value: bz,
+		})
 		return s.baseCtx.WithClient(c)
 	}
 	s.clientCtx = ctxGen()
@@ -155,6 +145,7 @@
 	}
 
 	for _, tc := range tests {
+		tc := tc
 		s.Run(tc.name, func() {
 			fs, _ := cli.CreateValidatorMsgFlagSet(ip)
 			fs.String(flags.FlagName, "", "name of private key with which to sign the gentx")
@@ -301,6 +292,7 @@
 		},
 	}
 	for _, tc := range testCases {
+		tc := tc
 		s.Run(tc.name, func() {
 			out, err := clitestutil.ExecTestCLICmd(s.clientCtx, cmd, tc.args)
 			if tc.expectErrMsg != "" {
@@ -417,8 +409,6 @@
 				fmt.Sprintf("--%s=true", flags.FlagSkipConfirmation),
 				fmt.Sprintf("--%s=%s", flags.FlagBroadcastMode, flags.BroadcastSync),
 				fmt.Sprintf("--%s=%s", flags.FlagFees, sdk.NewCoins(sdk.NewCoin(sdk.DefaultBondDenom, sdkmath.NewInt(10))).String()),
-<<<<<<< HEAD
-=======
 			},
 			"",
 		},
@@ -564,13 +554,14 @@
 				fmt.Sprintf("--%s=true", flags.FlagSkipConfirmation),
 				fmt.Sprintf("--%s=%s", flags.FlagBroadcastMode, flags.BroadcastSync),
 				fmt.Sprintf("--%s=%s", flags.FlagFees, sdk.NewCoins(sdk.NewCoin(sdk.DefaultBondDenom, sdkmath.NewInt(10))).String()),
->>>>>>> 751e5ecb
 			},
 			"",
 		},
 	}
 
 	for _, tc := range testCases {
+		tc := tc
+
 		s.Run(tc.name, func() {
 			out, err := clitestutil.ExecTestCLICmd(s.clientCtx, cmd, tc.args)
 			if tc.expectErrMsg != "" {
@@ -583,8 +574,6 @@
 			}
 		})
 	}
-<<<<<<< HEAD
-=======
 }
 
 func (s *CLITestSuite) TestNewUnbondCmd() {
@@ -731,5 +720,4 @@
 
 func TestCLITestSuite(t *testing.T) {
 	suite.Run(t, new(CLITestSuite))
->>>>>>> 751e5ecb
 }