--- conflicted
+++ resolved
@@ -25,30 +25,17 @@
 }
 
 // WriteValidators returns a slice of bonded genesis validators.
-<<<<<<< HEAD
-func WriteValidators(ctx sdk.Context, keeper keeper.Keeper) (vals []tmtypes.GenesisValidator, returnErr error) {
-	keeper.IterateLastValidators(ctx, func(_ int64, validator types.ValidatorI) (stop bool) {
-		pk, err := validator.ConsPubKey()
-		if err != nil {
-			returnErr = err
-			return true
-=======
 func WriteValidators(ctx context.Context, keeper *keeper.Keeper) (vals []GenesisValidator, returnErr error) {
 	err := keeper.LastValidatorPower.Walk(ctx, nil, func(key []byte, _ gogotypes.Int64Value) (bool, error) {
 		validator, err := keeper.GetValidator(ctx, key)
 		if err != nil {
 			return true, err
->>>>>>> 787ee698
 		}
 
 		pk, err := validator.ConsPubKey()
 		if err != nil {
 			returnErr = err
-<<<<<<< HEAD
-			return true
-=======
 			return true, err
->>>>>>> 787ee698
 		}
 
 		vals = append(vals, GenesisValidator{
