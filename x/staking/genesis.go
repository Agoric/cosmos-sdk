package staking

import (
	"fmt"

	abci "github.com/tendermint/tendermint/abci/types"
	tmtypes "github.com/tendermint/tendermint/types"

	sdk "github.com/cosmos/cosmos-sdk/types"
	"github.com/cosmos/cosmos-sdk/x/staking/exported"
	"github.com/cosmos/cosmos-sdk/x/staking/types"
)

// InitGenesis sets the pool and parameters for the provided keeper.  For each
// validator in data, it sets that validator in the keeper along with manually
// setting the indexes. In addition, it also sets any delegations found in
// data. Finally, it updates the bonded validators.
// Returns final validator set after applying all declaration and delegations
func InitGenesis(ctx sdk.Context, keeper Keeper, accountKeeper types.AccountKeeper,
	supplyKeeper types.SupplyKeeper, data GenesisState) (res []abci.ValidatorUpdate) {

	bondedTokens := sdk.ZeroInt()
	notBondedTokens := sdk.ZeroInt()

	// We need to pretend to be "n blocks before genesis", where "n" is the
	// validator update delay, so that e.g. slashing periods are correctly
	// initialized for the validator set e.g. with a one-block offset - the
	// first TM block is at height 1, so state updates applied from
	// genesis.json are in block 0.
	ctx = ctx.WithBlockHeight(1 - sdk.ValidatorUpdateDelay)

	keeper.SetParams(ctx, data.Params)
	keeper.SetLastTotalPower(ctx, data.LastTotalPower)

	for _, validator := range data.Validators {
		keeper.SetValidator(ctx, validator)

		// Manually set indices for the first time
		keeper.SetValidatorByConsAddr(ctx, validator)
		keeper.SetValidatorByPowerIndex(ctx, validator)

		// Call the creation hook if not exported
		if !data.Exported {
			keeper.AfterValidatorCreated(ctx, validator.OperatorAddress)
		}

		// update timeslice if necessary
		if validator.IsUnbonding() {
			keeper.InsertValidatorQueue(ctx, validator)
		}

		switch validator.GetStatus() {
		case sdk.Bonded:
			bondedTokens = bondedTokens.Add(validator.GetTokens())
		case sdk.Unbonding, sdk.Unbonded:
			notBondedTokens = notBondedTokens.Add(validator.GetTokens())
		default:
			panic("invalid validator status")
		}
	}

	for _, delegation := range data.Delegations {
		// Call the before-creation hook if not exported
		if !data.Exported {
			keeper.BeforeDelegationCreated(ctx, delegation.DelegatorAddress, delegation.ValidatorAddress)
		}
		keeper.SetDelegation(ctx, delegation)

		// Call the after-modification hook if not exported
		if !data.Exported {
			keeper.AfterDelegationModified(ctx, delegation.DelegatorAddress, delegation.ValidatorAddress)
		}
	}

	for _, ubd := range data.UnbondingDelegations {
		keeper.SetUnbondingDelegation(ctx, ubd)
		for _, entry := range ubd.Entries {
			keeper.InsertUBDQueue(ctx, ubd, entry.CompletionTime)
			notBondedTokens = notBondedTokens.Add(entry.Balance)
		}
	}

	for _, red := range data.Redelegations {
		keeper.SetRedelegation(ctx, red)
		for _, entry := range red.Entries {
			keeper.InsertRedelegationQueue(ctx, red, entry.CompletionTime)
		}
	}

	bondedCoins := sdk.NewCoins(sdk.NewCoin(data.Params.BondDenom, bondedTokens))
	notBondedCoins := sdk.NewCoins(sdk.NewCoin(data.Params.BondDenom, notBondedTokens))

	// check if the unbonded and bonded pools accounts exists
	bondedPool := keeper.GetBondedPool(ctx)
	if bondedPool == nil {
		panic(fmt.Sprintf("%s module account has not been set", BondedPoolName))
	}

	// TODO remove with genesis 2-phases refactor https://github.com/cosmos/cosmos-sdk/issues/2862
	// add coins if not provided on genesis
	if bondedPool.GetCoins().IsZero() {
		if err := bondedPool.SetCoins(bondedCoins); err != nil {
			panic(err)
		}
		supplyKeeper.SetModuleAccount(ctx, bondedPool)
	}

	notBondedPool := keeper.GetNotBondedPool(ctx)
	if notBondedPool == nil {
		panic(fmt.Sprintf("%s module account has not been set", NotBondedPoolName))
	}

	if notBondedPool.GetCoins().IsZero() {
		if err := notBondedPool.SetCoins(notBondedCoins); err != nil {
			panic(err)
		}
		supplyKeeper.SetModuleAccount(ctx, notBondedPool)
	}

	// don't need to run Tendermint updates if we exported
	if data.Exported {
		for _, lv := range data.LastValidatorPowers {
			keeper.SetLastValidatorPower(ctx, lv.Address, lv.Power)
			validator, found := keeper.GetValidator(ctx, lv.Address)
			if !found {
				panic(fmt.Sprintf("validator %s not found", lv.Address))
			}
			update := validator.ABCIValidatorUpdate()
			update.Power = lv.Power // keep the next-val-set offset, use the last power for the first block
			res = append(res, update)
		}
	} else {
		res = keeper.ApplyAndReturnValidatorSetUpdates(ctx)
	}

	return res
}

// ExportGenesis returns a GenesisState for a given context and keeper. The
// GenesisState will contain the pool, params, validators, and bonds found in
// the keeper.
func ExportGenesis(ctx sdk.Context, keeper Keeper) GenesisState {
	params := keeper.GetParams(ctx)
	lastTotalPower := keeper.GetLastTotalPower(ctx)
	validators := keeper.GetAllValidators(ctx)
	delegations := keeper.GetAllDelegations(ctx)
	var unbondingDelegations []UnbondingDelegation
	keeper.IterateUnbondingDelegations(ctx, func(_ int64, ubd UnbondingDelegation) (stop bool) {
		unbondingDelegations = append(unbondingDelegations, ubd)
		return false
	})
	var redelegations []Redelegation
	keeper.IterateRedelegations(ctx, func(_ int64, red Redelegation) (stop bool) {
		redelegations = append(redelegations, red)
		return false
	})
	var lastValidatorPowers []LastValidatorPower
	keeper.IterateLastValidatorPowers(ctx, func(addr sdk.ValAddress, power int64) (stop bool) {
<<<<<<< HEAD
		lastValidatorPowers = append(lastValidatorPowers, LastValidatorPower{addr, power})
=======
		lastValidatorPowers = append(lastValidatorPowers, types.LastValidatorPower{Address: addr, Power: power})
>>>>>>> 450c8ced
		return false
	})

	return GenesisState{
		Params:               params,
		LastTotalPower:       lastTotalPower,
		LastValidatorPowers:  lastValidatorPowers,
		Validators:           validators,
		Delegations:          delegations,
		UnbondingDelegations: unbondingDelegations,
		Redelegations:        redelegations,
		Exported:             true,
	}
}

// WriteValidators returns a slice of bonded genesis validators.
func WriteValidators(ctx sdk.Context, keeper Keeper) (vals []tmtypes.GenesisValidator) {
	keeper.IterateLastValidators(ctx, func(_ int64, validator exported.ValidatorI) (stop bool) {
		vals = append(vals, tmtypes.GenesisValidator{
			PubKey: validator.GetConsPubKey(),
			Power:  validator.GetConsensusPower(),
			Name:   validator.GetMoniker(),
		})

		return false
	})

	return
}<|MERGE_RESOLUTION|>--- conflicted
+++ resolved
@@ -156,11 +156,7 @@
 	})
 	var lastValidatorPowers []LastValidatorPower
 	keeper.IterateLastValidatorPowers(ctx, func(addr sdk.ValAddress, power int64) (stop bool) {
-<<<<<<< HEAD
-		lastValidatorPowers = append(lastValidatorPowers, LastValidatorPower{addr, power})
-=======
-		lastValidatorPowers = append(lastValidatorPowers, types.LastValidatorPower{Address: addr, Power: power})
->>>>>>> 450c8ced
+		lastValidatorPowers = append(lastValidatorPowers, LastValidatorPower{Address: addr, Power: power})
 		return false
 	})
 
