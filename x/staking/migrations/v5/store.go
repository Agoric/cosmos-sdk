--- conflicted
+++ resolved
@@ -1,25 +1,18 @@
 package v5
 
 import (
-	"context"
 	"fmt"
 	"strconv"
 
-	"cosmossdk.io/core/log"
+	"cosmossdk.io/log"
 	"cosmossdk.io/store/prefix"
 	storetypes "cosmossdk.io/store/types"
 
 	"github.com/cosmos/cosmos-sdk/codec"
-<<<<<<< HEAD
-)
-
-func migrateDelegationsByValidatorIndex(store storetypes.KVStore) error {
-=======
 	sdk "github.com/cosmos/cosmos-sdk/types"
 )
 
 func migrateDelegationsByValidatorIndex(ctx sdk.Context, store storetypes.KVStore, cdc codec.BinaryCodec) error {
->>>>>>> 751e5ecb
 	iterator := storetypes.KVStorePrefixIterator(store, DelegationKey)
 
 	for ; iterator.Valid(); iterator.Next() {
@@ -36,16 +29,11 @@
 }
 
 // MigrateStore performs in-place store migrations from v4 to v5.
-<<<<<<< HEAD
-func MigrateStore(ctx context.Context, store storetypes.KVStore, cdc codec.BinaryCodec, logger log.Logger) error {
-	if err := migrateDelegationsByValidatorIndex(store); err != nil {
-=======
 func MigrateStore(ctx sdk.Context, store storetypes.KVStore, cdc codec.BinaryCodec) error {
 	if err := migrateDelegationsByValidatorIndex(ctx, store, cdc); err != nil {
->>>>>>> 751e5ecb
 		return err
 	}
-	return migrateHistoricalInfoKeys(store, logger)
+	return migrateHistoricalInfoKeys(store, ctx.Logger())
 }
 
 // migrateHistoricalInfoKeys migrate HistoricalInfo keys to binary format
@@ -57,14 +45,14 @@
 	oldStore := prefix.NewStore(store, HistoricalInfoKey)
 
 	oldStoreIter := oldStore.Iterator(nil, nil)
-	defer logDeferred(logger, func() error { return oldStoreIter.Close() })
+	defer sdk.LogDeferred(logger, func() error { return oldStoreIter.Close() })
 
 	for ; oldStoreIter.Valid(); oldStoreIter.Next() {
 		strHeight := oldStoreIter.Key()
 
 		intHeight, err := strconv.ParseInt(string(strHeight), 10, 64)
 		if err != nil {
-			return fmt.Errorf("can't parse height from key %q to int64: %w", strHeight, err)
+			return fmt.Errorf("can't parse height from key %q to int64: %v", strHeight, err)
 		}
 
 		newStoreKey := GetHistoricalInfoKey(intHeight)
@@ -75,11 +63,4 @@
 	}
 
 	return nil
-}
-
-// logDeferred logs an error in a deferred function call if the returned error is non-nil.
-func logDeferred(logger log.Logger, f func() error) {
-	if err := f(); err != nil {
-		logger.Error(err.Error())
-	}
 }