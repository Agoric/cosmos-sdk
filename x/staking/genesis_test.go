package staking_test

import (
	"testing"

	"github.com/stretchr/testify/assert"

	"cosmossdk.io/math"
<<<<<<< HEAD
	"cosmossdk.io/x/staking"
	"cosmossdk.io/x/staking/testutil"
	"cosmossdk.io/x/staking/types"
=======
>>>>>>> 751e5ecb

	"github.com/cosmos/cosmos-sdk/crypto/keys/ed25519"
	sdk "github.com/cosmos/cosmos-sdk/types"
)

func TestValidateGenesis(t *testing.T) {
	genValidators1 := make([]types.Validator, 1, 5)
	pk := ed25519.GenPrivKey().PubKey()
	genValidators1[0] = testutil.NewValidator(t, sdk.ValAddress(pk.Address()), pk)
	genValidators1[0].Tokens = math.OneInt()
	genValidators1[0].DelegatorShares = math.LegacyOneDec()

	tests := []struct {
		name    string
		mutate  func(*types.GenesisState)
		wantErr bool
	}{
		{"default", func(*types.GenesisState) {}, false},
		// validate genesis validators
		{"duplicate validator", func(data *types.GenesisState) {
			data.Validators = genValidators1
			data.Validators = append(data.Validators, genValidators1[0])
		}, true},
		{"no delegator shares", func(data *types.GenesisState) {
			data.Validators = genValidators1
			data.Validators[0].DelegatorShares = math.LegacyZeroDec()
		}, true},
		{"jailed and bonded validator", func(data *types.GenesisState) {
			data.Validators = genValidators1
			data.Validators[0].Jailed = true
			data.Validators[0].Status = types.Bonded
		}, true},
	}

	for _, tt := range tests {
		t.Run(tt.name, func(t *testing.T) {
			genesisState := types.DefaultGenesisState()
			tt.mutate(genesisState)

			if tt.wantErr {
				assert.Error(t, staking.ValidateGenesis(genesisState))
			} else {
				assert.NoError(t, staking.ValidateGenesis(genesisState))
			}
		})
	}
}<|MERGE_RESOLUTION|>--- conflicted
+++ resolved
@@ -6,15 +6,12 @@
 	"github.com/stretchr/testify/assert"
 
 	"cosmossdk.io/math"
-<<<<<<< HEAD
-	"cosmossdk.io/x/staking"
-	"cosmossdk.io/x/staking/testutil"
-	"cosmossdk.io/x/staking/types"
-=======
->>>>>>> 751e5ecb
 
 	"github.com/cosmos/cosmos-sdk/crypto/keys/ed25519"
 	sdk "github.com/cosmos/cosmos-sdk/types"
+	"github.com/cosmos/cosmos-sdk/x/staking"
+	"github.com/cosmos/cosmos-sdk/x/staking/testutil"
+	"github.com/cosmos/cosmos-sdk/x/staking/types"
 )
 
 func TestValidateGenesis(t *testing.T) {
@@ -47,6 +44,8 @@
 	}
 
 	for _, tt := range tests {
+		tt := tt
+
 		t.Run(tt.name, func(t *testing.T) {
 			genesisState := types.DefaultGenesisState()
 			tt.mutate(genesisState)
