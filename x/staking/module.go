package staking

import (
	"context"
	"encoding/json"
	"fmt"

<<<<<<< HEAD
=======
	abci "github.com/cometbft/cometbft/abci/types"
>>>>>>> 751e5ecb
	gwruntime "github.com/grpc-ecosystem/grpc-gateway/runtime"
	"github.com/spf13/cobra"
	"google.golang.org/grpc"

	"cosmossdk.io/core/appmodule"
	"cosmossdk.io/core/registry"
	"cosmossdk.io/depinject"
	"cosmossdk.io/x/staking/client/cli"
	"cosmossdk.io/x/staking/keeper"
	"cosmossdk.io/x/staking/types"

	modulev1 "cosmossdk.io/api/cosmos/staking/module/v1"
	"cosmossdk.io/core/appmodule"
	"cosmossdk.io/core/store"
	"cosmossdk.io/depinject"

	"github.com/cosmos/cosmos-sdk/client"
	"github.com/cosmos/cosmos-sdk/codec"
<<<<<<< HEAD
=======
	cdctypes "github.com/cosmos/cosmos-sdk/codec/types"
	"github.com/cosmos/cosmos-sdk/runtime"
>>>>>>> 751e5ecb
	sdk "github.com/cosmos/cosmos-sdk/types"
	"github.com/cosmos/cosmos-sdk/types/module"
)

const (
	consensusVersion uint64 = 6
)

var (
<<<<<<< HEAD
	_ module.AppModuleSimulation = AppModule{}
	_ module.HasAminoCodec       = AppModule{}
	_ module.HasGRPCGateway      = AppModule{}
=======
	_ module.AppModuleBasic      = AppModuleBasic{}
	_ module.AppModuleSimulation = AppModule{}
	_ module.HasServices         = AppModule{}
>>>>>>> 751e5ecb
	_ module.HasInvariants       = AppModule{}
	_ module.HasABCIGenesis      = AppModule{}
	_ module.HasABCIEndBlock     = AppModule{}

<<<<<<< HEAD
	_ appmodule.AppModule             = AppModule{}
	_ appmodule.HasMigrations         = AppModule{}
	_ appmodule.HasRegisterInterfaces = AppModule{}

	_ depinject.OnePerModuleType = AppModule{}
=======
	_ appmodule.AppModule       = AppModule{}
	_ appmodule.HasBeginBlocker = AppModule{}
>>>>>>> 751e5ecb
)

// AppModule implements an application module for the staking module.
type AppModule struct {
	cdc    codec.Codec
	keeper *keeper.Keeper
}

// NewAppModule creates a new AppModule object
func NewAppModule(cdc codec.Codec, keeper *keeper.Keeper) AppModule {
	return AppModule{
		cdc:    cdc,
		keeper: keeper,
	}
}

<<<<<<< HEAD
// IsAppModule implements the appmodule.AppModule interface.
func (am AppModule) IsAppModule() {}

=======
>>>>>>> 751e5ecb
// Name returns the staking module's name.
// Deprecated: kept for legacy reasons.
func (AppModule) Name() string {
	return types.ModuleName
}

// RegisterLegacyAminoCodec registers the staking module's types on the given LegacyAmino codec.
func (AppModule) RegisterLegacyAminoCodec(registrar registry.AminoRegistrar) {
	types.RegisterLegacyAminoCodec(registrar)
}

// RegisterInterfaces registers the module's interface types
func (AppModule) RegisterInterfaces(registrar registry.InterfaceRegistrar) {
	types.RegisterInterfaces(registrar)
}

// RegisterGRPCGatewayRoutes registers the gRPC Gateway routes for the staking module.
func (AppModule) RegisterGRPCGatewayRoutes(clientCtx client.Context, mux *gwruntime.ServeMux) {
	if err := types.RegisterQueryHandlerClient(context.Background(), mux, types.NewQueryClient(clientCtx)); err != nil {
		panic(err)
	}
}

// GetTxCmd returns the root tx command for the staking module.
<<<<<<< HEAD
func (AppModule) GetTxCmd() *cobra.Command {
	return cli.NewTxCmd()
}

=======
func (amb AppModuleBasic) GetTxCmd() *cobra.Command {
	return cli.NewTxCmd(amb.cdc.InterfaceRegistry().SigningContext().ValidatorAddressCodec(), amb.cdc.InterfaceRegistry().SigningContext().AddressCodec())
}

// AppModule implements an application module for the staking module.
type AppModule struct {
	AppModuleBasic

	keeper        *keeper.Keeper
	accountKeeper types.AccountKeeper
	bankKeeper    types.BankKeeper

	// legacySubspace is used solely for migration of x/params managed parameters
	legacySubspace exported.Subspace
}

// NewAppModule creates a new AppModule object
func NewAppModule(
	cdc codec.Codec,
	keeper *keeper.Keeper,
	ak types.AccountKeeper,
	bk types.BankKeeper,
	ls exported.Subspace,
) AppModule {
	return AppModule{
		AppModuleBasic: AppModuleBasic{cdc: cdc, ak: ak},
		keeper:         keeper,
		accountKeeper:  ak,
		bankKeeper:     bk,
		legacySubspace: ls,
	}
}

// IsOnePerModuleType implements the depinject.OnePerModuleType interface.
func (am AppModule) IsOnePerModuleType() {}

// IsAppModule implements the appmodule.AppModule interface.
func (am AppModule) IsAppModule() {}

>>>>>>> 751e5ecb
// RegisterInvariants registers the staking module invariants.
func (am AppModule) RegisterInvariants(ir sdk.InvariantRegistry) {
	keeper.RegisterInvariants(ir, am.keeper)
}

// RegisterServices registers module services.
func (am AppModule) RegisterServices(registrar grpc.ServiceRegistrar) error {
	types.RegisterMsgServer(registrar, keeper.NewMsgServerImpl(am.keeper))
	types.RegisterQueryServer(registrar, keeper.NewQuerier(am.keeper))

	return nil
}

// RegisterMigrations registers module migrations
func (am AppModule) RegisterMigrations(mr appmodule.MigrationRegistrar) error {
	m := keeper.NewMigrator(am.keeper)
	if err := mr.Register(types.ModuleName, 1, m.Migrate1to2); err != nil {
		return fmt.Errorf("failed to migrate x/%s from version 1 to 2: %w", types.ModuleName, err)
	}
	if err := mr.Register(types.ModuleName, 2, m.Migrate2to3); err != nil {
		return fmt.Errorf("failed to migrate x/%s from version 2 to 3: %w", types.ModuleName, err)
	}
	if err := mr.Register(types.ModuleName, 3, m.Migrate3to4); err != nil {
		return fmt.Errorf("failed to migrate x/%s from version 3 to 4: %w", types.ModuleName, err)
	}
	if err := mr.Register(types.ModuleName, 4, m.Migrate4to5); err != nil {
		return fmt.Errorf("failed to migrate x/%s from version 4 to 5: %w", types.ModuleName, err)
	}
	if err := mr.Register(types.ModuleName, 5, m.Migrate5to6); err != nil {
		return fmt.Errorf("failed to migrate x/%s from version 5 to 6: %w", types.ModuleName, err)
	}
<<<<<<< HEAD

	return nil
}

// DefaultGenesis returns default genesis state as raw bytes for the staking module.
func (am AppModule) DefaultGenesis() json.RawMessage {
	return am.cdc.MustMarshalJSON(types.DefaultGenesisState())
=======
}

// InitGenesis performs genesis initialization for the staking module.
func (am AppModule) InitGenesis(ctx sdk.Context, cdc codec.JSONCodec, data json.RawMessage) []abci.ValidatorUpdate {
	var genesisState types.GenesisState

	cdc.MustUnmarshalJSON(data, &genesisState)

	return am.keeper.InitGenesis(ctx, &genesisState)
}

// ExportGenesis returns the exported genesis state as raw bytes for the staking
// module.
func (am AppModule) ExportGenesis(ctx sdk.Context, cdc codec.JSONCodec) json.RawMessage {
	return cdc.MustMarshalJSON(am.keeper.ExportGenesis(ctx))
}

// ConsensusVersion implements AppModule/ConsensusVersion.
func (AppModule) ConsensusVersion() uint64 { return consensusVersion }

// BeginBlock returns the begin blocker for the staking module.
func (am AppModule) BeginBlock(ctx context.Context) error {
	return am.keeper.BeginBlocker(ctx)
}

// EndBlock returns the end blocker for the staking module. It returns no validator
// updates.
func (am AppModule) EndBlock(ctx context.Context) ([]abci.ValidatorUpdate, error) {
	return am.keeper.EndBlocker(ctx)
}

func init() {
	appmodule.Register(
		&modulev1.Module{},
		appmodule.Provide(ProvideModule),
		appmodule.Invoke(InvokeSetStakingHooks),
	)
}

type ModuleInputs struct {
	depinject.In

	Config                *modulev1.Module
	ValidatorAddressCodec runtime.ValidatorAddressCodec
	ConsensusAddressCodec runtime.ConsensusAddressCodec
	AccountKeeper         types.AccountKeeper
	BankKeeper            types.BankKeeper
	Cdc                   codec.Codec
	StoreService          store.KVStoreService

	// LegacySubspace is used solely for migration of x/params managed parameters
	LegacySubspace exported.Subspace `optional:"true"`
}

// Dependency Injection Outputs
type ModuleOutputs struct {
	depinject.Out

	StakingKeeper *keeper.Keeper
	Module        appmodule.AppModule
>>>>>>> 751e5ecb
}

// ValidateGenesis performs genesis state validation for the staking module.
func (am AppModule) ValidateGenesis(bz json.RawMessage) error {
	var data types.GenesisState
	if err := am.cdc.UnmarshalJSON(bz, &data); err != nil {
		return fmt.Errorf("failed to unmarshal %s genesis state: %w", types.ModuleName, err)
	}

<<<<<<< HEAD
	return ValidateGenesis(&data)
=======
	k := keeper.NewKeeper(
		in.Cdc,
		in.StoreService,
		in.AccountKeeper,
		in.BankKeeper,
		authority.String(),
		in.ValidatorAddressCodec,
		in.ConsensusAddressCodec,
	)
	m := NewAppModule(in.Cdc, k, in.AccountKeeper, in.BankKeeper, in.LegacySubspace)
	return ModuleOutputs{StakingKeeper: k, Module: m}
>>>>>>> 751e5ecb
}

// InitGenesis performs genesis initialization for the staking module.
func (am AppModule) InitGenesis(ctx context.Context, data json.RawMessage) ([]appmodule.ValidatorUpdate, error) {
	var genesisState types.GenesisState
	am.cdc.MustUnmarshalJSON(data, &genesisState)
	return am.keeper.InitGenesis(ctx, &genesisState)
}

// ExportGenesis returns the exported genesis state as raw bytes for the staking module.
func (am AppModule) ExportGenesis(ctx context.Context) (json.RawMessage, error) {
	genesis, err := am.keeper.ExportGenesis(ctx)
	if err != nil {
		return nil, err
	}
	marshalJSON, err := am.cdc.MarshalJSON(genesis)
	if err != nil {
		return nil, err
	}
	return marshalJSON, nil
}

// ConsensusVersion implements HasConsensusVersion
func (AppModule) ConsensusVersion() uint64 { return consensusVersion }

// EndBlock returns the end blocker for the staking module.
func (am AppModule) EndBlock(ctx context.Context) ([]appmodule.ValidatorUpdate, error) {
	return am.keeper.EndBlocker(ctx)
}<|MERGE_RESOLUTION|>--- conflicted
+++ resolved
@@ -4,21 +4,12 @@
 	"context"
 	"encoding/json"
 	"fmt"
-
-<<<<<<< HEAD
-=======
+	"sort"
+
 	abci "github.com/cometbft/cometbft/abci/types"
->>>>>>> 751e5ecb
 	gwruntime "github.com/grpc-ecosystem/grpc-gateway/runtime"
 	"github.com/spf13/cobra"
-	"google.golang.org/grpc"
-
-	"cosmossdk.io/core/appmodule"
-	"cosmossdk.io/core/registry"
-	"cosmossdk.io/depinject"
-	"cosmossdk.io/x/staking/client/cli"
-	"cosmossdk.io/x/staking/keeper"
-	"cosmossdk.io/x/staking/types"
+	"golang.org/x/exp/maps"
 
 	modulev1 "cosmossdk.io/api/cosmos/staking/module/v1"
 	"cosmossdk.io/core/appmodule"
@@ -27,95 +18,81 @@
 
 	"github.com/cosmos/cosmos-sdk/client"
 	"github.com/cosmos/cosmos-sdk/codec"
-<<<<<<< HEAD
-=======
 	cdctypes "github.com/cosmos/cosmos-sdk/codec/types"
 	"github.com/cosmos/cosmos-sdk/runtime"
->>>>>>> 751e5ecb
 	sdk "github.com/cosmos/cosmos-sdk/types"
 	"github.com/cosmos/cosmos-sdk/types/module"
+	simtypes "github.com/cosmos/cosmos-sdk/types/simulation"
+	authtypes "github.com/cosmos/cosmos-sdk/x/auth/types"
+	govtypes "github.com/cosmos/cosmos-sdk/x/gov/types"
+	"github.com/cosmos/cosmos-sdk/x/staking/client/cli"
+	"github.com/cosmos/cosmos-sdk/x/staking/exported"
+	"github.com/cosmos/cosmos-sdk/x/staking/keeper"
+	"github.com/cosmos/cosmos-sdk/x/staking/simulation"
+	"github.com/cosmos/cosmos-sdk/x/staking/types"
 )
 
 const (
-	consensusVersion uint64 = 6
+	consensusVersion uint64 = 5
 )
 
 var (
-<<<<<<< HEAD
-	_ module.AppModuleSimulation = AppModule{}
-	_ module.HasAminoCodec       = AppModule{}
-	_ module.HasGRPCGateway      = AppModule{}
-=======
 	_ module.AppModuleBasic      = AppModuleBasic{}
 	_ module.AppModuleSimulation = AppModule{}
 	_ module.HasServices         = AppModule{}
->>>>>>> 751e5ecb
 	_ module.HasInvariants       = AppModule{}
 	_ module.HasABCIGenesis      = AppModule{}
 	_ module.HasABCIEndBlock     = AppModule{}
 
-<<<<<<< HEAD
-	_ appmodule.AppModule             = AppModule{}
-	_ appmodule.HasMigrations         = AppModule{}
-	_ appmodule.HasRegisterInterfaces = AppModule{}
-
-	_ depinject.OnePerModuleType = AppModule{}
-=======
 	_ appmodule.AppModule       = AppModule{}
 	_ appmodule.HasBeginBlocker = AppModule{}
->>>>>>> 751e5ecb
 )
 
-// AppModule implements an application module for the staking module.
-type AppModule struct {
-	cdc    codec.Codec
-	keeper *keeper.Keeper
-}
-
-// NewAppModule creates a new AppModule object
-func NewAppModule(cdc codec.Codec, keeper *keeper.Keeper) AppModule {
-	return AppModule{
-		cdc:    cdc,
-		keeper: keeper,
-	}
-}
-
-<<<<<<< HEAD
-// IsAppModule implements the appmodule.AppModule interface.
-func (am AppModule) IsAppModule() {}
-
-=======
->>>>>>> 751e5ecb
+// AppModuleBasic defines the basic application module used by the staking module.
+type AppModuleBasic struct {
+	cdc codec.Codec
+	ak  types.AccountKeeper
+}
+
 // Name returns the staking module's name.
-// Deprecated: kept for legacy reasons.
-func (AppModule) Name() string {
+func (AppModuleBasic) Name() string {
 	return types.ModuleName
 }
 
 // RegisterLegacyAminoCodec registers the staking module's types on the given LegacyAmino codec.
-func (AppModule) RegisterLegacyAminoCodec(registrar registry.AminoRegistrar) {
-	types.RegisterLegacyAminoCodec(registrar)
+func (AppModuleBasic) RegisterLegacyAminoCodec(cdc *codec.LegacyAmino) {
+	types.RegisterLegacyAminoCodec(cdc)
 }
 
 // RegisterInterfaces registers the module's interface types
-func (AppModule) RegisterInterfaces(registrar registry.InterfaceRegistrar) {
-	types.RegisterInterfaces(registrar)
+func (AppModuleBasic) RegisterInterfaces(registry cdctypes.InterfaceRegistry) {
+	types.RegisterInterfaces(registry)
+}
+
+// DefaultGenesis returns default genesis state as raw bytes for the staking
+// module.
+func (AppModuleBasic) DefaultGenesis(cdc codec.JSONCodec) json.RawMessage {
+	return cdc.MustMarshalJSON(types.DefaultGenesisState())
+}
+
+// ValidateGenesis performs genesis state validation for the staking module.
+func (AppModuleBasic) ValidateGenesis(cdc codec.JSONCodec, config client.TxEncodingConfig, bz json.RawMessage) error {
+	var data types.GenesisState
+	if err := cdc.UnmarshalJSON(bz, &data); err != nil {
+		return fmt.Errorf("failed to unmarshal %s genesis state: %w", types.ModuleName, err)
+	}
+
+	return ValidateGenesis(&data)
 }
 
 // RegisterGRPCGatewayRoutes registers the gRPC Gateway routes for the staking module.
-func (AppModule) RegisterGRPCGatewayRoutes(clientCtx client.Context, mux *gwruntime.ServeMux) {
+func (AppModuleBasic) RegisterGRPCGatewayRoutes(clientCtx client.Context, mux *gwruntime.ServeMux) {
 	if err := types.RegisterQueryHandlerClient(context.Background(), mux, types.NewQueryClient(clientCtx)); err != nil {
 		panic(err)
 	}
 }
 
 // GetTxCmd returns the root tx command for the staking module.
-<<<<<<< HEAD
-func (AppModule) GetTxCmd() *cobra.Command {
-	return cli.NewTxCmd()
-}
-
-=======
 func (amb AppModuleBasic) GetTxCmd() *cobra.Command {
 	return cli.NewTxCmd(amb.cdc.InterfaceRegistry().SigningContext().ValidatorAddressCodec(), amb.cdc.InterfaceRegistry().SigningContext().AddressCodec())
 }
@@ -155,47 +132,30 @@
 // IsAppModule implements the appmodule.AppModule interface.
 func (am AppModule) IsAppModule() {}
 
->>>>>>> 751e5ecb
 // RegisterInvariants registers the staking module invariants.
 func (am AppModule) RegisterInvariants(ir sdk.InvariantRegistry) {
 	keeper.RegisterInvariants(ir, am.keeper)
 }
 
 // RegisterServices registers module services.
-func (am AppModule) RegisterServices(registrar grpc.ServiceRegistrar) error {
-	types.RegisterMsgServer(registrar, keeper.NewMsgServerImpl(am.keeper))
-	types.RegisterQueryServer(registrar, keeper.NewQuerier(am.keeper))
-
-	return nil
-}
-
-// RegisterMigrations registers module migrations
-func (am AppModule) RegisterMigrations(mr appmodule.MigrationRegistrar) error {
-	m := keeper.NewMigrator(am.keeper)
-	if err := mr.Register(types.ModuleName, 1, m.Migrate1to2); err != nil {
-		return fmt.Errorf("failed to migrate x/%s from version 1 to 2: %w", types.ModuleName, err)
-	}
-	if err := mr.Register(types.ModuleName, 2, m.Migrate2to3); err != nil {
-		return fmt.Errorf("failed to migrate x/%s from version 2 to 3: %w", types.ModuleName, err)
-	}
-	if err := mr.Register(types.ModuleName, 3, m.Migrate3to4); err != nil {
-		return fmt.Errorf("failed to migrate x/%s from version 3 to 4: %w", types.ModuleName, err)
-	}
-	if err := mr.Register(types.ModuleName, 4, m.Migrate4to5); err != nil {
-		return fmt.Errorf("failed to migrate x/%s from version 4 to 5: %w", types.ModuleName, err)
-	}
-	if err := mr.Register(types.ModuleName, 5, m.Migrate5to6); err != nil {
-		return fmt.Errorf("failed to migrate x/%s from version 5 to 6: %w", types.ModuleName, err)
-	}
-<<<<<<< HEAD
-
-	return nil
-}
-
-// DefaultGenesis returns default genesis state as raw bytes for the staking module.
-func (am AppModule) DefaultGenesis() json.RawMessage {
-	return am.cdc.MustMarshalJSON(types.DefaultGenesisState())
-=======
+func (am AppModule) RegisterServices(cfg module.Configurator) {
+	types.RegisterMsgServer(cfg.MsgServer(), keeper.NewMsgServerImpl(am.keeper))
+	querier := keeper.Querier{Keeper: am.keeper}
+	types.RegisterQueryServer(cfg.QueryServer(), querier)
+
+	m := keeper.NewMigrator(am.keeper, am.legacySubspace)
+	if err := cfg.RegisterMigration(types.ModuleName, 1, m.Migrate1to2); err != nil {
+		panic(fmt.Sprintf("failed to migrate x/%s from version 1 to 2: %v", types.ModuleName, err))
+	}
+	if err := cfg.RegisterMigration(types.ModuleName, 2, m.Migrate2to3); err != nil {
+		panic(fmt.Sprintf("failed to migrate x/%s from version 2 to 3: %v", types.ModuleName, err))
+	}
+	if err := cfg.RegisterMigration(types.ModuleName, 3, m.Migrate3to4); err != nil {
+		panic(fmt.Sprintf("failed to migrate x/%s from version 3 to 4: %v", types.ModuleName, err))
+	}
+	if err := cfg.RegisterMigration(types.ModuleName, 4, m.Migrate4to5); err != nil {
+		panic(fmt.Sprintf("failed to migrate x/%s from version 4 to 5: %v", types.ModuleName, err))
+	}
 }
 
 // InitGenesis performs genesis initialization for the staking module.
@@ -256,19 +216,15 @@
 
 	StakingKeeper *keeper.Keeper
 	Module        appmodule.AppModule
->>>>>>> 751e5ecb
-}
-
-// ValidateGenesis performs genesis state validation for the staking module.
-func (am AppModule) ValidateGenesis(bz json.RawMessage) error {
-	var data types.GenesisState
-	if err := am.cdc.UnmarshalJSON(bz, &data); err != nil {
-		return fmt.Errorf("failed to unmarshal %s genesis state: %w", types.ModuleName, err)
-	}
-
-<<<<<<< HEAD
-	return ValidateGenesis(&data)
-=======
+}
+
+func ProvideModule(in ModuleInputs) ModuleOutputs {
+	// default to governance authority if not provided
+	authority := authtypes.NewModuleAddress(govtypes.ModuleName)
+	if in.Config.Authority != "" {
+		authority = authtypes.NewModuleAddressOrBech32Address(in.Config.Authority)
+	}
+
 	k := keeper.NewKeeper(
 		in.Cdc,
 		in.StoreService,
@@ -280,33 +236,68 @@
 	)
 	m := NewAppModule(in.Cdc, k, in.AccountKeeper, in.BankKeeper, in.LegacySubspace)
 	return ModuleOutputs{StakingKeeper: k, Module: m}
->>>>>>> 751e5ecb
-}
-
-// InitGenesis performs genesis initialization for the staking module.
-func (am AppModule) InitGenesis(ctx context.Context, data json.RawMessage) ([]appmodule.ValidatorUpdate, error) {
-	var genesisState types.GenesisState
-	am.cdc.MustUnmarshalJSON(data, &genesisState)
-	return am.keeper.InitGenesis(ctx, &genesisState)
-}
-
-// ExportGenesis returns the exported genesis state as raw bytes for the staking module.
-func (am AppModule) ExportGenesis(ctx context.Context) (json.RawMessage, error) {
-	genesis, err := am.keeper.ExportGenesis(ctx)
-	if err != nil {
-		return nil, err
-	}
-	marshalJSON, err := am.cdc.MarshalJSON(genesis)
-	if err != nil {
-		return nil, err
-	}
-	return marshalJSON, nil
-}
-
-// ConsensusVersion implements HasConsensusVersion
-func (AppModule) ConsensusVersion() uint64 { return consensusVersion }
-
-// EndBlock returns the end blocker for the staking module.
-func (am AppModule) EndBlock(ctx context.Context) ([]appmodule.ValidatorUpdate, error) {
-	return am.keeper.EndBlocker(ctx)
+}
+
+func InvokeSetStakingHooks(
+	config *modulev1.Module,
+	keeper *keeper.Keeper,
+	stakingHooks map[string]types.StakingHooksWrapper,
+) error {
+	// all arguments to invokers are optional
+	if keeper == nil || config == nil {
+		return nil
+	}
+
+	modNames := maps.Keys(stakingHooks)
+	order := config.HooksOrder
+	if len(order) == 0 {
+		order = modNames
+		sort.Strings(order)
+	}
+
+	if len(order) != len(modNames) {
+		return fmt.Errorf("len(hooks_order: %v) != len(hooks modules: %v)", order, modNames)
+	}
+
+	if len(modNames) == 0 {
+		return nil
+	}
+
+	var multiHooks types.MultiStakingHooks
+	for _, modName := range order {
+		hook, ok := stakingHooks[modName]
+		if !ok {
+			return fmt.Errorf("can't find staking hooks for module %s", modName)
+		}
+
+		multiHooks = append(multiHooks, hook)
+	}
+
+	keeper.SetHooks(multiHooks)
+	return nil
+}
+
+// AppModuleSimulation functions
+
+// GenerateGenesisState creates a randomized GenState of the staking module.
+func (AppModule) GenerateGenesisState(simState *module.SimulationState) {
+	simulation.RandomizedGenState(simState)
+}
+
+// ProposalMsgs returns msgs used for governance proposals for simulations.
+func (AppModule) ProposalMsgs(simState module.SimulationState) []simtypes.WeightedProposalMsg {
+	return simulation.ProposalMsgs()
+}
+
+// RegisterStoreDecoder registers a decoder for staking module's types
+func (am AppModule) RegisterStoreDecoder(sdr simtypes.StoreDecoderRegistry) {
+	sdr[types.StoreKey] = simulation.NewDecodeStore(am.cdc)
+}
+
+// WeightedOperations returns the all the staking module operations with their respective weights.
+func (am AppModule) WeightedOperations(simState module.SimulationState) []simtypes.WeightedOperation {
+	return simulation.WeightedOperations(
+		simState.AppParams, simState.Cdc, simState.TxConfig,
+		am.accountKeeper, am.bankKeeper, am.keeper,
+	)
 }