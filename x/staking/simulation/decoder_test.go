package simulation_test

import (
	"fmt"
	"testing"

	"github.com/stretchr/testify/require"

	"cosmossdk.io/math"
<<<<<<< HEAD
	"cosmossdk.io/x/staking/simulation"
	"cosmossdk.io/x/staking/types"

	codectestutil "github.com/cosmos/cosmos-sdk/codec/testutil"
=======

	"github.com/cosmos/cosmos-sdk/codec/address"
>>>>>>> 751e5ecb
	"github.com/cosmos/cosmos-sdk/crypto/keys/ed25519"
	sdk "github.com/cosmos/cosmos-sdk/types"
	"github.com/cosmos/cosmos-sdk/types/kv"
	"github.com/cosmos/cosmos-sdk/types/module/testutil"
)

var (
	delPk1   = ed25519.GenPrivKey().PubKey()
	valAddr1 = sdk.ValAddress(delPk1.Address())
)

func TestDecodeStore(t *testing.T) {
	cdc := testutil.MakeTestEncodingConfig(codectestutil.CodecOptions{}).Codec
	dec := simulation.NewDecodeStore(cdc)

<<<<<<< HEAD
	oneIntBz, err := math.OneInt().Marshal()
	require.NoError(t, err)
=======
	val, err := types.NewValidator(valAddr1.String(), delPk1, types.NewDescription("test", "test", "test", "test", "test"))
	require.NoError(t, err)
	del := types.NewDelegation(delAddr1.String(), valAddr1.String(), math.LegacyOneDec())
	ubd := types.NewUnbondingDelegation(delAddr1, valAddr1, 15, bondTime, math.OneInt(), 1, address.NewBech32Codec("cosmosvaloper"), address.NewBech32Codec("cosmos"))
	red := types.NewRedelegation(delAddr1, valAddr1, valAddr1, 12, bondTime, math.OneInt(), math.LegacyOneDec(), 0, address.NewBech32Codec("cosmosvaloper"), address.NewBech32Codec("cosmos"))
>>>>>>> 751e5ecb

	kvPairs := kv.Pairs{
		Pairs: []kv.Pair{
			{Key: types.LastTotalPowerKey, Value: oneIntBz},
			{Key: types.LastValidatorPowerKey, Value: valAddr1.Bytes()},
			{Key: []byte{0x99}, Value: []byte{0x99}},
		},
	}

	tests := []struct {
		name        string
		expectedLog string
	}{
		{"LastTotalPower", fmt.Sprintf("%v\n%v", math.OneInt(), math.OneInt())},
		{"LastValidatorPower/ValidatorsByConsAddr/ValidatorsByPowerIndex", fmt.Sprintf("%v\n%v", valAddr1, valAddr1)},
		{"other", ""},
	}
	for i, tt := range tests {
		t.Run(tt.name, func(t *testing.T) {
			switch i {
			case len(tests) - 1:
				require.Panics(t, func() { dec(kvPairs.Pairs[i], kvPairs.Pairs[i]) }, tt.name)
			default:
				require.Equal(t, tt.expectedLog, dec(kvPairs.Pairs[i], kvPairs.Pairs[i]), tt.name)
			}
		})
	}
}<|MERGE_RESOLUTION|>--- conflicted
+++ resolved
@@ -3,49 +3,46 @@
 import (
 	"fmt"
 	"testing"
+	"time"
 
 	"github.com/stretchr/testify/require"
 
 	"cosmossdk.io/math"
-<<<<<<< HEAD
-	"cosmossdk.io/x/staking/simulation"
-	"cosmossdk.io/x/staking/types"
-
-	codectestutil "github.com/cosmos/cosmos-sdk/codec/testutil"
-=======
 
 	"github.com/cosmos/cosmos-sdk/codec/address"
->>>>>>> 751e5ecb
 	"github.com/cosmos/cosmos-sdk/crypto/keys/ed25519"
 	sdk "github.com/cosmos/cosmos-sdk/types"
 	"github.com/cosmos/cosmos-sdk/types/kv"
 	"github.com/cosmos/cosmos-sdk/types/module/testutil"
+	"github.com/cosmos/cosmos-sdk/x/staking/simulation"
+	"github.com/cosmos/cosmos-sdk/x/staking/types"
 )
 
 var (
 	delPk1   = ed25519.GenPrivKey().PubKey()
+	delAddr1 = sdk.AccAddress(delPk1.Address())
 	valAddr1 = sdk.ValAddress(delPk1.Address())
 )
 
 func TestDecodeStore(t *testing.T) {
-	cdc := testutil.MakeTestEncodingConfig(codectestutil.CodecOptions{}).Codec
+	cdc := testutil.MakeTestEncodingConfig().Codec
 	dec := simulation.NewDecodeStore(cdc)
+	bondTime := time.Now().UTC()
 
-<<<<<<< HEAD
-	oneIntBz, err := math.OneInt().Marshal()
-	require.NoError(t, err)
-=======
 	val, err := types.NewValidator(valAddr1.String(), delPk1, types.NewDescription("test", "test", "test", "test", "test"))
 	require.NoError(t, err)
 	del := types.NewDelegation(delAddr1.String(), valAddr1.String(), math.LegacyOneDec())
 	ubd := types.NewUnbondingDelegation(delAddr1, valAddr1, 15, bondTime, math.OneInt(), 1, address.NewBech32Codec("cosmosvaloper"), address.NewBech32Codec("cosmos"))
 	red := types.NewRedelegation(delAddr1, valAddr1, valAddr1, 12, bondTime, math.OneInt(), math.LegacyOneDec(), 0, address.NewBech32Codec("cosmosvaloper"), address.NewBech32Codec("cosmos"))
->>>>>>> 751e5ecb
 
 	kvPairs := kv.Pairs{
 		Pairs: []kv.Pair{
-			{Key: types.LastTotalPowerKey, Value: oneIntBz},
+			{Key: types.LastTotalPowerKey, Value: cdc.MustMarshal(&sdk.IntProto{Int: math.OneInt()})},
+			{Key: types.GetValidatorKey(valAddr1), Value: cdc.MustMarshal(&val)},
 			{Key: types.LastValidatorPowerKey, Value: valAddr1.Bytes()},
+			{Key: types.GetDelegationKey(delAddr1, valAddr1), Value: cdc.MustMarshal(&del)},
+			{Key: types.GetUBDKey(delAddr1, valAddr1), Value: cdc.MustMarshal(&ubd)},
+			{Key: types.GetREDKey(delAddr1, valAddr1, valAddr1), Value: cdc.MustMarshal(&red)},
 			{Key: []byte{0x99}, Value: []byte{0x99}},
 		},
 	}
@@ -55,10 +52,15 @@
 		expectedLog string
 	}{
 		{"LastTotalPower", fmt.Sprintf("%v\n%v", math.OneInt(), math.OneInt())},
+		{"Validator", fmt.Sprintf("%v\n%v", val, val)},
 		{"LastValidatorPower/ValidatorsByConsAddr/ValidatorsByPowerIndex", fmt.Sprintf("%v\n%v", valAddr1, valAddr1)},
+		{"Delegation", fmt.Sprintf("%v\n%v", del, del)},
+		{"UnbondingDelegation", fmt.Sprintf("%v\n%v", ubd, ubd)},
+		{"Redelegation", fmt.Sprintf("%v\n%v", red, red)},
 		{"other", ""},
 	}
 	for i, tt := range tests {
+		i, tt := i, tt
 		t.Run(tt.name, func(t *testing.T) {
 			switch i {
 			case len(tests) - 1:
