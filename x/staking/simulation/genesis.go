package simulation

import (
	"math/rand"
	"time"

	sdkmath "cosmossdk.io/math"
	"cosmossdk.io/x/staking/types"

	sdk "github.com/cosmos/cosmos-sdk/types"
	"github.com/cosmos/cosmos-sdk/types/module"
	"github.com/cosmos/cosmos-sdk/types/simulation"
)

// Simulation parameter constants
const (
	unbondingTime     = "unbonding_time"
	maxValidators     = "max_validators"
	historicalEntries = "historical_entries"
	keyRotationFee    = "cons_pubkey_rotation_fee"
)

// genUnbondingTime returns randomized UnbondingTime
func genUnbondingTime(r *rand.Rand) (ubdTime time.Duration) {
	return time.Duration(simulation.RandIntBetween(r, 60, 60*60*24*3*2)) * time.Second
}

// genMaxValidators returns randomized MaxValidators
func genMaxValidators(r *rand.Rand) (maxValidators uint32) {
	return uint32(r.Intn(250) + 1)
}

// getHistEntries returns randomized HistoricalEntries between 0-100.
func getHistEntries(r *rand.Rand) uint32 {
	return uint32(r.Intn(int(0 + 1)))
}

// getKeyRotationFee returns randomized keyRotationFee between 10000-1000000.
func getKeyRotationFee(r *rand.Rand) sdk.Coin {
	return sdk.NewInt64Coin(sdk.DefaultBondDenom, r.Int63n(types.DefaultKeyRotationFee.Amount.Int64()-10000)+10000)
}

// RandomizedGenState generates a random GenesisState for staking
func RandomizedGenState(simState *module.SimulationState) {
	// params
	var (
		unbondTime        time.Duration
		maxVals           uint32
		histEntries       uint32
		minCommissionRate sdkmath.LegacyDec
		rotationFee       sdk.Coin
	)

	simState.AppParams.GetOrGenerate(unbondingTime, &unbondTime, simState.Rand, func(r *rand.Rand) { unbondTime = genUnbondingTime(r) })

	simState.AppParams.GetOrGenerate(maxValidators, &maxVals, simState.Rand, func(r *rand.Rand) { maxVals = genMaxValidators(r) })

	simState.AppParams.GetOrGenerate(historicalEntries, &histEntries, simState.Rand, func(r *rand.Rand) { histEntries = getHistEntries(r) })

	simState.AppParams.GetOrGenerate(keyRotationFee, &histEntries, simState.Rand, func(r *rand.Rand) { rotationFee = getKeyRotationFee(r) })

	// NOTE: the slashing module need to be defined after the staking module on the
	// NewSimulationManager constructor for this to work
	simState.UnbondTime = unbondTime
	params := types.NewParams(simState.UnbondTime, maxVals, 7, simState.BondDenom, minCommissionRate, rotationFee)

	// validators & delegations
	var (
		validators  []types.Validator
		delegations []types.Delegation
	)

	valAddrs := make([]sdk.ValAddress, simState.NumBonded)

	for i := 0; i < int(simState.NumBonded); i++ {
		valAddr := sdk.ValAddress(simState.Accounts[i].Address)
		ValStrAddress, err := simState.ValidatorCodec.BytesToString(valAddr)
		if err != nil {
			panic(err)
		}
		valAddrs[i] = valAddr

		maxCommission := sdkmath.LegacyNewDecWithPrec(int64(simulation.RandIntBetween(simState.Rand, 1, 100)), 2)
		commission := types.NewCommission(
			simulation.RandomDecAmount(simState.Rand, maxCommission),
			maxCommission,
			simulation.RandomDecAmount(simState.Rand, maxCommission),
		)

<<<<<<< HEAD
		validator, err := types.NewValidator(ValStrAddress, simState.Accounts[i].ConsKey.PubKey(), types.Description{})
=======
		validator, err := types.NewValidator(valAddr.String(), simState.Accounts[i].ConsKey.PubKey(), types.Description{})
>>>>>>> 751e5ecb
		if err != nil {
			panic(err)
		}
		validator.Tokens = simState.InitialStake
		validator.DelegatorShares = sdkmath.LegacyNewDecFromInt(simState.InitialStake)
		validator.Commission = commission

<<<<<<< HEAD
		accAddress, err := simState.AddressCodec.BytesToString(simState.Accounts[i].Address)
		if err != nil {
			panic(err)
		}
		delegation := types.NewDelegation(accAddress, ValStrAddress, sdkmath.LegacyNewDecFromInt(simState.InitialStake))
=======
		delegation := types.NewDelegation(simState.Accounts[i].Address.String(), valAddr.String(), sdkmath.LegacyNewDecFromInt(simState.InitialStake))
>>>>>>> 751e5ecb

		validators = append(validators, validator)
		delegations = append(delegations, delegation)
	}

	stakingGenesis := types.NewGenesisState(params, validators, delegations)
	simState.GenState[types.ModuleName] = simState.Cdc.MustMarshalJSON(stakingGenesis)
}<|MERGE_RESOLUTION|>--- conflicted
+++ resolved
@@ -1,15 +1,17 @@
 package simulation
 
 import (
+	"encoding/json"
+	"fmt"
 	"math/rand"
 	"time"
 
 	sdkmath "cosmossdk.io/math"
-	"cosmossdk.io/x/staking/types"
 
 	sdk "github.com/cosmos/cosmos-sdk/types"
 	"github.com/cosmos/cosmos-sdk/types/module"
 	"github.com/cosmos/cosmos-sdk/types/simulation"
+	"github.com/cosmos/cosmos-sdk/x/staking/types"
 )
 
 // Simulation parameter constants
@@ -17,7 +19,6 @@
 	unbondingTime     = "unbonding_time"
 	maxValidators     = "max_validators"
 	historicalEntries = "historical_entries"
-	keyRotationFee    = "cons_pubkey_rotation_fee"
 )
 
 // genUnbondingTime returns randomized UnbondingTime
@@ -32,12 +33,7 @@
 
 // getHistEntries returns randomized HistoricalEntries between 0-100.
 func getHistEntries(r *rand.Rand) uint32 {
-	return uint32(r.Intn(int(0 + 1)))
-}
-
-// getKeyRotationFee returns randomized keyRotationFee between 10000-1000000.
-func getKeyRotationFee(r *rand.Rand) sdk.Coin {
-	return sdk.NewInt64Coin(sdk.DefaultBondDenom, r.Int63n(types.DefaultKeyRotationFee.Amount.Int64()-10000)+10000)
+	return uint32(r.Intn(int(types.DefaultHistoricalEntries + 1)))
 }
 
 // RandomizedGenState generates a random GenesisState for staking
@@ -48,7 +44,6 @@
 		maxVals           uint32
 		histEntries       uint32
 		minCommissionRate sdkmath.LegacyDec
-		rotationFee       sdk.Coin
 	)
 
 	simState.AppParams.GetOrGenerate(unbondingTime, &unbondTime, simState.Rand, func(r *rand.Rand) { unbondTime = genUnbondingTime(r) })
@@ -57,12 +52,10 @@
 
 	simState.AppParams.GetOrGenerate(historicalEntries, &histEntries, simState.Rand, func(r *rand.Rand) { histEntries = getHistEntries(r) })
 
-	simState.AppParams.GetOrGenerate(keyRotationFee, &histEntries, simState.Rand, func(r *rand.Rand) { rotationFee = getKeyRotationFee(r) })
-
 	// NOTE: the slashing module need to be defined after the staking module on the
 	// NewSimulationManager constructor for this to work
 	simState.UnbondTime = unbondTime
-	params := types.NewParams(simState.UnbondTime, maxVals, 7, simState.BondDenom, minCommissionRate, rotationFee)
+	params := types.NewParams(simState.UnbondTime, maxVals, 7, histEntries, simState.BondDenom, minCommissionRate)
 
 	// validators & delegations
 	var (
@@ -74,10 +67,6 @@
 
 	for i := 0; i < int(simState.NumBonded); i++ {
 		valAddr := sdk.ValAddress(simState.Accounts[i].Address)
-		ValStrAddress, err := simState.ValidatorCodec.BytesToString(valAddr)
-		if err != nil {
-			panic(err)
-		}
 		valAddrs[i] = valAddr
 
 		maxCommission := sdkmath.LegacyNewDecWithPrec(int64(simulation.RandIntBetween(simState.Rand, 1, 100)), 2)
@@ -87,11 +76,7 @@
 			simulation.RandomDecAmount(simState.Rand, maxCommission),
 		)
 
-<<<<<<< HEAD
-		validator, err := types.NewValidator(ValStrAddress, simState.Accounts[i].ConsKey.PubKey(), types.Description{})
-=======
 		validator, err := types.NewValidator(valAddr.String(), simState.Accounts[i].ConsKey.PubKey(), types.Description{})
->>>>>>> 751e5ecb
 		if err != nil {
 			panic(err)
 		}
@@ -99,20 +84,18 @@
 		validator.DelegatorShares = sdkmath.LegacyNewDecFromInt(simState.InitialStake)
 		validator.Commission = commission
 
-<<<<<<< HEAD
-		accAddress, err := simState.AddressCodec.BytesToString(simState.Accounts[i].Address)
-		if err != nil {
-			panic(err)
-		}
-		delegation := types.NewDelegation(accAddress, ValStrAddress, sdkmath.LegacyNewDecFromInt(simState.InitialStake))
-=======
 		delegation := types.NewDelegation(simState.Accounts[i].Address.String(), valAddr.String(), sdkmath.LegacyNewDecFromInt(simState.InitialStake))
->>>>>>> 751e5ecb
 
 		validators = append(validators, validator)
 		delegations = append(delegations, delegation)
 	}
 
 	stakingGenesis := types.NewGenesisState(params, validators, delegations)
+
+	bz, err := json.MarshalIndent(&stakingGenesis.Params, "", " ")
+	if err != nil {
+		panic(err)
+	}
+	fmt.Printf("Selected randomly generated staking parameters:\n%s\n", bz)
 	simState.GenState[types.ModuleName] = simState.Cdc.MustMarshalJSON(stakingGenesis)
 }