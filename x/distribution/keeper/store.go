--- conflicted
+++ resolved
@@ -12,199 +12,10 @@
 )
 
 // get the delegator withdraw address, defaulting to the delegator address
-<<<<<<< HEAD
-func (k Keeper) GetDelegatorWithdrawAddr(ctx sdk.Context, delAddr sdk.AccAddress) sdk.AccAddress {
-	for _, h := range k.hooks {
-		if !h.AllowWithdrawAddr(ctx, delAddr) {
-			return delAddr
-		}
-	}
-	store := ctx.KVStore(k.storeKey)
-	b := store.Get(types.GetDelegatorWithdrawAddrKey(delAddr))
-	if b == nil {
-		return delAddr
-	}
-	return sdk.AccAddress(b)
-}
-
-// set the delegator withdraw address
-func (k Keeper) SetDelegatorWithdrawAddr(ctx sdk.Context, delAddr, withdrawAddr sdk.AccAddress) {
-	store := ctx.KVStore(k.storeKey)
-	store.Set(types.GetDelegatorWithdrawAddrKey(delAddr), withdrawAddr.Bytes())
-}
-
-// delete a delegator withdraw addr
-func (k Keeper) DeleteDelegatorWithdrawAddr(ctx sdk.Context, delAddr, withdrawAddr sdk.AccAddress) {
-	store := ctx.KVStore(k.storeKey)
-	store.Delete(types.GetDelegatorWithdrawAddrKey(delAddr))
-}
-
-// iterate over delegator withdraw addrs
-func (k Keeper) IterateDelegatorWithdrawAddrs(ctx sdk.Context, handler func(del sdk.AccAddress, addr sdk.AccAddress) (stop bool)) {
-	store := ctx.KVStore(k.storeKey)
-	iter := sdk.KVStorePrefixIterator(store, types.DelegatorWithdrawAddrPrefix)
-	defer iter.Close()
-	for ; iter.Valid(); iter.Next() {
-		addr := sdk.AccAddress(iter.Value())
-		del := types.GetDelegatorWithdrawInfoAddress(iter.Key())
-		if handler(del, addr) {
-			break
-		}
-	}
-}
-
-// get the global fee pool distribution info
-func (k Keeper) GetFeePool(ctx sdk.Context) (feePool types.FeePool) {
-	store := ctx.KVStore(k.storeKey)
-	b := store.Get(types.FeePoolKey)
-	if b == nil {
-		panic("Stored fee pool should not have been nil")
-	}
-	k.cdc.MustUnmarshal(b, &feePool)
-	return
-}
-
-// set the global fee pool distribution info
-func (k Keeper) SetFeePool(ctx sdk.Context, feePool types.FeePool) {
-	store := ctx.KVStore(k.storeKey)
-	b := k.cdc.MustMarshal(&feePool)
-	store.Set(types.FeePoolKey, b)
-}
-
-// GetPreviousProposerConsAddr returns the proposer consensus address for the
-// current block.
-func (k Keeper) GetPreviousProposerConsAddr(ctx sdk.Context) sdk.ConsAddress {
-	store := ctx.KVStore(k.storeKey)
-	bz := store.Get(types.ProposerKey)
-	if bz == nil {
-		panic("previous proposer not set")
-	}
-
-	addrValue := gogotypes.BytesValue{}
-	k.cdc.MustUnmarshal(bz, &addrValue)
-	return addrValue.GetValue()
-}
-
-// set the proposer public key for this block
-func (k Keeper) SetPreviousProposerConsAddr(ctx sdk.Context, consAddr sdk.ConsAddress) {
-	store := ctx.KVStore(k.storeKey)
-	bz := k.cdc.MustMarshal(&gogotypes.BytesValue{Value: consAddr})
-	store.Set(types.ProposerKey, bz)
-}
-
-// get the starting info associated with a delegator
-func (k Keeper) GetDelegatorStartingInfo(ctx sdk.Context, val sdk.ValAddress, del sdk.AccAddress) (period types.DelegatorStartingInfo) {
-	store := ctx.KVStore(k.storeKey)
-	b := store.Get(types.GetDelegatorStartingInfoKey(val, del))
-	k.cdc.MustUnmarshal(b, &period)
-	return
-}
-
-// set the starting info associated with a delegator
-func (k Keeper) SetDelegatorStartingInfo(ctx sdk.Context, val sdk.ValAddress, del sdk.AccAddress, period types.DelegatorStartingInfo) {
-	store := ctx.KVStore(k.storeKey)
-	b := k.cdc.MustMarshal(&period)
-	store.Set(types.GetDelegatorStartingInfoKey(val, del), b)
-}
-
-// check existence of the starting info associated with a delegator
-func (k Keeper) HasDelegatorStartingInfo(ctx sdk.Context, val sdk.ValAddress, del sdk.AccAddress) bool {
-	store := ctx.KVStore(k.storeKey)
-	return store.Has(types.GetDelegatorStartingInfoKey(val, del))
-}
-
-// delete the starting info associated with a delegator
-func (k Keeper) DeleteDelegatorStartingInfo(ctx sdk.Context, val sdk.ValAddress, del sdk.AccAddress) {
-	store := ctx.KVStore(k.storeKey)
-	store.Delete(types.GetDelegatorStartingInfoKey(val, del))
-}
-
-// iterate over delegator starting infos
-func (k Keeper) IterateDelegatorStartingInfos(ctx sdk.Context, handler func(val sdk.ValAddress, del sdk.AccAddress, info types.DelegatorStartingInfo) (stop bool)) {
-	store := ctx.KVStore(k.storeKey)
-	iter := sdk.KVStorePrefixIterator(store, types.DelegatorStartingInfoPrefix)
-	defer iter.Close()
-	for ; iter.Valid(); iter.Next() {
-		var info types.DelegatorStartingInfo
-		k.cdc.MustUnmarshal(iter.Value(), &info)
-		val, del := types.GetDelegatorStartingInfoAddresses(iter.Key())
-		if handler(val, del, info) {
-			break
-		}
-	}
-}
-
-// get historical rewards for a particular period
-func (k Keeper) GetValidatorHistoricalRewards(ctx sdk.Context, val sdk.ValAddress, period uint64) (rewards types.ValidatorHistoricalRewards) {
-	store := ctx.KVStore(k.storeKey)
-	b := store.Get(types.GetValidatorHistoricalRewardsKey(val, period))
-	k.cdc.MustUnmarshal(b, &rewards)
-	return
-}
-
-// set historical rewards for a particular period
-func (k Keeper) SetValidatorHistoricalRewards(ctx sdk.Context, val sdk.ValAddress, period uint64, rewards types.ValidatorHistoricalRewards) {
-	store := ctx.KVStore(k.storeKey)
-	b := k.cdc.MustMarshal(&rewards)
-	store.Set(types.GetValidatorHistoricalRewardsKey(val, period), b)
-}
-
-// iterate over historical rewards
-func (k Keeper) IterateValidatorHistoricalRewards(ctx sdk.Context, handler func(val sdk.ValAddress, period uint64, rewards types.ValidatorHistoricalRewards) (stop bool)) {
-	store := ctx.KVStore(k.storeKey)
-	iter := sdk.KVStorePrefixIterator(store, types.ValidatorHistoricalRewardsPrefix)
-	defer iter.Close()
-	for ; iter.Valid(); iter.Next() {
-		var rewards types.ValidatorHistoricalRewards
-		k.cdc.MustUnmarshal(iter.Value(), &rewards)
-		addr, period := types.GetValidatorHistoricalRewardsAddressPeriod(iter.Key())
-		if handler(addr, period, rewards) {
-			break
-		}
-	}
-}
-
-// delete a historical reward
-func (k Keeper) DeleteValidatorHistoricalReward(ctx sdk.Context, val sdk.ValAddress, period uint64) {
-	store := ctx.KVStore(k.storeKey)
-	store.Delete(types.GetValidatorHistoricalRewardsKey(val, period))
-}
-
-// delete historical rewards for a validator
-func (k Keeper) DeleteValidatorHistoricalRewards(ctx sdk.Context, val sdk.ValAddress) {
-	store := ctx.KVStore(k.storeKey)
-	iter := sdk.KVStorePrefixIterator(store, types.GetValidatorHistoricalRewardsPrefix(val))
-	defer iter.Close()
-	for ; iter.Valid(); iter.Next() {
-		store.Delete(iter.Key())
-	}
-}
-
-// delete all historical rewards
-func (k Keeper) DeleteAllValidatorHistoricalRewards(ctx sdk.Context) {
-	store := ctx.KVStore(k.storeKey)
-	iter := sdk.KVStorePrefixIterator(store, types.ValidatorHistoricalRewardsPrefix)
-	defer iter.Close()
-	for ; iter.Valid(); iter.Next() {
-		store.Delete(iter.Key())
-	}
-}
-
-// historical reference count (used for testcases)
-func (k Keeper) GetValidatorHistoricalReferenceCount(ctx sdk.Context) (count uint64) {
-	store := ctx.KVStore(k.storeKey)
-	iter := sdk.KVStorePrefixIterator(store, types.ValidatorHistoricalRewardsPrefix)
-	defer iter.Close()
-	for ; iter.Valid(); iter.Next() {
-		var rewards types.ValidatorHistoricalRewards
-		k.cdc.MustUnmarshal(iter.Value(), &rewards)
-		count += uint64(rewards.ReferenceCount)
-=======
 func (k Keeper) GetDelegatorWithdrawAddr(ctx context.Context, delAddr sdk.AccAddress) (sdk.AccAddress, error) {
 	addr, err := k.DelegatorsWithdrawAddress.Get(ctx, delAddr)
 	if err != nil && errors.Is(err, collections.ErrNotFound) {
 		return delAddr, nil
->>>>>>> 787ee698
 	}
 	return addr, err
 }
