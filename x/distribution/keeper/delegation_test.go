--- conflicted
+++ resolved
@@ -1166,30 +1166,15 @@
 	rewards, err := distrKeeper.WithdrawDelegationRewards(ctx, addr, valAddr)
 	require.NoError(t, err)
 
-<<<<<<< HEAD
-	denom, _ := sdk.GetBaseDenom()
-	zeroRewards := sdk.Coins{
-		sdk.Coin{
-			Denom:  denom,
-			Amount: sdk.ZeroInt(),
-		},
-	}
-	require.True(t, rewards.IsEqual(zeroRewards))
-=======
 	zeroRewards := sdk.Coins{sdk.NewCoin(sdk.DefaultBondDenom, math.ZeroInt())}
 	require.True(t, rewards.Equal(zeroRewards))
->>>>>>> 787ee698
 
 	events := ctx.EventManager().Events()
 	lastEvent := events[len(events)-1]
 
 	var hasValue bool
 	for _, attr := range lastEvent.Attributes {
-<<<<<<< HEAD
-		if string(attr.Key) == "amount" && string(attr.Value) == "0stake" {
-=======
 		if attr.Key == "amount" && attr.Value == "0stake" {
->>>>>>> 787ee698
 			hasValue = true
 		}
 	}
