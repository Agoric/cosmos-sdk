package keeper

import (
	"fmt"

	"cosmossdk.io/collections"
	"cosmossdk.io/x/distribution/types"

	sdk "github.com/cosmos/cosmos-sdk/types"
)

// register all distribution invariants
func RegisterInvariants(ir sdk.InvariantRegistry, k Keeper) {
	ir.RegisterRoute(types.ModuleName, "nonnegative-outstanding",
		NonNegativeOutstandingInvariant(k))
	ir.RegisterRoute(types.ModuleName, "can-withdraw",
		CanWithdrawInvariant(k))
	ir.RegisterRoute(types.ModuleName, "reference-count",
		ReferenceCountInvariant(k))
	ir.RegisterRoute(types.ModuleName, "module-account",
		ModuleAccountInvariant(k))
}

// AllInvariants runs all invariants of the distribution module
func AllInvariants(k Keeper) sdk.Invariant {
	return func(ctx sdk.Context) (string, bool) {
		res, stop := CanWithdrawInvariant(k)(ctx)
		if stop {
			return res, stop
		}
		res, stop = NonNegativeOutstandingInvariant(k)(ctx)
		if stop {
			return res, stop
		}
		res, stop = ReferenceCountInvariant(k)(ctx)
		if stop {
			return res, stop
		}
		return ModuleAccountInvariant(k)(ctx)
	}
}

// NonNegativeOutstandingInvariant checks that outstanding unwithdrawn fees are never negative
func NonNegativeOutstandingInvariant(k Keeper) sdk.Invariant {
	return func(ctx sdk.Context) (string, bool) {
		var msg string
		var count int
		var outstanding sdk.DecCoins

		err := k.ValidatorOutstandingRewards.Walk(ctx, nil, func(addr sdk.ValAddress, rewards types.ValidatorOutstandingRewards) (stop bool, err error) {
			outstanding = rewards.GetRewards()
			if outstanding.IsAnyNegative() {
				count++
				msg += fmt.Sprintf("\t%v has negative outstanding coins: %v\n", addr, outstanding)
			}
			return false, nil
		})
		if err != nil {
			return sdk.FormatInvariant(types.ModuleName, "nonnegative outstanding", err.Error()), true
		}
		broken := count != 0

		return sdk.FormatInvariant(types.ModuleName, "nonnegative outstanding",
			fmt.Sprintf("found %d validators with negative outstanding rewards\n%s", count, msg)), broken
	}
}

// CanWithdrawInvariant checks that current rewards can be completely withdrawn
func CanWithdrawInvariant(k Keeper) sdk.Invariant {
	return func(ctx sdk.Context) (string, bool) {
		// cache, we don't want to write changes
		ctx, _ = ctx.CacheContext()

		var remaining sdk.DecCoins

		valDelegationAddrs := make(map[string][][]byte)
		allDelegations, err := k.stakingKeeper.GetAllSDKDelegations(ctx)
		if err != nil {
			panic(err)
		}

		for _, del := range allDelegations {
<<<<<<< HEAD
			delAddr, err := k.addrCdc.StringToBytes(del.GetDelegatorAddr())
=======
			delAddr, err := k.authKeeper.AddressCodec().StringToBytes(del.GetDelegatorAddr())
>>>>>>> 751e5ecb
			if err != nil {
				panic(err)
			}
			valAddr := del.GetValidatorAddr()
			valDelegationAddrs[valAddr] = append(valDelegationAddrs[valAddr], delAddr)
		}

		// iterate over all validators
<<<<<<< HEAD
		err = k.stakingKeeper.IterateValidators(ctx, func(_ int64, val sdk.ValidatorI) (stop bool) {
=======
		err = k.stakingKeeper.IterateValidators(ctx, func(_ int64, val stakingtypes.ValidatorI) (stop bool) {
>>>>>>> 751e5ecb
			valBz, err1 := k.stakingKeeper.ValidatorAddressCodec().StringToBytes(val.GetOperator())
			if err != nil {
				panic(err1)
			}
			_, _ = k.WithdrawValidatorCommission(ctx, valBz)

			delegationAddrs, ok := valDelegationAddrs[val.GetOperator()]
			if ok {
				for _, delAddr := range delegationAddrs {
					if _, err := k.WithdrawDelegationRewards(ctx, delAddr, valBz); err != nil {
						panic(err)
					}
				}
			}

			var err error
			remaining, err = k.GetValidatorOutstandingRewardsCoins(ctx, valBz)
			if err != nil {
				panic(err)
			}

			if len(remaining) > 0 && remaining[0].Amount.IsNegative() {
				return true
			}

			return false
		})
		if err != nil {
			panic(err)
		}

		broken := len(remaining) > 0 && remaining[0].Amount.IsNegative()
		return sdk.FormatInvariant(types.ModuleName, "can withdraw",
			fmt.Sprintf("remaining coins: %v\n", remaining)), broken
	}
}

// ReferenceCountInvariant checks that the number of historical rewards records is correct
func ReferenceCountInvariant(k Keeper) sdk.Invariant {
	return func(ctx sdk.Context) (string, bool) {
		valCount := uint64(0)
<<<<<<< HEAD
		err := k.stakingKeeper.IterateValidators(ctx, func(_ int64, val sdk.ValidatorI) (stop bool) {
=======
		err := k.stakingKeeper.IterateValidators(ctx, func(_ int64, val stakingtypes.ValidatorI) (stop bool) {
>>>>>>> 751e5ecb
			valCount++
			return false
		})
		if err != nil {
			panic(err)
		}

		dels, err := k.stakingKeeper.GetAllSDKDelegations(ctx)
		if err != nil {
			panic(err)
		}

		slashCount := uint64(0)
		err = k.ValidatorSlashEvents.Walk(
			ctx,
			nil,
			func(k collections.Triple[sdk.ValAddress, uint64, uint64], event types.ValidatorSlashEvent) (stop bool, err error) {
				slashCount++
				return false, nil
			},
		)
		if err != nil {
			panic(err)
		}

		// one record per validator (last tracked period), one record per
		// delegation (previous period), one record per slash (previous period)
		expected := valCount + uint64(len(dels)) + slashCount
		count := uint64(0)
		err = k.ValidatorHistoricalRewards.Walk(
			ctx, nil, func(key collections.Pair[sdk.ValAddress, uint64], rewards types.ValidatorHistoricalRewards) (stop bool, err error) {
				count += uint64(rewards.ReferenceCount)
				return false, nil
			},
		)
		if err != nil {
			panic(err)
		}

		broken := count != expected

		return sdk.FormatInvariant(types.ModuleName, "reference count",
			fmt.Sprintf("expected historical reference count: %d = %v validators + %v delegations + %v slashes\n"+
				"total validator historical reference count: %d\n",
				expected, valCount, len(dels), slashCount, count)), broken
	}
}

// ModuleAccountInvariant checks that the coins held by the distr ModuleAccount
// is consistent with the sum of validator outstanding rewards
func ModuleAccountInvariant(k Keeper) sdk.Invariant {
	return func(ctx sdk.Context) (string, bool) {
		var expectedCoins sdk.DecCoins
		err := k.ValidatorOutstandingRewards.Walk(ctx, nil, func(_ sdk.ValAddress, rewards types.ValidatorOutstandingRewards) (stop bool, err error) {
			expectedCoins = expectedCoins.Add(rewards.Rewards...)
			return false, nil
		})
		if err != nil {
			return sdk.FormatInvariant(types.ModuleName, "module account coins", err.Error()), true
		}

		expectedInt, _ := expectedCoins.TruncateDecimal()

		balances := k.bankKeeper.GetAllBalances(ctx, k.GetDistributionAccount(ctx).GetAddress())
		broken := !balances.Equal(expectedInt)
		return sdk.FormatInvariant(
			types.ModuleName, "ModuleAccount coins",
			fmt.Sprintf("\texpected ModuleAccount coins:     %s\n"+
				"\tdistribution ModuleAccount coins: %s\n",
				expectedInt, balances,
			),
		), broken
	}
}<|MERGE_RESOLUTION|>--- conflicted
+++ resolved
@@ -3,10 +3,9 @@
 import (
 	"fmt"
 
-	"cosmossdk.io/collections"
-	"cosmossdk.io/x/distribution/types"
-
 	sdk "github.com/cosmos/cosmos-sdk/types"
+	"github.com/cosmos/cosmos-sdk/x/distribution/types"
+	stakingtypes "github.com/cosmos/cosmos-sdk/x/staking/types"
 )
 
 // register all distribution invariants
@@ -47,17 +46,14 @@
 		var count int
 		var outstanding sdk.DecCoins
 
-		err := k.ValidatorOutstandingRewards.Walk(ctx, nil, func(addr sdk.ValAddress, rewards types.ValidatorOutstandingRewards) (stop bool, err error) {
+		k.IterateValidatorOutstandingRewards(ctx, func(addr sdk.ValAddress, rewards types.ValidatorOutstandingRewards) (stop bool) {
 			outstanding = rewards.GetRewards()
 			if outstanding.IsAnyNegative() {
 				count++
 				msg += fmt.Sprintf("\t%v has negative outstanding coins: %v\n", addr, outstanding)
 			}
-			return false, nil
+			return false
 		})
-		if err != nil {
-			return sdk.FormatInvariant(types.ModuleName, "nonnegative outstanding", err.Error()), true
-		}
 		broken := count != 0
 
 		return sdk.FormatInvariant(types.ModuleName, "nonnegative outstanding",
@@ -80,11 +76,7 @@
 		}
 
 		for _, del := range allDelegations {
-<<<<<<< HEAD
-			delAddr, err := k.addrCdc.StringToBytes(del.GetDelegatorAddr())
-=======
 			delAddr, err := k.authKeeper.AddressCodec().StringToBytes(del.GetDelegatorAddr())
->>>>>>> 751e5ecb
 			if err != nil {
 				panic(err)
 			}
@@ -93,11 +85,7 @@
 		}
 
 		// iterate over all validators
-<<<<<<< HEAD
-		err = k.stakingKeeper.IterateValidators(ctx, func(_ int64, val sdk.ValidatorI) (stop bool) {
-=======
 		err = k.stakingKeeper.IterateValidators(ctx, func(_ int64, val stakingtypes.ValidatorI) (stop bool) {
->>>>>>> 751e5ecb
 			valBz, err1 := k.stakingKeeper.ValidatorAddressCodec().StringToBytes(val.GetOperator())
 			if err != nil {
 				panic(err1)
@@ -139,11 +127,7 @@
 func ReferenceCountInvariant(k Keeper) sdk.Invariant {
 	return func(ctx sdk.Context) (string, bool) {
 		valCount := uint64(0)
-<<<<<<< HEAD
-		err := k.stakingKeeper.IterateValidators(ctx, func(_ int64, val sdk.ValidatorI) (stop bool) {
-=======
 		err := k.stakingKeeper.IterateValidators(ctx, func(_ int64, val stakingtypes.ValidatorI) (stop bool) {
->>>>>>> 751e5ecb
 			valCount++
 			return false
 		})
@@ -157,32 +141,16 @@
 		}
 
 		slashCount := uint64(0)
-		err = k.ValidatorSlashEvents.Walk(
-			ctx,
-			nil,
-			func(k collections.Triple[sdk.ValAddress, uint64, uint64], event types.ValidatorSlashEvent) (stop bool, err error) {
+		k.IterateValidatorSlashEvents(ctx,
+			func(_ sdk.ValAddress, _ uint64, _ types.ValidatorSlashEvent) (stop bool) {
 				slashCount++
-				return false, nil
-			},
-		)
-		if err != nil {
-			panic(err)
-		}
+				return false
+			})
 
 		// one record per validator (last tracked period), one record per
 		// delegation (previous period), one record per slash (previous period)
 		expected := valCount + uint64(len(dels)) + slashCount
-		count := uint64(0)
-		err = k.ValidatorHistoricalRewards.Walk(
-			ctx, nil, func(key collections.Pair[sdk.ValAddress, uint64], rewards types.ValidatorHistoricalRewards) (stop bool, err error) {
-				count += uint64(rewards.ReferenceCount)
-				return false, nil
-			},
-		)
-		if err != nil {
-			panic(err)
-		}
-
+		count := k.GetValidatorHistoricalReferenceCount(ctx)
 		broken := count != expected
 
 		return sdk.FormatInvariant(types.ModuleName, "reference count",
@@ -197,17 +165,21 @@
 func ModuleAccountInvariant(k Keeper) sdk.Invariant {
 	return func(ctx sdk.Context) (string, bool) {
 		var expectedCoins sdk.DecCoins
-		err := k.ValidatorOutstandingRewards.Walk(ctx, nil, func(_ sdk.ValAddress, rewards types.ValidatorOutstandingRewards) (stop bool, err error) {
+		k.IterateValidatorOutstandingRewards(ctx, func(_ sdk.ValAddress, rewards types.ValidatorOutstandingRewards) (stop bool) {
 			expectedCoins = expectedCoins.Add(rewards.Rewards...)
-			return false, nil
+			return false
 		})
+
+		communityPool, err := k.FeePool.Get(ctx)
 		if err != nil {
-			return sdk.FormatInvariant(types.ModuleName, "module account coins", err.Error()), true
+			panic(err)
 		}
 
-		expectedInt, _ := expectedCoins.TruncateDecimal()
+		expectedInt, _ := expectedCoins.Add(communityPool.CommunityPool...).TruncateDecimal()
 
-		balances := k.bankKeeper.GetAllBalances(ctx, k.GetDistributionAccount(ctx).GetAddress())
+		macc := k.GetDistributionAccount(ctx)
+		balances := k.bankKeeper.GetAllBalances(ctx, macc.GetAddress())
+
 		broken := !balances.Equal(expectedInt)
 		return sdk.FormatInvariant(
 			types.ModuleName, "ModuleAccount coins",
