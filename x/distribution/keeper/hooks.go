package keeper

import (
	"context"
<<<<<<< HEAD
	"errors"

	"cosmossdk.io/collections"
=======

>>>>>>> 751e5ecb
	sdkmath "cosmossdk.io/math"
	"cosmossdk.io/x/distribution/types"
	stakingtypes "cosmossdk.io/x/staking/types"

	cryptotypes "github.com/cosmos/cosmos-sdk/crypto/types"
	sdk "github.com/cosmos/cosmos-sdk/types"
)

// Wrapper struct
type Hooks struct {
	k Keeper
}

var _ stakingtypes.StakingHooks = Hooks{}

// Hooks creates new distribution hooks
func (k Keeper) Hooks() Hooks {
	return Hooks{k}
}

<<<<<<< HEAD
// AfterValidatorCreated initialize validator distribution record
=======
// initialize validator distribution record
>>>>>>> 751e5ecb
func (h Hooks) AfterValidatorCreated(ctx context.Context, valAddr sdk.ValAddress) error {
	val, err := h.k.stakingKeeper.Validator(ctx, valAddr)
	if err != nil {
		return err
	}
	return h.k.initializeValidator(ctx, val)
}

// AfterValidatorRemoved performs clean up after a validator is removed
func (h Hooks) AfterValidatorRemoved(ctx context.Context, _ sdk.ConsAddress, valAddr sdk.ValAddress) error {
	// fetch outstanding
	outstanding, err := h.k.GetValidatorOutstandingRewardsCoins(ctx, valAddr)
	if err != nil {
		return err
	}

	// force-withdraw commission
	valCommission, err := h.k.ValidatorsAccumulatedCommission.Get(ctx, valAddr)
	if err != nil && !errors.Is(err, collections.ErrNotFound) {
		return err
	}

	commission := valCommission.Commission

	if !commission.IsZero() {
		// subtract from outstanding
		outstanding = outstanding.Sub(commission)

		// split into integral & remainder
		coins, remainder := commission.TruncateDecimal()

		// remainder to decimal pool
		feePool, err := h.k.FeePool.Get(ctx)
		if err != nil {
			return err
		}

		feePool.DecimalPool = feePool.DecimalPool.Add(remainder...)
		err = h.k.FeePool.Set(ctx, feePool)
		if err != nil {
			return err
		}

		// add to validator account
		if !coins.IsZero() {
			accAddr := sdk.AccAddress(valAddr)
			withdrawAddr, err := h.k.GetDelegatorWithdrawAddr(ctx, accAddr)
			if err != nil {
				return err
			}

			if err := h.k.bankKeeper.SendCoinsFromModuleToAccount(ctx, types.ModuleName, withdrawAddr, coins); err != nil {
				return err
			}
		}
	}

	// Add outstanding to decimal pool
	// The validator is removed only after it has no more delegations.
	// This operation sends only the remaining dust to the decimal pool.
	feePool, err := h.k.FeePool.Get(ctx)
	if err != nil {
		return err
	}

	feePool.DecimalPool = feePool.DecimalPool.Add(outstanding...)
	err = h.k.FeePool.Set(ctx, feePool)
	if err != nil {
		return err
	}

	// delete outstanding
	err = h.k.ValidatorOutstandingRewards.Remove(ctx, valAddr)
	if err != nil {
		return err
	}

	// remove commission record
	err = h.k.ValidatorsAccumulatedCommission.Remove(ctx, valAddr)
	if err != nil {
		return err
	}

	// clear slashes
	err = h.k.ValidatorSlashEvents.Clear(ctx, collections.NewPrefixedTripleRange[sdk.ValAddress, uint64, uint64](valAddr))
	if err != nil {
		return err
	}

	// clear historical rewards
	err = h.k.ValidatorHistoricalRewards.Clear(ctx, collections.NewPrefixedPairRange[sdk.ValAddress, uint64](valAddr))
	if err != nil {
		return err
	}
	// clear current rewards
	err = h.k.ValidatorCurrentRewards.Remove(ctx, valAddr)
	if err != nil {
		return err
	}

	return nil
}

<<<<<<< HEAD
// BeforeDelegationCreated increment period
func (h Hooks) BeforeDelegationCreated(ctx context.Context, _ sdk.AccAddress, valAddr sdk.ValAddress) error {
=======
// increment period
func (h Hooks) BeforeDelegationCreated(ctx context.Context, delAddr sdk.AccAddress, valAddr sdk.ValAddress) error {
>>>>>>> 751e5ecb
	val, err := h.k.stakingKeeper.Validator(ctx, valAddr)
	if err != nil {
		return err
	}

	_, err = h.k.IncrementValidatorPeriod(ctx, val)
	return err
}

<<<<<<< HEAD
// BeforeDelegationSharesModified withdraws delegation rewards (which also increments period)
=======
// withdraw delegation rewards (which also increments period)
>>>>>>> 751e5ecb
func (h Hooks) BeforeDelegationSharesModified(ctx context.Context, delAddr sdk.AccAddress, valAddr sdk.ValAddress) error {
	val, err := h.k.stakingKeeper.Validator(ctx, valAddr)
	if err != nil {
		return err
	}

	del, err := h.k.stakingKeeper.Delegation(ctx, delAddr, valAddr)
	if err != nil {
		return err
	}

	if _, err := h.k.withdrawDelegationRewards(ctx, val, del); err != nil {
		return err
	}

	return nil
}

<<<<<<< HEAD
// AfterDelegationModified create new delegation period record
=======
// create new delegation period record
>>>>>>> 751e5ecb
func (h Hooks) AfterDelegationModified(ctx context.Context, delAddr sdk.AccAddress, valAddr sdk.ValAddress) error {
	return h.k.initializeDelegation(ctx, valAddr, delAddr)
}

<<<<<<< HEAD
// BeforeValidatorSlashed record the slash event
func (h Hooks) BeforeValidatorSlashed(ctx context.Context, valAddr sdk.ValAddress, fraction sdkmath.LegacyDec) error {
	return h.k.updateValidatorSlashFraction(ctx, valAddr, fraction)
}

func (h Hooks) BeforeValidatorModified(_ context.Context, _ sdk.ValAddress) error {
	return nil
}

func (h Hooks) AfterValidatorBonded(_ context.Context, _ sdk.ConsAddress, _ sdk.ValAddress) error {
	return nil
}

func (h Hooks) AfterValidatorBeginUnbonding(_ context.Context, _ sdk.ConsAddress, _ sdk.ValAddress) error {
	return nil
}

func (h Hooks) BeforeDelegationRemoved(_ context.Context, _ sdk.AccAddress, _ sdk.ValAddress) error {
	return nil
}

func (h Hooks) AfterUnbondingInitiated(_ context.Context, _ uint64) error {
	return nil
}

func (h Hooks) AfterConsensusPubKeyUpdate(_ context.Context, _, _ cryptotypes.PubKey, _ sdk.Coin) error {
=======
// record the slash event
func (h Hooks) BeforeValidatorSlashed(ctx context.Context, valAddr sdk.ValAddress, fraction sdkmath.LegacyDec) error {
	return h.k.updateValidatorSlashFraction(ctx, valAddr, fraction)
}

func (h Hooks) BeforeValidatorModified(_ context.Context, _ sdk.ValAddress) error {
	return nil
}

func (h Hooks) AfterValidatorBonded(_ context.Context, _ sdk.ConsAddress, _ sdk.ValAddress) error {
	return nil
}

func (h Hooks) AfterValidatorBeginUnbonding(_ context.Context, _ sdk.ConsAddress, _ sdk.ValAddress) error {
	return nil
}

func (h Hooks) BeforeDelegationRemoved(_ context.Context, _ sdk.AccAddress, _ sdk.ValAddress) error {
	return nil
}

func (h Hooks) AfterUnbondingInitiated(_ context.Context, _ uint64) error {
>>>>>>> 751e5ecb
	return nil
}<|MERGE_RESOLUTION|>--- conflicted
+++ resolved
@@ -2,19 +2,12 @@
 
 import (
 	"context"
-<<<<<<< HEAD
-	"errors"
 
-	"cosmossdk.io/collections"
-=======
+	sdkmath "cosmossdk.io/math"
 
->>>>>>> 751e5ecb
-	sdkmath "cosmossdk.io/math"
-	"cosmossdk.io/x/distribution/types"
-	stakingtypes "cosmossdk.io/x/staking/types"
-
-	cryptotypes "github.com/cosmos/cosmos-sdk/crypto/types"
 	sdk "github.com/cosmos/cosmos-sdk/types"
+	"github.com/cosmos/cosmos-sdk/x/distribution/types"
+	stakingtypes "github.com/cosmos/cosmos-sdk/x/staking/types"
 )
 
 // Wrapper struct
@@ -24,16 +17,12 @@
 
 var _ stakingtypes.StakingHooks = Hooks{}
 
-// Hooks creates new distribution hooks
+// Create new distribution hooks
 func (k Keeper) Hooks() Hooks {
 	return Hooks{k}
 }
 
-<<<<<<< HEAD
-// AfterValidatorCreated initialize validator distribution record
-=======
 // initialize validator distribution record
->>>>>>> 751e5ecb
 func (h Hooks) AfterValidatorCreated(ctx context.Context, valAddr sdk.ValAddress) error {
 	val, err := h.k.stakingKeeper.Validator(ctx, valAddr)
 	if err != nil {
@@ -51,8 +40,8 @@
 	}
 
 	// force-withdraw commission
-	valCommission, err := h.k.ValidatorsAccumulatedCommission.Get(ctx, valAddr)
-	if err != nil && !errors.Is(err, collections.ErrNotFound) {
+	valCommission, err := h.k.GetValidatorAccumulatedCommission(ctx, valAddr)
+	if err != nil {
 		return err
 	}
 
@@ -65,13 +54,13 @@
 		// split into integral & remainder
 		coins, remainder := commission.TruncateDecimal()
 
-		// remainder to decimal pool
+		// remainder to community pool
 		feePool, err := h.k.FeePool.Get(ctx)
 		if err != nil {
 			return err
 		}
 
-		feePool.DecimalPool = feePool.DecimalPool.Add(remainder...)
+		feePool.CommunityPool = feePool.CommunityPool.Add(remainder...)
 		err = h.k.FeePool.Set(ctx, feePool)
 		if err != nil {
 			return err
@@ -91,45 +80,40 @@
 		}
 	}
 
-	// Add outstanding to decimal pool
+	// Add outstanding to community pool
 	// The validator is removed only after it has no more delegations.
-	// This operation sends only the remaining dust to the decimal pool.
+	// This operation sends only the remaining dust to the community pool.
 	feePool, err := h.k.FeePool.Get(ctx)
 	if err != nil {
 		return err
 	}
 
-	feePool.DecimalPool = feePool.DecimalPool.Add(outstanding...)
+	feePool.CommunityPool = feePool.CommunityPool.Add(outstanding...)
 	err = h.k.FeePool.Set(ctx, feePool)
 	if err != nil {
 		return err
 	}
 
 	// delete outstanding
-	err = h.k.ValidatorOutstandingRewards.Remove(ctx, valAddr)
+	err = h.k.DeleteValidatorOutstandingRewards(ctx, valAddr)
 	if err != nil {
 		return err
 	}
 
 	// remove commission record
-	err = h.k.ValidatorsAccumulatedCommission.Remove(ctx, valAddr)
+	err = h.k.DeleteValidatorAccumulatedCommission(ctx, valAddr)
 	if err != nil {
 		return err
 	}
 
 	// clear slashes
-	err = h.k.ValidatorSlashEvents.Clear(ctx, collections.NewPrefixedTripleRange[sdk.ValAddress, uint64, uint64](valAddr))
-	if err != nil {
-		return err
-	}
+	h.k.DeleteValidatorSlashEvents(ctx, valAddr)
 
 	// clear historical rewards
-	err = h.k.ValidatorHistoricalRewards.Clear(ctx, collections.NewPrefixedPairRange[sdk.ValAddress, uint64](valAddr))
-	if err != nil {
-		return err
-	}
+	h.k.DeleteValidatorHistoricalRewards(ctx, valAddr)
+
 	// clear current rewards
-	err = h.k.ValidatorCurrentRewards.Remove(ctx, valAddr)
+	err = h.k.DeleteValidatorCurrentRewards(ctx, valAddr)
 	if err != nil {
 		return err
 	}
@@ -137,13 +121,8 @@
 	return nil
 }
 
-<<<<<<< HEAD
-// BeforeDelegationCreated increment period
-func (h Hooks) BeforeDelegationCreated(ctx context.Context, _ sdk.AccAddress, valAddr sdk.ValAddress) error {
-=======
 // increment period
 func (h Hooks) BeforeDelegationCreated(ctx context.Context, delAddr sdk.AccAddress, valAddr sdk.ValAddress) error {
->>>>>>> 751e5ecb
 	val, err := h.k.stakingKeeper.Validator(ctx, valAddr)
 	if err != nil {
 		return err
@@ -153,11 +132,7 @@
 	return err
 }
 
-<<<<<<< HEAD
-// BeforeDelegationSharesModified withdraws delegation rewards (which also increments period)
-=======
 // withdraw delegation rewards (which also increments period)
->>>>>>> 751e5ecb
 func (h Hooks) BeforeDelegationSharesModified(ctx context.Context, delAddr sdk.AccAddress, valAddr sdk.ValAddress) error {
 	val, err := h.k.stakingKeeper.Validator(ctx, valAddr)
 	if err != nil {
@@ -176,17 +151,12 @@
 	return nil
 }
 
-<<<<<<< HEAD
-// AfterDelegationModified create new delegation period record
-=======
 // create new delegation period record
->>>>>>> 751e5ecb
 func (h Hooks) AfterDelegationModified(ctx context.Context, delAddr sdk.AccAddress, valAddr sdk.ValAddress) error {
 	return h.k.initializeDelegation(ctx, valAddr, delAddr)
 }
 
-<<<<<<< HEAD
-// BeforeValidatorSlashed record the slash event
+// record the slash event
 func (h Hooks) BeforeValidatorSlashed(ctx context.Context, valAddr sdk.ValAddress, fraction sdkmath.LegacyDec) error {
 	return h.k.updateValidatorSlashFraction(ctx, valAddr, fraction)
 }
@@ -209,32 +179,4 @@
 
 func (h Hooks) AfterUnbondingInitiated(_ context.Context, _ uint64) error {
 	return nil
-}
-
-func (h Hooks) AfterConsensusPubKeyUpdate(_ context.Context, _, _ cryptotypes.PubKey, _ sdk.Coin) error {
-=======
-// record the slash event
-func (h Hooks) BeforeValidatorSlashed(ctx context.Context, valAddr sdk.ValAddress, fraction sdkmath.LegacyDec) error {
-	return h.k.updateValidatorSlashFraction(ctx, valAddr, fraction)
-}
-
-func (h Hooks) BeforeValidatorModified(_ context.Context, _ sdk.ValAddress) error {
-	return nil
-}
-
-func (h Hooks) AfterValidatorBonded(_ context.Context, _ sdk.ConsAddress, _ sdk.ValAddress) error {
-	return nil
-}
-
-func (h Hooks) AfterValidatorBeginUnbonding(_ context.Context, _ sdk.ConsAddress, _ sdk.ValAddress) error {
-	return nil
-}
-
-func (h Hooks) BeforeDelegationRemoved(_ context.Context, _ sdk.AccAddress, _ sdk.ValAddress) error {
-	return nil
-}
-
-func (h Hooks) AfterUnbondingInitiated(_ context.Context, _ uint64) error {
->>>>>>> 751e5ecb
-	return nil
 }