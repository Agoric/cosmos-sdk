--- conflicted
+++ resolved
@@ -22,13 +22,8 @@
 	bankKeeper    types.BankKeeper
 	stakingKeeper types.StakingKeeper
 
-<<<<<<< HEAD
-	blockedAddrs map[string]bool
-
 	hooks []types.DistributionHooks
 
-=======
->>>>>>> 6e0ddf02
 	feeCollectorName string // name of the FeeCollector ModuleAccount
 }
 
@@ -55,12 +50,8 @@
 		authKeeper:       ak,
 		bankKeeper:       bk,
 		stakingKeeper:    sk,
+		hooks:            []types.DistributionHooks{},
 		feeCollectorName: feeCollectorName,
-<<<<<<< HEAD
-		blockedAddrs:     blockedAddrs,
-		hooks:            []types.DistributionHooks{},
-=======
->>>>>>> 6e0ddf02
 	}
 }
 
