--- conflicted
+++ resolved
@@ -29,9 +29,6 @@
 	bankKeeper    types.BankKeeper
 	stakingKeeper types.StakingKeeper
 
-<<<<<<< HEAD
-	hooks []types.DistributionHooks
-=======
 	// the address capable of executing a MsgUpdateParams message. Typically, this
 	// should be the x/gov module account.
 	authority string
@@ -55,7 +52,6 @@
 	ValidatorHistoricalRewards collections.Map[collections.Pair[sdk.ValAddress, uint64], types.ValidatorHistoricalRewards]
 	// ValidatorSlashEvents key: valAddr+height+period | value: ValidatorSlashEvent
 	ValidatorSlashEvents collections.Map[collections.Triple[sdk.ValAddress, uint64, uint64], types.ValidatorSlashEvent]
->>>>>>> 787ee698
 
 	feeCollectorName string // name of the FeeCollector ModuleAccount
 }
@@ -217,17 +213,6 @@
 		return nil, err
 	}
 
-<<<<<<< HEAD
-	if rewards.IsZero() {
-		baseDenom, _ := sdk.GetBaseDenom()
-		rewards = sdk.Coins{sdk.Coin{
-			Denom:  baseDenom,
-			Amount: sdk.ZeroInt(),
-		}}
-	}
-
-=======
->>>>>>> 787ee698
 	// reinitialize the delegation
 	err = k.initializeDelegation(ctx, valAddr, delAddr)
 	if err != nil {
