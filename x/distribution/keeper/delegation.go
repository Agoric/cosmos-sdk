--- conflicted
+++ resolved
@@ -4,11 +4,8 @@
 	"context"
 	"fmt"
 
-<<<<<<< HEAD
 	"cosmossdk.io/math"
 
-=======
->>>>>>> ea82623b
 	sdk "github.com/cosmos/cosmos-sdk/types"
 	"github.com/cosmos/cosmos-sdk/x/distribution/types"
 	stakingtypes "github.com/cosmos/cosmos-sdk/x/staking/types"
@@ -194,20 +191,6 @@
 	return rewards, nil
 }
 
-<<<<<<< HEAD
-func (k Keeper) withdrawDelegationRewards(ctx context.Context, val stakingtypes.ValidatorI, del stakingtypes.DelegationI) (sdk.Coins, error) {
-	addrCodec := k.authKeeper.AddressCodec()
-	delAddr, err := addrCodec.StringToBytes(del.GetDelegatorAddr())
-	if err != nil {
-		return nil, err
-	}
-
-	valAddr, err := k.stakingKeeper.ValidatorAddressCodec().StringToBytes(del.GetValidatorAddr())
-	if err != nil {
-		return nil, err
-	}
-
-=======
 // SmartRewardAccount is an account with a post-reward processing function.
 // Such an account ignores a non-default withdrawal address, as this can
 // be implemented in the post-reward processing if desired.
@@ -218,8 +201,19 @@
 	PostReward(ctx sdk.Context, reward sdk.Coins, authKeeper, bankKeeper, stakingKeeper interface{})
 }
 
-func (k Keeper) withdrawDelegationRewards(ctx sdk.Context, val stakingtypes.ValidatorI, del stakingtypes.DelegationI) (sdk.Coins, error) {
->>>>>>> ea82623b
+
+func (k Keeper) withdrawDelegationRewards(ctx context.Context, val stakingtypes.ValidatorI, del stakingtypes.DelegationI) (sdk.Coins, error) {
+	addrCodec := k.authKeeper.AddressCodec()
+	delAddr, err := addrCodec.StringToBytes(del.GetDelegatorAddr())
+	if err != nil {
+		return nil, err
+	}
+
+	valAddr, err := k.stakingKeeper.ValidatorAddressCodec().StringToBytes(del.GetValidatorAddr())
+	if err != nil {
+		return nil, err
+	}
+
 	// check existence of delegator starting info
 	hasInfo, err := k.HasDelegatorStartingInfo(ctx, sdk.ValAddress(valAddr), sdk.AccAddress(delAddr))
 	if err != nil {
@@ -265,18 +259,12 @@
 
 	// add coins to user account
 	if !finalRewards.IsZero() {
-<<<<<<< HEAD
 		withdrawAddr, err := k.GetDelegatorWithdrawAddr(ctx, delAddr)
 		if err != nil {
 			return nil, err
 		}
 
 		err = k.bankKeeper.SendCoinsFromModuleToAccount(ctx, types.ModuleName, withdrawAddr, finalRewards)
-=======
-		addr := del.GetDelegatorAddr()
-		withdrawAddr := k.GetDelegatorWithdrawAddr(ctx, addr)
-		err := k.bankKeeper.SendCoinsFromModuleToAccount(ctx, types.ModuleName, withdrawAddr, finalRewards)
->>>>>>> ea82623b
 		if err != nil {
 			return nil, err
 		}
@@ -342,29 +330,5 @@
 		),
 	)
 
-<<<<<<< HEAD
-=======
-	emittedRewards := finalRewards
-	if finalRewards.IsZero() {
-		baseDenom, _ := sdk.GetBaseDenom()
-		if baseDenom == "" {
-			baseDenom = sdk.DefaultBondDenom
-		}
-
-		// Note, we do not call the NewCoins constructor as we do not want the zero
-		// coin removed.
-		emittedRewards = sdk.Coins{sdk.NewCoin(baseDenom, sdk.ZeroInt())}
-	}
-
-	ctx.EventManager().EmitEvent(
-		sdk.NewEvent(
-			types.EventTypeWithdrawRewards,
-			sdk.NewAttribute(sdk.AttributeKeyAmount, emittedRewards.String()),
-			sdk.NewAttribute(types.AttributeKeyValidator, val.GetOperator().String()),
-			sdk.NewAttribute(types.AttributeKeyDelegator, del.GetDelegatorAddr().String()),
-		),
-	)
-
->>>>>>> ea82623b
 	return finalRewards, nil
 }