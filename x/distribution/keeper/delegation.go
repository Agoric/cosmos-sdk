package keeper

import (
	"context"
	"errors"
	"fmt"

<<<<<<< HEAD
	sdk "github.com/cosmos/cosmos-sdk/types"
	"github.com/cosmos/cosmos-sdk/x/distribution/types"
	stakingtypes "github.com/cosmos/cosmos-sdk/x/staking/types"
=======
	"cosmossdk.io/collections"
	"cosmossdk.io/core/event"
	"cosmossdk.io/math"
	"cosmossdk.io/x/distribution/types"

	sdk "github.com/cosmos/cosmos-sdk/types"
>>>>>>> 787ee698
)

// initialize starting info for a new delegation
func (k Keeper) initializeDelegation(ctx context.Context, val sdk.ValAddress, del sdk.AccAddress) error {
	// period has already been incremented - we want to store the period ended by this delegation action
	valCurrentRewards, err := k.ValidatorCurrentRewards.Get(ctx, val)
	if err != nil {
		return err
	}
	previousPeriod := valCurrentRewards.Period - 1

	// increment reference count for the period we're going to track
	err = k.incrementReferenceCount(ctx, val, previousPeriod)
	if err != nil {
		return err
	}

	validator, err := k.stakingKeeper.Validator(ctx, val)
	if err != nil {
		return err
	}

	delegation, err := k.stakingKeeper.Delegation(ctx, del, val)
	if err != nil {
		return err
	}

	// calculate delegation stake in tokens
	// we don't store directly, so multiply delegation shares * (tokens per share)
	// note: necessary to truncate so we don't allow withdrawing more rewards than owed
	stake := validator.TokensFromSharesTruncated(delegation.GetShares())
	headerinfo := k.HeaderService.HeaderInfo(ctx)
	return k.DelegatorStartingInfo.Set(ctx, collections.Join(val, del), types.NewDelegatorStartingInfo(previousPeriod, stake, uint64(headerinfo.Height)))
}

// calculate the rewards accrued by a delegation between two periods
func (k Keeper) calculateDelegationRewardsBetween(ctx context.Context, val sdk.ValidatorI,
	startingPeriod, endingPeriod uint64, stake math.LegacyDec,
) (sdk.DecCoins, error) {
	// sanity check
	if startingPeriod > endingPeriod {
		return sdk.DecCoins{}, errors.New("startingPeriod cannot be greater than endingPeriod")
	}

	// sanity check
	if stake.IsNegative() {
		return sdk.DecCoins{}, errors.New("stake should not be negative")
	}

	valBz, err := k.stakingKeeper.ValidatorAddressCodec().StringToBytes(val.GetOperator())
	if err != nil {
		return sdk.DecCoins{}, err
	}

	// return staking * (ending - starting)
	starting, err := k.ValidatorHistoricalRewards.Get(ctx, collections.Join(sdk.ValAddress(valBz), startingPeriod))
	if err != nil {
		return sdk.DecCoins{}, err
	}

	ending, err := k.ValidatorHistoricalRewards.Get(ctx, collections.Join(sdk.ValAddress(valBz), endingPeriod))
	if err != nil {
		return sdk.DecCoins{}, err
	}

	difference := ending.CumulativeRewardRatio.Sub(starting.CumulativeRewardRatio)
	if difference.IsAnyNegative() {
		return sdk.DecCoins{}, errors.New("negative rewards should not be possible")
	}
	// note: necessary to truncate so we don't allow withdrawing more rewards than owed
	rewards := difference.MulDecTruncate(stake)
	return rewards, nil
}

// calculate the total rewards accrued by a delegation
func (k Keeper) CalculateDelegationRewards(ctx context.Context, val sdk.ValidatorI, del sdk.DelegationI, endingPeriod uint64) (rewards sdk.DecCoins, err error) {
	addrCodec := k.authKeeper.AddressCodec()
	delAddr, err := addrCodec.StringToBytes(del.GetDelegatorAddr())
	if err != nil {
		return sdk.DecCoins{}, err
	}

	valAddr, err := k.stakingKeeper.ValidatorAddressCodec().StringToBytes(del.GetValidatorAddr())
	if err != nil {
		return sdk.DecCoins{}, err
	}

	// fetch starting info for delegation
	startingInfo, err := k.DelegatorStartingInfo.Get(ctx, collections.Join(sdk.ValAddress(valAddr), sdk.AccAddress(delAddr)))
	if err != nil && !errors.Is(err, collections.ErrNotFound) {
		return sdk.DecCoins{}, err
	}

	headerinfo := k.HeaderService.HeaderInfo(ctx)
	if startingInfo.Height == uint64(headerinfo.Height) { // started this height, no rewards yet
		return sdk.DecCoins{}, nil
	}

	startingPeriod := startingInfo.PreviousPeriod
	stake := startingInfo.Stake

	// Iterate through slashes and withdraw with calculated staking for
	// distribution periods. These period offsets are dependent on *when* slashes
	// happen - namely, in BeginBlock, after rewards are allocated...
	// Slashes which happened in the first block would have been before this
	// delegation existed, UNLESS they were slashes of a redelegation to this
	// validator which was itself slashed (from a fault committed by the
	// redelegation source validator) earlier in the same BeginBlock.
	startingHeight := startingInfo.Height
	// Slashes this block happened after reward allocation, but we have to account
	// for them for the stake sanity check below.
	endingHeight := uint64(headerinfo.Height)
	var iterErr error
	if endingHeight > startingHeight {
		err = k.IterateValidatorSlashEventsBetween(ctx, valAddr, startingHeight, endingHeight,
			func(height uint64, event types.ValidatorSlashEvent) (stop bool) {
				endingPeriod := event.ValidatorPeriod
				if endingPeriod > startingPeriod {
					delRewards, err := k.calculateDelegationRewardsBetween(ctx, val, startingPeriod, endingPeriod, stake)
					if err != nil {
						iterErr = err
						return true
					}
					rewards = rewards.Add(delRewards...)

					// Note: It is necessary to truncate so we don't allow withdrawing
					// more rewards than owed.
					stake = stake.MulTruncate(math.LegacyOneDec().Sub(event.Fraction))
					startingPeriod = endingPeriod
				}
				return false
			},
		)
		if iterErr != nil {
			return sdk.DecCoins{}, iterErr
		}
		if err != nil {
			return sdk.DecCoins{}, err
		}
	}

	// A total stake sanity check; Recalculated final stake should be less than or
	// equal to current stake here. We cannot use Equals because stake is truncated
	// when multiplied by slash fractions (see above). We could only use equals if
	// we had arbitrary-precision rationals.
	currentStake := val.TokensFromShares(del.GetShares())

	if stake.GT(currentStake) {
		// AccountI for rounding inconsistencies between:
		//
		//     currentStake: calculated as in staking with a single computation
		//     stake:        calculated as an accumulation of stake
		//                   calculations across validator's distribution periods
		//
		// These inconsistencies are due to differing order of operations which
		// will inevitably have different accumulated rounding and may lead to
		// the smallest decimal place being one greater in stake than
		// currentStake. When we calculated slashing by period, even if we
		// round down for each slash fraction, it's possible due to how much is
		// being rounded that we slash less when slashing by period instead of
		// for when we slash without periods. In other words, the single slash,
		// and the slashing by period could both be rounding down but the
		// slashing by period is simply rounding down less, thus making stake >
		// currentStake
		//
		// A small amount of this error is tolerated and corrected for,
		// however any greater amount should be considered a breach in expected
		// behavior.
		marginOfErr := math.LegacySmallestDec().MulInt64(3)
		if stake.LTE(currentStake.Add(marginOfErr)) {
			stake = currentStake
		} else {
			return sdk.DecCoins{}, fmt.Errorf("calculated final stake for delegator %s greater than current stake"+
				"\n\tfinal stake:\t%s"+
				"\n\tcurrent stake:\t%s",
				del.GetDelegatorAddr(), stake, currentStake)
		}
	}

	// calculate rewards for final period
	delRewards, err := k.calculateDelegationRewardsBetween(ctx, val, startingPeriod, endingPeriod, stake)
	if err != nil {
		return sdk.DecCoins{}, err
	}

	rewards = rewards.Add(delRewards...)
	return rewards, nil
}

<<<<<<< HEAD
// SmartRewardAccount is an account with a post-reward processing function.
// Such an account ignores a non-default withdrawal address, as this can
// be implemented in the post-reward processing if desired.
type SmartRewardAccount interface {
	// PostReward is called after reward has been transferred to the account.
	// The named keepers should be provided. They are given the trivial type
	// here to handle the mismatch in expected methods with the callee.
	PostReward(ctx sdk.Context, reward sdk.Coins, authKeeper, bankKeeper, stakingKeeper interface{})
}

func (k Keeper) withdrawDelegationRewards(ctx sdk.Context, val stakingtypes.ValidatorI, del stakingtypes.DelegationI) (sdk.Coins, error) {
=======
func (k Keeper) withdrawDelegationRewards(ctx context.Context, val sdk.ValidatorI, del sdk.DelegationI) (sdk.Coins, error) {
	addrCodec := k.authKeeper.AddressCodec()
	delAddr, err := addrCodec.StringToBytes(del.GetDelegatorAddr())
	if err != nil {
		return nil, err
	}

	valAddr, err := k.stakingKeeper.ValidatorAddressCodec().StringToBytes(del.GetValidatorAddr())
	if err != nil {
		return nil, err
	}

>>>>>>> 787ee698
	// check existence of delegator starting info
	hasInfo, err := k.DelegatorStartingInfo.Has(ctx, collections.Join(sdk.ValAddress(valAddr), sdk.AccAddress(delAddr)))
	if err != nil {
		return nil, err
	}

	if !hasInfo {
		return nil, types.ErrEmptyDelegationDistInfo
	}

	// end current period and calculate rewards
	endingPeriod, err := k.IncrementValidatorPeriod(ctx, val)
	if err != nil {
		return nil, err
	}

	rewardsRaw, err := k.CalculateDelegationRewards(ctx, val, del, endingPeriod)
	if err != nil {
		return nil, err
	}

	outstanding, err := k.GetValidatorOutstandingRewardsCoins(ctx, sdk.ValAddress(valAddr))
	if err != nil {
		return nil, err
	}

	// defensive edge case may happen on the very final digits
	// of the decCoins due to operation order of the distribution mechanism.
	rewards := rewardsRaw.Intersect(outstanding)
	if !rewards.Equal(rewardsRaw) {
		k.Logger.Info(
			"rounding error withdrawing rewards from validator",
			"delegator", del.GetDelegatorAddr(),
			"validator", val.GetOperator(),
			"got", rewards.String(),
			"expected", rewardsRaw.String(),
		)
	}

<<<<<<< HEAD
	// truncate reward dec coins, return remainder to community pool
=======
	// truncate reward dec coins, return remainder to decimal pool
>>>>>>> 787ee698
	finalRewards, remainder := rewards.TruncateDecimal()

	// add coins to user account
	if !finalRewards.IsZero() {
<<<<<<< HEAD
		addr := del.GetDelegatorAddr()
		withdrawAddr := k.GetDelegatorWithdrawAddr(ctx, addr)
		err := k.bankKeeper.SendCoinsFromModuleToAccount(ctx, types.ModuleName, withdrawAddr, finalRewards)
=======
		withdrawAddr, err := k.GetDelegatorWithdrawAddr(ctx, delAddr)
		if err != nil {
			return nil, err
		}

		err = k.bankKeeper.SendCoinsFromModuleToAccount(ctx, types.ModuleName, withdrawAddr, finalRewards)
>>>>>>> 787ee698
		if err != nil {
			return nil, err
		}
		for _, h := range k.hooks {
			h.AfterDelegationReward(ctx, addr, withdrawAddr, finalRewards)
		}
	}

	// update the outstanding rewards and the decimal pool only if the transaction was successful
	if err := k.ValidatorOutstandingRewards.Set(ctx, sdk.ValAddress(valAddr), types.ValidatorOutstandingRewards{Rewards: outstanding.Sub(rewards)}); err != nil {
		return nil, err
	}

	feePool, err := k.FeePool.Get(ctx)
	if err != nil {
		return nil, err
	}

	feePool.DecimalPool = feePool.DecimalPool.Add(remainder...)
	err = k.FeePool.Set(ctx, feePool)
	if err != nil {
		return nil, err
	}

	// decrement reference count of starting period
	startingInfo, err := k.DelegatorStartingInfo.Get(ctx, collections.Join(sdk.ValAddress(valAddr), sdk.AccAddress(delAddr)))
	if err != nil && !errors.Is(err, collections.ErrNotFound) {
		return nil, err
	}

	startingPeriod := startingInfo.PreviousPeriod
	err = k.decrementReferenceCount(ctx, sdk.ValAddress(valAddr), startingPeriod)
	if err != nil {
		return nil, err
	}

	// remove delegator starting info
	err = k.DelegatorStartingInfo.Remove(ctx, collections.Join(sdk.ValAddress(valAddr), sdk.AccAddress(delAddr)))
	if err != nil {
		return nil, err
	}

	if finalRewards.IsZero() {
		baseDenom, err := k.stakingKeeper.BondDenom(ctx)
		if err != nil {
			return nil, err
		}

		// Note, we do not call the NewCoins constructor as we do not want the zero
		// coin removed.
		finalRewards = sdk.Coins{sdk.NewCoin(baseDenom, math.ZeroInt())}
	}

	err = k.EventService.EventManager(ctx).EmitKV(
		types.EventTypeWithdrawRewards,
		event.NewAttribute(sdk.AttributeKeyAmount, finalRewards.String()),
		event.NewAttribute(types.AttributeKeyValidator, val.GetOperator()),
		event.NewAttribute(types.AttributeKeyDelegator, del.GetDelegatorAddr()),
	)
	if err != nil {
		return nil, err
	}

<<<<<<< HEAD
	emittedRewards := finalRewards
	if finalRewards.IsZero() {
		baseDenom, _ := sdk.GetBaseDenom()
		if baseDenom == "" {
			baseDenom = sdk.DefaultBondDenom
		}

		// Note, we do not call the NewCoins constructor as we do not want the zero
		// coin removed.
		emittedRewards = sdk.Coins{sdk.NewCoin(baseDenom, sdk.ZeroInt())}
	}

	ctx.EventManager().EmitEvent(
		sdk.NewEvent(
			types.EventTypeWithdrawRewards,
			sdk.NewAttribute(sdk.AttributeKeyAmount, emittedRewards.String()),
			sdk.NewAttribute(types.AttributeKeyValidator, val.GetOperator().String()),
			sdk.NewAttribute(types.AttributeKeyDelegator, del.GetDelegatorAddr().String()),
		),
	)

=======
>>>>>>> 787ee698
	return finalRewards, nil
}<|MERGE_RESOLUTION|>--- conflicted
+++ resolved
@@ -5,18 +5,12 @@
 	"errors"
 	"fmt"
 
-<<<<<<< HEAD
-	sdk "github.com/cosmos/cosmos-sdk/types"
-	"github.com/cosmos/cosmos-sdk/x/distribution/types"
-	stakingtypes "github.com/cosmos/cosmos-sdk/x/staking/types"
-=======
 	"cosmossdk.io/collections"
 	"cosmossdk.io/core/event"
 	"cosmossdk.io/math"
 	"cosmossdk.io/x/distribution/types"
 
 	sdk "github.com/cosmos/cosmos-sdk/types"
->>>>>>> 787ee698
 )
 
 // initialize starting info for a new delegation
@@ -206,19 +200,6 @@
 	return rewards, nil
 }
 
-<<<<<<< HEAD
-// SmartRewardAccount is an account with a post-reward processing function.
-// Such an account ignores a non-default withdrawal address, as this can
-// be implemented in the post-reward processing if desired.
-type SmartRewardAccount interface {
-	// PostReward is called after reward has been transferred to the account.
-	// The named keepers should be provided. They are given the trivial type
-	// here to handle the mismatch in expected methods with the callee.
-	PostReward(ctx sdk.Context, reward sdk.Coins, authKeeper, bankKeeper, stakingKeeper interface{})
-}
-
-func (k Keeper) withdrawDelegationRewards(ctx sdk.Context, val stakingtypes.ValidatorI, del stakingtypes.DelegationI) (sdk.Coins, error) {
-=======
 func (k Keeper) withdrawDelegationRewards(ctx context.Context, val sdk.ValidatorI, del sdk.DelegationI) (sdk.Coins, error) {
 	addrCodec := k.authKeeper.AddressCodec()
 	delAddr, err := addrCodec.StringToBytes(del.GetDelegatorAddr())
@@ -231,7 +212,6 @@
 		return nil, err
 	}
 
->>>>>>> 787ee698
 	// check existence of delegator starting info
 	hasInfo, err := k.DelegatorStartingInfo.Has(ctx, collections.Join(sdk.ValAddress(valAddr), sdk.AccAddress(delAddr)))
 	if err != nil {
@@ -271,27 +251,17 @@
 		)
 	}
 
-<<<<<<< HEAD
-	// truncate reward dec coins, return remainder to community pool
-=======
 	// truncate reward dec coins, return remainder to decimal pool
->>>>>>> 787ee698
 	finalRewards, remainder := rewards.TruncateDecimal()
 
 	// add coins to user account
 	if !finalRewards.IsZero() {
-<<<<<<< HEAD
-		addr := del.GetDelegatorAddr()
-		withdrawAddr := k.GetDelegatorWithdrawAddr(ctx, addr)
-		err := k.bankKeeper.SendCoinsFromModuleToAccount(ctx, types.ModuleName, withdrawAddr, finalRewards)
-=======
 		withdrawAddr, err := k.GetDelegatorWithdrawAddr(ctx, delAddr)
 		if err != nil {
 			return nil, err
 		}
 
 		err = k.bankKeeper.SendCoinsFromModuleToAccount(ctx, types.ModuleName, withdrawAddr, finalRewards)
->>>>>>> 787ee698
 		if err != nil {
 			return nil, err
 		}
@@ -355,29 +325,5 @@
 		return nil, err
 	}
 
-<<<<<<< HEAD
-	emittedRewards := finalRewards
-	if finalRewards.IsZero() {
-		baseDenom, _ := sdk.GetBaseDenom()
-		if baseDenom == "" {
-			baseDenom = sdk.DefaultBondDenom
-		}
-
-		// Note, we do not call the NewCoins constructor as we do not want the zero
-		// coin removed.
-		emittedRewards = sdk.Coins{sdk.NewCoin(baseDenom, sdk.ZeroInt())}
-	}
-
-	ctx.EventManager().EmitEvent(
-		sdk.NewEvent(
-			types.EventTypeWithdrawRewards,
-			sdk.NewAttribute(sdk.AttributeKeyAmount, emittedRewards.String()),
-			sdk.NewAttribute(types.AttributeKeyValidator, val.GetOperator().String()),
-			sdk.NewAttribute(types.AttributeKeyDelegator, del.GetDelegatorAddr().String()),
-		),
-	)
-
-=======
->>>>>>> 787ee698
 	return finalRewards, nil
 }