--- conflicted
+++ resolved
@@ -50,13 +50,7 @@
 		return err
 	}
 
-<<<<<<< HEAD
-	// calculate fraction allocated to validators
-	communityTax := k.GetCommunityTax(ctx)
-	voteMultiplier := sdk.OneDec().Sub(proposerMultiplier).Sub(communityTax)
-=======
 	voteMultiplier := math.LegacyOneDec().Sub(communityTax)
->>>>>>> 787ee698
 	feeMultiplier := feesCollected.MulDecTruncate(voteMultiplier)
 
 	// allocate tokens proportionally to voting power
@@ -66,15 +60,6 @@
 	// Ref: https://github.com/cosmos/cosmos-sdk/pull/3099#discussion_r246276376
 	for _, vote := range bondedVotes {
 
-<<<<<<< HEAD
-		// TODO: Consider micro-slashing for missing votes.
-		//
-		// Ref: https://github.com/cosmos/cosmos-sdk/issues/2525#issuecomment-430838701
-		powerFraction := sdk.NewDec(vote.Validator.Power).QuoTruncate(sdk.NewDec(totalPreviousPower))
-		reward := feeMultiplier.MulDecTruncate(powerFraction)
-
-		k.AllocateTokensToValidator(ctx, validator, reward)
-=======
 		validator, err := k.stakingKeeper.ValidatorByConsAddr(ctx, vote.Validator.Address)
 		if err != nil {
 			return err
@@ -90,7 +75,6 @@
 			return err
 		}
 
->>>>>>> 787ee698
 		remaining = remaining.Sub(reward)
 	}
 	// send to community pool and set remainder in fee pool
@@ -108,11 +92,7 @@
 
 // AllocateTokensToValidator allocate tokens to a particular validator,
 // splitting according to commission.
-<<<<<<< HEAD
-func (k Keeper) AllocateTokensToValidator(ctx sdk.Context, val stakingtypes.ValidatorI, tokens sdk.DecCoins) {
-=======
 func (k Keeper) AllocateTokensToValidator(ctx context.Context, val sdk.ValidatorI, tokens sdk.DecCoins) error {
->>>>>>> 787ee698
 	// split tokens between validator and delegators according to commission
 	commission := tokens.MulDec(val.GetCommission())
 	shared := tokens.Sub(commission)
@@ -155,17 +135,6 @@
 	}
 
 	// update outstanding rewards
-<<<<<<< HEAD
-	ctx.EventManager().EmitEvent(
-		sdk.NewEvent(
-			types.EventTypeRewards,
-			sdk.NewAttribute(sdk.AttributeKeyAmount, tokens.String()),
-			sdk.NewAttribute(types.AttributeKeyValidator, val.GetOperator().String()),
-		),
-	)
-
-	outstanding := k.GetValidatorOutstandingRewards(ctx, val.GetOperator())
-=======
 	if err = k.EventService.EventManager(ctx).EmitKV(
 		types.EventTypeRewards,
 		event.NewAttribute(sdk.AttributeKeyAmount, tokens.String()),
@@ -179,7 +148,6 @@
 		return err
 	}
 
->>>>>>> 787ee698
 	outstanding.Rewards = outstanding.Rewards.Add(tokens...)
 	return k.ValidatorOutstandingRewards.Set(ctx, valBz, outstanding)
 }
