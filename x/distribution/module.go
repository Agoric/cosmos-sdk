--- conflicted
+++ resolved
@@ -22,13 +22,6 @@
 	sdk "github.com/cosmos/cosmos-sdk/types"
 	"github.com/cosmos/cosmos-sdk/types/module"
 	simtypes "github.com/cosmos/cosmos-sdk/types/simulation"
-<<<<<<< HEAD
-	"github.com/cosmos/cosmos-sdk/x/distribution/client/cli"
-	"github.com/cosmos/cosmos-sdk/x/distribution/keeper"
-	"github.com/cosmos/cosmos-sdk/x/distribution/simulation"
-	"github.com/cosmos/cosmos-sdk/x/distribution/types"
-=======
->>>>>>> 787ee698
 )
 
 // ConsensusVersion defines the current x/distribution module consensus version.
@@ -104,25 +97,6 @@
 	types.RegisterMsgServer(registrar, keeper.NewMsgServerImpl(am.keeper))
 	types.RegisterQueryServer(registrar, keeper.NewQuerier(am.keeper))
 
-<<<<<<< HEAD
-	keeper        keeper.Keeper
-	accountKeeper types.AccountKeeper
-	bankKeeper    types.BankKeeper
-	stakingKeeper types.StakingKeeper
-}
-
-// NewAppModule creates a new AppModule object
-func NewAppModule(
-	cdc codec.Codec, keeper keeper.Keeper, accountKeeper types.AccountKeeper,
-	bankKeeper types.BankKeeper, stakingKeeper types.StakingKeeper,
-) AppModule {
-	return AppModule{
-		AppModuleBasic: AppModuleBasic{cdc: cdc},
-		keeper:         keeper,
-		accountKeeper:  accountKeeper,
-		bankKeeper:     bankKeeper,
-		stakingKeeper:  stakingKeeper,
-=======
 	return nil
 }
 
@@ -131,7 +105,6 @@
 	m := keeper.NewMigrator(am.keeper)
 	if err := mr.Register(types.ModuleName, 1, m.Migrate1to2); err != nil {
 		return fmt.Errorf("failed to migrate x/%s from version 1 to 2: %w", types.ModuleName, err)
->>>>>>> 787ee698
 	}
 
 	if err := mr.Register(types.ModuleName, 2, m.Migrate2to3); err != nil {
@@ -183,13 +156,8 @@
 func (AppModule) ConsensusVersion() uint64 { return ConsensusVersion }
 
 // BeginBlock returns the begin blocker for the distribution module.
-<<<<<<< HEAD
-func (am AppModule) BeginBlock(ctx sdk.Context, req abci.RequestBeginBlock) {
-	BeginBlocker(ctx, req, am.keeper)
-=======
 func (am AppModule) BeginBlock(ctx context.Context) error {
 	return am.keeper.BeginBlocker(ctx)
->>>>>>> 787ee698
 }
 
 // AppModuleSimulation functions
