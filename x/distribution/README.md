---
sidebar_position: 1
---

# `x/distribution`

## Overview

This _simple_ distribution mechanism describes a functional way to passively
distribute rewards between validators and delegators. Note that this mechanism does
not distribute funds in as precisely as active reward distribution mechanisms and
will therefore be upgraded in the future.

The mechanism operates as follows. Collected rewards are pooled globally and
divided out passively to validators and delegators. Each validator has the
opportunity to charge commission to the delegators on the rewards collected on
behalf of the delegators. Fees are collected directly into a global reward pool
and validator proposer-reward pool. Due to the nature of passive accounting,
whenever changes to parameters which affect the rate of reward distribution
occurs, withdrawal of rewards must also occur.

* Whenever withdrawing, one must withdraw the maximum amount they are entitled
   to, leaving nothing in the pool.
* Whenever bonding, unbonding, or re-delegating tokens to an existing account, a
   full withdrawal of the rewards must occur (as the rules for lazy accounting
   change).
* Whenever a validator chooses to change the commission on rewards, all accumulated
   commission rewards must be simultaneously withdrawn.

The above scenarios are covered in `hooks.md`.

The distribution mechanism outlined herein is used to lazily distribute the
following rewards between validators and associated delegators:

* multi-token fees to be socially distributed
* inflated staked asset provisions
* validator commission on all rewards earned by their delegators stake

Fees are pooled within a global pool. The mechanisms used allow for validators
and delegators to independently and lazily withdraw their rewards.

## Shortcomings

As a part of the lazy computations, each delegator holds an accumulation term
specific to each validator which is used to estimate what their approximate
fair portion of tokens held in the fee pool is owed to them.

```text
entitlement = delegator-accumulation / all-delegators-accumulation
```

Under the circumstance that there was constant and equal flow of incoming
reward tokens every block, this distribution mechanism would be equal to the
active distribution (distribute individually to all delegators each block).
However, this is unrealistic so deviations from the active distribution will
occur based on fluctuations of incoming reward tokens as well as timing of
reward withdrawal by other delegators.

If you happen to know that incoming rewards are about to significantly increase,
you are incentivized to not withdraw until after this event, increasing the
worth of your existing _accum_. See [#2764](https://github.com/cosmos/cosmos-sdk/issues/2764)
for further details.

## Effect on Staking

Charging commission on Atom provisions while also allowing for Atom-provisions
to be auto-bonded (distributed directly to the validators bonded stake) is
problematic within BPoS. Fundamentally, these two mechanisms are mutually
exclusive. If both commission and auto-bonding mechanisms are simultaneously
applied to the staking-token then the distribution of staking-tokens between
any validator and its delegators will change with each block. This then
necessitates a calculation for each delegation records for each block -
which is considered computationally expensive.

In conclusion, we can only have Atom commission and unbonded atoms
provisions or bonded atom provisions with no Atom commission, and we elect to
implement the former. Stakeholders wishing to rebond their provisions, may elect
to set up a script to periodically withdraw and rebond rewards.

## Contents

* [Concepts](#concepts)
* [State](#state)
    * [Validator Distribution](#validator-distribution)
    * [Delegation Distribution](#delegation-distribution)
    * [Params](#params)
* [Begin Block](#begin-block)
* [Messages](#messages)
* [Hooks](#hooks)
* [Events](#events)
* [Parameters](#parameters)
* [Client](#client)
    * [CLI](#cli)
    * [gRPC](#grpc)

## Concepts

In Proof of Stake (PoS) blockchains, rewards gained from transaction fees are paid to validators. The fee distribution module fairly distributes the rewards to the validators' constituent delegators.

Rewards are calculated per period. The period is updated each time a validator's delegation changes, for example, when the validator receives a new delegation.
The rewards for a single validator can then be calculated by taking the total rewards for the period before the delegation started, minus the current total rewards.
To learn more, see the [F1 Fee Distribution paper](https://github.com/cosmos/cosmos-sdk/blob/release/v0.52.x/docs/spec/fee_distribution/f1_fee_distr.pdf).

The commission to the validator is paid when the validator is removed or when the validator requests a withdrawal.
The commission is calculated and incremented at every `BeginBlock` operation to update accumulated fee amounts.

The rewards to a delegator are distributed when the delegation is changed or removed, or a withdrawal is requested.
Before rewards are distributed, all slashes to the validator that occurred during the current delegation are applied.

### Reference Counting in F1 Fee Distribution

In F1 fee distribution, the rewards a delegator receives are calculated when their delegation is withdrawn. This calculation must read the terms of the summation of rewards divided by the share of tokens from the period which they ended when they delegated, and the final period that was created for the withdrawal.

Additionally, as slashes change the amount of tokens a delegation will have (but we calculate this lazily,
only when a delegator un-delegates), we must calculate rewards in separate periods before / after any slashes
which occurred in between when a delegator delegated and when they withdrew their rewards. Thus slashes, like
delegations, reference the period which was ended by the slash event.

All stored historical rewards records for periods which are no longer referenced by any delegations
or any slashes can thus be safely removed, as they will never be read (future delegations and future
slashes will always reference future periods). This is implemented by tracking a `ReferenceCount`
along with each historical reward storage entry. Each time a new object (delegation or slash)
is created which might need to reference the historical record, the reference count is incremented.
Each time one object which previously needed to reference the historical record is deleted, the reference
count is decremented. If the reference count hits zero, the historical record is deleted.

## State

### FeePool

The `FeePool` is used to store decimal rewards to allow for fractions of coins to be received from operations like inflation.

Once those rewards are big enough, they are sent as `sdk.Coins` to the community pool.

* FeePool: `0x00 -> ProtocolBuffer(FeePool)`

```go
// coins with decimal
type DecCoins []DecCoin

type DecCoin struct {
    Amount math.LegacyDec
    Denom  string
}
```

### Validator Distribution

Validator distribution information for the relevant validator is updated each time:

1. delegation amount to a validator is updated,
2. any delegator withdraws from a validator, or
3. the validator withdraws its commission.

* ValidatorDistInfo: `0x02 | ValOperatorAddrLen (1 byte) | ValOperatorAddr -> ProtocolBuffer(validatorDistribution)`

```go
type ValidatorDistInfo struct {
    OperatorAddress     sdk.AccAddress
    SelfBondRewards     sdkmath.DecCoins
    ValidatorCommission types.ValidatorAccumulatedCommission
}
```

### Delegation Distribution

Each delegation distribution only needs to record the height at which it last
withdrew fees. Because a delegation must withdraw fees each time it's
properties change (aka bonded tokens etc.) its properties will remain constant
and the delegator's _accumulation_ factor can be calculated passively knowing
only the height of the last withdrawal and its current properties.

* DelegationDistInfo: `0x02 | DelegatorAddrLen (1 byte) | DelegatorAddr | ValOperatorAddrLen (1 byte) | ValOperatorAddr -> ProtocolBuffer(delegatorDist)`

```go
type DelegationDistInfo struct {
    WithdrawalHeight int64    // last time this delegation withdrew rewards
}
```

### Params

The distribution module stores it's params in state with the prefix of `0x09`,
it can be updated with governance or the address with authority.

* Params: `0x09 | ProtocolBuffer(Params)`

```protobuf reference
https://github.com/cosmos/cosmos-sdk/blob/release/v0.52.x/x/distribution/proto/cosmos/distribution/v1beta1/distribution.proto#L12-L44
```

## Begin Block

At each `BeginBlock`, all fees received in the previous block are transferred to
the distribution `ModuleAccount` account. When a delegator or validator
withdraws their rewards, they are taken out of the `ModuleAccount`. During begin
block, the different claims on the fees collected are updated as follows:

* The reserve community tax is charged.
* The remainder is distributed proportionally by voting power to all bonded validators

### The Distribution Scheme

See [params](#params) for description of parameters.

Let `fees` be the total fees collected in the previous block, including
inflationary rewards to the stake. All fees are collected in a specific module
account during the block. During `BeginBlock`, they are sent to the
`"distribution"` `ModuleAccount`. No other sending of tokens occurs. Instead, the
rewards each account is entitled to are stored, and withdrawals can be triggered
through the messages `WithdrawValidatorCommission` and
`WithdrawDelegatorReward`.

#### Reward to the Community Pool

The community pool (x/protocolpool) gets `community_tax * fees`, plus any remaining dust after
validators get their rewards that are always rounded down to the nearest
integer value.

#### Reward To the Validators

The proposer receives no extra rewards. All fees are distributed among all the
bonded validators, including the proposer, in proportion to their consensus power.

```text
powFrac = validator power / total bonded validator power
voteMul = 1 - community_tax
```

All validators receive `fees * voteMul * powFrac`.

#### Rewards to Delegators

Each validator's rewards are distributed to its delegators. The validator also
has a self-delegation that is treated like a regular delegation in
distribution calculations.

The validator sets a commission rate. The commission rate is flexible, but each
validator sets a maximum rate and a maximum daily increase. These maximums cannot be exceeded and protect delegators from sudden increases of validator commission rates to prevent validators from taking all of the rewards.

The outstanding rewards that the operator is entitled to are stored in
`ValidatorAccumulatedCommission`, while the rewards the delegators are entitled
to are stored in `ValidatorCurrentRewards`. The [F1 fee distribution scheme](#concepts) is used to calculate the rewards per delegator as they
withdraw or update their delegation, and is thus not handled in `BeginBlock`.

#### Example Distribution

For this example distribution, the underlying consensus engine selects block proposers in
proportion to their power relative to the entire bonded power.

All validators are equally performant at including pre-commits in their proposed
blocks. Then hold `(pre_commits included) / (total bonded validator power)`
constant so that the amortized block reward for the validator is `( validator power / total bonded power) * (1 - community tax rate)` of
the total rewards. Consequently, the reward for a single delegator is:

```text
(delegator proportion of the validator power / validator power) * (validator power / total bonded power)
  * (1 - community tax rate) * (1 - validator commission rate)
= (delegator proportion of the validator power / total bonded power) * (1 -
community tax rate) * (1 - validator commission rate)
```

## Messages

### MsgSetWithdrawAddress

By default, the withdraw address is the delegator address. To change its withdraw address, a delegator must send a `MsgSetWithdrawAddress` message.
Changing the withdraw address is possible only if the parameter `WithdrawAddrEnabled` is set to `true`.

The withdraw address cannot be any of the module accounts. These accounts are blocked from being withdraw addresses by being added to the distribution keeper's `blockedAddrs` array at initialization.

Response:

```protobuf reference
https://github.com/cosmos/cosmos-sdk/blob/release/v0.52.x/x/distribution/proto/cosmos/distribution/v1beta1/tx.proto#L62-L73
```

```go
func (k Keeper) SetWithdrawAddr(ctx context.Context, delegatorAddr sdk.AccAddress, withdrawAddr sdk.AccAddress) error
 if k.blockedAddrs[withdrawAddr.String()] {
  fail with "`{withdrawAddr}` is not allowed to receive external funds"
 }

 if !k.GetWithdrawAddrEnabled(ctx) {
  fail with `ErrSetWithdrawAddrDisabled`
 }

 k.SetDelegatorWithdrawAddr(ctx, delegatorAddr, withdrawAddr)
```

### MsgWithdrawDelegatorReward

A delegator can withdraw its rewards.
Internally in the distribution module, this transaction simultaneously removes the previous delegation with associated rewards, the same as if the delegator simply started a new delegation of the same value.
The rewards are sent immediately from the distribution `ModuleAccount` to the withdraw address.
Any remainder (truncated decimals) are sent to the community pool.
The starting height of the delegation is set to the current validator period, and the reference count for the previous period is decremented.
The amount withdrawn is deducted from the `ValidatorOutstandingRewards` variable for the validator.

In the F1 distribution, the total rewards are calculated per validator period, and a delegator receives a piece of those rewards in proportion to their stake in the validator.
In basic F1, the total rewards that all the delegators are entitled to between to periods is calculated the following way.
Let `R(X)` be the total accumulated rewards up to period `X` divided by the tokens staked at that time. The delegator allocation is `R(X) * delegator_stake`.
Then the rewards for all the delegators for staking between periods `A` and `B` are `(R(B) - R(A)) * total stake`.
However, these calculated rewards don't account for slashing.

Taking the slashes into account requires iteration.
Let `F(X)` be the fraction a validator is to be slashed for a slashing event that happened at period `X`.
If the validator was slashed at periods `P1, ..., PN`, where `A < P1`, `PN < B`, the distribution module calculates the individual delegator's rewards, `T(A, B)`, as follows:

```go
stake := initial stake
rewards := 0
previous := A
for P in P1, ..., PN`:
    rewards = (R(P) - previous) * stake
    stake = stake * F(P)
    previous = P
rewards = rewards + (R(B) - R(PN)) * stake
```

The historical rewards are calculated retroactively by playing back all the slashes and then attenuating the delegator's stake at each step.
The final calculated stake is equivalent to the actual staked coins in the delegation with a margin of error due to rounding errors.

Response:

```protobuf reference
https://github.com/cosmos/cosmos-sdk/blob/release/v0.52.x/x/distribution/proto/cosmos/distribution/v1beta1/tx.proto#L79-L90
```

### WithdrawValidatorCommission

The validator can send the WithdrawValidatorCommission message to withdraw their accumulated commission.
The commission is calculated in every block during `BeginBlock`, so no iteration is required to withdraw.
The amount withdrawn is deducted from the `ValidatorOutstandingRewards` variable for the validator.
Only integer amounts can be sent. If the accumulated awards have decimals, the amount is truncated before the withdrawal is sent, and the remainder is left to be withdrawn later.

<<<<<<< HEAD
=======
### FundCommunityPool

This message sends coins directly from the sender to the community pool.

The transaction fails if the amount cannot be transferred from the sender to the distribution module account.

```go
func (k Keeper) FundCommunityPool(ctx context.Context, amount sdk.Coins, sender sdk.AccAddress) error {
  if err := k.bankKeeper.SendCoinsFromAccountToModule(ctx, sender, types.ModuleName, amount); err != nil {
    return err
  }

  feePool, err := k.FeePool.Get(ctx)
  if err != nil {
    return err
  }

  feePool.CommunityPool = feePool.CommunityPool.Add(sdk.NewDecCoinsFromCoins(amount...)...)
	
  if err := k.FeePool.Set(ctx, feePool); err != nil {
    return err
  }

  return nil
}
```

>>>>>>> 751e5ecb
### Common distribution operations

These operations take place during many different messages.

#### Initialize delegation

Each time a delegation is changed, the rewards are withdrawn and the delegation is reinitialized.
Initializing a delegation increments the validator period and keeps track of the starting period of the delegation.

```go
// initialize starting info for a new delegation
func (k Keeper) initializeDelegation(ctx context.Context, val sdk.ValAddress, del sdk.AccAddress) {
    // period has already been incremented - we want to store the period ended by this delegation action
    previousPeriod := k.GetValidatorCurrentRewards(ctx, val).Period - 1

 // increment reference count for the period we're going to track
 k.incrementReferenceCount(ctx, val, previousPeriod)

 validator := k.stakingKeeper.Validator(ctx, val)
 delegation := k.stakingKeeper.Delegation(ctx, del, val)

 // calculate delegation stake in tokens
 // we don't store directly, so multiply delegation shares * (tokens per share)
 // note: necessary to truncate so we don't allow withdrawing more rewards than owed
 stake := validator.TokensFromSharesTruncated(delegation.GetShares())
 k.SetDelegatorStartingInfo(ctx, val, del, types.NewDelegatorStartingInfo(previousPeriod, stake, uint64(ctx.BlockHeight())))
}
```

### MsgUpdateParams

Distribution module params can be updated through `MsgUpdateParams`, which can be done using governance proposal and the signer will always be gov module account address.

```protobuf reference
https://github.com/cosmos/cosmos-sdk/blob/release/v0.52.x/x/distribution/proto/cosmos/distribution/v1beta1/tx.proto#L159:L172
```

The message handling can fail if:

* signer is not the gov module account address.

## Hooks

Available hooks that can be called by and from this module.

### Create or modify delegation distribution

* triggered-by: `staking.MsgDelegate`, `staking.MsgBeginRedelegate`, `staking.MsgUndelegate`

#### Before

* The delegation rewards are withdrawn to the withdraw address of the delegator.
  The rewards include the current period and exclude the starting period.
* The validator period is incremented.
  The validator period is incremented because the validator's power and share distribution might have changed.
* The reference count for the delegator's starting period is decremented.

#### After

The starting height of the delegation is set to the previous period.
Because of the `Before`-hook, this period is the last period for which the delegator was rewarded.

### Validator created

* triggered-by: `staking.MsgCreateValidator`

When a validator is created, the following validator variables are initialized:

* Historical rewards
* Current accumulated rewards
* Accumulated commission
* Total outstanding rewards
* Period

By default, all values are set to a `0`, except period, which is set to `1`.

### Validator removed

* triggered-by: `staking.RemoveValidator`

Outstanding commission is sent to the validator's self-delegation withdrawal address.
Remaining delegator rewards get sent to the community pool.

Note: The validator gets removed only when it has no remaining delegations.
At that time, all outstanding delegator rewards will have been withdrawn.
Any remaining rewards are dust amounts.

### Validator is slashed

* triggered-by: `staking.Slash`
* The current validator period reference count is incremented.
  The reference count is incremented because the slash event has created a reference to it.
* The validator period is incremented.
* The slash event is stored for later use.
  The slash event will be referenced when calculating delegator rewards.

## Events

The distribution module emits the following events:

### BeginBlocker

| Type            | Attribute Key | Attribute Value    |
|-----------------|---------------|--------------------|
| commission      | amount        | {commissionAmount} |
| commission      | validator     | {validatorAddress} |
| rewards         | amount        | {rewardAmount}     |
| rewards         | validator     | {validatorAddress} |

### Handlers

#### MsgSetWithdrawAddress

| Type                 | Attribute Key    | Attribute Value      |
|----------------------|------------------|----------------------|
| set_withdraw_address | withdraw_address | {withdrawAddress}    |
| message              | module           | distribution         |
| message              | action           | set_withdraw_address |
| message              | sender           | {senderAddress}      |

#### MsgWithdrawDelegatorReward

| Type    | Attribute Key | Attribute Value           |
|---------|---------------|---------------------------|
| withdraw_rewards | amount        | {rewardAmount}            |
| withdraw_rewards | validator     | {validatorAddress}        |
| message          | module        | distribution              |
| message          | action        | withdraw_delegator_reward |
| message          | sender        | {senderAddress}           |

#### MsgWithdrawValidatorCommission

| Type       | Attribute Key | Attribute Value               |
|------------|---------------|-------------------------------|
| withdraw_commission | amount        | {commissionAmount}            |
| message    | module        | distribution                  |
| message    | action        | withdraw_validator_commission |
| message    | sender        | {senderAddress}               |

## Parameters

The distribution module contains the following parameters:

| Key                 | Type         | Example                    |
| ------------------- | ------------ | -------------------------- |
| communitytax        | string (dec) | "0.020000000000000000" [0] |
| withdrawaddrenabled | bool         | true                       |

* [0] `communitytax` must be positive and cannot exceed 1.00.
* `baseproposerreward` and `bonusproposerreward` were parameters that are deprecated in v0.47 and are not used.

:::note
The community tax is collected and sent to the community pool (x/protocolpool).
:::

## Client

### CLI

A user can query and interact with the `distribution` module using the CLI.

#### Query

The `query` commands allow users to query `distribution` state.

```shell
simd query distribution --help
```

##### commission

The `commission` command allows users to query validator commission rewards by address.

```shell
simd query distribution commission [address] [flags]
```

Example:

```shell
simd query distribution commission cosmosvaloper1...
```

Example Output:

```yml
commission:
- amount: "1000000.000000000000000000"
  denom: stake
```

##### params

The `params` command allows users to query the parameters of the `distribution` module.

```shell
simd query distribution params [flags]
```

Example:

```shell
simd query distribution params
```

Example Output:

```yml
base_proposer_reward: "0.000000000000000000"
bonus_proposer_reward: "0.000000000000000000"
community_tax: "0.020000000000000000"
withdraw_addr_enabled: true
```

##### rewards

The `rewards` command allows users to query delegator rewards. Users can optionally include the validator address to query rewards earned from a specific validator.

```shell
simd query distribution rewards [delegator-addr] [validator-addr] [flags]
```

Example:

```shell
simd query distribution rewards cosmos1...
```

Example Output:

```yml
rewards:
- reward:
  - amount: "1000000.000000000000000000"
    denom: stake
  validator_address: cosmosvaloper1..
total:
- amount: "1000000.000000000000000000"
  denom: stake
```

##### slashes

The `slashes` command allows users to query all slashes for a given block range.

```shell
simd query distribution slashes [validator] [start-height] [end-height] [flags]
```

Example:

```shell
simd query distribution slashes cosmosvaloper1... 1 1000
```

Example Output:

```yml
pagination:
  next_key: null
  total: "0"
slashes:
- validator_period: 20,
  fraction: "0.009999999999999999"
```

##### validator-outstanding-rewards

The `validator-outstanding-rewards` command allows users to query all outstanding (un-withdrawn) rewards for a validator and all their delegations.

```shell
simd query distribution validator-outstanding-rewards [validator] [flags]
```

Example:

```shell
simd query distribution validator-outstanding-rewards cosmosvaloper1...
```

Example Output:

```yml
rewards:
- amount: "1000000.000000000000000000"
  denom: stake
```

##### validator-distribution-info

The `validator-distribution-info` command allows users to query validator commission and self-delegation rewards for validator.

```shell
simd query distribution validator-distribution-info cosmosvaloper1...
```

Example Output:

```yml
commission:
- amount: "100000.000000000000000000"
  denom: stake
operator_address: cosmosvaloper1...
self_bond_rewards:
- amount: "100000.000000000000000000"
  denom: stake
```

#### Transactions

The `tx` commands allow users to interact with the `distribution` module.

```shell
simd tx distribution --help
```

##### set-withdraw-addr

The `set-withdraw-addr` command allows users to set the withdraw address for rewards associated with a delegator address.

```shell
simd tx distribution set-withdraw-addr [withdraw-addr] [flags]
```

Example:

```shell
simd tx distribution set-withdraw-addr cosmos1... --from cosmos1...
```

##### withdraw-all-rewards

The `withdraw-all-rewards` command allows users to withdraw all rewards for a delegator.

```shell
simd tx distribution withdraw-all-rewards [flags]
```

Example:

```shell
simd tx distribution withdraw-all-rewards --from cosmos1...
```

##### withdraw-rewards

The `withdraw-rewards` command allows users to withdraw all rewards from a given delegation address,
and optionally withdraw validator commission if the delegation address given is a validator operator and the user proves the `--commission` flag.

```shell
simd tx distribution withdraw-rewards [validator-addr] [flags]
```

Example:

```shell
simd tx distribution withdraw-rewards cosmosvaloper1... --from cosmos1... --commission
```

### gRPC

A user can query the `distribution` module using gRPC endpoints.

#### Params

The `Params` endpoint allows users to query parameters of the `distribution` module.

Example:

```shell
grpcurl -plaintext \
    localhost:9090 \
    cosmos.distribution.v1beta1.Query/Params
```

Example Output:

```json
{
  "params": {
    "communityTax": "20000000000000000",
    "baseProposerReward": "00000000000000000",
    "bonusProposerReward": "00000000000000000",
    "withdrawAddrEnabled": true
  }
}
```

#### ValidatorDistributionInfo

The `ValidatorDistributionInfo` queries validator commission and self-delegation rewards for validator.

Example:

```shell
grpcurl -plaintext \
    -d '{"validator_address":"cosmosvalop1..."}' \
    localhost:9090 \
    cosmos.distribution.v1beta1.Query/ValidatorDistributionInfo
```

Example Output:

```json
{
  "commission": {
    "commission": [
      {
        "denom": "stake",
        "amount": "1000000000000000"
      }
    ]
  },
  "self_bond_rewards": [
    {
      "denom": "stake",
      "amount": "1000000000000000"
    }
  ],
  "validator_address": "cosmosvalop1..."
}
```

#### ValidatorOutstandingRewards

The `ValidatorOutstandingRewards` endpoint allows users to query rewards of a validator address.

Example:

```shell
grpcurl -plaintext \
    -d '{"validator_address":"cosmosvalop1.."}' \
    localhost:9090 \
    cosmos.distribution.v1beta1.Query/ValidatorOutstandingRewards
```

Example Output:

```json
{
  "rewards": {
    "rewards": [
      {
        "denom": "stake",
        "amount": "1000000000000000"
      }
    ]
  }
}
```

#### ValidatorCommission

The `ValidatorCommission` endpoint allows users to query accumulated commission for a validator.

Example:

```shell
grpcurl -plaintext \
    -d '{"validator_address":"cosmosvalop1.."}' \
    localhost:9090 \
    cosmos.distribution.v1beta1.Query/ValidatorCommission
```

Example Output:

```json
{
  "commission": {
    "commission": [
      {
        "denom": "stake",
        "amount": "1000000000000000"
      }
    ]
  }
}
```

#### ValidatorSlashes

The `ValidatorSlashes` endpoint allows users to query slash events of a validator.

Example:

```shell
grpcurl -plaintext \
    -d '{"validator_address":"cosmosvalop1.."}' \
    localhost:9090 \
    cosmos.distribution.v1beta1.Query/ValidatorSlashes
```

Example Output:

```json
{
  "slashes": [
    {
      "validator_period": "20",
      "fraction": "0.009999999999999999"
    }
  ],
  "pagination": {
    "total": "1"
  }
}
```

#### DelegationRewards

The `DelegationRewards` endpoint allows users to query the total rewards accrued by a delegation.

Example:

```shell
grpcurl -plaintext \
    -d '{"delegator_address":"cosmos1...","validator_address":"cosmosvalop1..."}' \
    localhost:9090 \
    cosmos.distribution.v1beta1.Query/DelegationRewards
```

Example Output:

```json
{
  "rewards": [
    {
      "denom": "stake",
      "amount": "1000000000000000"
    }
  ]
}
```

#### DelegationTotalRewards

The `DelegationTotalRewards` endpoint allows users to query the total rewards accrued by each validator.

Example:

```shell
grpcurl -plaintext \
    -d '{"delegator_address":"cosmos1..."}' \
    localhost:9090 \
    cosmos.distribution.v1beta1.Query/DelegationTotalRewards
```

Example Output:

```json
{
  "rewards": [
    {
      "validatorAddress": "cosmosvaloper1...",
      "reward": [
        {
          "denom": "stake",
          "amount": "1000000000000000"
        }
      ]
    }
  ],
  "total": [
    {
      "denom": "stake",
      "amount": "1000000000000000"
    }
  ]
}
```

#### DelegatorValidators

The `DelegatorValidators` endpoint allows users to query all validators for given delegator.

Example:

```shell
grpcurl -plaintext \
    -d '{"delegator_address":"cosmos1..."}' \
    localhost:9090 \
    cosmos.distribution.v1beta1.Query/DelegatorValidators
```

Example Output:

```json
{
  "validators": ["cosmosvaloper1..."]
}
```

#### DelegatorWithdrawAddress

The `DelegatorWithdrawAddress` endpoint allows users to query the withdraw address of a delegator.

Example:

```shell
grpcurl -plaintext \
    -d '{"delegator_address":"cosmos1..."}' \
    localhost:9090 \
    cosmos.distribution.v1beta1.Query/DelegatorWithdrawAddress
```

Example Output:

```json
{
  "withdrawAddress": "cosmos1..."
}
```<|MERGE_RESOLUTION|>--- conflicted
+++ resolved
@@ -43,7 +43,7 @@
 
 As a part of the lazy computations, each delegator holds an accumulation term
 specific to each validator which is used to estimate what their approximate
-fair portion of tokens held in the fee pool is owed to them.
+fair portion of tokens held in the global fee pool is owed to them.
 
 ```text
 entitlement = delegator-accumulation / all-delegators-accumulation
@@ -74,13 +74,14 @@
 
 In conclusion, we can only have Atom commission and unbonded atoms
 provisions or bonded atom provisions with no Atom commission, and we elect to
-implement the former. Stakeholders wishing to rebond their provisions, may elect
+implement the former. Stakeholders wishing to rebond their provisions may elect
 to set up a script to periodically withdraw and rebond rewards.
 
 ## Contents
 
 * [Concepts](#concepts)
 * [State](#state)
+    * [FeePool](#feepool)
     * [Validator Distribution](#validator-distribution)
     * [Delegation Distribution](#delegation-distribution)
     * [Params](#params)
@@ -99,7 +100,7 @@
 
 Rewards are calculated per period. The period is updated each time a validator's delegation changes, for example, when the validator receives a new delegation.
 The rewards for a single validator can then be calculated by taking the total rewards for the period before the delegation started, minus the current total rewards.
-To learn more, see the [F1 Fee Distribution paper](https://github.com/cosmos/cosmos-sdk/blob/release/v0.52.x/docs/spec/fee_distribution/f1_fee_distr.pdf).
+To learn more, see the [F1 Fee Distribution paper](https://github.com/cosmos/cosmos-sdk/tree/main/docs/spec/fee_distribution/f1_fee_distr.pdf).
 
 The commission to the validator is paid when the validator is removed or when the validator requests a withdrawal.
 The commission is calculated and incremented at every `BeginBlock` operation to update accumulated fee amounts.
@@ -128,9 +129,14 @@
 
 ### FeePool
 
-The `FeePool` is used to store decimal rewards to allow for fractions of coins to be received from operations like inflation.
-
-Once those rewards are big enough, they are sent as `sdk.Coins` to the community pool.
+All globally tracked parameters for distribution are stored within
+`FeePool`. Rewards are collected and added to the reward pool and
+distributed to validators/delegators from here.
+
+Note that the reward pool holds decimal coins (`DecCoins`) to allow
+for fractions of coins to be received from operations like inflation.
+When coins are distributed from the pool they are truncated back to
+`sdk.Coins` which are non-decimal.
 
 * FeePool: `0x00 -> ProtocolBuffer(FeePool)`
 
@@ -142,6 +148,10 @@
     Amount math.LegacyDec
     Denom  string
 }
+```
+
+```protobuf reference
+https://github.com/cosmos/cosmos-sdk/blob/v0.47.0-rc1/proto/cosmos/distribution/v1beta1/distribution.proto#L116-L123
 ```
 
 ### Validator Distribution
@@ -186,7 +196,7 @@
 * Params: `0x09 | ProtocolBuffer(Params)`
 
 ```protobuf reference
-https://github.com/cosmos/cosmos-sdk/blob/release/v0.52.x/x/distribution/proto/cosmos/distribution/v1beta1/distribution.proto#L12-L44
+https://github.com/cosmos/cosmos-sdk/blob/v0.47.0-rc1/proto/cosmos/distribution/v1beta1/distribution.proto#L12-L42
 ```
 
 ## Begin Block
@@ -208,12 +218,12 @@
 account during the block. During `BeginBlock`, they are sent to the
 `"distribution"` `ModuleAccount`. No other sending of tokens occurs. Instead, the
 rewards each account is entitled to are stored, and withdrawals can be triggered
-through the messages `WithdrawValidatorCommission` and
+through the messages `FundCommunityPool`, `WithdrawValidatorCommission` and
 `WithdrawDelegatorReward`.
 
 #### Reward to the Community Pool
 
-The community pool (x/protocolpool) gets `community_tax * fees`, plus any remaining dust after
+The community pool gets `community_tax * fees`, plus any remaining dust after
 validators get their rewards that are always rounded down to the nearest
 integer value.
 
@@ -272,20 +282,20 @@
 Response:
 
 ```protobuf reference
-https://github.com/cosmos/cosmos-sdk/blob/release/v0.52.x/x/distribution/proto/cosmos/distribution/v1beta1/tx.proto#L62-L73
+https://github.com/cosmos/cosmos-sdk/blob/v0.47.0-rc1/proto/cosmos/distribution/v1beta1/tx.proto#L49-L60
 ```
 
 ```go
 func (k Keeper) SetWithdrawAddr(ctx context.Context, delegatorAddr sdk.AccAddress, withdrawAddr sdk.AccAddress) error
- if k.blockedAddrs[withdrawAddr.String()] {
-  fail with "`{withdrawAddr}` is not allowed to receive external funds"
- }
-
- if !k.GetWithdrawAddrEnabled(ctx) {
-  fail with `ErrSetWithdrawAddrDisabled`
- }
-
- k.SetDelegatorWithdrawAddr(ctx, delegatorAddr, withdrawAddr)
+	if k.blockedAddrs[withdrawAddr.String()] {
+		fail with "`{withdrawAddr}` is not allowed to receive external funds"
+	}
+
+	if !k.GetWithdrawAddrEnabled(ctx) {
+		fail with `ErrSetWithdrawAddrDisabled`
+	}
+
+	k.SetDelegatorWithdrawAddr(ctx, delegatorAddr, withdrawAddr)
 ```
 
 ### MsgWithdrawDelegatorReward
@@ -324,7 +334,7 @@
 Response:
 
 ```protobuf reference
-https://github.com/cosmos/cosmos-sdk/blob/release/v0.52.x/x/distribution/proto/cosmos/distribution/v1beta1/tx.proto#L79-L90
+https://github.com/cosmos/cosmos-sdk/blob/v0.47.0-rc1/proto/cosmos/distribution/v1beta1/tx.proto#L66-L77
 ```
 
 ### WithdrawValidatorCommission
@@ -334,8 +344,6 @@
 The amount withdrawn is deducted from the `ValidatorOutstandingRewards` variable for the validator.
 Only integer amounts can be sent. If the accumulated awards have decimals, the amount is truncated before the withdrawal is sent, and the remainder is left to be withdrawn later.
 
-<<<<<<< HEAD
-=======
 ### FundCommunityPool
 
 This message sends coins directly from the sender to the community pool.
@@ -363,7 +371,6 @@
 }
 ```
 
->>>>>>> 751e5ecb
 ### Common distribution operations
 
 These operations take place during many different messages.
@@ -379,17 +386,17 @@
     // period has already been incremented - we want to store the period ended by this delegation action
     previousPeriod := k.GetValidatorCurrentRewards(ctx, val).Period - 1
 
- // increment reference count for the period we're going to track
- k.incrementReferenceCount(ctx, val, previousPeriod)
-
- validator := k.stakingKeeper.Validator(ctx, val)
- delegation := k.stakingKeeper.Delegation(ctx, del, val)
-
- // calculate delegation stake in tokens
- // we don't store directly, so multiply delegation shares * (tokens per share)
- // note: necessary to truncate so we don't allow withdrawing more rewards than owed
- stake := validator.TokensFromSharesTruncated(delegation.GetShares())
- k.SetDelegatorStartingInfo(ctx, val, del, types.NewDelegatorStartingInfo(previousPeriod, stake, uint64(ctx.BlockHeight())))
+	// increment reference count for the period we're going to track
+	k.incrementReferenceCount(ctx, val, previousPeriod)
+
+	validator := k.stakingKeeper.Validator(ctx, val)
+	delegation := k.stakingKeeper.Delegation(ctx, del, val)
+
+	// calculate delegation stake in tokens
+	// we don't store directly, so multiply delegation shares * (tokens per share)
+	// note: necessary to truncate so we don't allow withdrawing more rewards than owed
+	stake := validator.TokensFromSharesTruncated(delegation.GetShares())
+	k.SetDelegatorStartingInfo(ctx, val, del, types.NewDelegatorStartingInfo(previousPeriod, stake, uint64(ctx.BlockHeight())))
 }
 ```
 
@@ -398,7 +405,7 @@
 Distribution module params can be updated through `MsgUpdateParams`, which can be done using governance proposal and the signer will always be gov module account address.
 
 ```protobuf reference
-https://github.com/cosmos/cosmos-sdk/blob/release/v0.52.x/x/distribution/proto/cosmos/distribution/v1beta1/tx.proto#L159:L172
+https://github.com/cosmos/cosmos-sdk/blob/v0.47.0-rc1/proto/cosmos/distribution/v1beta1/tx.proto#L133-L147
 ```
 
 The message handling can fail if:
@@ -445,7 +452,7 @@
 * triggered-by: `staking.RemoveValidator`
 
 Outstanding commission is sent to the validator's self-delegation withdrawal address.
-Remaining delegator rewards get sent to the community pool.
+Remaining delegator rewards get sent to the community fee pool.
 
 Note: The validator gets removed only when it has no remaining delegations.
 At that time, all outstanding delegator rewards will have been withdrawn.
@@ -468,6 +475,8 @@
 
 | Type            | Attribute Key | Attribute Value    |
 |-----------------|---------------|--------------------|
+| proposer_reward | validator     | {validatorAddress} |
+| proposer_reward | reward        | {proposerReward}   |
 | commission      | amount        | {commissionAmount} |
 | commission      | validator     | {validatorAddress} |
 | rewards         | amount        | {rewardAmount}     |
@@ -516,12 +525,13 @@
 * `baseproposerreward` and `bonusproposerreward` were parameters that are deprecated in v0.47 and are not used.
 
 :::note
-The community tax is collected and sent to the community pool (x/protocolpool).
+The reserve pool is the pool of collected funds for use by governance taken via the `CommunityTax`.
+Currently with the Cosmos SDK, tokens collected by the CommunityTax are accounted for but unspendable.
 :::
 
 ## Client
 
-### CLI
+## CLI
 
 A user can query and interact with the `distribution` module using the CLI.
 
@@ -551,6 +561,28 @@
 
 ```yml
 commission:
+- amount: "1000000.000000000000000000"
+  denom: stake
+```
+
+##### community-pool
+
+The `community-pool` command allows users to query all coin balances within the community pool.
+
+```shell
+simd query distribution community-pool [flags]
+```
+
+Example:
+
+```shell
+simd query distribution community-pool
+```
+
+Example Output:
+
+```yml
+pool:
 - amount: "1000000.000000000000000000"
   denom: stake
 ```
@@ -656,7 +688,7 @@
 
 The `validator-distribution-info` command allows users to query validator commission and self-delegation rewards for validator.
 
-```shell
+````shell
 simd query distribution validator-distribution-info cosmosvaloper1...
 ```
 
@@ -678,6 +710,20 @@
 
 ```shell
 simd tx distribution --help
+```
+
+##### fund-community-pool
+
+The `fund-community-pool` command allows users to send funds to the community pool.
+
+```shell
+simd tx distribution fund-community-pool [amount] [flags]
+```
+
+Example:
+
+```shell
+simd tx distribution fund-community-pool 100stake --from cosmos1...
 ```
 
 ##### set-withdraw-addr
@@ -975,4 +1021,29 @@
 {
   "withdrawAddress": "cosmos1..."
 }
+```
+
+#### CommunityPool
+
+The `CommunityPool` endpoint allows users to query the community pool coins.
+
+Example:
+
+```shell
+grpcurl -plaintext \
+    localhost:9090 \
+    cosmos.distribution.v1beta1.Query/CommunityPool
+```
+
+Example Output:
+
+```json
+{
+  "pool": [
+    {
+      "denom": "stake",
+      "amount": "1000000000000000000"
+    }
+  ]
+}
 ```