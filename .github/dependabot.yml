--- conflicted
+++ resolved
@@ -9,6 +9,14 @@
       interval: daily
       time: "01:00"
 
+  - package-ecosystem: npm
+    directory: "/docs"
+    schedule:
+      interval: weekly
+    # DevRel should review docs updates
+    assignees:
+      - "julienrbrt"
+
   - package-ecosystem: gomod
     directory: "/"
     schedule:
@@ -62,15 +70,6 @@
       - "A:automerge"
       - dependencies
   - package-ecosystem: gomod
-    directory: "/core/testing"
-    schedule:
-      interval: weekly
-      day: thursday
-      time: "01:30"
-    labels:
-      - "A:automerge"
-      - dependencies
-  - package-ecosystem: gomod
     directory: "/depinject"
     schedule:
       interval: weekly
@@ -107,34 +106,6 @@
       - "A:automerge"
       - dependencies
   - package-ecosystem: gomod
-    directory: "/indexer/postgres"
-    schedule:
-      interval: weekly
-      day: wednesday
-      time: "01:53"
-    labels:
-      - "A:automerge"
-      - dependencies
-  - package-ecosystem: gomod
-    directory: "/indexer/postgres/tests"
-    schedule:
-      interval: weekly
-      day: wednesday
-      time: "01:53"
-    labels:
-      - "A:automerge"
-      - dependencies
-  - package-ecosystem: gomod
-<<<<<<< HEAD
-    directory: "/schema"
-    schedule:
-      interval: weekly
-      day: wednesday
-      time: "01:53"
-    labels:
-      - "A:automerge"
-      - dependencies
-  - package-ecosystem: gomod
     directory: "/x/tx"
     schedule:
       interval: weekly
@@ -153,8 +124,6 @@
       - "A:automerge"
       - dependencies
   - package-ecosystem: gomod
-=======
->>>>>>> 751e5ecb
     directory: "/tools/confix"
     schedule:
       interval: weekly
@@ -182,7 +151,25 @@
       - "A:automerge"
       - dependencies
   - package-ecosystem: gomod
-    directory: "x/accounts"
+    directory: "/x/nft"
+    schedule:
+      interval: weekly
+      day: monday
+      time: "02:25"
+    labels:
+      - "A:automerge"
+      - dependencies
+  - package-ecosystem: gomod
+    directory: "/x/circuit"
+    schedule:
+      interval: weekly
+      day: tuesday
+      time: "02:30"
+    labels:
+      - "A:automerge"
+      - dependencies
+  - package-ecosystem: gomod
+    directory: "x/feegrant"
     schedule:
       interval: weekly
       day: wednesday
@@ -190,139 +177,40 @@
     labels:
       - "A:automerge"
       - dependencies
-  - package-ecosystem: gomod
-    directory: "x/accounts/defaults/base"
-    schedule:
-      interval: weekly
-      day: wednesday
+
+  - package-ecosystem: gomod
+    directory: "/x/evidence"
+    schedule:
+      interval: weekly
+      day: thursday
+      time: "02:40"
+    labels:
+      - "A:automerge"
+      - dependencies
+  - package-ecosystem: gomod
+    directory: "/store"
+    schedule:
+      interval: weekly
+      day: friday
       time: "02:45"
     labels:
       - "A:automerge"
       - dependencies
   - package-ecosystem: gomod
-    directory: "x/accounts/defaults/multisig"
-    schedule:
-      interval: weekly
-      day: wednesday
-      time: "02:45"
-    labels:
-      - "A:automerge"
-      - dependencies
-  - package-ecosystem: gomod
-    directory: "x/accounts/defaults/lockup"
-    schedule:
-      interval: weekly
-      day: wednesday
+    directory: "x/upgrade"
+    schedule:
+      interval: weekly
+      day: monday
+      time: "02:50"
+    labels:
+      - "A:automerge"
+      - dependencies
+  - package-ecosystem: gomod
+    directory: "log"
+    schedule:
+      interval: weekly
+      day: tuesday
       time: "02:55"
-    labels:
-      - "A:automerge"
-      - dependencies
-  - package-ecosystem: gomod
-    directory: "/x/nft"
-    schedule:
-      interval: weekly
-      day: monday
-      time: "02:25"
-    labels:
-      - "A:automerge"
-      - dependencies
-  - package-ecosystem: gomod
-    directory: "/x/circuit"
-    schedule:
-      interval: weekly
-      day: tuesday
-      time: "02:30"
-    labels:
-      - "A:automerge"
-      - dependencies
-  - package-ecosystem: gomod
-    directory: "x/feegrant"
-    schedule:
-      interval: weekly
-      day: wednesday
-      time: "02:35"
-    labels:
-      - "A:automerge"
-      - dependencies
-
-  - package-ecosystem: gomod
-    directory: "/x/evidence"
-    schedule:
-      interval: weekly
-      day: thursday
-      time: "02:40"
-    labels:
-      - "A:automerge"
-      - dependencies
-  - package-ecosystem: gomod
-    directory: "/store"
-    schedule:
-      interval: weekly
-      day: friday
-      time: "02:45"
-    labels:
-      - "A:automerge"
-      - dependencies
-  - package-ecosystem: gomod
-    directory: "x/upgrade"
-    schedule:
-      interval: weekly
-      day: monday
-      time: "02:50"
-    labels:
-      - "A:automerge"
-      - dependencies
-  - package-ecosystem: gomod
-    directory: "log"
-    schedule:
-      interval: weekly
-      day: tuesday
-      time: "02:55"
-    labels:
-      - "A:automerge"
-      - dependencies
-  - package-ecosystem: gomod
-    directory: "/x/protocolpool"
-    schedule:
-      interval: weekly
-      day: wednesday
-      time: "03:00"
-    labels:
-      - "A:automerge"
-      - dependencies
-  - package-ecosystem: gomod
-    directory: "/x/params"
-    schedule:
-      interval: weekly
-      day: wednesday
-      time: "03:05"
-    labels:
-      - "A:automerge"
-      - dependencies
-  - package-ecosystem: gomod
-    directory: "/x/auth"
-    schedule:
-      interval: weekly
-      day: wednesday
-      time: "03:10"
-    labels:
-      - "A:automerge"
-      - dependencies
-  - package-ecosystem: gomod
-    directory: "/x/epochs"
-    schedule:
-      interval: weekly
-      day: wednesday
-      time: "03:15"
-    labels:
-      - "A:automerge"
-      - dependencies
-  - package-ecosystem: gomod
-    directory: "/x/bank"
-    schedule:
-      interval: weekly
-      day: wednesday
-      time: "03:20"
     labels:
       - "A:automerge"
       - dependencies
@@ -345,19 +233,8 @@
         dependency-type: "all"
       - dependency-name: "cosmossdk.io/*"
         dependency-type: "all"
-<<<<<<< HEAD
-      - dependency-name: "github.com/cometbft/*"
-        dependency-type: "all"
-    ignore:
-      - dependency-name: "github.com/cometbft/cometbft"
-        # cometbft 0.37 is not semver, but we want to only update "patch" versions for 0.37.x
-        update-types:
-          ["version-update:semver-major", "version-update:semver-minor"]
-
-=======
 
   # Dependencies should be up to date on release branch
->>>>>>> 751e5ecb
   - package-ecosystem: gomod
     directory: "/"
     target-branch: "release/v0.50.x"
@@ -374,34 +251,4 @@
       - dependency-name: "github.com/cosmos/*"
         dependency-type: "all"
       - dependency-name: "cosmossdk.io/*"
-<<<<<<< HEAD
-        dependency-type: "all"
-      - dependency-name: "github.com/cometbft/*"
-        dependency-type: "all"
-    ignore:
-      - dependency-name: "github.com/cometbft/cometbft"
-        # cometbft 0.38 is not semver, but we want to only update "patch" versions for 0.38.x
-        update-types:
-          ["version-update:semver-major", "version-update:semver-minor"]
-
-  - package-ecosystem: gomod
-    directory: "/"
-    target-branch: "release/v0.52.x"
-    schedule:
-      interval: daily
-      time: "03:00"
-    labels:
-      - "A:automerge"
-      - dependencies
-      - "testing-required"
-    allow:
-      - dependency-name: "github.com/cosmos/cosmos-sdk/*"
-        dependency-type: "all"
-      - dependency-name: "github.com/cosmos/*"
-        dependency-type: "all"
-      - dependency-name: "cosmossdk.io/*"
-        dependency-type: "all"
-      - dependency-name: "github.com/cometbft/*"
-=======
->>>>>>> 751e5ecb
         dependency-type: "all"