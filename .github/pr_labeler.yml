--- conflicted
+++ resolved
@@ -1,53 +1,9 @@
-"C:CLI":
-  - client/**/*
-  - x/*/client/**/*
-"C:Confix":
-  - tools/confix/**/*
-"C:Cosmovisor":
-  - tools/cosmovisor/**/*
-"C:Hubl":
-  - tools/hubl/**/*
-"C:Keys":
-  - client/keys/**/*
-"C:Simulations":
-  - types/simulation/**/*
-  - x/simulation/**/*
-  - x/*/simulation/**/*
-  - simsx/**/*
-"C:Store":
-  - store/**/*
-"C:collections":
-  - collections/**/*
-"C:core/testing":
-  - core/testing/**/*
-"C:log":
-  - log/*
-"C:orm":
-  - orm/**/*
-"C:schema":
-  - schema/**/*
-"C:indexer/postgres":
-  - indexer/postgres/**/*
-"C:x/accounts":
-  - x/accounts/**/*
-"C:x/accounts/base":
-  - x/accounts/defaults/base/**/*
-"C:x/accounts/multisig":
-  - x/accounts/defaults/multisig/**/*
-"C:x/accounts/lockup":
-  - x/accounts/defaults/lockup/**/*
 "C:x/auth":
   - x/auth/**/*
 "C:x/authz":
   - x/authz/**/*
 "C:x/bank":
   - x/bank/**/*
-"C:x/bank/v2":
-  - x/bank/v2/**/*
-"C:x/circuit":
-  - x/circuit/**/*
-"C:x/consensus":
-  - x/consensus/**/*
 "C:x/crisis":
   - x/crisis/**/*
 "C:x/distribution":
@@ -68,34 +24,21 @@
   - x/nft/**/*
 "C:x/params":
   - x/params/**/*
-"C:x/protocolpool":
-  - x/protocolpool/**/*
+"C:Simulations":
+  - x/simulation/**/*
+  - x/*/simulation/**/*
 "C:x/slashing":
   - x/slashing/**/*
 "C:x/staking":
   - x/staking/**/*
+"C:x/upgrade":
+  - x/upgrade/**/*
+"C:x/consensus":
+  - x/consensus/**/*
+"C:x/circuit":
+  - x/circuit/**/*
 "C:x/tx":
   - x/tx/**/*
-<<<<<<< HEAD
-"C:x/upgrade":
-  - x/upgrade/**/*
-"C:x/epochs":
-  - x/epochs/**/*
-"C:x/validate":
-  - x/validate/**/*
-"C:server/v2":
-  - server/v2/**/*
-"C:server/v2 stf":
-  - server/v2/stf/**/*
-"C:server/v2 appmanager":
-  - server/v2/appmanager/**/*
-"C:server/v2 cometbft":
-  - server/v2/cometbft/**/*
-"C:server/v2 api":
-  - server/v2/api/**/*
-"Type: ADR":
-  - docs/architecture/**/*
-=======
 "C:collections":
   - collections/**/*
 "C:Cosmovisor":
@@ -106,14 +49,26 @@
   - tools/hubl/**/*
 "C:Keys":
   - client/keys/**/*
->>>>>>> 751e5ecb
 "Type: Build":
   - Makefile
   - Dockerfile
   - docker-compose.yml
   - scripts/*
 "Type: CI":
-  - .github/**
+  - .github/**/*.yml
   - buf.yaml
   - .mergify.yml
-  - .golangci.yml+  - .golangci.yml
+"C:CLI":
+  - client/**/*
+  - x/*/client/**/*
+"Type: ADR":
+  - docs/architecture/**/*
+"C:container":
+  - container/**/*
+"C:Store":
+  - store/**/*
+"C:orm":
+  - orm/**/*
+"C:log":
+  - log/*