name: Release
# This workflow helps with creating releases.
# This job will only be triggered when a tag (vX.X.x) is pushed
on:
  push:
    # Sequence of patterns matched against refs/tags
    tags:
      - "v[0-9]+.[0-9]+.[0-9]+" # Push events to matching v*, i.e. v1.0, v20.15.10

permissions:
  contents: read

jobs:
  release:
    permissions:
      contents: write # for goreleaser/goreleaser-action to create a GitHub release
    runs-on: ubuntu-latest
    steps:
      - uses: actions/checkout@v4
      - name: Install Go
        uses: actions/setup-go@v5
        with:
<<<<<<< HEAD
          go-version: "1.23"
=======
          go-version: "1.21"
>>>>>>> 751e5ecb
          check-latest: true
      - name: Unshallow
        run: git fetch --prune --unshallow
      - name: Create release
        uses: goreleaser/goreleaser-action@v3
        with:
          args: release --clean --release-notes ./RELEASE_NOTES.md
        env:
          GITHUB_TOKEN: ${{ secrets.GITHUB_TOKEN }}

  release-success:
    needs: release
    if: ${{ success() }}
    runs-on: ubuntu-latest
    steps:
      - name: Notify Slack on success
<<<<<<< HEAD
        uses: rtCamp/action-slack-notify@v2.3.0
=======
        uses: rtCamp/action-slack-notify@v2.2.1
>>>>>>> 751e5ecb
        env:
          SLACK_WEBHOOK: ${{ secrets.SLACK_WEBHOOK }}
          SLACK_CHANNEL: cosmos-tech
          SLACK_USERNAME: Cosmos SDK Release Bot
          SLACK_ICON: https://avatars.githubusercontent.com/t/5997665?size=64
          SLACK_COLOR: good
          SLACK_TITLE: "Cosmos SDK ${{ github.ref_name }} is tagged :tada:"
          SLACK_MESSAGE: "@channel :point_right: https://github.com/cosmos/cosmos-sdk/releases/tag/${{ github.ref_name }}"
          SLACK_FOOTER: ""
          SLACK_LINK_NAMES: true
          MSG_MINIMAL: true<|MERGE_RESOLUTION|>--- conflicted
+++ resolved
@@ -18,13 +18,9 @@
     steps:
       - uses: actions/checkout@v4
       - name: Install Go
-        uses: actions/setup-go@v5
+        uses: actions/setup-go@v4
         with:
-<<<<<<< HEAD
-          go-version: "1.23"
-=======
           go-version: "1.21"
->>>>>>> 751e5ecb
           check-latest: true
       - name: Unshallow
         run: git fetch --prune --unshallow
@@ -41,11 +37,7 @@
     runs-on: ubuntu-latest
     steps:
       - name: Notify Slack on success
-<<<<<<< HEAD
-        uses: rtCamp/action-slack-notify@v2.3.0
-=======
         uses: rtCamp/action-slack-notify@v2.2.1
->>>>>>> 751e5ecb
         env:
           SLACK_WEBHOOK: ${{ secrets.SLACK_WEBHOOK }}
           SLACK_CHANNEL: cosmos-tech
