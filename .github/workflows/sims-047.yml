--- conflicted
+++ resolved
@@ -16,16 +16,12 @@
     runs-on: ubuntu-latest
     if: "!contains(github.event.head_commit.message, 'skip-sims')"
     steps:
-      - uses: actions/checkout@v4
+      - uses: actions/checkout@v3
         with:
           ref: "release/v0.47.x"
-      - uses: actions/setup-go@v5
+      - uses: actions/setup-go@v4
         with:
-<<<<<<< HEAD
-          go-version: "1.23"
-=======
           go-version: "1.21"
->>>>>>> 751e5ecb
           check-latest: true
       - run: make build
 
@@ -35,17 +31,13 @@
     runs-on: ubuntu-latest
     needs: build
     steps:
-      - uses: actions/setup-go@v5
+      - uses: actions/setup-go@v4
         with:
-<<<<<<< HEAD
-          go-version: "1.23"
-=======
           go-version: "1.21"
->>>>>>> 751e5ecb
           check-latest: true
       - name: Install runsim
         run: go install github.com/cosmos/tools/cmd/runsim@v1.0.0
-      - uses: actions/cache@v4
+      - uses: actions/cache@v3
         with:
           path: ~/go/bin
           key: ${{ runner.os }}-go-runsim-binary
@@ -55,18 +47,14 @@
     needs: [build, install-runsim]
     timeout-minutes: 60
     steps:
-      - uses: actions/checkout@v4
+      - uses: actions/checkout@v3
         with:
           ref: "release/v0.47.x"
-      - uses: actions/setup-go@v5
+      - uses: actions/setup-go@v4
         with:
-<<<<<<< HEAD
-          go-version: "1.23"
-=======
           go-version: "1.21"
->>>>>>> 751e5ecb
           check-latest: true
-      - uses: actions/cache@v4
+      - uses: actions/cache@v3
         with:
           path: ~/go/bin
           key: ${{ runner.os }}-go-runsim-binary
@@ -78,18 +66,14 @@
     runs-on: ubuntu-latest
     needs: [build, install-runsim]
     steps:
-      - uses: actions/checkout@v4
+      - uses: actions/checkout@v3
         with:
           ref: "release/v0.47.x"
-      - uses: actions/setup-go@v5
+      - uses: actions/setup-go@v4
         with:
-<<<<<<< HEAD
-          go-version: "1.23"
-=======
           go-version: "1.21"
->>>>>>> 751e5ecb
           check-latest: true
-      - uses: actions/cache@v4
+      - uses: actions/cache@v3
         with:
           path: ~/go/bin
           key: ${{ runner.os }}-go-runsim-binary
@@ -101,18 +85,14 @@
     runs-on: ubuntu-latest
     needs: [build, install-runsim]
     steps:
-      - uses: actions/checkout@v4
+      - uses: actions/checkout@v3
         with:
           ref: "release/v0.47.x"
-      - uses: actions/setup-go@v5
+      - uses: actions/setup-go@v4
         with:
-<<<<<<< HEAD
-          go-version: "1.23"
-=======
           go-version: "1.21"
->>>>>>> 751e5ecb
           check-latest: true
-      - uses: actions/cache@v4
+      - uses: actions/cache@v3
         with:
           path: ~/go/bin
           key: ${{ runner.os }}-go-runsim-binary
@@ -126,7 +106,7 @@
     runs-on: ubuntu-latest
     if: ${{ success() }}
     steps:
-      - uses: actions/checkout@v4
+      - uses: actions/checkout@v3
       - name: Get previous workflow status
         uses: ./.github/actions/last-workflow-status
         id: last_status
@@ -135,7 +115,7 @@
 
       - name: Notify Slack on success
         if: ${{ steps.last_status.outputs.last_status == 'failure' }}
-        uses: rtCamp/action-slack-notify@v2.3.0
+        uses: rtCamp/action-slack-notify@v2.2.0
         env:
           SLACK_WEBHOOK: ${{ secrets.SLACK_WEBHOOK }}
           SLACK_CHANNEL: sdk-sims
@@ -154,7 +134,7 @@
     if: ${{ failure() }}
     steps:
       - name: Notify Slack on failure
-        uses: rtCamp/action-slack-notify@v2.3.0
+        uses: rtCamp/action-slack-notify@v2.2.0
         env:
           SLACK_WEBHOOK: ${{ secrets.SLACK_WEBHOOK }}
           SLACK_CHANNEL: sdk-sims
