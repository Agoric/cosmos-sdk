--- conflicted
+++ resolved
@@ -15,101 +15,83 @@
   build:
     permissions:
       contents: read # for actions/checkout to fetch code
-    runs-on: large-sdk-runner
+    runs-on: ubuntu-latest
     if: "!contains(github.event.head_commit.message, 'skip-sims')"
     steps:
-      - uses: actions/checkout@v4
-      - uses: actions/setup-go@v5
+      - uses: actions/checkout@v3
+      - uses: actions/setup-go@v4
         with:
-<<<<<<< HEAD
-          go-version: "1.23"
-=======
           go-version: "1.21"
->>>>>>> 751e5ecb
           check-latest: true
       - run: make build
+      - name: Install runsim
+        run: go install github.com/cosmos/tools/cmd/runsim@v1.0.0
+      - uses: actions/cache@v3
+        with:
+          path: ~/go/bin
+          key: ${{ runner.os }}-go-runsim-binary
 
   test-sim-import-export:
-    runs-on: large-sdk-runner
+    runs-on: ubuntu-latest
     needs: [build]
     timeout-minutes: 60
     steps:
-      - uses: actions/checkout@v4
-      - uses: actions/setup-go@v5
+      - uses: actions/checkout@v3
+      - uses: actions/setup-go@v4
         with:
-<<<<<<< HEAD
-          go-version: "1.23"
-=======
           go-version: "1.21"
->>>>>>> 751e5ecb
           check-latest: true
+      - uses: actions/cache@v3
+        with:
+          path: ~/go/bin
+          key: ${{ runner.os }}-go-runsim-binary
       - name: test-sim-import-export
         run: |
           make test-sim-import-export
 
   test-sim-after-import:
-    runs-on: large-sdk-runner
+    runs-on: ubuntu-latest
     needs: [build]
-    timeout-minutes: 60
     steps:
-      - uses: actions/checkout@v4
-      - uses: actions/setup-go@v5
+      - uses: actions/checkout@v3
+      - uses: actions/setup-go@v4
         with:
-<<<<<<< HEAD
-          go-version: "1.23"
-=======
           go-version: "1.21"
->>>>>>> 751e5ecb
           check-latest: true
+      - uses: actions/cache@v3
+        with:
+          path: ~/go/bin
+          key: ${{ runner.os }}-go-runsim-binary
       - name: test-sim-after-import
         run: |
           make test-sim-after-import
 
-  test-sim-deterministic:
-    runs-on: large-sdk-runner
+  test-sim-multi-seed-short:
+    runs-on: ubuntu-latest
     needs: [build]
     timeout-minutes: 60
     steps:
-      - uses: actions/checkout@v4
-      - uses: actions/setup-go@v5
+      - uses: actions/checkout@v3
+      - uses: actions/setup-go@v4
         with:
-<<<<<<< HEAD
-          go-version: "1.23"
-=======
           go-version: "1.21"
->>>>>>> 751e5ecb
           check-latest: true
-      - name: test-sim-nondeterminism-streaming
-        run: |
-          make test-sim-nondeterminism-streaming
-
-  test-sim-multi-seed-short:
-    runs-on: large-sdk-runner
-    needs: [build]
-    timeout-minutes: 60
-    steps:
-      - uses: actions/checkout@v4
-      - uses: actions/setup-go@v5
+      - uses: actions/cache@v3
         with:
-          go-version: "1.23"
-          check-latest: true
+          path: ~/go/bin
+          key: ${{ runner.os }}-go-runsim-binary
       - name: test-sim-multi-seed-short
         run: |
           make test-sim-multi-seed-short
 
   sims-notify-success:
     needs:
-      [
-        test-sim-multi-seed-short,
-        test-sim-after-import,
-        test-sim-import-export,
-        test-sim-deterministic,
-      ]
-    runs-on: large-sdk-runner
+      [test-sim-multi-seed-short, test-sim-after-import, test-sim-import-export]
+    runs-on: ubuntu-latest
     if: ${{ success() }}
     steps:
       - name: Check out repository
-        uses: actions/checkout@v4
+        uses: actions/checkout@v3
       - name: Get previous workflow status
         uses: ./.github/actions/last-workflow-status
         id: last_status
@@ -118,7 +100,7 @@
 
       - name: Notify Slack on success
         if: ${{ steps.last_status.outputs.last_status == 'failure' }}
-        uses: rtCamp/action-slack-notify@v2.3.0
+        uses: rtCamp/action-slack-notify@v2.2.0
         env:
           SLACK_WEBHOOK: ${{ secrets.SLACK_WEBHOOK }}
           SLACK_CHANNEL: sdk-sims
@@ -132,17 +114,12 @@
     permissions:
       contents: none
     needs:
-      [
-        test-sim-multi-seed-short,
-        test-sim-after-import,
-        test-sim-import-export,
-        test-sim-deterministic,
-      ]
-    runs-on: large-sdk-runner
+      [test-sim-multi-seed-short, test-sim-after-import, test-sim-import-export]
+    runs-on: ubuntu-latest
     if: ${{ failure() }}
     steps:
       - name: Notify Slack on failure
-        uses: rtCamp/action-slack-notify@v2.3.0
+        uses: rtCamp/action-slack-notify@v2.2.0
         env:
           SLACK_WEBHOOK: ${{ secrets.SLACK_WEBHOOK }}
           SLACK_CHANNEL: sdk-sims
