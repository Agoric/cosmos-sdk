name: Dependabot Update All Go Modules
on: pull_request

permissions:
  pull-requests: write

env:
  PR_TITLE: ${{ github.event.pull_request.title }}

jobs:
  update-all:
    runs-on: ubuntu-latest
    if: ${{ github.actor == 'dependabot[bot]' }}
    steps:
      - uses: actions/checkout@v4
        with:
          repository: ${{ github.event.pull_request.head.repo.full_name }}
          ref: ${{ github.event.pull_request.head.ref }}
          # Secret to be added in the repo under Settings > Secrets > Dependabot
          token: ${{ secrets.PRBOT_PAT }}
      - uses: actions/setup-go@v5
        with:
<<<<<<< HEAD
          go-version: "1.23"
=======
          go-version: "1.21"
>>>>>>> 751e5ecb
          check-latest: true
      - name: Extract updated dependency
        id: deps
        run: |
          # Extract the dependency name from the PR title
          # Example: "build(deps): Bump github.com/cosmos/cosmos-sdk from 0.46.0 to 0.47.0"
          # Extracts "github.com/cosmos/cosmos-sdk" and "0.47.0"
          echo "name=$(echo "$PR_TITLE" | cut -d ' ' -f 3)" >> $GITHUB_OUTPUT
          echo "version=$(echo "$PR_TITLE" | cut -d ' ' -f 7)" >> $GITHUB_OUTPUT
      - name: Update all Go modules
        run: |
          ./scripts/go-update-dep-all.sh ${{ format('{0}@v{1}', steps.deps.outputs.name, steps.deps.outputs.version) }}
          ./scripts/go-mod-tidy-all.sh
      - name: Commit changes
        uses: EndBug/add-and-commit@v9
        with:
          default_author: user_info
          message: "${{ github.event.pull_request.title }} for all modules"<|MERGE_RESOLUTION|>--- conflicted
+++ resolved
@@ -4,27 +4,20 @@
 permissions:
   pull-requests: write
 
-env:
-  PR_TITLE: ${{ github.event.pull_request.title }}
-
 jobs:
   update-all:
     runs-on: ubuntu-latest
     if: ${{ github.actor == 'dependabot[bot]' }}
     steps:
-      - uses: actions/checkout@v4
+      - uses: actions/checkout@v3
         with:
           repository: ${{ github.event.pull_request.head.repo.full_name }}
           ref: ${{ github.event.pull_request.head.ref }}
           # Secret to be added in the repo under Settings > Secrets > Dependabot
           token: ${{ secrets.PRBOT_PAT }}
-      - uses: actions/setup-go@v5
+      - uses: actions/setup-go@v4
         with:
-<<<<<<< HEAD
-          go-version: "1.23"
-=======
           go-version: "1.21"
->>>>>>> 751e5ecb
           check-latest: true
       - name: Extract updated dependency
         id: deps
@@ -32,8 +25,8 @@
           # Extract the dependency name from the PR title
           # Example: "build(deps): Bump github.com/cosmos/cosmos-sdk from 0.46.0 to 0.47.0"
           # Extracts "github.com/cosmos/cosmos-sdk" and "0.47.0"
-          echo "name=$(echo "$PR_TITLE" | cut -d ' ' -f 3)" >> $GITHUB_OUTPUT
-          echo "version=$(echo "$PR_TITLE" | cut -d ' ' -f 7)" >> $GITHUB_OUTPUT
+          echo "::set-output name=name::$(echo "${{ github.event.pull_request.title }}" | cut -d ' ' -f 3)"
+          echo "::set-output name=version::$(echo "${{ github.event.pull_request.title }}" | cut -d ' ' -f 7)"
       - name: Update all Go modules
         run: |
           ./scripts/go-update-dep-all.sh ${{ format('{0}@v{1}', steps.deps.outputs.name, steps.deps.outputs.version) }}
@@ -41,5 +34,5 @@
       - name: Commit changes
         uses: EndBug/add-and-commit@v9
         with:
-          default_author: user_info
+          default_author: github_actions
           message: "${{ github.event.pull_request.title }} for all modules"