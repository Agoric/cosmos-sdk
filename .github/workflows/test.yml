name: Tests / Code Coverage
on:
  pull_request:
  merge_group:
  push:
    branches:
      - main

permissions:
  contents: read

<<<<<<< HEAD
jobs:
  cleanup-runs:
    runs-on: ubuntu-latest
    steps:
      - uses: rokroskar/workflow-run-cleanup-action@master
        env:
          GITHUB_TOKEN: "${{ secrets.GITHUB_TOKEN }}"
    if: "!startsWith(github.ref, 'refs/tags/') && github.ref != 'refs/heads/main'"
  build:
    runs-on: ubuntu-latest
    strategy:
      matrix:
        go-arch: ["amd64", "arm", "arm64"]
    steps:
      - uses: actions/checkout@v3
      - uses: actions/setup-go@v3
        with:
          go-version: 1.19
      - uses: technote-space/get-diff-action@v6.0.1
        id: git_diff
        with:
          PATTERNS: |
            **/**.go
            **/go.mod
            **/go.sum
      - name: Build
        run: GOARCH=${{ matrix.go-arch }} LEDGER_ENABLED=false make build

      - name: Build cosmovisor
        run: GOARCH=${{ matrix.go-arch }} LEDGER_ENABLED=false make cosmovisor

  test-submodules:
    runs-on: ubuntu-latest
    container: tendermintdev/docker-tm-db-testing
    steps:
      - uses: actions/checkout@v3
      - uses: actions/setup-go@v3
        with:
          go-version: 1.19
      - uses: technote-space/get-diff-action@v6.0.1
        id: git_diff
        with:
          PATTERNS: |
            **/**.go
            go.mod
            go.sum
      - name: Run submodule tests and create test coverage profile.
        # GIT_DIFF is passed to the scripts
        run: bash scripts/module-tests.sh
        if: env.GIT_DIFF
      - uses: actions/upload-artifact@v3
        with:
          name: "${{ github.sha }}-go-submodules-coverage"
          path: ./coverage-go-submod-profile.out
=======
concurrency:
  group: ci-${{ github.ref }}-tests
  cancel-in-progress: true
>>>>>>> 787ee698

jobs:
  split-test-files:
    runs-on: ubuntu-latest
    steps:
      - uses: actions/checkout@v4
      - uses: actions/setup-go@v5
        with:
<<<<<<< HEAD
          go-version: 1.19
=======
          go-version: "1.23"
          check-latest: true
>>>>>>> 787ee698
      - name: Create a file with all core Cosmos SDK pkgs
        run: go list ./... > pkgs.txt
      - name: Split pkgs into 4 files
        run: split -d -n l/4 pkgs.txt pkgs.txt.part.
      - uses: actions/upload-artifact@v3
        with:
          name: "${{ github.sha }}-00"
          path: ./pkgs.txt.part.00
      - uses: actions/upload-artifact@v3
        with:
          name: "${{ github.sha }}-01"
          path: ./pkgs.txt.part.01
      - uses: actions/upload-artifact@v3
        with:
          name: "${{ github.sha }}-02"
          path: ./pkgs.txt.part.02
      - uses: actions/upload-artifact@v3
        with:
          name: "${{ github.sha }}-03"
          path: ./pkgs.txt.part.03

  tests:
    runs-on: ubuntu-latest
    needs: split-test-files
    strategy:
      fail-fast: false
      matrix:
        part: ["00", "01", "02", "03"]
    steps:
      - uses: actions/checkout@v4
      - uses: actions/setup-go@v5
        with:
<<<<<<< HEAD
          go-version: 1.19
      - uses: technote-space/get-diff-action@v6.0.1
=======
          go-version: "1.23"
          check-latest: true
          cache: true
          cache-dependency-path: go.sum
      - uses: technote-space/get-diff-action@v6.1.2
        id: git_diff
>>>>>>> 787ee698
        with:
          PATTERNS: |
            **/*.go
            go.mod
            go.sum
            **/go.mod
            **/go.sum
            **/Makefile
            Makefile
      - uses: actions/download-artifact@v3
        with:
          name: "${{ github.sha }}-${{ matrix.part }}"
      - name: test & coverage report creation
        if: env.GIT_DIFF
        run: |
          cat pkgs.txt.part.${{ matrix.part }} | xargs go test -mod=readonly -race -timeout 30m -coverprofile=${{ matrix.part }}profile.out -covermode=atomic -tags='ledger test_ledger_mock'
      - uses: actions/upload-artifact@v3
        if: env.GIT_DIFF
        with:
          name: "${{ github.sha }}-${{ matrix.part }}-coverage"
          path: ./${{ matrix.part }}profile.out

  test-integration:
    runs-on: ubuntu-latest
    steps:
      - uses: actions/checkout@v4
      - uses: actions/setup-go@v5
        with:
          go-version: "1.23"
          check-latest: true
          cache: true
          cache-dependency-path: go.sum
      - uses: technote-space/get-diff-action@v6.1.2
        id: git_diff
        with:
          PATTERNS: |
            **/*.go
            go.mod
            go.sum
            **/go.mod
            **/go.sum
            **/Makefile
            Makefile
      - name: integration tests
        if: env.GIT_DIFF
        run: |
          make test-integration-cov
      - uses: actions/upload-artifact@v3
        if: env.GIT_DIFF
        with:
          name: "${{ github.sha }}-integration-coverage"
          path: ./tests/integration-profile.out

  test-e2e:
    runs-on: ubuntu-latest
    steps:
      - uses: actions/checkout@v4
      - uses: actions/setup-go@v5
        with:
          go-version: "1.23"
          check-latest: true
          cache: true
          cache-dependency-path: go.sum
      - uses: technote-space/get-diff-action@v6.1.2
        id: git_diff
        with:
          PATTERNS: |
            **/*.go
            go.mod
            go.sum
            **/go.mod
            **/go.sum
            **/Makefile
            Makefile
      - name: e2e tests
        if: env.GIT_DIFF
        run: |
          make test-e2e-cov
      - uses: actions/upload-artifact@v3
        if: env.GIT_DIFF
        with:
          name: "${{ github.sha }}-e2e-coverage"
          path: ./tests/e2e-profile.out

  test-system:
    runs-on: ubuntu-latest
    steps:
      - uses: actions/checkout@v4
        with:
          fetch-tags: true
      - uses: actions/setup-go@v5
        with:
          go-version: "1.23"
          check-latest: true
          cache: true
          cache-dependency-path: |
            simapp/go.sum
            systemtest/go.sum
      - uses: technote-space/get-diff-action@v6.1.2
        id: git_diff
        with:
          PATTERNS: |
            **/*.go
            go.mod
            go.sum
            **/go.mod
            **/go.sum
            **/Makefile
            Makefile
      - name: Install musl lib for simd (docker) binary
        if: env.GIT_DIFF
        run: |
          sudo apt-get install -y musl
      - name: system tests v1
        if: env.GIT_DIFF
        run: |
          make test-system
      - uses: actions/upload-artifact@v3
        if: failure()
        with:
          name: "testnet-setup"
          path: ./systemtests/testnet/
          retention-days: 3
      - name: system tests v2
        if: env.GIT_DIFF
        run: |
          COSMOS_BUILD_OPTIONS=v2 make test-system
      - uses: actions/upload-artifact@v3
        if: failure()
        with:
          name: "testnet-setup"
          path: ./systemtests/testnet/
          retention-days: 3

  repo-analysis:
    runs-on: ubuntu-latest
    needs: [tests, test-integration, test-e2e]
    steps:
      - uses: actions/checkout@v4
      - uses: technote-space/get-diff-action@v6.1.2
        id: git_diff
        with:
          PATTERNS: |
            **/*.go
            go.mod
            go.sum
            **/go.mod
            **/go.sum
      - uses: actions/download-artifact@v3
        if: env.GIT_DIFF
        with:
          name: "${{ github.sha }}-00-coverage"
      - uses: actions/download-artifact@v3
        if: env.GIT_DIFF
        with:
          name: "${{ github.sha }}-01-coverage"
      - uses: actions/download-artifact@v3
        if: env.GIT_DIFF
        with:
          name: "${{ github.sha }}-02-coverage"
      - uses: actions/download-artifact@v3
        if: env.GIT_DIFF
        with:
          name: "${{ github.sha }}-03-coverage"
      - uses: actions/download-artifact@v3
        if: env.GIT_DIFF
        with:
          name: "${{ github.sha }}-integration-coverage"
      - uses: actions/download-artifact@v3
        if: env.GIT_DIFF
        with:
          name: "${{ github.sha }}-e2e-coverage"
        continue-on-error: true
      - name: sonarcloud
        if: ${{ env.GIT_DIFF && !github.event.pull_request.draft }}
        uses: SonarSource/sonarcloud-github-action@master
        env:
          GITHUB_TOKEN: ${{ secrets.GITHUB_TOKEN }}
          SONAR_TOKEN: ${{ secrets.SONAR_TOKEN }}

  test-sim-nondeterminism:
    runs-on: ubuntu-latest
    steps:
      - uses: actions/checkout@v4
      - uses: actions/setup-go@v5
        with:
          go-version: "1.23"
          check-latest: true
          cache: true
          cache-dependency-path: go.sum
      - uses: technote-space/get-diff-action@v6.1.2
        id: git_diff
        with:
          PATTERNS: |
            **/*.go
            go.mod
            go.sum
            **/go.mod
            **/go.sum
            **/Makefile
            Makefile
      - name: test-sim-nondeterminism
        if: env.GIT_DIFF
        run: |
          make test-sim-nondeterminism

  ###############################
  #### Cosmos SDK Submodules ####
  ###############################

  # NOTE: The following jobs are used to test the Cosmos SDK Go submodules.
  # They run when there is a diff in their respective directories.

  test-clientv2:
    runs-on: ubuntu-latest
    steps:
      - uses: actions/checkout@v4
      - uses: actions/setup-go@v5
        with:
          go-version: "1.23"
          check-latest: true
          cache: true
          cache-dependency-path: client/v2/go.sum
      - uses: technote-space/get-diff-action@v6.1.2
        id: git_diff
        with:
          PATTERNS: |
            client/v2/**/*.go
            client/v2/go.mod
            client/v2/go.sum
      - name: tests
        if: env.GIT_DIFF
        run: |
          cd client/v2
          go test -mod=readonly -timeout 30m -coverprofile=coverage.out -covermode=atomic -tags='norace ledger test_ledger_mock' ./...
      - name: sonarcloud
        if: ${{ env.GIT_DIFF && !github.event.pull_request.draft && env.SONAR_TOKEN != null }}
        uses: SonarSource/sonarcloud-github-action@master
        env:
          GITHUB_TOKEN: ${{ secrets.GITHUB_TOKEN }}
          SONAR_TOKEN: ${{ secrets.SONAR_TOKEN }}
        with:
          projectBaseDir: client/v2/

  test-core:
    runs-on: ubuntu-latest
    steps:
      - uses: actions/checkout@v4
      - uses: actions/setup-go@v5
        with:
          go-version: "1.23"
          check-latest: true
          cache: true
          cache-dependency-path: core/go.sum
      - uses: technote-space/get-diff-action@v6.1.2
        id: git_diff
        with:
          PATTERNS: |
            core/**/*.go
            core/go.mod
            core/go.sum
      - name: tests
        if: env.GIT_DIFF
        run: |
          cd core
          go test -mod=readonly -timeout 30m -coverprofile=coverage.out -covermode=atomic -tags='norace ledger test_ledger_mock' ./...
      - name: sonarcloud
        if: ${{ env.GIT_DIFF && !github.event.pull_request.draft && env.SONAR_TOKEN != null }}
        uses: SonarSource/sonarcloud-github-action@master
        env:
          GITHUB_TOKEN: ${{ secrets.GITHUB_TOKEN }}
          SONAR_TOKEN: ${{ secrets.SONAR_TOKEN }}
        with:
          projectBaseDir: core/
  test-coretesting:
    runs-on: ubuntu-latest
    steps:
      - uses: actions/checkout@v4
      - uses: actions/setup-go@v5
        with:
          go-version: "1.23"
          check-latest: true
          cache: true
          cache-dependency-path: core/testing/go.sum
      - uses: technote-space/get-diff-action@v6.1.2
        id: git_diff
        with:
          PATTERNS: |
            core/testing/**/*.go
            core/testing/go.mod
            core/testing/go.sum
      - name: tests
        if: env.GIT_DIFF
        run: |
          cd core/testing
          go test -mod=readonly -timeout 30m -coverprofile=coverage.out -covermode=atomic -tags='norace ledger test_ledger_mock' ./...

  test-depinject:
    runs-on: ubuntu-latest
    steps:
      - uses: actions/checkout@v4
      - uses: actions/setup-go@v5
        with:
          go-version: "1.20"
          check-latest: true
          cache: true
          cache-dependency-path: depinject/go.sum
      - uses: technote-space/get-diff-action@v6.1.2
        id: git_diff
        with:
          PATTERNS: |
            depinject/**/*.go
            depinject/go.mod
            depinject/go.sum
      - name: tests
        if: env.GIT_DIFF
        run: |
          cd depinject
          go test -mod=readonly -timeout 30m -coverprofile=coverage.out -covermode=atomic -tags='norace ledger test_ledger_mock' ./...
      - name: sonarcloud
        if: ${{ env.GIT_DIFF && !github.event.pull_request.draft && env.SONAR_TOKEN != null }}
        uses: SonarSource/sonarcloud-github-action@master
        env:
          GITHUB_TOKEN: ${{ secrets.GITHUB_TOKEN }}
          SONAR_TOKEN: ${{ secrets.SONAR_TOKEN }}

  test-errors:
    runs-on: ubuntu-latest
    steps:
      - uses: actions/checkout@v4
      - uses: actions/setup-go@v5
        with:
<<<<<<< HEAD
          go-version: 1.19
      - uses: technote-space/get-diff-action@v6.0.1
=======
          go-version: "1.20"
          check-latest: true
          cache: true
          cache-dependency-path: errors/go.sum
      - uses: technote-space/get-diff-action@v6.1.2
>>>>>>> 787ee698
        id: git_diff
        with:
          PATTERNS: |
            errors/**/*.go
            errors/go.mod
            errors/go.sum
      - name: tests
        if: env.GIT_DIFF
        run: |
          cd errors
          go test -mod=readonly -timeout 30m -coverprofile=coverage.out -covermode=atomic -tags='norace ledger test_ledger_mock' ./...
      - name: sonarcloud
        if: ${{ env.GIT_DIFF && !github.event.pull_request.draft && env.SONAR_TOKEN != null }}
        uses: SonarSource/sonarcloud-github-action@master
        env:
          GITHUB_TOKEN: ${{ secrets.GITHUB_TOKEN }}
          SONAR_TOKEN: ${{ secrets.SONAR_TOKEN }}
        with:
          projectBaseDir: errors/

  test-math:
    runs-on: ubuntu-latest
    steps:
      - uses: actions/checkout@v4
      - uses: actions/setup-go@v5
        with:
          go-version: "1.20"
          check-latest: true
          cache: true
          cache-dependency-path: math/go.sum
      - uses: technote-space/get-diff-action@v6.1.2
        id: git_diff
        with:
          PATTERNS: |
            math/**/*.go
            math/go.mod
            math/go.sum
      - name: tests
        if: env.GIT_DIFF
        run: |
          cd math
          go test -mod=readonly -timeout 30m -coverprofile=coverage.out -covermode=atomic -tags='norace ledger test_ledger_mock' ./...
      - name: sonarcloud
        if: ${{ env.GIT_DIFF && !github.event.pull_request.draft && env.SONAR_TOKEN != null }}
        uses: SonarSource/sonarcloud-github-action@master
        env:
          GITHUB_TOKEN: ${{ secrets.GITHUB_TOKEN }}
          SONAR_TOKEN: ${{ secrets.SONAR_TOKEN }}
        with:
          projectBaseDir: math/

  test-schema:
    runs-on: ubuntu-latest
    steps:
      - uses: actions/checkout@v4
      - uses: actions/setup-go@v5
        with:
          go-version: "1.12"
          cache: true
          cache-dependency-path: schema/go.sum
      - uses: technote-space/get-diff-action@v6.1.2
        id: git_diff
        with:
          PATTERNS: |
            schema/**/*.go
            schema/go.mod
            schema/go.sum
      - name: tests
        if: env.GIT_DIFF
        run: |
          cd schema
          go test -mod=readonly -timeout 30m -coverprofile=coverage.out -covermode=atomic -tags='norace ledger test_ledger_mock' ./...
      - name: sonarcloud
        if: ${{ env.GIT_DIFF && !github.event.pull_request.draft && env.SONAR_TOKEN != null }}
        uses: SonarSource/sonarcloud-github-action@master
        env:
          GITHUB_TOKEN: ${{ secrets.GITHUB_TOKEN }}
          SONAR_TOKEN: ${{ secrets.SONAR_TOKEN }}
        with:
          projectBaseDir: schema/

  test-schema-testing:
    runs-on: ubuntu-latest
    steps:
      - uses: actions/checkout@v4
      - uses: actions/setup-go@v5
        with:
          go-version: "1.23"
          cache: true
          cache-dependency-path: schema/testing/go.sum
      - uses: technote-space/get-diff-action@v6.1.2
        id: git_diff
        with:
<<<<<<< HEAD
          go-version: 1.19
      - name: Display go version
        run: go version
      - name: Install runsim
        run: go install github.com/cosmos/tools/cmd/runsim@v1.0.0
      - uses: actions/cache@v3
=======
          PATTERNS: |
            schema/testing/**/*.go
            schema/testing/go.mod
            schema/testing/go.sum
      - name: tests
        if: env.GIT_DIFF
        run: |
          cd schema
          go test -mod=readonly -timeout 30m -coverprofile=coverage.out -covermode=atomic ./...
      - name: sonarcloud
        if: ${{ env.GIT_DIFF && !github.event.pull_request.draft && env.SONAR_TOKEN != null }}
        uses: SonarSource/sonarcloud-github-action@master
        env:
          GITHUB_TOKEN: ${{ secrets.GITHUB_TOKEN }}
          SONAR_TOKEN: ${{ secrets.SONAR_TOKEN }}
>>>>>>> 787ee698
        with:
          projectBaseDir: schema/testing/

  test-indexer-postgres:
    runs-on: ubuntu-latest
    steps:
      - uses: actions/checkout@v4
      - uses: actions/setup-go@v5
        with:
          go-version: "1.23"
          cache: true
          cache-dependency-path: indexer/postgres/tests/go.sum
      - uses: technote-space/get-diff-action@v6.1.2
        id: git_diff
        with:
          PATTERNS: |
            indexer/postgres/**/*.go
            indexer/postgres/go.mod
            indexer/postgres/go.sum
            indexer/postgres/tests/go.mod
            indexer/postgres/tests/go.sum
      - name: tests
        if: env.GIT_DIFF
        run: |
          cd indexer/postgres
          go test -mod=readonly -timeout 30m -coverprofile=cov.out -covermode=atomic ./...
          cd tests
          go test -mod=readonly -timeout 30m -coverprofile=cov.out -covermode=atomic -coverpkg=cosmossdk.io/indexer/postgres ./...
          cd ..
          go run github.com/dylandreimerink/gocovmerge/cmd/gocovmerge@latest cov.out tests/cov.out > coverage.out
      - name: sonarcloud
        if: ${{ env.GIT_DIFF && !github.event.pull_request.draft && env.SONAR_TOKEN != null }}
        uses: SonarSource/sonarcloud-github-action@master
        env:
          GITHUB_TOKEN: ${{ secrets.GITHUB_TOKEN }}
          SONAR_TOKEN: ${{ secrets.SONAR_TOKEN }}
        with:
          projectBaseDir: indexer/postgres/

  test-simapp:
    runs-on: ubuntu-latest
    steps:
      - uses: actions/checkout@v4
      - uses: actions/setup-go@v5
        with:
          go-version: "1.23"
          check-latest: true
          cache: true
          cache-dependency-path: simapp/go.sum
      - uses: technote-space/get-diff-action@v6.1.2
        id: git_diff
        with:
          PATTERNS: |
            **/*.go
            simapp/go.mod
            simapp/go.sum
      - name: tests simapp
        if: env.GIT_DIFF
        run: |
          cd simapp
          go test -mod=readonly -timeout 30m -tags='norace ledger test_ledger_mock' ./...
      - name: tests simapp v1
        if: env.GIT_DIFF
        run: |
          cd simapp
          go test -mod=readonly -timeout 30m -tags='app_v1 norace ledger test_ledger_mock' ./...

  test-simapp-v2:
    runs-on: ubuntu-latest
    steps:
      - uses: actions/checkout@v4
      - uses: actions/setup-go@v5
        with:
<<<<<<< HEAD
          go-version: 1.19
      - name: Display go version
        run: go version
      - uses: technote-space/get-diff-action@v6.0.1
=======
          go-version: "1.23"
          check-latest: true
          cache: true
          cache-dependency-path: go.sum
      - uses: technote-space/get-diff-action@v6.1.2
        id: git_diff
>>>>>>> 787ee698
        with:
          PATTERNS: |
            **/*.go
            go.mod
            go.sum
            **/go.mod
            **/go.sum
      - name: tests simapp
        if: env.GIT_DIFF
        run: |
          cd simapp/v2
          go test -mod=readonly -timeout 30m -tags='norace ledger test_ledger_mock' ./...
      - name: simapp-v2-smoke-test
        if: env.GIT_DIFF
        run: |
          COSMOS_BUILD_OPTIONS=v2 make install
          ./scripts/init-simapp-v2.sh
          simdv2 start &
          SIMD_PID=$!
          cnt=0
          while ! simdv2 query comet block --type=height 5; do
            cnt=$((cnt + 1))
            if [ $cnt -gt 30 ]; then
              kill -9 "$SIMD_PID"
              exit 1
            fi
            sleep 1
          done
          kill -9 "$SIMD_PID"

  test-collections:
    runs-on: ubuntu-latest
    steps:
      - uses: actions/checkout@v4
      - uses: actions/setup-go@v5
        with:
          go-version: "1.23"
          check-latest: true
          cache: true
          cache-dependency-path: collections/go.sum
      - uses: technote-space/get-diff-action@v6.1.2
        id: git_diff
        with:
          PATTERNS: |
            collections/**/*.go
            collections/go.mod
            collections/go.sum
      - name: tests
        if: env.GIT_DIFF
        run: |
          cd collections
          go test -mod=readonly -timeout 30m -coverprofile=coverage.out -covermode=atomic -tags='norace ledger test_ledger_mock' ./...
      - name: sonarcloud
        if: ${{ env.GIT_DIFF && !github.event.pull_request.draft && env.SONAR_TOKEN != null }}
        uses: SonarSource/sonarcloud-github-action@master
        env:
          GITHUB_TOKEN: ${{ secrets.GITHUB_TOKEN }}
          SONAR_TOKEN: ${{ secrets.SONAR_TOKEN }}
        with:
          projectBaseDir: collections/

  test-orm:
    runs-on: ubuntu-latest
    steps:
      - uses: actions/checkout@v4
      - uses: actions/setup-go@v5
        with:
          go-version: "1.23"
          check-latest: true
          cache: true
          cache-dependency-path: orm/go.sum
      - uses: technote-space/get-diff-action@v6.1.2
        id: git_diff
        with:
          PATTERNS: |
            orm/**/*.go
            orm/go.mod
            orm/go.sum
      - name: tests
        if: env.GIT_DIFF
        run: |
          cd orm
          go test -mod=readonly -timeout 30m -coverprofile=coverage.out -covermode=atomic -tags='norace ledger test_ledger_mock' ./...
      - name: sonarcloud
        if: ${{ env.GIT_DIFF && !github.event.pull_request.draft && env.SONAR_TOKEN != null }}
        uses: SonarSource/sonarcloud-github-action@master
        env:
          GITHUB_TOKEN: ${{ secrets.GITHUB_TOKEN }}
          SONAR_TOKEN: ${{ secrets.SONAR_TOKEN }}
        with:
          projectBaseDir: orm/

  test-cosmovisor:
    runs-on: ubuntu-latest
    steps:
      - uses: actions/checkout@v4
      - uses: actions/setup-go@v5
        with:
          go-version: "1.23"
          check-latest: true
          cache: true
          cache-dependency-path: tools/cosmovisor/go.sum
      - uses: technote-space/get-diff-action@v6.1.2
        id: git_diff
        with:
          PATTERNS: |
            tools/cosmovisor/**/*.go
            tools/cosmovisor/go.mod
            tools/cosmovisor/go.sum
      - name: tests
        if: env.GIT_DIFF
        run: |
          cd tools/cosmovisor
          go test -mod=readonly -timeout 30m -coverprofile=coverage.out -covermode=atomic -tags='norace ledger test_ledger_mock' ./...
      - name: sonarcloud
        if: ${{ env.GIT_DIFF && !github.event.pull_request.draft && env.SONAR_TOKEN != null }}
        uses: SonarSource/sonarcloud-github-action@master
        env:
          GITHUB_TOKEN: ${{ secrets.GITHUB_TOKEN }}
          SONAR_TOKEN: ${{ secrets.SONAR_TOKEN }}
        with:
          projectBaseDir: tools/cosmovisor/

  test-confix:
    runs-on: ubuntu-latest
    steps:
      - uses: actions/checkout@v4
      - uses: actions/setup-go@v5
        with:
          go-version: "1.23"
          check-latest: true
          cache: true
          cache-dependency-path: tools/confix/go.sum
      - uses: technote-space/get-diff-action@v6.1.2
        id: git_diff
        with:
          PATTERNS: |
            tools/confix/**/*.go
            tools/confix/go.mod
            tools/confix/go.sum
      - name: tests
        if: env.GIT_DIFF
        run: |
          cd tools/confix
          go test -mod=readonly -timeout 30m -coverprofile=coverage.out -covermode=atomic -tags='norace ledger test_ledger_mock' ./...
      - name: sonarcloud
        if: ${{ env.GIT_DIFF && !github.event.pull_request.draft && env.SONAR_TOKEN != null }}
        uses: SonarSource/sonarcloud-github-action@master
        env:
          GITHUB_TOKEN: ${{ secrets.GITHUB_TOKEN }}
          SONAR_TOKEN: ${{ secrets.SONAR_TOKEN }}
        with:
          projectBaseDir: tools/confix/

  test-hubl:
    runs-on: ubuntu-latest
    steps:
      - uses: actions/checkout@v4
      - uses: actions/setup-go@v5
        with:
          go-version: "1.23"
          check-latest: true
          cache: true
          cache-dependency-path: tools/hubl/go.sum
      - uses: technote-space/get-diff-action@v6.1.2
        id: git_diff
        with:
          PATTERNS: |
            tools/hubl/**/*.go
            tools/hubl/go.mod
            tools/hubl/go.sum
      - name: tests
        if: env.GIT_DIFF
        run: |
          cd tools/hubl
          go test -mod=readonly -timeout 30m -coverprofile=coverage.out -covermode=atomic -tags='norace ledger test_ledger_mock' ./...
      - name: sonarcloud
        if: ${{ env.GIT_DIFF && !github.event.pull_request.draft && env.SONAR_TOKEN != null }}
        uses: SonarSource/sonarcloud-github-action@master
        env:
          GITHUB_TOKEN: ${{ secrets.GITHUB_TOKEN }}
          SONAR_TOKEN: ${{ secrets.SONAR_TOKEN }}
        with:
          projectBaseDir: tools/hubl/

  test-store:
    runs-on: ubuntu-latest
    steps:
      - uses: actions/checkout@v4
      - uses: actions/setup-go@v5
        with:
          go-version: "1.23"
          check-latest: true
          cache: true
          cache-dependency-path: store/go.sum
      - uses: technote-space/get-diff-action@v6.1.2
        id: git_diff
        with:
          PATTERNS: |
            store/**/*.go
            store/go.mod
            store/go.sum
      - name: Get rocksdb version
        run: ./.github/scripts/get-rocksdb-version.sh
      - name: Fix permissions for cache
        run: sudo chown $(whoami) /usr/local/lib /usr/local/include
      - name: Restore rocksdb libraries cache
        id: cache-rocksdb
        uses: actions/cache/restore@v4
        with:
          path: |
            /usr/local/lib/librocksdb.*
            /usr/local/include/rocksdb
          key: ${{ runner.os }}-rocksdb-${{ env.ROCKSDB_VERSION }}-amd64
      - name: Install rocksdb deps
        run: ./.github/scripts/install-rocksdb-deps.sh
      - name: Install rocksdb
        if: steps.cache-rocksdb.outputs.cache-hit != 'true'
        run: ./.github/scripts/install-rocksdb.sh
      - name: tests
        if: env.GIT_DIFF
        run: |
          cd store
          go test -ldflags "-r /usr/local/lib" -mod=readonly -timeout 30m -coverprofile=coverage.out -covermode=atomic -tags='norace ledger test_ledger_mock rocksdb' ./...
      - name: sonarcloud
        if: ${{ env.GIT_DIFF && !github.event.pull_request.draft && env.SONAR_TOKEN != null }}
        uses: SonarSource/sonarcloud-github-action@master
        env:
          GITHUB_TOKEN: ${{ secrets.GITHUB_TOKEN }}
          SONAR_TOKEN: ${{ secrets.SONAR_TOKEN }}
        with:
          projectBaseDir: store/

  test-store-v2:
    runs-on: ubuntu-latest
    strategy:
      fail-fast: false
    steps:
      - uses: actions/checkout@v4
      - uses: actions/setup-go@v5
        with:
          go-version: "1.23"
          check-latest: true
          cache: true
          cache-dependency-path: store/v2/go.sum
      - uses: technote-space/get-diff-action@v6.1.2
        id: git_diff
        with:
          PATTERNS: |
            store/v2/**/*.go
            store/v2/go.mod
            store/v2/go.sum
      - name: Get rocksdb version
        run: ./.github/scripts/get-rocksdb-version.sh
      - name: Fix permissions for cache
        run: sudo chown $(whoami) /usr/local/lib /usr/local/include
      - name: Restore rocksdb libraries cache
        id: cache-rocksdb
        uses: actions/cache/restore@v4
        with:
          path: |
            /usr/local/lib/librocksdb.*
            /usr/local/include/rocksdb
          key: ${{ runner.os }}-rocksdb-${{ env.ROCKSDB_VERSION }}-amd64
      - name: Install rocksdb deps
        run: ./.github/scripts/install-rocksdb-deps.sh
      - name: Install rocksdb
        if: steps.cache-rocksdb.outputs.cache-hit != 'true'
        run: ./.github/scripts/install-rocksdb.sh
      - name: test & coverage report creation
        if: env.GIT_DIFF
        run: |
          cd store/v2
          go test -ldflags "-r /usr/local/lib" -mod=readonly -timeout 30m -coverprofile=coverage.out -covermode=atomic -tags='norace ledger test_ledger_mock rocksdb' ./...
      - name: sonarcloud
        if: ${{ env.GIT_DIFF && !github.event.pull_request.draft && env.SONAR_TOKEN != null }}
        uses: SonarSource/sonarcloud-github-action@master
        env:
          GITHUB_TOKEN: ${{ secrets.GITHUB_TOKEN }}
          SONAR_TOKEN: ${{ secrets.SONAR_TOKEN }}
        with:
          projectBaseDir: store/v2/

  test-log:
    runs-on: ubuntu-latest
    steps:
      - uses: actions/checkout@v4
      - uses: actions/setup-go@v5
        with:
          go-version: "1.20"
          check-latest: true
          cache: true
          cache-dependency-path: log/go.sum
      - uses: technote-space/get-diff-action@v6.1.2
        id: git_diff
        with:
          PATTERNS: |
            log/*.go
            log/go.mod
            log/go.sum
      - name: tests
        if: env.GIT_DIFF
        run: |
          cd log
          go test -mod=readonly -timeout 30m -coverprofile=coverage.out -covermode=atomic -tags='norace ledger test_ledger_mock' ./...
      - name: sonarcloud
        if: ${{ env.GIT_DIFF && !github.event.pull_request.draft && env.SONAR_TOKEN != null }}
        uses: SonarSource/sonarcloud-github-action@master
        env:
          GITHUB_TOKEN: ${{ secrets.GITHUB_TOKEN }}
          SONAR_TOKEN: ${{ secrets.SONAR_TOKEN }}
        with:
          projectBaseDir: log/

  #############################
  ### Cosmos SDK x/{module} ###
  #############################

  # NOTE: The following jobs are used to test the Cosmos SDK Go submodules present under x/{module}.
  # They run when there is a diff in their respective directories.

  test-x-accounts:
    runs-on: ubuntu-latest
    steps:
      - uses: actions/checkout@v4
      - uses: actions/setup-go@v5
        with:
          go-version: "1.23"
          check-latest: true
          cache: true
          cache-dependency-path: x/accounts/go.sum
      - uses: technote-space/get-diff-action@v6.1.2
        id: git_diff
        with:
          PATTERNS: |
            x/accounts/**/*.go
            x/accounts/go.mod
            x/accounts/go.sum
      - name: tests
        if: env.GIT_DIFF
        run: |
          cd x/accounts
          go test -mod=readonly -timeout 30m -coverprofile=coverage.out -covermode=atomic -tags='norace ledger test_ledger_mock' ./...
      - name: sonarcloud
        if: ${{ env.GIT_DIFF && !github.event.pull_request.draft && env.SONAR_TOKEN != null }}
        uses: SonarSource/sonarcloud-github-action@master
        env:
          GITHUB_TOKEN: ${{ secrets.GITHUB_TOKEN }}
          SONAR_TOKEN: ${{ secrets.SONAR_TOKEN }}
        with:
          projectBaseDir: x/accounts/

  test-x-accounts-base:
    runs-on: ubuntu-latest
    steps:
      - uses: actions/checkout@v4
      - uses: actions/setup-go@v5
        with:
          go-version: "1.23"
          check-latest: true
          cache: true
          cache-dependency-path: x/accounts/defaults/base/go.sum
      - uses: technote-space/get-diff-action@v6.1.2
        id: git_diff
        with:
          PATTERNS: |
            x/accounts/defaults/base/**/*.go
            x/accounts/defaults/base/go.mod
            x/accounts/defaults/base/go.sum
      - name: tests
        if: env.GIT_DIFF
        run: |
          cd x/accounts/defaults/base
          go test -mod=readonly -timeout 30m -coverprofile=coverage.out -covermode=atomic -tags='norace ledger test_ledger_mock' ./...

  test-x-accounts-lockup:
    runs-on: ubuntu-latest
    steps:
      - uses: actions/checkout@v4
      - uses: actions/setup-go@v5
        with:
          go-version: "1.23"
          check-latest: true
          cache: true
          cache-dependency-path: x/accounts/defaults/lockup/go.sum
      - uses: technote-space/get-diff-action@v6.1.2
        id: git_diff
        with:
          PATTERNS: |
            x/accounts/defaults/lockup/**/*.go
            x/accounts/defaults/lockup/go.mod
            x/accounts/defaults/lockup/go.sum
      - name: tests
        if: env.GIT_DIFF
        run: |
          cd x/accounts/defaults/lockup
          go test -mod=readonly -timeout 30m -coverprofile=coverage.out -covermode=atomic -tags='norace ledger test_ledger_mock' ./...

  test-x-accounts-multisig:
    runs-on: ubuntu-latest
    steps:
      - uses: actions/checkout@v4
      - uses: actions/setup-go@v5
        with:
          go-version: "1.23"
          check-latest: true
          cache: true
          cache-dependency-path: x/accounts/multisig/lockup/go.sum
      - uses: technote-space/get-diff-action@v6.1.2
        id: git_diff
        with:
          PATTERNS: |
            x/accounts/defaults/multisig/**/*.go
            x/accounts/defaults/multisig/go.mod
            x/accounts/defaults/multisig/go.sum
      - name: tests
        if: env.GIT_DIFF
        run: |
          cd x/accounts/defaults/multisig
          go test -mod=readonly -timeout 30m -coverprofile=coverage.out -covermode=atomic -tags='norace ledger test_ledger_mock' ./...

  test-x-tx:
    runs-on: ubuntu-latest
    steps:
      - uses: actions/checkout@v4
      - uses: actions/setup-go@v5
        with:
          go-version: "1.23"
          check-latest: true
          cache: true
          cache-dependency-path: x/tx/go.sum
      - uses: technote-space/get-diff-action@v6.1.2
        id: git_diff
        with:
          PATTERNS: |
            x/tx/**/*.go
            x/tx/go.mod
            x/tx/go.sum
      - name: tests
        if: env.GIT_DIFF
        run: |
          cd x/tx
          go test -mod=readonly -timeout 30m -coverprofile=coverage.out -covermode=atomic -tags='norace ledger test_ledger_mock' ./...
      - name: sonarcloud
        if: ${{ env.GIT_DIFF && !github.event.pull_request.draft && env.SONAR_TOKEN != null }}
        uses: SonarSource/sonarcloud-github-action@master
        env:
          GITHUB_TOKEN: ${{ secrets.GITHUB_TOKEN }}
          SONAR_TOKEN: ${{ secrets.SONAR_TOKEN }}
        with:
          projectBaseDir: x/tx/

  test-x-nft:
    runs-on: ubuntu-latest
    steps:
      - uses: actions/checkout@v4
      - uses: actions/setup-go@v5
        with:
          go-version: "1.23"
          check-latest: true
          cache: true
          cache-dependency-path: x/nft/go.sum
      - uses: technote-space/get-diff-action@v6.1.2
        id: git_diff
        with:
          PATTERNS: |
            x/nft/**/*.go
            x/nft/go.mod
            x/nft/go.sum
      - name: tests
        if: env.GIT_DIFF
        run: |
          cd x/nft
          go test -mod=readonly -timeout 30m -coverprofile=coverage.out -covermode=atomic -tags='norace ledger test_ledger_mock' ./...
      - name: sonarcloud
        if: ${{ env.GIT_DIFF && !github.event.pull_request.draft && env.SONAR_TOKEN != null }}
        uses: SonarSource/sonarcloud-github-action@master
        env:
          GITHUB_TOKEN: ${{ secrets.GITHUB_TOKEN }}
          SONAR_TOKEN: ${{ secrets.SONAR_TOKEN }}
        with:
          projectBaseDir: x/nft/

  test-x-circuit:
    runs-on: ubuntu-latest
    steps:
      - uses: actions/checkout@v4
      - uses: actions/setup-go@v5
        with:
          go-version: "1.23"
          check-latest: true
          cache: true
          cache-dependency-path: x/circuit/go.sum
      - uses: technote-space/get-diff-action@v6.1.2
        id: git_diff
        with:
          PATTERNS: |
            x/circuit/**/*.go
            x/circuit/go.mod
            x/circuit/go.sum
      - name: tests
        if: env.GIT_DIFF
        run: |
          cd x/circuit
          go test -mod=readonly -timeout 30m -coverprofile=coverage.out -covermode=atomic -tags='norace ledger test_ledger_mock' ./...
      - name: sonarcloud
        if: ${{ env.GIT_DIFF && !github.event.pull_request.draft && env.SONAR_TOKEN != null }}
        uses: SonarSource/sonarcloud-github-action@master
        env:
          GITHUB_TOKEN: ${{ secrets.GITHUB_TOKEN }}
          SONAR_TOKEN: ${{ secrets.SONAR_TOKEN }}
        with:
          projectBaseDir: x/circuit/

  test-x-distribution:
    runs-on: ubuntu-latest
    steps:
      - uses: actions/checkout@v4
      - uses: actions/setup-go@v5
        with:
          go-version: "1.23"
          check-latest: true
          cache: true
          cache-dependency-path: x/distribution/go.sum
      - uses: technote-space/get-diff-action@v6.1.2
        id: git_diff
        with:
          PATTERNS: |
            x/distribution/**/*.go
            x/distribution/go.mod
            x/distribution/go.sum
      - name: tests
        if: env.GIT_DIFF
        run: |
          cd x/distribution
          go test -mod=readonly -timeout 30m -coverprofile=coverage.out -covermode=atomic -tags='norace ledger test_ledger_mock' ./...
      - name: sonarcloud
        if: ${{ env.GIT_DIFF && !github.event.pull_request.draft && env.SONAR_TOKEN != null }}
        uses: SonarSource/sonarcloud-github-action@master
        env:
          GITHUB_TOKEN: ${{ secrets.GITHUB_TOKEN }}
          SONAR_TOKEN: ${{ secrets.SONAR_TOKEN }}
        with:
          projectBaseDir: x/distribution/

  test-x-protocolpool:
    runs-on: ubuntu-latest
    steps:
      - uses: actions/checkout@v4
      - uses: actions/setup-go@v5
        with:
          go-version: "1.23"
          check-latest: true
          cache: true
          cache-dependency-path: x/protocolpool/go.sum
      - uses: technote-space/get-diff-action@v6.1.2
        id: git_diff
        with:
          PATTERNS: |
            x/protocolpool/**/*.go
            x/protocolpool/go.mod
            x/protocolpool/go.sum
      - name: tests
        if: env.GIT_DIFF
        run: |
          cd x/protocolpool
          go test -mod=readonly -timeout 30m -coverprofile=coverage.out -covermode=atomic -tags='norace ledger test_ledger_mock' ./...
      - name: sonarcloud
        if: ${{ env.GIT_DIFF && !github.event.pull_request.draft && env.SONAR_TOKEN != null }}
        uses: SonarSource/sonarcloud-github-action@master
        env:
          GITHUB_TOKEN: ${{ secrets.GITHUB_TOKEN }}
          SONAR_TOKEN: ${{ secrets.SONAR_TOKEN }}
        with:
          projectBaseDir: x/protocolpool/

  test-x-feegrant:
    runs-on: ubuntu-latest
    steps:
      - uses: actions/checkout@v4
      - uses: actions/setup-go@v5
        with:
          go-version: "1.23"
          check-latest: true
          cache: true
          cache-dependency-path: x/feegrant/go.sum
      - uses: technote-space/get-diff-action@v6.1.2
        id: git_diff
        with:
          PATTERNS: |
            x/feegrant/**/*.go
            x/feegrant/go.mod
            x/feegrant/go.sum
      - name: tests
        if: env.GIT_DIFF
        run: |
          cd x/feegrant
          go test -mod=readonly -timeout 30m -coverprofile=coverage.out -covermode=atomic -tags='norace ledger test_ledger_mock' ./...
      - name: sonarcloud
        if: ${{ env.GIT_DIFF && !github.event.pull_request.draft && env.SONAR_TOKEN != null }}
        uses: SonarSource/sonarcloud-github-action@master
        env:
          GITHUB_TOKEN: ${{ secrets.GITHUB_TOKEN }}
          SONAR_TOKEN: ${{ secrets.SONAR_TOKEN }}
        with:
          projectBaseDir: x/feegrant/

  test-x-evidence:
    runs-on: ubuntu-latest
    steps:
      - uses: actions/checkout@v4
      - uses: actions/setup-go@v5
        with:
          go-version: "1.23"
          check-latest: true
          cache: true
          cache-dependency-path: x/evidence/go.sum
      - uses: technote-space/get-diff-action@v6.1.2
        id: git_diff
        with:
          PATTERNS: |
            x/evidence/**/*.go
            x/evidence/go.mod
            x/evidence/go.sum
      - name: tests
        if: env.GIT_DIFF
        run: |
          cd x/evidence
          go test -mod=readonly -timeout 30m -coverprofile=coverage.out -covermode=atomic -tags='norace ledger test_ledger_mock' ./...
      - name: sonarcloud
        if: ${{ env.GIT_DIFF && !github.event.pull_request.draft && env.SONAR_TOKEN != null }}
        uses: SonarSource/sonarcloud-github-action@master
        env:
          GITHUB_TOKEN: ${{ secrets.GITHUB_TOKEN }}
          SONAR_TOKEN: ${{ secrets.SONAR_TOKEN }}
        with:
          projectBaseDir: x/evidence/
  test-x-params:
    runs-on: ubuntu-latest
    steps:
      - uses: actions/checkout@v4
      - uses: actions/setup-go@v5
        with:
          go-version: "1.23"
          check-latest: true
          cache: true
          cache-dependency-path: x/params/go.sum
      - uses: technote-space/get-diff-action@v6.1.2
        id: git_diff
        with:
          PATTERNS: |
            x/params/**/*.go
            x/params/go.mod
            x/params/go.sum
      - name: tests
        if: env.GIT_DIFF
        run: |
          cd x/params
          go test -mod=readonly -timeout 30m -coverprofile=coverage.out -covermode=atomic -tags='norace ledger test_ledger_mock' ./...
      - name: sonarcloud
        if: ${{ env.GIT_DIFF && !github.event.pull_request.draft && env.SONAR_TOKEN != null }}
        uses: SonarSource/sonarcloud-github-action@master
        env:
          GITHUB_TOKEN: ${{ secrets.GITHUB_TOKEN }}
          SONAR_TOKEN: ${{ secrets.SONAR_TOKEN }}
        with:
          projectBaseDir: x/params/
  test-x-upgrade:
    runs-on: ubuntu-latest
    steps:
      - uses: actions/checkout@v4
      - uses: actions/setup-go@v5
        with:
          go-version: "1.23"
          check-latest: true
          cache: true
          cache-dependency-path: x/upgrade/go.sum
      - uses: technote-space/get-diff-action@v6.1.2
        id: git_diff
        with:
          PATTERNS: |
            x/upgrade/**/*.go
            x/upgrade/go.mod
            x/upgrade/go.sum
      - name: tests
        if: env.GIT_DIFF
        run: |
          cd x/upgrade
          go test -mod=readonly -timeout 30m -coverprofile=coverage.out -covermode=atomic -tags='norace ledger test_ledger_mock' ./...
      - name: sonarcloud
        if: ${{ env.GIT_DIFF && !github.event.pull_request.draft && env.SONAR_TOKEN != null }}
        uses: SonarSource/sonarcloud-github-action@master
        env:
          GITHUB_TOKEN: ${{ secrets.GITHUB_TOKEN }}
          SONAR_TOKEN: ${{ secrets.SONAR_TOKEN }}
        with:
          projectBaseDir: x/upgrade/
  test-x-group:
    runs-on: ubuntu-latest
    steps:
      - uses: actions/checkout@v4
      - uses: actions/setup-go@v5
        with:
          go-version: "1.23"
          check-latest: true
          cache: true
          cache-dependency-path: x/group/go.sum
      - uses: technote-space/get-diff-action@v6.1.2
        id: git_diff
        with:
          PATTERNS: |
            x/group/**/*.go
            x/group/go.mod
            x/group/go.sum
      - name: tests
        if: env.GIT_DIFF
        run: |
          cd x/group
          go test -mod=readonly -timeout 30m -coverprofile=coverage.out -covermode=atomic -tags='norace ledger test_ledger_mock' ./...
      - name: sonarcloud
        if: ${{ env.GIT_DIFF && !github.event.pull_request.draft && env.SONAR_TOKEN != null }}
        uses: SonarSource/sonarcloud-github-action@master
        env:
          GITHUB_TOKEN: ${{ secrets.GITHUB_TOKEN }}
          SONAR_TOKEN: ${{ secrets.SONAR_TOKEN }}
        with:
          projectBaseDir: x/group/
  test-x-gov:
    runs-on: ubuntu-latest
    steps:
      - uses: actions/checkout@v4
      - uses: actions/setup-go@v5
        with:
          go-version: "1.23"
          check-latest: true
          cache: true
          cache-dependency-path: x/gov/go.sum
      - uses: technote-space/get-diff-action@v6.1.2
        id: git_diff
        with:
          PATTERNS: |
            x/gov/**/*.go
            x/gov/go.mod
            x/gov/go.sum
      - name: tests
        if: env.GIT_DIFF
        run: |
          cd x/gov
          go test -mod=readonly -timeout 30m -coverprofile=coverage.out -covermode=atomic -tags='norace ledger test_ledger_mock' ./...
      - name: sonarcloud
        if: ${{ env.GIT_DIFF && !github.event.pull_request.draft && env.SONAR_TOKEN != null }}
        uses: SonarSource/sonarcloud-github-action@master
        env:
          GITHUB_TOKEN: ${{ secrets.GITHUB_TOKEN }}
          SONAR_TOKEN: ${{ secrets.SONAR_TOKEN }}
        with:
          projectBaseDir: x/gov/

  test-x-slashing:
    runs-on: ubuntu-latest
    steps:
      - uses: actions/checkout@v4
      - uses: actions/setup-go@v5
        with:
          go-version: "1.23"
          check-latest: true
          cache: true
          cache-dependency-path: x/slashing/go.sum
      - uses: technote-space/get-diff-action@v6.1.2
        id: git_diff
        with:
          PATTERNS: |
            x/slashing/**/*.go
            x/slashing/go.mod
            x/slashing/go.sum
      - name: tests
        if: env.GIT_DIFF
        run: |
          cd x/slashing
          go test -mod=readonly -timeout 30m -coverprofile=coverage.out -covermode=atomic -tags='norace ledger test_ledger_mock' ./...
      - name: sonarcloud
        if: ${{ env.GIT_DIFF && !github.event.pull_request.draft && env.SONAR_TOKEN != null }}
        uses: SonarSource/sonarcloud-github-action@master
        env:
          GITHUB_TOKEN: ${{ secrets.GITHUB_TOKEN }}
          SONAR_TOKEN: ${{ secrets.SONAR_TOKEN }}
        with:
          projectBaseDir: x/slashing/

  test-x-staking:
    runs-on: ubuntu-latest
    steps:
      - uses: actions/checkout@v4
      - uses: actions/setup-go@v5
        with:
          go-version: "1.23"
          check-latest: true
          cache: true
          cache-dependency-path: x/staking/go.sum
      - uses: technote-space/get-diff-action@v6.1.2
        id: git_diff
        with:
          PATTERNS: |
            x/staking/**/*.go
            x/staking/go.mod
            x/staking/go.sum
      - name: tests
        if: env.GIT_DIFF
        run: |
          cd x/staking
          go test -mod=readonly -timeout 30m -coverprofile=coverage.out -covermode=atomic -tags='norace ledger test_ledger_mock' ./...
      - name: sonarcloud
        if: ${{ env.GIT_DIFF && !github.event.pull_request.draft && env.SONAR_TOKEN != null }}
        uses: SonarSource/sonarcloud-github-action@master
        env:
          GITHUB_TOKEN: ${{ secrets.GITHUB_TOKEN }}
          SONAR_TOKEN: ${{ secrets.SONAR_TOKEN }}
        with:
          projectBaseDir: x/staking/

  test-x-authz:
    runs-on: ubuntu-latest
    steps:
      - uses: actions/checkout@v4
      - uses: actions/setup-go@v5
        with:
          go-version: "1.23"
          check-latest: true
          cache: true
          cache-dependency-path: x/authz/go.sum
      - uses: technote-space/get-diff-action@v6.1.2
        id: git_diff
        with:
          PATTERNS: |
            x/authz/**/*.go
            x/authz/go.mod
            x/authz/go.sum
      - name: tests
        if: env.GIT_DIFF
        run: |
          cd x/authz
          go test -mod=readonly -timeout 30m -coverprofile=coverage.out -covermode=atomic -tags='norace ledger test_ledger_mock' ./...
      - name: sonarcloud
        if: ${{ env.GIT_DIFF && !github.event.pull_request.draft && env.SONAR_TOKEN != null }}
        uses: SonarSource/sonarcloud-github-action@master
        env:
          GITHUB_TOKEN: ${{ secrets.GITHUB_TOKEN }}
          SONAR_TOKEN: ${{ secrets.SONAR_TOKEN }}
        with:
          projectBaseDir: x/authz/

  test-x-bank:
    runs-on: ubuntu-latest
    steps:
      - uses: actions/checkout@v4
      - uses: actions/setup-go@v5
        with:
          go-version: "1.23"
          check-latest: true
          cache: true
          cache-dependency-path: x/bank/go.sum
      - uses: technote-space/get-diff-action@v6.1.2
        id: git_diff
        with:
          PATTERNS: |
            x/bank/**/*.go
            x/bank/go.mod
            x/bank/go.sum
      - name: tests
        if: env.GIT_DIFF
        run: |
          cd x/bank
          go test -mod=readonly -timeout 30m -coverprofile=coverage.out -covermode=atomic -tags='norace ledger test_ledger_mock' ./...
      - name: sonarcloud
        if: ${{ env.GIT_DIFF && !github.event.pull_request.draft && env.SONAR_TOKEN != null }}
        uses: SonarSource/sonarcloud-github-action@master
        env:
          GITHUB_TOKEN: ${{ secrets.GITHUB_TOKEN }}
          SONAR_TOKEN: ${{ secrets.SONAR_TOKEN }}
        with:
          projectBaseDir: x/bank/

  test-x-mint:
    runs-on: ubuntu-latest
    steps:
      - uses: actions/checkout@v4
      - uses: actions/setup-go@v5
        with:
          go-version: "1.23"
          check-latest: true
          cache: true
          cache-dependency-path: x/mint/go.sum
      - uses: technote-space/get-diff-action@v6.1.2
        id: git_diff
        with:
          PATTERNS: |
            x/mint/**/*.go
            x/mint/go.mod
            x/mint/go.sum
      - name: tests
        if: env.GIT_DIFF
        run: |
          cd x/mint
          go test -mod=readonly -timeout 30m -coverprofile=coverage.out -covermode=atomic -tags='norace ledger test_ledger_mock' ./...
      - name: sonarcloud
        if: ${{ env.GIT_DIFF && !github.event.pull_request.draft && env.SONAR_TOKEN != null }}
        uses: SonarSource/sonarcloud-github-action@master
        env:
          GITHUB_TOKEN: ${{ secrets.GITHUB_TOKEN }}
          SONAR_TOKEN: ${{ secrets.SONAR_TOKEN }}
        with:
          projectBaseDir: x/mint/

  test-x-epochs:
    runs-on: ubuntu-latest
    steps:
      - uses: actions/checkout@v4
      - uses: actions/setup-go@v5
        with:
          go-version: "1.23"
          check-latest: true
          cache: true
          cache-dependency-path: x/epochs/go.sum
      - uses: technote-space/get-diff-action@v6.1.2
        id: git_diff
        with:
          PATTERNS: |
            x/epochs/**/*.go
            x/epochs/go.mod
            x/epochs/go.sum
      - name: tests
        if: env.GIT_DIFF
        run: |
          cd x/epochs
          go test -mod=readonly -timeout 30m -coverprofile=coverage.out -covermode=atomic -tags='norace ledger test_ledger_mock' ./...
      - name: sonarcloud
        if: ${{ env.GIT_DIFF && !github.event.pull_request.draft && env.SONAR_TOKEN != null }}
        uses: SonarSource/sonarcloud-github-action@master
        env:
          GITHUB_TOKEN: ${{ secrets.GITHUB_TOKEN }}
          SONAR_TOKEN: ${{ secrets.SONAR_TOKEN }}
        with:
          projectBaseDir: x/epochs/

  test-x-consensus:
    runs-on: ubuntu-latest
    steps:
      - uses: actions/checkout@v4
      - uses: actions/setup-go@v5
        with:
          go-version: "1.23"
          check-latest: true
          cache: true
          cache-dependency-path: x/consensus/go.sum
      - uses: technote-space/get-diff-action@v6.1.2
        id: git_diff
        with:
          PATTERNS: |
            x/consensus/**/*.go
            x/consensus/go.mod
            x/consensus/go.sum
      - name: tests
        if: env.GIT_DIFF
        run: |
          cd x/consensus
          go test -mod=readonly -timeout 30m -coverprofile=coverage.out -covermode=atomic -tags='norace ledger test_ledger_mock' ./...
      - name: sonarcloud
        if: ${{ env.GIT_DIFF && !github.event.pull_request.draft && env.SONAR_TOKEN != null }}
        uses: SonarSource/sonarcloud-github-action@master
        env:
          GITHUB_TOKEN: ${{ secrets.GITHUB_TOKEN }}
          SONAR_TOKEN: ${{ secrets.SONAR_TOKEN }}
        with:
          projectBaseDir: x/consensus/<|MERGE_RESOLUTION|>--- conflicted
+++ resolved
@@ -9,66 +9,9 @@
 permissions:
   contents: read
 
-<<<<<<< HEAD
-jobs:
-  cleanup-runs:
-    runs-on: ubuntu-latest
-    steps:
-      - uses: rokroskar/workflow-run-cleanup-action@master
-        env:
-          GITHUB_TOKEN: "${{ secrets.GITHUB_TOKEN }}"
-    if: "!startsWith(github.ref, 'refs/tags/') && github.ref != 'refs/heads/main'"
-  build:
-    runs-on: ubuntu-latest
-    strategy:
-      matrix:
-        go-arch: ["amd64", "arm", "arm64"]
-    steps:
-      - uses: actions/checkout@v3
-      - uses: actions/setup-go@v3
-        with:
-          go-version: 1.19
-      - uses: technote-space/get-diff-action@v6.0.1
-        id: git_diff
-        with:
-          PATTERNS: |
-            **/**.go
-            **/go.mod
-            **/go.sum
-      - name: Build
-        run: GOARCH=${{ matrix.go-arch }} LEDGER_ENABLED=false make build
-
-      - name: Build cosmovisor
-        run: GOARCH=${{ matrix.go-arch }} LEDGER_ENABLED=false make cosmovisor
-
-  test-submodules:
-    runs-on: ubuntu-latest
-    container: tendermintdev/docker-tm-db-testing
-    steps:
-      - uses: actions/checkout@v3
-      - uses: actions/setup-go@v3
-        with:
-          go-version: 1.19
-      - uses: technote-space/get-diff-action@v6.0.1
-        id: git_diff
-        with:
-          PATTERNS: |
-            **/**.go
-            go.mod
-            go.sum
-      - name: Run submodule tests and create test coverage profile.
-        # GIT_DIFF is passed to the scripts
-        run: bash scripts/module-tests.sh
-        if: env.GIT_DIFF
-      - uses: actions/upload-artifact@v3
-        with:
-          name: "${{ github.sha }}-go-submodules-coverage"
-          path: ./coverage-go-submod-profile.out
-=======
 concurrency:
   group: ci-${{ github.ref }}-tests
   cancel-in-progress: true
->>>>>>> 787ee698
 
 jobs:
   split-test-files:
@@ -77,12 +20,8 @@
       - uses: actions/checkout@v4
       - uses: actions/setup-go@v5
         with:
-<<<<<<< HEAD
-          go-version: 1.19
-=======
-          go-version: "1.23"
-          check-latest: true
->>>>>>> 787ee698
+          go-version: "1.23"
+          check-latest: true
       - name: Create a file with all core Cosmos SDK pkgs
         run: go list ./... > pkgs.txt
       - name: Split pkgs into 4 files
@@ -115,17 +54,12 @@
       - uses: actions/checkout@v4
       - uses: actions/setup-go@v5
         with:
-<<<<<<< HEAD
-          go-version: 1.19
-      - uses: technote-space/get-diff-action@v6.0.1
-=======
           go-version: "1.23"
           check-latest: true
           cache: true
           cache-dependency-path: go.sum
       - uses: technote-space/get-diff-action@v6.1.2
         id: git_diff
->>>>>>> 787ee698
         with:
           PATTERNS: |
             **/*.go
@@ -458,16 +392,11 @@
       - uses: actions/checkout@v4
       - uses: actions/setup-go@v5
         with:
-<<<<<<< HEAD
-          go-version: 1.19
-      - uses: technote-space/get-diff-action@v6.0.1
-=======
           go-version: "1.20"
           check-latest: true
           cache: true
           cache-dependency-path: errors/go.sum
       - uses: technote-space/get-diff-action@v6.1.2
->>>>>>> 787ee698
         id: git_diff
         with:
           PATTERNS: |
@@ -561,14 +490,6 @@
       - uses: technote-space/get-diff-action@v6.1.2
         id: git_diff
         with:
-<<<<<<< HEAD
-          go-version: 1.19
-      - name: Display go version
-        run: go version
-      - name: Install runsim
-        run: go install github.com/cosmos/tools/cmd/runsim@v1.0.0
-      - uses: actions/cache@v3
-=======
           PATTERNS: |
             schema/testing/**/*.go
             schema/testing/go.mod
@@ -584,7 +505,6 @@
         env:
           GITHUB_TOKEN: ${{ secrets.GITHUB_TOKEN }}
           SONAR_TOKEN: ${{ secrets.SONAR_TOKEN }}
->>>>>>> 787ee698
         with:
           projectBaseDir: schema/testing/
 
@@ -658,19 +578,12 @@
       - uses: actions/checkout@v4
       - uses: actions/setup-go@v5
         with:
-<<<<<<< HEAD
-          go-version: 1.19
-      - name: Display go version
-        run: go version
-      - uses: technote-space/get-diff-action@v6.0.1
-=======
           go-version: "1.23"
           check-latest: true
           cache: true
           cache-dependency-path: go.sum
       - uses: technote-space/get-diff-action@v6.1.2
         id: git_diff
->>>>>>> 787ee698
         with:
           PATTERNS: |
             **/*.go
