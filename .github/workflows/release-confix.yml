--- conflicted
+++ resolved
@@ -13,14 +13,10 @@
       contents: write # for goreleaser/goreleaser-action to create a GitHub release
     runs-on: ubuntu-latest
     steps:
-      - uses: actions/checkout@v4
-      - uses: actions/setup-go@v5
+      - uses: actions/checkout@v3
+      - uses: actions/setup-go@v4
         with:
-<<<<<<< HEAD
-          go-version: "1.23"
-=======
           go-version: "1.21"
->>>>>>> 751e5ecb
           check-latest: true
       # get 'v*.*.*' part from 'confix/v*.*.*' and save to $GITHUB_ENV
       - name: Set env
