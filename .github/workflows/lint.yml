name: Lint
on:
  push:
    branches:
      - main
      - release/**
  pull_request:
  merge_group:
permissions:
  contents: read

jobs:
  golangci:
    name: golangci-lint
    runs-on: ubuntu-latest
    steps:
      - uses: actions/checkout@v4
      - uses: actions/setup-go@v5
        with:
<<<<<<< HEAD
          go-version: "1.23"
=======
          go-version: "1.21"
>>>>>>> 751e5ecb
          check-latest: true
      - uses: technote-space/get-diff-action@v6.1.2
        id: git_diff
        with:
          PATTERNS: |
<<<<<<< HEAD
            **/*.mk
            Makefile
            **/Makefile
            .golangci.yml
      - name: Get rocksdb version
        run: ./.github/scripts/get-rocksdb-version.sh
      - name: Fix permissions for cache
        run: sudo chown $(whoami) /usr/local/lib /usr/local/include
      - name: Restore rocksdb libraries cache
        id: cache-rocksdb
        uses: actions/cache/restore@v4
        with:
          path: |
            /usr/local/lib/librocksdb.*
            /usr/local/include/rocksdb
          key: ${{ runner.os }}-rocksdb-${{ env.ROCKSDB_VERSION }}-amd64
      - name: Install rocksdb deps
        run: ./.github/scripts/install-rocksdb-deps.sh
      - name: Install rocksdb
        if: steps.cache-rocksdb.outputs.cache-hit != 'true'
        run: ./.github/scripts/install-rocksdb.sh
=======
            Makefile
            **/Makefile
            .golangci.yml
>>>>>>> 751e5ecb
      - name: run linting (long)
        if: env.GIT_DIFF
        id: lint_long
        run: |
          make lint
<<<<<<< HEAD
        env:
          ROCKSDB: 1
      - uses: technote-space/get-diff-action@v6.1.2
        if: steps.lint_long.outcome == 'skipped'
        with:
          PATTERNS: |
            **/*.go
            *.go
            !store/**
      - name: run linting (short)
        if: steps.lint_long.outcome == 'skipped' && env.GIT_DIFF
        run: |
          make lint
        env:
          GIT_DIFF: ${{ env.GIT_DIFF }}
          LINT_DIFF: 1
      - uses: technote-space/get-diff-action@v6.1.2
        if: steps.lint_long.outcome == 'skipped'
        with:
          PATTERNS: |
            store/**
=======
      - uses: technote-space/get-diff-action@v6.1.2
        if: steps.lint_long.outcome == 'skipped'
        id: git_diff_all
        with:
          PATTERNS: |
            **/*.go
            go.mod
            go.sum
            **/go.mod
            **/go.sum
>>>>>>> 751e5ecb
      - name: run linting (short)
        if: steps.lint_long.outcome == 'skipped' && env.GIT_DIFF
        run: |
          make lint
        env:
          GIT_DIFF: ${{ env.GIT_DIFF }}
<<<<<<< HEAD
          LINT_DIFF: 1
          ROCKSDB: 1
=======
          LINT_DIFF: 1
>>>>>>> 751e5ecb
<|MERGE_RESOLUTION|>--- conflicted
+++ resolved
@@ -8,80 +8,28 @@
   merge_group:
 permissions:
   contents: read
-
 jobs:
   golangci:
     name: golangci-lint
     runs-on: ubuntu-latest
     steps:
-      - uses: actions/checkout@v4
-      - uses: actions/setup-go@v5
+      - uses: actions/checkout@v3
+      - uses: actions/setup-go@v4
         with:
-<<<<<<< HEAD
-          go-version: "1.23"
-=======
           go-version: "1.21"
->>>>>>> 751e5ecb
           check-latest: true
       - uses: technote-space/get-diff-action@v6.1.2
         id: git_diff
         with:
           PATTERNS: |
-<<<<<<< HEAD
-            **/*.mk
             Makefile
             **/Makefile
             .golangci.yml
-      - name: Get rocksdb version
-        run: ./.github/scripts/get-rocksdb-version.sh
-      - name: Fix permissions for cache
-        run: sudo chown $(whoami) /usr/local/lib /usr/local/include
-      - name: Restore rocksdb libraries cache
-        id: cache-rocksdb
-        uses: actions/cache/restore@v4
-        with:
-          path: |
-            /usr/local/lib/librocksdb.*
-            /usr/local/include/rocksdb
-          key: ${{ runner.os }}-rocksdb-${{ env.ROCKSDB_VERSION }}-amd64
-      - name: Install rocksdb deps
-        run: ./.github/scripts/install-rocksdb-deps.sh
-      - name: Install rocksdb
-        if: steps.cache-rocksdb.outputs.cache-hit != 'true'
-        run: ./.github/scripts/install-rocksdb.sh
-=======
-            Makefile
-            **/Makefile
-            .golangci.yml
->>>>>>> 751e5ecb
       - name: run linting (long)
         if: env.GIT_DIFF
         id: lint_long
         run: |
           make lint
-<<<<<<< HEAD
-        env:
-          ROCKSDB: 1
-      - uses: technote-space/get-diff-action@v6.1.2
-        if: steps.lint_long.outcome == 'skipped'
-        with:
-          PATTERNS: |
-            **/*.go
-            *.go
-            !store/**
-      - name: run linting (short)
-        if: steps.lint_long.outcome == 'skipped' && env.GIT_DIFF
-        run: |
-          make lint
-        env:
-          GIT_DIFF: ${{ env.GIT_DIFF }}
-          LINT_DIFF: 1
-      - uses: technote-space/get-diff-action@v6.1.2
-        if: steps.lint_long.outcome == 'skipped'
-        with:
-          PATTERNS: |
-            store/**
-=======
       - uses: technote-space/get-diff-action@v6.1.2
         if: steps.lint_long.outcome == 'skipped'
         id: git_diff_all
@@ -92,16 +40,10 @@
             go.sum
             **/go.mod
             **/go.sum
->>>>>>> 751e5ecb
       - name: run linting (short)
         if: steps.lint_long.outcome == 'skipped' && env.GIT_DIFF
         run: |
           make lint
         env:
           GIT_DIFF: ${{ env.GIT_DIFF }}
-<<<<<<< HEAD
-          LINT_DIFF: 1
-          ROCKSDB: 1
-=======
-          LINT_DIFF: 1
->>>>>>> 751e5ecb
+          LINT_DIFF: 1