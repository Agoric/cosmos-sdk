name: Lint
on:
  push:
    tags:
      - v*
    branches:
      - main
<<<<<<< HEAD
  pull_request:
permissions:
  contents: read
  # Optional: allow read access to pull request. Use with `only-new-issues` option.
  # pull-requests: read
=======
      - release/**
  pull_request:
  merge_group:
permissions:
  contents: read

>>>>>>> 787ee698
jobs:
  golangci:
    name: golangci-lint
    runs-on: ubuntu-latest
    strategy:
      matrix:
        mode: [no-failure, no-deprecations]
    steps:
      - uses: actions/checkout@v4
      - uses: actions/setup-go@v5
        with:
<<<<<<< HEAD
          go-version: 1.19
      - uses: actions/checkout@v3
      - name: golangci-lint
        uses: golangci/golangci-lint-action@v3
        with:
          # Optional: version of golangci-lint to use in form of v1.2 or v1.2.3 or `latest` to use the latest version
          version: v1.49.0
          args: --exclude=nolintlint
            ${{ matrix.mode == 'no-deprecations' && '--exclude=SA1019:' || '' }}
            ${{ matrix.mode == 'no-failure' && '--issues-exit-code=0' || '' }}
=======
          go-version: "1.23"
          check-latest: true
      - uses: technote-space/get-diff-action@v6.1.2
        id: git_diff
        with:
          PATTERNS: |
            **/*.mk
            Makefile
            **/Makefile
            .golangci.yml
      - name: Get rocksdb version
        run: ./.github/scripts/get-rocksdb-version.sh
      - name: Fix permissions for cache
        run: sudo chown $(whoami) /usr/local/lib /usr/local/include
      - name: Restore rocksdb libraries cache
        id: cache-rocksdb
        uses: actions/cache/restore@v4
        with:
          path: |
            /usr/local/lib/librocksdb.*
            /usr/local/include/rocksdb
          key: ${{ runner.os }}-rocksdb-${{ env.ROCKSDB_VERSION }}-amd64
      - name: Install rocksdb deps
        run: ./.github/scripts/install-rocksdb-deps.sh
      - name: Install rocksdb
        if: steps.cache-rocksdb.outputs.cache-hit != 'true'
        run: ./.github/scripts/install-rocksdb.sh
      - name: run linting (long)
        if: env.GIT_DIFF
        id: lint_long
        run: |
          make lint
        env:
          ROCKSDB: 1
      - uses: technote-space/get-diff-action@v6.1.2
        if: steps.lint_long.outcome == 'skipped'
        with:
          PATTERNS: |
            **/*.go
            *.go
            !store/**
      - name: run linting (short)
        if: steps.lint_long.outcome == 'skipped' && env.GIT_DIFF
        run: |
          make lint
        env:
          GIT_DIFF: ${{ env.GIT_DIFF }}
          LINT_DIFF: 1
      - uses: technote-space/get-diff-action@v6.1.2
        if: steps.lint_long.outcome == 'skipped'
        with:
          PATTERNS: |
            store/**
      - name: run linting (short)
        if: steps.lint_long.outcome == 'skipped' && env.GIT_DIFF
        run: |
          make lint
        env:
          GIT_DIFF: ${{ env.GIT_DIFF }}
          LINT_DIFF: 1
          ROCKSDB: 1
>>>>>>> 787ee698
<|MERGE_RESOLUTION|>--- conflicted
+++ resolved
@@ -5,20 +5,12 @@
       - v*
     branches:
       - main
-<<<<<<< HEAD
-  pull_request:
-permissions:
-  contents: read
-  # Optional: allow read access to pull request. Use with `only-new-issues` option.
-  # pull-requests: read
-=======
       - release/**
   pull_request:
   merge_group:
 permissions:
   contents: read
 
->>>>>>> 787ee698
 jobs:
   golangci:
     name: golangci-lint
@@ -30,18 +22,6 @@
       - uses: actions/checkout@v4
       - uses: actions/setup-go@v5
         with:
-<<<<<<< HEAD
-          go-version: 1.19
-      - uses: actions/checkout@v3
-      - name: golangci-lint
-        uses: golangci/golangci-lint-action@v3
-        with:
-          # Optional: version of golangci-lint to use in form of v1.2 or v1.2.3 or `latest` to use the latest version
-          version: v1.49.0
-          args: --exclude=nolintlint
-            ${{ matrix.mode == 'no-deprecations' && '--exclude=SA1019:' || '' }}
-            ${{ matrix.mode == 'no-failure' && '--issues-exit-code=0' || '' }}
-=======
           go-version: "1.23"
           check-latest: true
       - uses: technote-space/get-diff-action@v6.1.2
@@ -102,5 +82,4 @@
         env:
           GIT_DIFF: ${{ env.GIT_DIFF }}
           LINT_DIFF: 1
-          ROCKSDB: 1
->>>>>>> 787ee698
+          ROCKSDB: 1