--- conflicted
+++ resolved
@@ -11,10 +11,6 @@
     paths:
       - "**.go"
 
-concurrency:
-  group: ${{ github.workflow }}-${{ github.event.pull_request.number || github.ref }}
-  cancel-in-progress: true
-
 jobs:
   analyze:
     name: Analyze
@@ -26,22 +22,18 @@
 
     steps:
       - name: Checkout repository
-        uses: actions/checkout@v4
-      - uses: actions/setup-go@v5
+        uses: actions/checkout@v3
+      - uses: actions/setup-go@v4
         with:
-<<<<<<< HEAD
-          go-version: "1.23"
-=======
           go-version: "1.21"
->>>>>>> 751e5ecb
           check-latest: true
       # Initializes the CodeQL tools for scanning.
       - name: Initialize CodeQL
-        uses: github/codeql-action/init@v3
+        uses: github/codeql-action/init@v2
         with:
           languages: "go"
-          config-file: ./.github/codeql/config.yml
-
+          queries: +security-and-quality,github/codeql/go/ql/src/experimental/InconsistentCode/DeferInLoop.ql@main,github/codeql/go/ql/src/experimental/Unsafe/WrongUsageOfUnsafe.ql@main,github/codeql/go/ql/src/experimental/CWE-369/DivideByZero.ql@main
+          packs: +crypto-com/cosmos-sdk-codeql
           # If you wish to specify custom queries, you can do so here or in a config file.
           # By default, queries listed here will override any specified in a config file.
           # Prefix the list here with "+" to use these queries and those in the config file.
@@ -50,7 +42,7 @@
       # Autobuild attempts to build any compiled languages  (C/C++, C#, or Java).
       # If this step fails, then you should remove it and run the build manually (see below)
       - name: Autobuild
-        uses: github/codeql-action/autobuild@v3
+        uses: github/codeql-action/autobuild@v2
 
       # ℹ️ Command-line programs to run using the OS shell.
       # 📚 https://git.io/JvXDl
@@ -64,4 +56,4 @@
       #   make release
 
       - name: Perform CodeQL Analysis
-        uses: github/codeql-action/analyze@v3+        uses: github/codeql-action/analyze@v2