--- conflicted
+++ resolved
@@ -29,12 +29,8 @@
         uses: actions/checkout@v4
       - uses: actions/setup-go@v5
         with:
-<<<<<<< HEAD
-          go-version: 1.19
-=======
           go-version: "1.23"
           check-latest: true
->>>>>>> 787ee698
       # Initializes the CodeQL tools for scanning.
       - name: Initialize CodeQL
         uses: github/codeql-action/init@v3
