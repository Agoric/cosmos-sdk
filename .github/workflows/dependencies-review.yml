name: "Dependency Review"
on:
  pull_request:
  merge_group:

permissions:
  contents: read

jobs:
  dependency-review:
    runs-on: ubuntu-latest
    steps:
      - name: "Checkout Repository"
        uses: actions/checkout@v4
      - uses: actions/setup-go@v5
        with:
<<<<<<< HEAD
          go-version: "1.23"
=======
          go-version: "1.21"
>>>>>>> 751e5ecb
          check-latest: true
      - name: "Dependency Review"
        uses: actions/dependency-review-action@v4
        with:
          base-ref: ${{ github.event.pull_request.base.sha || 'main' }}
          head-ref: ${{ github.event.pull_request.head.sha || github.ref }}
          fail-on-severity: high # otherwise we fail on ourselves due to https://github.com/advisories/GHSA-qfc5-6r3j-jj22, https://github.com/advisories/GHSA-w44m-8mv2-v78h TODO(@julienrbrt) submit a PR to the action to ignore packages
      - name: "Dependency audit"
        run: ./scripts/dep-assert.sh
      - name: "Go vulnerability check"
        run: make vulncheck<|MERGE_RESOLUTION|>--- conflicted
+++ resolved
@@ -11,17 +11,13 @@
     runs-on: ubuntu-latest
     steps:
       - name: "Checkout Repository"
-        uses: actions/checkout@v4
-      - uses: actions/setup-go@v5
+        uses: actions/checkout@v3
+      - uses: actions/setup-go@v4
         with:
-<<<<<<< HEAD
-          go-version: "1.23"
-=======
           go-version: "1.21"
->>>>>>> 751e5ecb
           check-latest: true
       - name: "Dependency Review"
-        uses: actions/dependency-review-action@v4
+        uses: actions/dependency-review-action@v3
         with:
           base-ref: ${{ github.event.pull_request.base.sha || 'main' }}
           head-ref: ${{ github.event.pull_request.head.sha || github.ref }}
