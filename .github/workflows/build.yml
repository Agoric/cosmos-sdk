--- conflicted
+++ resolved
@@ -1,4 +1,5 @@
 name: Build SimApp
+#  This workflow is run on pushes to main & every Pull Requests where a .go, .mod, .sum have been changed
 on:
   pull_request:
   merge_group:
@@ -20,50 +21,40 @@
       matrix:
         go-arch: ["amd64", "arm", "arm64"]
     steps:
-      - uses: actions/checkout@v4
-      - uses: actions/setup-go@v5
+      - uses: actions/checkout@v3
+      - uses: actions/setup-go@v4
         with:
-<<<<<<< HEAD
-          go-version: "1.23"
-=======
           go-version: "1.21"
->>>>>>> 751e5ecb
           check-latest: true
-      - name: Get rocksdb version
-        run: ./.github/scripts/get-rocksdb-version.sh
-      - name: Fix permissions for cache
-        run: sudo chown $(whoami) /usr/local/lib /usr/local/include
-      - name: Restore rocksdb libraries cache
-        id: cache-rocksdb
-        if: matrix.go-arch == 'amd64'
-        uses: actions/cache/restore@v4
+      - uses: technote-space/get-diff-action@v6.1.2
+        id: git_diff
         with:
-          path: |
-            /usr/local/lib/librocksdb.*
-            /usr/local/include/rocksdb
-          key: ${{ runner.os }}-rocksdb-${{ env.ROCKSDB_VERSION }}-${{ matrix.go-arch }}
-      - name: Install rocksdb deps
-        if: matrix.go-arch == 'amd64'
-        run: ./.github/scripts/install-rocksdb-deps.sh
-      - name: Install rocksdb
-        if: matrix.go-arch == 'amd64' && steps.cache-rocksdb.outputs.cache-hit != 'true'
-        run: ./.github/scripts/install-rocksdb.sh
+          PATTERNS: |
+            **/*.go
+            go.mod
+            go.sum
+            **/go.mod
+            **/go.sum
+            **/Makefile
+            Makefile
         ###################
         #### Build App ####
         ###################
       - name: Build
+        if: env.GIT_DIFF
         run: GOARCH=${{ matrix.go-arch }} make build
       - name: Build Legacy
+        if: env.GIT_DIFF
         run: GOARCH=${{ matrix.go-arch }} COSMOS_BUILD_OPTIONS=legacy make build
-      - name: Build with rocksdb backend
-        if: matrix.go-arch == 'amd64'
-        run: GOARCH=${{ matrix.go-arch }} COSMOS_BUILD_OPTIONS="rocksdb" make build
         ###################
         ## Build Tooling ##
         ###################
       - name: Build Cosmovisor
+        if: env.GIT_DIFF
         run: GOARCH=${{ matrix.go-arch }} make cosmovisor
       - name: Build Confix
+        if: env.GIT_DIFF
         run: GOARCH=${{ matrix.go-arch }} make confix
       - name: Build Hubl
+        if: env.GIT_DIFF
         run: GOARCH=${{ matrix.go-arch }} make hubl