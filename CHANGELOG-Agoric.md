--- conflicted
+++ resolved
@@ -37,26 +37,6 @@
 
 ## Unreleased
 
-### Improvements
-
-* (auth) [#407](https://github.com/agoric-labs/cosmos-sdk/pull/407) Configurable fee collector module account in DeductFeeDecorator.
-<<<<<<< HEAD
-* (baseapp) [#415](https://github.com/agoric-labs/cosmos-sdk/pull/415) Unit tests and documentation for event history.
-* (deps) [#412](https://github.com/agoric-labs/cosmos-sdk/pull/412) Bump iavl to v0.19.7
-* (server) [#409](https://github.com/agoric-labs/cosmos-sdk/pull/409) Flag to select ABCI client type.
-* (server) [#416](https://github.com/agoric-labs/cosmos-sdk/pull/416) Config entry to select ABCI client type.
-* (server) [#419](https://github.com/agoric-labs/cosmos-sdk/pull/419) More unit tests for flag vs toml precedence for ABCI client type.
-
-### Bug Fixes
-
-* (baseapp) [#413](https://github.com/agoric-labs/cosmos-sdk/pull/413) Ignore events from simulated transactions
-* (baseapp) [#415](https://github.com/agoric-labs/cosmos-sdk/pull/415) Avoid duplicates in event history.
-
-### API Breaking
-
-* (auth, bank) Agoric/agoric-sdk#8989 Remove deprecated lien support
-=======
-
 ### API Breaking
 
 * (auth, bank) Agoric/agoric-sdk#8989 Remove deprecated lien support
@@ -93,8 +73,7 @@
 
 ### Improvements
 
-* (auth) #??? Configurable fee collector module account in DeductFeeDecorator. (backport #407)
->>>>>>> ea82623b
+* (auth) [#407](https://github.com/agoric-labs/cosmos-sdk/pull/407) Configurable fee collector module account in DeductFeeDecorator. (backport #407)
 
 ## `v0.46.16-alpha.agoric.2` - 2024-02-08
 
