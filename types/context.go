--- conflicted
+++ resolved
@@ -39,25 +39,6 @@
 */
 type Context struct {
 	baseCtx              context.Context
-<<<<<<< HEAD
-	ms                   MultiStore
-	header               tmproto.Header
-	headerHash           tmbytes.HexBytes
-	chainID              string
-	txBytes              []byte
-	logger               log.Logger
-	voteInfo             []abci.VoteInfo
-	gasMeter             GasMeter
-	blockGasMeter        GasMeter
-	checkTx              bool
-	recheckTx            bool // if recheckTx == true, then checkTx must also be true
-	minGasPrice          DecCoins
-	consParams           *abci.ConsensusParams
-	eventManager         *EventManager
-	priority             int64 // The tx priority, only relevant in CheckTx
-	kvGasConfig          storetypes.GasConfig
-	transientKVGasConfig storetypes.GasConfig
-=======
 	ms                   storetypes.MultiStore
 	header               cmtproto.Header // Deprecated: Use HeaderService for height, time, and chainID and CometService for the rest
 	headerHash           []byte          // Deprecated: Use HeaderService for hash
@@ -80,37 +61,12 @@
 	streamingManager     storetypes.StreamingManager
 	cometInfo            comet.Info
 	headerInfo           header.Info
->>>>>>> 787ee698
 }
 
 // Proposed rename, not done to avoid API breakage
 type Request = Context
 
 // Read-only accessors
-<<<<<<< HEAD
-func (c Context) Context() context.Context                   { return c.baseCtx }
-func (c Context) MultiStore() MultiStore                     { return c.ms }
-func (c Context) BlockHeight() int64                         { return c.header.Height }
-func (c Context) BlockTime() time.Time                       { return c.header.Time }
-func (c Context) ChainID() string                            { return c.chainID }
-func (c Context) TxBytes() []byte                            { return c.txBytes }
-func (c Context) Logger() log.Logger                         { return c.logger }
-func (c Context) VoteInfos() []abci.VoteInfo                 { return c.voteInfo }
-func (c Context) GasMeter() GasMeter                         { return c.gasMeter }
-func (c Context) BlockGasMeter() GasMeter                    { return c.blockGasMeter }
-func (c Context) IsCheckTx() bool                            { return c.checkTx }
-func (c Context) IsReCheckTx() bool                          { return c.recheckTx }
-func (c Context) MinGasPrices() DecCoins                     { return c.minGasPrice }
-func (c Context) EventManager() *EventManager                { return c.eventManager }
-func (c Context) Priority() int64                            { return c.priority }
-func (c Context) KVGasConfig() storetypes.GasConfig          { return c.kvGasConfig }
-func (c Context) TransientKVGasConfig() storetypes.GasConfig { return c.transientKVGasConfig }
-
-// clone the header before returning
-func (c Context) BlockHeader() tmproto.Header {
-	msg := proto.Clone(&c.header).(*tmproto.Header)
-	return *msg
-=======
 func (c Context) Context() context.Context                      { return c.baseCtx }
 func (c Context) MultiStore() storetypes.MultiStore             { return c.ms }
 func (c Context) BlockHeight() int64                            { return c.header.Height }
@@ -137,7 +93,6 @@
 // BlockHeader returns the header by value.
 func (c Context) BlockHeader() cmtproto.Header {
 	return c.header
->>>>>>> 787ee698
 }
 
 // HeaderHash returns a copy of the header hash obtained during abci.RequestBeginBlock
@@ -147,15 +102,10 @@
 	return hash
 }
 
-<<<<<<< HEAD
-func (c Context) ConsensusParams() *abci.ConsensusParams {
-	return proto.Clone(c.consParams).(*abci.ConsensusParams)
-=======
 // Deprecated: getting consensus params from the context is deprecated and will be removed after 0.52
 // Querying the consensus module for the parameters is required in server/v2
 func (c Context) ConsensusParams() cmtproto.ConsensusParams {
 	return c.consParams
->>>>>>> 787ee698
 }
 
 func (c Context) Deadline() (deadline time.Time, ok bool) {
@@ -177,28 +127,19 @@
 	return Context{
 		baseCtx:              context.Background(),
 		ms:                   ms,
-<<<<<<< HEAD
-		header:               header,
-		chainID:              header.ChainID,
-		checkTx:              isCheckTx,
-=======
 		header:               h,
 		chainID:              h.ChainID,
 		checkTx:              isCheckTx,
 		sigverifyTx:          true,
->>>>>>> 787ee698
 		logger:               logger,
 		gasMeter:             storetypes.NewInfiniteGasMeter(),
 		minGasPrice:          DecCoins{},
 		eventManager:         NewEventManager(),
 		kvGasConfig:          storetypes.KVGasConfig(),
 		transientKVGasConfig: storetypes.TransientGasConfig(),
-<<<<<<< HEAD
-=======
 		headerInfo: header.Info{
 			Time: h.Time,
 		},
->>>>>>> 787ee698
 	}
 }
 
@@ -336,11 +277,7 @@
 }
 
 // WithConsensusParams returns a Context with an updated consensus params
-<<<<<<< HEAD
-func (c Context) WithConsensusParams(params *abci.ConsensusParams) Context {
-=======
 func (c Context) WithConsensusParams(params cmtproto.ConsensusParams) Context {
->>>>>>> 787ee698
 	c.consParams = params
 	return c
 }
@@ -400,15 +337,6 @@
 // ----------------------------------------------------------------------------
 
 // KVStore fetches a KVStore from the MultiStore.
-<<<<<<< HEAD
-func (c Context) KVStore(key storetypes.StoreKey) KVStore {
-	return gaskv.NewStore(c.MultiStore().GetKVStore(key), c.GasMeter(), c.kvGasConfig)
-}
-
-// TransientStore fetches a TransientStore from the MultiStore.
-func (c Context) TransientStore(key storetypes.StoreKey) KVStore {
-	return gaskv.NewStore(c.MultiStore().GetKVStore(key), c.GasMeter(), c.transientKVGasConfig)
-=======
 func (c Context) KVStore(key storetypes.StoreKey) storetypes.KVStore {
 	return gaskv.NewStore(c.ms.GetKVStore(key), c.gasMeter, c.kvGasConfig)
 }
@@ -416,7 +344,6 @@
 // TransientStore fetches a TransientStore from the MultiStore.
 func (c Context) TransientStore(key storetypes.StoreKey) storetypes.KVStore {
 	return gaskv.NewStore(c.ms.GetKVStore(key), c.gasMeter, c.transientKVGasConfig)
->>>>>>> 787ee698
 }
 
 // CacheContext returns a new Context with the multi-store cached and a new
