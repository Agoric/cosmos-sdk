package query

import (
	"context"
	"testing"

<<<<<<< HEAD
=======
	db "github.com/cosmos/cosmos-db"
>>>>>>> 751e5ecb
	"github.com/stretchr/testify/require"

	"cosmossdk.io/collections"
	"cosmossdk.io/core/store"
<<<<<<< HEAD
	coretesting "cosmossdk.io/core/testing"
=======
>>>>>>> 751e5ecb
)

func TestCollectionPagination(t *testing.T) {
	sk, ctx := deps()
	sb := collections.NewSchemaBuilder(sk)
	m := collections.NewMap(sb, collections.NewPrefix(0), "_", collections.Uint64Key, collections.Uint64Value)

	for i := uint64(0); i < 300; i++ {
		require.NoError(t, m.Set(ctx, i, i))
	}

	createResults := func(from, to uint64) []collections.KeyValue[uint64, uint64] {
		var res []collections.KeyValue[uint64, uint64]
		if from <= to {
			for i := from; i <= to; i++ {
				res = append(res, collections.KeyValue[uint64, uint64]{
					Key:   i,
					Value: i,
				})
			}
		} else {
			for i := from; i >= to; i-- {
				res = append(res, collections.KeyValue[uint64, uint64]{
					Key:   i,
					Value: i,
				})
			}
		}
		return res
	}

	encodeKey := func(key uint64) []byte {
		b, err := encodeCollKey[uint64, uint64](m, key)
		require.NoError(t, err)
		return b
	}

	type test struct {
		req        *PageRequest
		expResp    *PageResponse
		filter     func(key, value uint64) (bool, error)
		expResults []collections.KeyValue[uint64, uint64]
		wantErr    error
	}

	tcs := map[string]test{
		"nil pagination": {
			req: nil,
			expResp: &PageResponse{
				NextKey: encodeKey(100),
				Total:   300,
			},
			expResults: createResults(0, 99),
		},
		"with key and limit": {
			req: &PageRequest{
				Key:   encodeKey(100),
				Limit: 149,
			},
			expResp: &PageResponse{
				NextKey: encodeKey(249),
			},
			expResults: createResults(100, 248),
		},
		"with reverse": {
			req: &PageRequest{
				Reverse: true,
			},
			expResp: &PageResponse{
				NextKey: encodeKey(199),
				Total:   300,
			},
			expResults: createResults(299, 200),
		},
		"with key and reverse": {
			req: &PageRequest{
				Key:     encodeKey(199),
				Reverse: true,
			},
			expResp: &PageResponse{
				NextKey: encodeKey(99),
			},
			expResults: createResults(199, 100),
		},
		"with offset and count total": {
			req: &PageRequest{
				Offset:     50,
				Limit:      100,
				CountTotal: true,
			},
			expResp: &PageResponse{
				NextKey: encodeKey(150),
				Total:   300,
			},
			expResults: createResults(50, 149),
		},
		"filtered no key": {
			req: &PageRequest{
				Limit: 3,
			},
			expResp: &PageResponse{
				NextKey: encodeKey(5),
			},
			filter: func(key, value uint64) (bool, error) {
				return key%2 == 0, nil
			},
			expResults: []collections.KeyValue[uint64, uint64]{
				{Key: 0, Value: 0},
				{Key: 2, Value: 2},
				{Key: 4, Value: 4},
			},
		},
		"filtered with key": {
			req: &PageRequest{
				Key:   encodeKey(2),
				Limit: 3,
			},
			expResp: &PageResponse{
				NextKey: encodeKey(5),
			},
			filter: func(key, value uint64) (bool, error) {
				return key%2 == 0, nil
			},
			expResults: []collections.KeyValue[uint64, uint64]{
				{Key: 2, Value: 2},
				{Key: 4, Value: 4},
			},
		},
	}

	for name, tc := range tcs {
		t.Run(name, func(t *testing.T) {
			gotResults, gotResponse, err := CollectionFilteredPaginate(
				ctx,
				m,
				tc.req,
				tc.filter,
				func(key, value uint64) (collections.KeyValue[uint64, uint64], error) {
					return collections.KeyValue[uint64, uint64]{Key: key, Value: value}, nil
				},
			)
			if tc.wantErr != nil {
				require.ErrorIs(t, err, tc.wantErr)
				return
			}
			require.NoError(t, err)
			require.Equal(t, tc.expResults, gotResults)
			require.Equal(t, tc.expResp, gotResponse)
		})
	}
}

type testStore struct {
	db store.KVStoreWithBatch
}

func (t testStore) OpenKVStore(ctx context.Context) store.KVStore {
	return t
}

func (t testStore) Get(key []byte) ([]byte, error) {
	return t.db.Get(key)
}

func (t testStore) Has(key []byte) (bool, error) {
	return t.db.Has(key)
}

func (t testStore) Set(key, value []byte) error {
	return t.db.Set(key, value)
}

func (t testStore) Delete(key []byte) error {
	return t.db.Delete(key)
}

func (t testStore) Iterator(start, end []byte) (store.Iterator, error) {
	return t.db.Iterator(start, end)
}

func (t testStore) ReverseIterator(start, end []byte) (store.Iterator, error) {
	return t.db.ReverseIterator(start, end)
}

var _ store.KVStore = testStore{}

func deps() (store.KVStoreService, context.Context) {
	kv := coretesting.NewMemDB()
	return &testStore{kv}, context.Background()
}<|MERGE_RESOLUTION|>--- conflicted
+++ resolved
@@ -4,18 +4,11 @@
 	"context"
 	"testing"
 
-<<<<<<< HEAD
-=======
 	db "github.com/cosmos/cosmos-db"
->>>>>>> 751e5ecb
 	"github.com/stretchr/testify/require"
 
 	"cosmossdk.io/collections"
 	"cosmossdk.io/core/store"
-<<<<<<< HEAD
-	coretesting "cosmossdk.io/core/testing"
-=======
->>>>>>> 751e5ecb
 )
 
 func TestCollectionPagination(t *testing.T) {
@@ -147,6 +140,7 @@
 	}
 
 	for name, tc := range tcs {
+		tc := tc
 		t.Run(name, func(t *testing.T) {
 			gotResults, gotResponse, err := CollectionFilteredPaginate(
 				ctx,
@@ -169,7 +163,7 @@
 }
 
 type testStore struct {
-	db store.KVStoreWithBatch
+	db db.DB
 }
 
 func (t testStore) OpenKVStore(ctx context.Context) store.KVStore {
@@ -203,6 +197,6 @@
 var _ store.KVStore = testStore{}
 
 func deps() (store.KVStoreService, context.Context) {
-	kv := coretesting.NewMemDB()
+	kv := db.NewMemDB()
 	return &testStore{kv}, context.Background()
 }