package types

// AnteHandler authenticates transactions, before their internal messages are
// executed. The provided ctx is expected to contain all relevant information
// needed to process the transaction, e.g. fee payment information. If new data
// is required for the remainder of the AnteHandler execution, a new Context should
// be created off of the provided Context and returned as <newCtx>.
//
// When exec module is in simulation mode (ctx.ExecMode() == ExecModeSimulate), it indicates if the AnteHandler is
// being executed in simulation mode, which attempts to estimate a gas cost for the tx.
// Any state modifications made will be discarded in simulation mode.
type AnteHandler func(ctx Context, tx Tx, _ bool) (newCtx Context, err error)

// PostHandler like AnteHandler but it executes after RunMsgs. Runs on success
// or failure and enables use cases like gas refunding.
type PostHandler func(ctx Context, tx Tx, _, success bool) (newCtx Context, err error)

// AnteDecorator wraps the next AnteHandler to perform custom pre-processing.
type AnteDecorator interface {
	AnteHandle(ctx Context, tx Tx, _ bool, next AnteHandler) (newCtx Context, err error)
}

// PostDecorator wraps the next PostHandler to perform custom post-processing.
type PostDecorator interface {
	PostHandle(ctx Context, tx Tx, _, success bool, next PostHandler) (newCtx Context, err error)
}

// ChainAnteDecorators ChainDecorator chains AnteDecorators together with each AnteDecorator
// wrapping over the decorators further along chain and returns a single AnteHandler.
//
// NOTE: The first element is outermost decorator, while the last element is innermost
// decorator. Decorator ordering is critical since some decorators will expect
// certain checks and updates to be performed (e.g. the Context) before the decorator
// is run. These expectations should be documented clearly in a CONTRACT docline
// in the decorator's godoc.
//
// NOTE: Any application that uses GasMeter to limit transaction processing cost
// MUST set GasMeter with the FIRST AnteDecorator. Failing to do so will cause
// transactions to be processed with an infinite gasmeter and open a DOS attack vector.
// Use `ante.SetUpContextDecorator` or a custom Decorator with similar functionality.
// Returns nil when no AnteDecorator are supplied.
func ChainAnteDecorators(chain ...AnteDecorator) AnteHandler {
	if len(chain) == 0 {
		return nil
	}

	handlerChain := make([]AnteHandler, len(chain)+1)
	// set the terminal AnteHandler decorator
	handlerChain[len(chain)] = func(ctx Context, tx Tx, _ bool) (Context, error) {
		return ctx, nil
	}
	for i := 0; i < len(chain); i++ {
		ii := i
		handlerChain[ii] = func(ctx Context, tx Tx, _ bool) (Context, error) {
			return chain[ii].AnteHandle(ctx, tx, ctx.ExecMode() == ExecModeSimulate, handlerChain[ii+1])
		}
	}

	return handlerChain[0]
}

// ChainPostDecorators chains PostDecorators together with each PostDecorator
// wrapping over the decorators further along chain and returns a single PostHandler.
//
// NOTE: The first element is outermost decorator, while the last element is innermost
// decorator. Decorator ordering is critical since some decorators will expect
// certain checks and updates to be performed (e.g. the Context) before the decorator
// is run. These expectations should be documented clearly in a CONTRACT docline
// in the decorator's godoc.
func ChainPostDecorators(chain ...PostDecorator) PostHandler {
	if len(chain) == 0 {
		return nil
	}

	handlerChain := make([]PostHandler, len(chain)+1)
	// set the terminal PostHandler decorator
	handlerChain[len(chain)] = func(ctx Context, tx Tx, _, success bool) (Context, error) {
		return ctx, nil
	}
	for i := 0; i < len(chain); i++ {
		ii := i
		handlerChain[ii] = func(ctx Context, tx Tx, _, success bool) (Context, error) {
			return chain[ii].PostHandle(ctx, tx, ctx.ExecMode() == ExecModeSimulate, success, handlerChain[ii+1])
		}
	}
	return handlerChain[0]
}

// Terminator AnteDecorator will get added to the chain to simplify decorator code
// Don't need to check if next == nil further up the chain
//
//	                      ______
//	                   <((((((\\\
//	                   /      . }\
//	                   ;--..--._|}
//	(\                 '--/\--'  )
//	 \\                | '-'  :'|
//	  \\               . -==- .-|
//	   \\               \.__.'   \--._
//	   [\\          __.--|       //  _/'--.
//	   \ \\       .'-._ ('-----'/ __/      \
//	    \ \\     /   __>|      | '--.       |
//	     \ \\   |   \   |     /    /       /
//	      \ '\ /     \  |     |  _/       /
//	       \  \       \ |     | /        /
//	 snd    \  \      \        /
<<<<<<< HEAD
=======
//
// Deprecated: Terminator is retired (ref https://github.com/cosmos/cosmos-sdk/pull/16076).
>>>>>>> 787ee698
type Terminator struct{}

// AnteHandle returns the provided Context and nil error
func (t Terminator) AnteHandle(ctx Context, _ Tx, _ bool, _ AnteHandler) (Context, error) {
	return ctx, nil
}

// PostHandle returns the provided Context and nil error
func (t Terminator) PostHandle(ctx Context, _ Tx, _, _ bool, _ PostHandler) (Context, error) {
	return ctx, nil
}<|MERGE_RESOLUTION|>--- conflicted
+++ resolved
@@ -104,11 +104,8 @@
 //	      \ '\ /     \  |     |  _/       /
 //	       \  \       \ |     | /        /
 //	 snd    \  \      \        /
-<<<<<<< HEAD
-=======
 //
 // Deprecated: Terminator is retired (ref https://github.com/cosmos/cosmos-sdk/pull/16076).
->>>>>>> 787ee698
 type Terminator struct{}
 
 // AnteHandle returns the provided Context and nil error
