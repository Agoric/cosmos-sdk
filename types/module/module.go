--- conflicted
+++ resolved
@@ -1,11 +1,6 @@
 /*
 Package module contains application module patterns and associated "manager" functionality.
 The module pattern has been broken down by:
-<<<<<<< HEAD
-  - independent module functionality (AppModuleBasic)
-  - inter-dependent module genesis functionality (AppModuleGenesis)
-=======
->>>>>>> 787ee698
   - inter-dependent module simulation functionality (AppModuleSimulation)
   - inter-dependent module full functionality (AppModule)
 
@@ -98,27 +93,6 @@
 type HasServices interface {
 	// RegisterServices allows a module to register services.
 	RegisterServices(Configurator)
-<<<<<<< HEAD
-
-	// ConsensusVersion is a sequence number for state-breaking change of the
-	// module. It should be incremented on each consensus-breaking change
-	// introduced by the module. To avoid wrong/empty versions, the initial version
-	// should be set to 1.
-	ConsensusVersion() uint64
-}
-
-// BeginBlockAppModule is an extension interface that contains information about the AppModule and BeginBlock.
-type BeginBlockAppModule interface {
-	AppModule
-	BeginBlock(sdk.Context, abci.RequestBeginBlock)
-}
-
-// EndBlockAppModule is an extension interface that contains information about the AppModule and EndBlock.
-type EndBlockAppModule interface {
-	AppModule
-	EndBlock(sdk.Context, abci.RequestEndBlock) []abci.ValidatorUpdate
-=======
->>>>>>> 787ee698
 }
 
 // hasServicesV1 is the interface for registering service in baseapp Cosmos SDK.
@@ -646,11 +620,7 @@
 // Example:
 //
 //	cfg := module.NewConfigurator(...)
-<<<<<<< HEAD
-//	app.UpgradeKeeper.SetUpgradeHandler("my-plan", func(ctx sdk.Context, plan upgradetypes.Plan, fromVM module.VersionMap) (module.VersionMap, error) {
-=======
 //	app.UpgradeKeeper.SetUpgradeHandler("my-plan", func(ctx context.Context, plan upgradetypes.Plan, fromVM module.VersionMap) (module.VersionMap, error) {
->>>>>>> 787ee698
 //	    return app.mm.RunMigrations(ctx, cfg, fromVM)
 //	})
 //
@@ -677,11 +647,7 @@
 // Example:
 //
 //	cfg := module.NewConfigurator(...)
-<<<<<<< HEAD
-//	app.UpgradeKeeper.SetUpgradeHandler("my-plan", func(ctx sdk.Context, plan upgradetypes.Plan, fromVM module.VersionMap) (module.VersionMap, error) {
-=======
 //	app.UpgradeKeeper.SetUpgradeHandler("my-plan", func(ctx context.Context, plan upgradetypes.Plan, fromVM module.VersionMap) (module.VersionMap, error) {
->>>>>>> 787ee698
 //	    // Assume "foo" is a new module.
 //	    // `fromVM` is fetched from existing x/upgrade store. Since foo didn't exist
 //	    // before this upgrade, `v, exists := fromVM["foo"]; exists == false`, and RunMigration will by default
@@ -774,16 +740,10 @@
 func (m *Manager) BeginBlock(ctx sdk.Context) (sdk.BeginBlock, error) {
 	ctx = ctx.WithEventManager(sdk.NewEventManager())
 	for _, moduleName := range m.OrderBeginBlockers {
-<<<<<<< HEAD
-		module, ok := m.Modules[moduleName].(BeginBlockAppModule)
-		if ok {
-			module.BeginBlock(ctx, req)
-=======
 		if module, ok := m.Modules[moduleName].(appmodule.HasBeginBlocker); ok {
 			if err := module.BeginBlock(ctx); err != nil {
 				return sdk.BeginBlock{}, err
 			}
->>>>>>> 787ee698
 		}
 	}
 
@@ -795,25 +755,6 @@
 // EndBlock performs end block functionality for all modules. It creates a
 // child context with an event manager to aggregate events emitted from all
 // modules.
-<<<<<<< HEAD
-func (m *Manager) EndBlock(ctx sdk.Context, req abci.RequestEndBlock) abci.ResponseEndBlock {
-	// [AGORIC] Reset the EventManager, preserving any existing event history.
-	eventHistory := []abci.Event{}
-	if oldEm := ctx.EventManager(); oldEm != nil {
-		eventHistory = oldEm.GetABCIEventHistory()
-	}
-	em := sdk.NewEventManagerWithHistory(eventHistory)
-
-	ctx = ctx.WithEventManager(em)
-	validatorUpdates := []abci.ValidatorUpdate{}
-
-	for _, moduleName := range m.OrderEndBlockers {
-		module, ok := m.Modules[moduleName].(EndBlockAppModule)
-		if !ok {
-			continue
-		}
-		moduleValUpdates := module.EndBlock(ctx, req)
-=======
 func (m *Manager) EndBlock(ctx sdk.Context) (sdk.EndBlock, error) {
 	ctx = ctx.WithEventManager(sdk.NewEventManager())
 	validatorUpdates := []ValidatorUpdate{}
@@ -835,7 +776,6 @@
 				if len(validatorUpdates) > 0 {
 					return sdk.EndBlock{}, errors.New("validator EndBlock updates already set by a previous module")
 				}
->>>>>>> 787ee698
 
 				validatorUpdates = append(validatorUpdates, moduleValUpdates...)
 			}
