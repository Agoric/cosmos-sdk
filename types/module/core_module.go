--- conflicted
+++ resolved
@@ -1,80 +1,51 @@
 package module
 
 import (
-	"context"
 	"encoding/json"
 
-<<<<<<< HEAD
-=======
 	abci "github.com/cometbft/cometbft/abci/types"
->>>>>>> 751e5ecb
 	"github.com/grpc-ecosystem/grpc-gateway/runtime"
 	"github.com/spf13/cobra"
 
 	"cosmossdk.io/core/appmodule"
 	"cosmossdk.io/core/genesis"
-<<<<<<< HEAD
-	"cosmossdk.io/core/registry"
-=======
->>>>>>> 751e5ecb
 	storetypes "cosmossdk.io/store/types"
 
 	"github.com/cosmos/cosmos-sdk/client"
+	"github.com/cosmos/cosmos-sdk/codec"
+	codectypes "github.com/cosmos/cosmos-sdk/codec/types"
 	sdk "github.com/cosmos/cosmos-sdk/types"
 )
 
 var (
-<<<<<<< HEAD
-	_ appmodule.AppModule = coreAppModuleAdaptor{}
-
-	_ HasAminoCodec                   = coreAppModuleAdaptor{}
-	_ HasGRPCGateway                  = coreAppModuleAdaptor{}
-	_ appmodule.HasRegisterInterfaces = coreAppModuleAdaptor{}
-	_ HasABCIGenesis                  = coreAppModuleAdaptor{}
-	_ HasServices                     = coreAppModuleAdaptor{}
-=======
 	_ appmodule.AppModule = coreAppModuleBasicAdaptor{}
 
 	_ AppModuleBasic = coreAppModuleBasicAdaptor{}
 	_ HasABCIGenesis = coreAppModuleBasicAdaptor{}
 	_ HasServices    = coreAppModuleBasicAdaptor{}
->>>>>>> 751e5ecb
 )
 
 // CoreAppModuleAdaptor wraps the core API module as an AppModule that this version of the SDK can use.
 func CoreAppModuleAdaptor(name string, module appmodule.AppModule) AppModule {
-<<<<<<< HEAD
-	return coreAppModuleAdaptor{
-=======
 	return coreAppModuleBasicAdaptor{
->>>>>>> 751e5ecb
 		name:   name,
 		module: module,
 	}
 }
 
-<<<<<<< HEAD
-type coreAppModuleAdaptor struct {
-=======
 // CoreAppModuleBasicAdaptor wraps the core API module as an AppModule that this version of the SDK can use.
 func CoreAppModuleBasicAdaptor(name string, module appmodule.AppModule) AppModule {
 	return CoreAppModuleAdaptor(name, module)
 }
 
 type coreAppModuleBasicAdaptor struct {
->>>>>>> 751e5ecb
 	name   string
 	module appmodule.AppModule
 }
 
 // DefaultGenesis implements HasGenesis
-<<<<<<< HEAD
-func (c coreAppModuleAdaptor) DefaultGenesis() json.RawMessage {
-	if mod, ok := c.module.(appmodule.HasGenesisAuto); ok {
-=======
 func (c coreAppModuleBasicAdaptor) DefaultGenesis(cdc codec.JSONCodec) json.RawMessage {
 	if mod, ok := c.module.(appmodule.HasGenesis); ok {
->>>>>>> 751e5ecb
 		target := genesis.RawJSONTarget{}
 		err := mod.DefaultGenesis(target.Target())
 		if err != nil {
@@ -90,24 +61,15 @@
 	}
 
 	if mod, ok := c.module.(HasGenesisBasics); ok {
-		return mod.DefaultGenesis()
-	}
-
-	if mod, ok := c.module.(HasGenesis); ok {
-		return mod.DefaultGenesis()
+		return mod.DefaultGenesis(cdc)
 	}
 
 	return nil
 }
 
 // ValidateGenesis implements HasGenesis
-<<<<<<< HEAD
-func (c coreAppModuleAdaptor) ValidateGenesis(bz json.RawMessage) error {
-	if mod, ok := c.module.(appmodule.HasGenesisAuto); ok {
-=======
 func (c coreAppModuleBasicAdaptor) ValidateGenesis(cdc codec.JSONCodec, txConfig client.TxEncodingConfig, bz json.RawMessage) error {
 	if mod, ok := c.module.(appmodule.HasGenesis); ok {
->>>>>>> 751e5ecb
 		source, err := genesis.SourceFromRawJSON(bz)
 		if err != nil {
 			return err
@@ -119,61 +81,34 @@
 	}
 
 	if mod, ok := c.module.(HasGenesisBasics); ok {
-		return mod.ValidateGenesis(bz)
-	}
-
-	if mod, ok := c.module.(HasGenesis); ok {
-		return mod.ValidateGenesis(bz)
+		return mod.ValidateGenesis(cdc, txConfig, bz)
 	}
 
 	return nil
 }
 
 // ExportGenesis implements HasGenesis
-<<<<<<< HEAD
-func (c coreAppModuleAdaptor) ExportGenesis(ctx context.Context) (json.RawMessage, error) {
-	if module, ok := c.module.(appmodule.HasGenesisAuto); ok {
-		ctx := sdk.UnwrapSDKContext(ctx).WithGasMeter(storetypes.NewInfiniteGasMeter()) // avoid race conditions
-=======
 func (c coreAppModuleBasicAdaptor) ExportGenesis(ctx sdk.Context, cdc codec.JSONCodec) json.RawMessage {
 	if module, ok := c.module.(appmodule.HasGenesis); ok {
 		ctx := ctx.WithGasMeter(storetypes.NewInfiniteGasMeter()) // avoid race conditions
->>>>>>> 751e5ecb
 		target := genesis.RawJSONTarget{}
 		err := module.ExportGenesis(ctx, target.Target())
 		if err != nil {
-			return nil, err
+			panic(err)
 		}
 
 		rawJSON, err := target.JSON()
 		if err != nil {
-			return nil, err
-		}
-
-		return rawJSON, nil
-	}
-
-	if mod, ok := c.module.(HasABCIGenesis); ok {
-		return mod.ExportGenesis(ctx)
+			panic(err)
+		}
+
+		return rawJSON
 	}
 
 	if mod, ok := c.module.(HasGenesis); ok {
-		eg, err := mod.ExportGenesis(ctx)
-		if err != nil {
-			return nil, err
-		}
-
-		return eg, nil
-	}
-
-<<<<<<< HEAD
-	return nil, nil
-}
-
-// InitGenesis implements HasGenesis
-func (c coreAppModuleAdaptor) InitGenesis(ctx context.Context, bz json.RawMessage) ([]ValidatorUpdate, error) {
-	if module, ok := c.module.(appmodule.HasGenesisAuto); ok {
-=======
+		return mod.ExportGenesis(ctx, cdc)
+	}
+
 	if mod, ok := c.module.(HasABCIGenesis); ok {
 		return mod.ExportGenesis(ctx, cdc)
 	}
@@ -184,40 +119,19 @@
 // InitGenesis implements HasGenesis
 func (c coreAppModuleBasicAdaptor) InitGenesis(ctx sdk.Context, cdc codec.JSONCodec, bz json.RawMessage) []abci.ValidatorUpdate {
 	if module, ok := c.module.(appmodule.HasGenesis); ok {
->>>>>>> 751e5ecb
 		// core API genesis
 		source, err := genesis.SourceFromRawJSON(bz)
 		if err != nil {
-			return nil, err
-		}
-
-		if err = module.InitGenesis(ctx, source); err != nil {
-			return nil, err
-		}
-	}
-
-	if mod, ok := c.module.(HasABCIGenesis); ok {
-		return mod.InitGenesis(ctx, bz)
+			panic(err)
+		}
+
+		err = module.InitGenesis(ctx, source)
+		if err != nil {
+			panic(err)
+		}
 	}
 
 	if mod, ok := c.module.(HasGenesis); ok {
-<<<<<<< HEAD
-		if err := mod.InitGenesis(ctx, bz); err != nil {
-			return nil, err
-		}
-	}
-
-	return nil, nil
-}
-
-// Name implements legacy Name() interface
-// Kept for legacy reasons
-func (c coreAppModuleAdaptor) Name() string {
-	return c.name
-}
-
-func (c coreAppModuleAdaptor) GetQueryCmd() *cobra.Command {
-=======
 		mod.InitGenesis(ctx, cdc, bz)
 		return nil
 	}
@@ -234,7 +148,6 @@
 
 // GetQueryCmd implements AppModuleBasic
 func (c coreAppModuleBasicAdaptor) GetQueryCmd() *cobra.Command {
->>>>>>> 751e5ecb
 	if mod, ok := c.module.(interface {
 		GetQueryCmd() *cobra.Command
 	}); ok {
@@ -244,12 +157,8 @@
 	return nil
 }
 
-<<<<<<< HEAD
-func (c coreAppModuleAdaptor) GetTxCmd() *cobra.Command {
-=======
 // GetTxCmd implements AppModuleBasic
 func (c coreAppModuleBasicAdaptor) GetTxCmd() *cobra.Command {
->>>>>>> 751e5ecb
 	if mod, ok := c.module.(interface {
 		GetTxCmd() *cobra.Command
 	}); ok {
@@ -259,13 +168,8 @@
 	return nil
 }
 
-<<<<<<< HEAD
-// RegisterGRPCGatewayRoutes implements HasGRPCGateway
-func (c coreAppModuleAdaptor) RegisterGRPCGatewayRoutes(ctx client.Context, mux *runtime.ServeMux) {
-=======
 // RegisterGRPCGatewayRoutes implements AppModuleBasic
 func (c coreAppModuleBasicAdaptor) RegisterGRPCGatewayRoutes(ctx client.Context, mux *runtime.ServeMux) {
->>>>>>> 751e5ecb
 	if mod, ok := c.module.(interface {
 		RegisterGRPCGatewayRoutes(context client.Context, mux *runtime.ServeMux)
 	}); ok {
@@ -273,64 +177,34 @@
 	}
 }
 
-<<<<<<< HEAD
-// RegisterInterfaces implements HasRegisterInterfaces
-func (c coreAppModuleAdaptor) RegisterInterfaces(reg registry.InterfaceRegistrar) {
-=======
 // RegisterInterfaces implements AppModuleBasic
 func (c coreAppModuleBasicAdaptor) RegisterInterfaces(registry codectypes.InterfaceRegistry) {
->>>>>>> 751e5ecb
-	if mod, ok := c.module.(interface {
-		RegisterInterfaces(registry.InterfaceRegistrar)
-	}); ok {
-		mod.RegisterInterfaces(reg)
-	}
-}
-
-<<<<<<< HEAD
-// RegisterLegacyAminoCodec implements HasAminoCodec
-func (c coreAppModuleAdaptor) RegisterLegacyAminoCodec(amino registry.AminoRegistrar) {
-=======
+	if mod, ok := c.module.(interface {
+		RegisterInterfaces(registry codectypes.InterfaceRegistry)
+	}); ok {
+		mod.RegisterInterfaces(registry)
+	}
+}
+
 // RegisterLegacyAminoCodec implements AppModuleBasic
 func (c coreAppModuleBasicAdaptor) RegisterLegacyAminoCodec(amino *codec.LegacyAmino) {
->>>>>>> 751e5ecb
-	if mod, ok := c.module.(interface {
-		RegisterLegacyAminoCodec(amino registry.AminoRegistrar)
+	if mod, ok := c.module.(interface {
+		RegisterLegacyAminoCodec(amino *codec.LegacyAmino)
 	}); ok {
 		mod.RegisterLegacyAminoCodec(amino)
 	}
 }
 
 // RegisterServices implements HasServices
-<<<<<<< HEAD
-func (c coreAppModuleAdaptor) RegisterServices(cfg Configurator) {
-	if module, ok := c.module.(hasServicesV1); ok {
-=======
 func (c coreAppModuleBasicAdaptor) RegisterServices(cfg Configurator) {
 	if module, ok := c.module.(appmodule.HasServices); ok {
->>>>>>> 751e5ecb
 		err := module.RegisterServices(cfg)
 		if err != nil {
 			panic(err)
 		}
 	}
-<<<<<<< HEAD
-
-	if module, ok := c.module.(appmodule.HasMigrations); ok {
-		err := module.RegisterMigrations(cfg)
-		if err != nil {
-			panic(err)
-		}
-	}
-}
-
-func (c coreAppModuleAdaptor) IsOnePerModuleType() {}
-
-func (c coreAppModuleAdaptor) IsAppModule() {}
-=======
 }
 
 func (c coreAppModuleBasicAdaptor) IsOnePerModuleType() {}
 
-func (c coreAppModuleBasicAdaptor) IsAppModule() {}
->>>>>>> 751e5ecb
+func (c coreAppModuleBasicAdaptor) IsAppModule() {}