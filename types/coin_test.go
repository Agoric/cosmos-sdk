package types_test

import (
	"fmt"
	"math/big"
	"strings"
	"testing"

	"github.com/stretchr/testify/require"
	"github.com/stretchr/testify/suite"

	"cosmossdk.io/math"

	"github.com/cosmos/cosmos-sdk/codec"
	sdk "github.com/cosmos/cosmos-sdk/types"
)

var (
	testDenom1 = "atom"
	testDenom2 = "muon"
)

type coinTestSuite struct {
	suite.Suite
	ca0, ca1, ca2, ca4, cm0, cm1, cm2, cm4 sdk.Coin
	emptyCoins                             sdk.Coins
}

func TestCoinTestSuite(t *testing.T) {
	suite.Run(t, new(coinTestSuite))
}

func (s *coinTestSuite) SetupSuite() {
<<<<<<< HEAD
	zero := sdk.NewInt(0)
	one := sdk.OneInt()
	two := sdk.NewInt(2)
	four := sdk.NewInt(4)
=======
	zero := math.NewInt(0)
	one := math.OneInt()
	two := math.NewInt(2)
	four := math.NewInt(4)
>>>>>>> 787ee698

	s.ca0, s.ca1, s.ca2, s.ca4 = sdk.NewCoin(testDenom1, zero), sdk.NewCoin(testDenom1, one), sdk.NewCoin(testDenom1, two), sdk.NewCoin(testDenom1, four)
	s.cm0, s.cm1, s.cm2, s.cm4 = sdk.NewCoin(testDenom2, zero), sdk.NewCoin(testDenom2, one), sdk.NewCoin(testDenom2, two), sdk.NewCoin(testDenom2, four)
	s.emptyCoins = sdk.Coins{}
}

// ----------------------------------------------------------------------------
// Coin tests

func (s *coinTestSuite) TestCoin() {
	s.Require().Panics(func() { sdk.NewInt64Coin(testDenom1, -1) })
	s.Require().Panics(func() { sdk.NewCoin(testDenom1, math.NewInt(-1)) })
	s.Require().Equal(math.NewInt(10), sdk.NewInt64Coin(strings.ToUpper(testDenom1), 10).Amount)
	s.Require().Equal(math.NewInt(10), sdk.NewCoin(strings.ToUpper(testDenom1), math.NewInt(10)).Amount)
	s.Require().Equal(math.NewInt(5), sdk.NewInt64Coin(testDenom1, 5).Amount)
	s.Require().Equal(math.NewInt(5), sdk.NewCoin(testDenom1, math.NewInt(5)).Amount)
}

func (s *coinTestSuite) TestCoin_String() {
	coin := sdk.NewCoin(testDenom1, math.NewInt(10))
	s.Require().Equal(fmt.Sprintf("10%s", testDenom1), coin.String())
}

func (s *coinTestSuite) TestIsEqualCoin() {
	cases := []struct {
		inputOne sdk.Coin
		inputTwo sdk.Coin
		expected bool
	}{
		{sdk.NewInt64Coin(testDenom1, 1), sdk.NewInt64Coin(testDenom1, 1), true},
		{sdk.NewInt64Coin(testDenom1, 1), sdk.NewInt64Coin(testDenom2, 1), false},
		{sdk.NewInt64Coin("stake", 1), sdk.NewInt64Coin("stake", 10), false},
	}

	for tcIndex, tc := range cases {
		res := tc.inputOne.IsEqual(tc.inputTwo)
		s.Require().Equal(tc.expected, res, "coin equality relation is incorrect, tc #%d", tcIndex)
	}
}

func (s *coinTestSuite) TestCoinIsValid() {
	loremIpsum := `Lorem ipsum dolor sit amet, consectetur adipiscing elit. Nam viverra dui vel nulla aliquet, non dictum elit aliquam. Proin consequat leo in consectetur mattis. Phasellus eget odio luctus, rutrum dolor at, venenatis ante. Praesent metus erat, sodales vitae sagittis eget, commodo non ipsum. Duis eget urna quis erat mattis pulvinar. Vivamus egestas imperdiet sem, porttitor hendrerit lorem pulvinar in. Vivamus laoreet sapien eget libero euismod tristique. Suspendisse tincidunt nulla quis luctus mattis.
	Class aptent taciti sociosqu ad litora torquent per conubia nostra, per inceptos himenaeos. Sed id turpis at erat placerat fermentum id sed sapien. Fusce mattis enim id nulla viverra, eget placerat eros aliquet. Nunc fringilla urna ac condimentum ultricies. Praesent in eros ac neque fringilla sodales. Donec ut venenatis eros. Quisque iaculis lectus neque, a various sem ullamcorper nec. Cras tincidunt dignissim libero nec volutpat. Donec molestie enim sed metus venenatis, quis elementum sem various. Curabitur eu venenatis nulla.
	Cras sit amet ligula vel turpis placerat sollicitudin. Nunc massa odio, eleifend id lacus nec, ultricies elementum arcu. Donec imperdiet nulla lacus, a venenatis lacus fermentum nec. Proin vestibulum dolor enim, vitae posuere velit aliquet non. Suspendisse pharetra condimentum nunc tincidunt viverra. Etiam posuere, ligula ut maximus congue, mauris orci consectetur velit, vel finibus eros metus non tellus. Nullam et dictum metus. Aliquam maximus fermentum mauris elementum aliquet. Class aptent taciti sociosqu ad litora torquent per conubia nostra, per inceptos himenaeos. Etiam dapibus lectus sed tellus rutrum tincidunt. Nulla at dolor sem. Ut non dictum arcu, eget congue sem.`

	loremIpsum = strings.ReplaceAll(loremIpsum, " ", "")
	loremIpsum = strings.ReplaceAll(loremIpsum, ".", "")
	loremIpsum = strings.ReplaceAll(loremIpsum, ",", "")

	cases := []struct {
		coin       sdk.Coin
		expectPass bool
	}{
		{sdk.Coin{testDenom1, math.NewInt(-1)}, false},
		{sdk.Coin{testDenom1, math.NewInt(0)}, true},
		{sdk.Coin{testDenom1, math.OneInt()}, true},
		{sdk.Coin{"Atom", math.OneInt()}, true},
		{sdk.Coin{"ATOM", math.OneInt()}, true},
		{sdk.Coin{"a", math.OneInt()}, false},
		{sdk.Coin{loremIpsum, math.OneInt()}, false},
		{sdk.Coin{"ibc/7F1D3FCF4AE79E1554D670D1AD949A9BA4E4A3C76C63093E17E446A46061A7A2", math.OneInt()}, true},
		{sdk.Coin{"atOm", math.OneInt()}, true},
		{sdk.Coin{"x:y-z.1_2", math.OneInt()}, true},
		{sdk.Coin{"     ", math.OneInt()}, false},
	}

	for i, tc := range cases {
		s.Require().Equal(tc.expectPass, tc.coin.IsValid(), "unexpected result for IsValid, tc #%d", i)
	}
}

func (s *coinTestSuite) TestCustomValidation() {
	newDnmRegex := `[\x{1F600}-\x{1F6FF}]`
	reDnmString := `[a-zA-Z][a-zA-Z0-9/:._-]{2,127}`

	sdk.SetCoinDenomRegex(func() string {
		return newDnmRegex
	})

	cases := []struct {
		coin       sdk.Coin
		expectPass bool
	}{
		{sdk.Coin{"🙂", math.NewInt(1)}, true},
		{sdk.Coin{"🙁", math.NewInt(1)}, true},
		{sdk.Coin{"🌶", math.NewInt(1)}, false}, // outside the unicode range listed above
		{sdk.Coin{"asdf", math.NewInt(1)}, false},
		{sdk.Coin{"", math.NewInt(1)}, false},
	}

	for i, tc := range cases {
		s.Require().Equal(tc.expectPass, tc.coin.IsValid(), "unexpected result for IsValid, tc #%d", i)
	}
	sdk.SetCoinDenomRegex(func() string { return reDnmString })
}

func (s *coinTestSuite) TestCoinsDenoms() {
	cases := []struct {
		coins      sdk.Coins
		testOutput []string
		expectPass bool
	}{
		{sdk.NewCoins(sdk.Coin{"ATOM", math.NewInt(1)}, sdk.Coin{"JUNO", math.NewInt(1)}, sdk.Coin{"OSMO", math.NewInt(1)}, sdk.Coin{"RAT", math.NewInt(1)}), []string{"ATOM", "JUNO", "OSMO", "RAT"}, true},
		{sdk.NewCoins(sdk.Coin{"ATOM", math.NewInt(1)}, sdk.Coin{"JUNO", math.NewInt(1)}), []string{"ATOM"}, false},
	}

	for i, tc := range cases {
		expectedOutput := tc.coins.Denoms()
		count := 0
		if len(expectedOutput) == len(tc.testOutput) {
			for k := range tc.testOutput {
				if tc.testOutput[k] != expectedOutput[k] {
					count++
					break
				}
			}
		} else {
			count++
		}
		s.Require().Equal(count == 0, tc.expectPass, "unexpected result for coins.Denoms, tc #%d", i)
	}
}

func (s *coinTestSuite) TestAddCoin() {
	// 2**256 - 1 value to check for overflows
	maxUint256 := math.NewIntFromBigInt(new(big.Int).Sub(new(big.Int).Lsh(big.NewInt(1), 256), big.NewInt(1)))

	cases := []struct {
		inputOne    sdk.Coin
		inputTwo    sdk.Coin
		expected    sdk.Coin
		shouldPanic bool
	}{
		{sdk.NewInt64Coin(testDenom1, 1), sdk.NewInt64Coin(testDenom1, 1), sdk.NewInt64Coin(testDenom1, 2), false},
		{sdk.NewInt64Coin(testDenom1, 1), sdk.NewInt64Coin(testDenom1, 0), sdk.NewInt64Coin(testDenom1, 1), false},
		{sdk.NewInt64Coin(testDenom1, 1), sdk.NewInt64Coin(testDenom2, 1), sdk.NewInt64Coin(testDenom1, 1), true},

		// addition cannot lead to a number with more than 256 bits
		{sdk.NewCoin(testDenom1, maxUint256), sdk.NewCoin(testDenom1, math.NewInt(0)), sdk.NewCoin(testDenom1, maxUint256), false},
		{sdk.NewCoin(testDenom1, maxUint256), sdk.NewCoin(testDenom1, math.NewInt(1)), sdk.NewInt64Coin(testDenom1, 1), true},
	}

	for tcIndex, tc := range cases {
		if tc.shouldPanic {
			s.Require().Panics(func() { tc.inputOne.Add(tc.inputTwo) })
		} else {
			res := tc.inputOne.Add(tc.inputTwo)
			s.Require().Equal(tc.expected, res, "sum of coins is incorrect, tc #%d", tcIndex)
		}
	}
}

func (s *coinTestSuite) TestAddCoinAmount() {
	cases := []struct {
		coin     sdk.Coin
		amount   math.Int
		expected sdk.Coin
	}{
		{sdk.NewInt64Coin(testDenom1, 1), math.NewInt(1), sdk.NewInt64Coin(testDenom1, 2)},
		{sdk.NewInt64Coin(testDenom1, 1), math.NewInt(0), sdk.NewInt64Coin(testDenom1, 1)},
	}
	for i, tc := range cases {
		res := tc.coin.AddAmount(tc.amount)
		s.Require().Equal(tc.expected, res, "result of addition is incorrect, tc #%d", i)
	}
}

func (s *coinTestSuite) TestSubCoin() {
	cases := []struct {
		inputOne    sdk.Coin
		inputTwo    sdk.Coin
		expected    sdk.Coin
		shouldPanic bool
	}{
		{sdk.NewInt64Coin(testDenom1, 1), sdk.NewInt64Coin(testDenom2, 1), sdk.NewInt64Coin(testDenom1, 1), true},
		{sdk.NewInt64Coin(testDenom1, 10), sdk.NewInt64Coin(testDenom1, 1), sdk.NewInt64Coin(testDenom1, 9), false},
		{sdk.NewInt64Coin(testDenom1, 5), sdk.NewInt64Coin(testDenom1, 3), sdk.NewInt64Coin(testDenom1, 2), false},
		{sdk.NewInt64Coin(testDenom1, 5), sdk.NewInt64Coin(testDenom1, 0), sdk.NewInt64Coin(testDenom1, 5), false},
		{sdk.NewInt64Coin(testDenom1, 1), sdk.NewInt64Coin(testDenom1, 5), sdk.Coin{}, true},
	}

	for tcIndex, tc := range cases {
		if tc.shouldPanic {
			s.Require().Panics(func() { tc.inputOne.Sub(tc.inputTwo) })
		} else {
			res := tc.inputOne.Sub(tc.inputTwo)
			s.Require().Equal(tc.expected, res, "difference of coins is incorrect, tc #%d", tcIndex)
		}
	}

	tc := struct {
		inputOne sdk.Coin
		inputTwo sdk.Coin
		expected int64
	}{sdk.NewInt64Coin(testDenom1, 1), sdk.NewInt64Coin(testDenom1, 1), 0}
	res := tc.inputOne.Sub(tc.inputTwo)
	s.Require().Equal(tc.expected, res.Amount.Int64())
}

func (s *coinTestSuite) TestSubCoinAmount() {
	cases := []struct {
		coin        sdk.Coin
		amount      math.Int
		expected    sdk.Coin
		shouldPanic bool
	}{
		{sdk.NewInt64Coin(testDenom1, 2), math.NewInt(1), sdk.NewInt64Coin(testDenom1, 1), false},
		{sdk.NewInt64Coin(testDenom1, 10), math.NewInt(1), sdk.NewInt64Coin(testDenom1, 9), false},
		{sdk.NewInt64Coin(testDenom1, 5), math.NewInt(3), sdk.NewInt64Coin(testDenom1, 2), false},
		{sdk.NewInt64Coin(testDenom1, 5), math.NewInt(0), sdk.NewInt64Coin(testDenom1, 5), false},
		{sdk.NewInt64Coin(testDenom1, 1), math.NewInt(5), sdk.Coin{}, true},
	}

	for i, tc := range cases {
		if tc.shouldPanic {
			s.Require().Panics(func() { tc.coin.SubAmount(tc.amount) })
		} else {
			res := tc.coin.SubAmount(tc.amount)
			s.Require().Equal(tc.expected, res, "result of subtraction is incorrect, tc #%d", i)
		}
	}
}

func (s *coinTestSuite) TestMulIntCoins() {
	testCases := []struct {
		input       sdk.Coins
		multiplier  math.Int
		expected    sdk.Coins
		shouldPanic bool
	}{
		{sdk.Coins{s.ca2}, math.NewInt(0), sdk.Coins{s.ca0}, true},
		{sdk.Coins{s.ca2}, math.NewInt(2), sdk.Coins{s.ca4}, false},
		{sdk.Coins{s.ca1, s.cm2}, math.NewInt(2), sdk.Coins{s.ca2, s.cm4}, false},
	}

	assert := s.Assert()
	for i, tc := range testCases {
		if tc.shouldPanic {
			assert.Panics(func() { tc.input.MulInt(tc.multiplier) })
		} else {
			res := tc.input.MulInt(tc.multiplier)
			assert.True(res.IsValid())
			assert.Equal(tc.expected, res, "multiplication of coins is incorrect, tc #%d", i)
		}
	}
}

func (s *coinTestSuite) TestQuoIntCoins() {
	testCases := []struct {
		input       sdk.Coins
		divisor     math.Int
		expected    sdk.Coins
		isValid     bool
		shouldPanic bool
	}{
		{sdk.Coins{s.ca2, s.ca1}, math.NewInt(0), sdk.Coins{s.ca0, s.ca0}, true, true},
		{sdk.Coins{s.ca2}, math.NewInt(4), sdk.Coins{s.ca0}, false, false},
		{sdk.Coins{s.ca2, s.cm4}, math.NewInt(2), sdk.Coins{s.ca1, s.cm2}, true, false},
		{sdk.Coins{s.ca4}, math.NewInt(2), sdk.Coins{s.ca2}, true, false},
	}

	assert := s.Assert()
	for i, tc := range testCases {
		if tc.shouldPanic {
			assert.Panics(func() { tc.input.QuoInt(tc.divisor) })
		} else {
			res := tc.input.QuoInt(tc.divisor)
			assert.Equal(tc.isValid, res.IsValid())
			assert.Equal(tc.expected, res, "quotient of coins is incorrect, tc #%d", i)
		}
	}
}

func (s *coinTestSuite) TestIsGTCoin() {
	cases := []struct {
		inputOne sdk.Coin
		inputTwo sdk.Coin
		expected bool
		panics   bool
	}{
		{sdk.NewInt64Coin(testDenom1, 2), sdk.NewInt64Coin(testDenom1, 1), true, false},
		{sdk.NewInt64Coin(testDenom1, 1), sdk.NewInt64Coin(testDenom1, 1), false, false},
		{sdk.NewInt64Coin(testDenom1, 1), sdk.NewInt64Coin(testDenom1, 2), false, false},
		{sdk.NewInt64Coin(testDenom1, 1), sdk.NewInt64Coin(testDenom2, 1), false, true},
	}

	for tcIndex, tc := range cases {
		if tc.panics {
			s.Require().Panics(func() { tc.inputOne.IsGT(tc.inputTwo) })
		} else {
			res := tc.inputOne.IsGT(tc.inputTwo)
			s.Require().Equal(tc.expected, res, "coin GT relation is incorrect, tc #%d", tcIndex)
		}
	}
}

func (s *coinTestSuite) TestIsGTECoin() {
	cases := []struct {
		inputOne sdk.Coin
		inputTwo sdk.Coin
		expected bool
		panics   bool
	}{
		{sdk.NewInt64Coin(testDenom1, 1), sdk.NewInt64Coin(testDenom1, 1), true, false},
		{sdk.NewInt64Coin(testDenom1, 2), sdk.NewInt64Coin(testDenom1, 1), true, false},
		{sdk.NewInt64Coin(testDenom1, 1), sdk.NewInt64Coin(testDenom1, 2), false, false},
		{sdk.NewInt64Coin(testDenom1, 1), sdk.NewInt64Coin(testDenom2, 1), false, true},
	}

	for tcIndex, tc := range cases {
		if tc.panics {
			s.Require().Panics(func() { tc.inputOne.IsGTE(tc.inputTwo) })
		} else {
			res := tc.inputOne.IsGTE(tc.inputTwo)
			s.Require().Equal(tc.expected, res, "coin GTE relation is incorrect, tc #%d", tcIndex)
		}
	}
}

func (s *coinTestSuite) TestIsLTECoin() {
	cases := []struct {
		inputOne sdk.Coin
		inputTwo sdk.Coin
		expected bool
		panics   bool
	}{
		{sdk.NewInt64Coin(testDenom1, 1), sdk.NewInt64Coin(testDenom1, 1), true, false},
		{sdk.NewInt64Coin(testDenom1, 1), sdk.NewInt64Coin(testDenom1, 2), true, false},
		{sdk.NewInt64Coin(testDenom1, 1), sdk.NewInt64Coin(testDenom2, 1), false, true},
		{sdk.NewInt64Coin(testDenom1, 2), sdk.NewInt64Coin(testDenom1, 1), false, false},
	}

	for tcIndex, tc := range cases {
		if tc.panics {
			s.Require().Panics(func() { tc.inputOne.IsLTE(tc.inputTwo) })
		} else {
			res := tc.inputOne.IsLTE(tc.inputTwo)
			s.Require().Equal(tc.expected, res, "coin LTE relation is incorrect, tc #%d", tcIndex)
		}
	}
}

func (s *coinTestSuite) TestIsLTCoin() {
	cases := []struct {
		inputOne sdk.Coin
		inputTwo sdk.Coin
		expected bool
		panics   bool
	}{
		{sdk.NewInt64Coin(testDenom1, 1), sdk.NewInt64Coin(testDenom1, 1), false, false},
		{sdk.NewInt64Coin(testDenom1, 2), sdk.NewInt64Coin(testDenom1, 1), false, false},
		{sdk.NewInt64Coin(testDenom1, 0), sdk.NewInt64Coin(testDenom2, 1), false, true},
		{sdk.NewInt64Coin(testDenom1, 1), sdk.NewInt64Coin(testDenom2, 1), false, true},
		{sdk.NewInt64Coin(testDenom1, 1), sdk.NewInt64Coin(testDenom1, 1), false, false},
		{sdk.NewInt64Coin(testDenom1, 1), sdk.NewInt64Coin(testDenom1, 2), true, false},
	}

	for tcIndex, tc := range cases {
		if tc.panics {
			s.Require().Panics(func() { tc.inputOne.IsLT(tc.inputTwo) })
		} else {
			res := tc.inputOne.IsLT(tc.inputTwo)
			s.Require().Equal(tc.expected, res, "coin LT relation is incorrect, tc #%d", tcIndex)
		}
	}
}

func (s *coinTestSuite) TestCoinIsZero() {
	coin := sdk.NewInt64Coin(testDenom1, 0)
	res := coin.IsZero()
	s.Require().True(res)

	coin = sdk.NewInt64Coin(testDenom1, 1)
	res = coin.IsZero()
	s.Require().False(res)
}

func (s *coinTestSuite) TestCoinIsNil() {
	coin := sdk.Coin{}
	res := coin.IsNil()
	s.Require().True(res)

	coin = sdk.Coin{Denom: "uatom"}
	res = coin.IsNil()
	s.Require().True(res)

	coin = sdk.NewInt64Coin(testDenom1, 1)
	res = coin.IsNil()
	s.Require().False(res)
}

func (s *coinTestSuite) TestFilteredZeroCoins() {
	cases := []struct {
		name     string
		input    sdk.Coins
		original string
		expected string
	}{
		{
			name: "all greater than zero",
			input: sdk.Coins{
				{"testa", math.OneInt()},
				{"testb", math.NewInt(2)},
				{"testc", math.NewInt(3)},
				{"testd", math.NewInt(4)},
				{"teste", math.NewInt(5)},
			},
			original: "1testa,2testb,3testc,4testd,5teste",
			expected: "1testa,2testb,3testc,4testd,5teste",
		},
		{
			name: "zero coin in middle",
			input: sdk.Coins{
				{"testa", math.OneInt()},
				{"testb", math.NewInt(2)},
				{"testc", math.NewInt(0)},
				{"testd", math.NewInt(4)},
				{"teste", math.NewInt(5)},
			},
			original: "1testa,2testb,0testc,4testd,5teste",
			expected: "1testa,2testb,4testd,5teste",
		},
		{
			name: "zero coin end (unordered)",
			input: sdk.Coins{
				{"teste", math.NewInt(5)},
				{"testc", math.NewInt(3)},
				{"testa", math.OneInt()},
				{"testd", math.NewInt(4)},
				{"testb", math.NewInt(0)},
			},
			original: "5teste,3testc,1testa,4testd,0testb",
			expected: "1testa,3testc,4testd,5teste",
		},
	}

	for _, tt := range cases {
		undertest := sdk.NewCoins(tt.input...)
		s.Require().Equal(tt.expected, undertest.String(), "NewCoins must return expected results")
		s.Require().Equal(tt.original, tt.input.String(), "input must be unmodified and match original")
	}
}

// ----------------------------------------------------------------------------
// Coins tests

func (s *coinTestSuite) TestCoins_String() {
	cases := []struct {
		name     string
		input    sdk.Coins
		expected string
	}{
		{
			"empty coins",
			sdk.Coins{},
			"",
		},
		{
			"single coin",
			sdk.Coins{{"tree", math.OneInt()}},
			"1tree",
		},
		{
			"multiple coins",
			sdk.Coins{
				{"tree", math.OneInt()},
				{"gas", math.OneInt()},
				{"mineral", math.OneInt()},
			},
			"1tree,1gas,1mineral",
		},
	}

	for _, tt := range cases {
		s.Require().Equal(tt.expected, tt.input.String())
	}
}

func (s *coinTestSuite) TestIsZeroCoins() {
	cases := []struct {
		inputOne sdk.Coins
		expected bool
	}{
		{sdk.Coins{}, true},
		{sdk.Coins{sdk.NewInt64Coin(testDenom1, 0)}, true},
		{sdk.Coins{sdk.NewInt64Coin(testDenom1, 0), sdk.NewInt64Coin(testDenom2, 0)}, true},
		{sdk.Coins{sdk.NewInt64Coin(testDenom1, 1)}, false},
		{sdk.Coins{sdk.NewInt64Coin(testDenom1, 0), sdk.NewInt64Coin(testDenom2, 1)}, false},
	}

	for _, tc := range cases {
		res := tc.inputOne.IsZero()
		s.Require().Equal(tc.expected, res)
	}
}

func (s *coinTestSuite) TestEqualCoins() {
	cases := []struct {
		inputOne sdk.Coins
		inputTwo sdk.Coins
		expected bool
	}{
<<<<<<< HEAD
		{sdk.Coins{}, sdk.Coins{}, true, false},
		{sdk.Coins{sdk.NewInt64Coin(testDenom1, 0)}, sdk.Coins{sdk.NewInt64Coin(testDenom1, 0)}, true, false},
		{sdk.Coins{sdk.NewInt64Coin(testDenom1, 0), sdk.NewInt64Coin(testDenom2, 1)}, sdk.Coins{sdk.NewInt64Coin(testDenom1, 0), sdk.NewInt64Coin(testDenom2, 1)}, true, false},
		{sdk.Coins{sdk.NewInt64Coin(testDenom1, 0)}, sdk.Coins{sdk.NewInt64Coin(testDenom2, 0)}, false, false},
		{sdk.Coins{sdk.NewInt64Coin(testDenom1, 0)}, sdk.Coins{sdk.NewInt64Coin(testDenom1, 1)}, false, false},
		{sdk.Coins{sdk.NewInt64Coin(testDenom1, 0)}, sdk.Coins{sdk.NewInt64Coin(testDenom1, 0), sdk.NewInt64Coin(testDenom2, 1)}, false, false},
		{sdk.Coins{sdk.NewInt64Coin(testDenom1, 0), sdk.NewInt64Coin(testDenom2, 1)}, sdk.Coins{sdk.NewInt64Coin(testDenom1, 0), sdk.NewInt64Coin(testDenom2, 1)}, true, false},
=======
		{sdk.Coins{}, sdk.Coins{}, true},
		{sdk.Coins{sdk.NewInt64Coin(testDenom1, 0)}, sdk.Coins{sdk.NewInt64Coin(testDenom1, 0)}, true},
		{sdk.Coins{sdk.NewInt64Coin(testDenom1, 0), sdk.NewInt64Coin(testDenom2, 1)}, sdk.Coins{sdk.NewInt64Coin(testDenom1, 0), sdk.NewInt64Coin(testDenom2, 1)}, true},
		{sdk.Coins{sdk.NewInt64Coin(testDenom1, 0)}, sdk.Coins{sdk.NewInt64Coin(testDenom2, 0)}, false},
		{sdk.Coins{sdk.NewInt64Coin(testDenom1, 0)}, sdk.Coins{sdk.NewInt64Coin(testDenom1, 1)}, false},
		{sdk.Coins{sdk.NewInt64Coin(testDenom1, 0)}, sdk.Coins{sdk.NewInt64Coin(testDenom1, 0), sdk.NewInt64Coin(testDenom2, 1)}, false},
		{sdk.Coins{sdk.NewInt64Coin(testDenom1, 0), sdk.NewInt64Coin(testDenom2, 1)}, sdk.Coins{sdk.NewInt64Coin(testDenom1, 0), sdk.NewInt64Coin(testDenom2, 1)}, true},
>>>>>>> 787ee698
	}

	for tcnum, tc := range cases {
		res := tc.inputOne.Equal(tc.inputTwo)
		s.Require().Equal(tc.expected, res, "Equality is differed from exported. tc #%d, expected %b, actual %b.", tcnum, tc.expected, res)
	}
}

func (s *coinTestSuite) TestAddCoins() {
	cA0M0 := sdk.Coins{s.ca0, s.cm0}
	cA0M1 := sdk.Coins{s.ca0, s.cm1}
	cA1M1 := sdk.Coins{s.ca1, s.cm1}
	cases := []struct {
		name     string
		inputOne sdk.Coins
		inputTwo sdk.Coins
		expected sdk.Coins
		msg      string
	}{
<<<<<<< HEAD
		{"{1atom,1muon}+{1atom,1muon}", sdk.Coins{s.ca1, s.cm1}, sdk.Coins{s.ca1, s.cm1}, sdk.Coins{s.ca2, s.cm2}},
		{"{0atom,1muon}+{0atom,0muon}", sdk.Coins{s.ca0, s.cm1}, sdk.Coins{s.ca0, s.cm0}, sdk.Coins{s.cm1}},
		{"{2atom}+{0muon}", sdk.Coins{s.ca2}, sdk.Coins{s.cm0}, sdk.Coins{s.ca2}},
		{"{1atom}+{1atom,2muon}", sdk.Coins{s.ca1}, sdk.Coins{s.ca1, s.cm2}, sdk.Coins{s.ca2, s.cm2}},
		{"{0atom,0muon}+{0atom,0muon}", sdk.Coins{s.ca0, s.cm0}, sdk.Coins{s.ca0, s.cm0}, sdk.Coins(nil)},
=======
		{"adding two empty lists", s.emptyCoins, s.emptyCoins, s.emptyCoins, "empty, non list should be returned"},
		{"empty list + set", s.emptyCoins, cA0M1, sdk.Coins{s.cm1}, "zero coins should be removed"},
		{"empty list + set", s.emptyCoins, cA1M1, cA1M1, "zero + a_non_zero = a_non_zero"},
		{"set + empty list", cA0M1, s.emptyCoins, sdk.Coins{s.cm1}, "zero coins should be removed"},
		{"set + empty list", cA1M1, s.emptyCoins, cA1M1, "a_non_zero + zero  = a_non_zero"},
		{
			"{1atom,1muon}+{1atom,1muon}", cA1M1, cA1M1,
			sdk.Coins{s.ca2, s.cm2},
			"a + a = 2a",
		},
		{
			"{0atom,1muon}+{0atom,0muon}", cA0M1, cA0M0,
			sdk.Coins{s.cm1},
			"zero coins should be removed",
		},
		{
			"{2atom}+{0muon}",
			sdk.Coins{s.ca2},
			sdk.Coins{s.cm0},
			sdk.Coins{s.ca2},
			"zero coins should be removed",
		},
		{
			"{1atom}+{1atom,2muon}",
			sdk.Coins{s.ca1},
			sdk.Coins{s.ca1, s.cm2},
			sdk.Coins{s.ca2, s.cm2},
			"should be correctly added",
		},
		{
			"{0atom,0muon}+{0atom,0muon}", cA0M0, cA0M0, s.emptyCoins,
			"sets with zero coins should return empty set",
		},
>>>>>>> 787ee698
	}

	for _, tc := range cases {
		s.T().Run(tc.name, func(t *testing.T) {
			res := tc.inputOne.Add(tc.inputTwo...)
			require.True(t, res.IsValid(), fmt.Sprintf("%s + %s = %s", tc.inputOne, tc.inputTwo, res))
<<<<<<< HEAD
			require.Equal(t, tc.expected, res, "sum of coins is incorrect")
=======
			require.Equal(t, tc.expected, res, tc.msg)
>>>>>>> 787ee698
		})
	}
}

// Tests that even if coins with repeated denominations are passed into .Add that they
// are correctly coalesced. Please see issue https://github.com/cosmos/cosmos-sdk/issues/13234
func TestCoinsAddCoalescesDuplicateDenominations(t *testing.T) {
	A := sdk.Coins{
<<<<<<< HEAD
		{"den", sdk.NewInt(2)},
		{"den", sdk.NewInt(3)},
	}
	B := sdk.Coins{
		{"den", sdk.NewInt(3)},
		{"den", sdk.NewInt(2)},
		{"den", sdk.NewInt(1)},
=======
		{"den", math.NewInt(2)},
		{"den", math.NewInt(3)},
	}
	B := sdk.Coins{
		{"den", math.NewInt(3)},
		{"den", math.NewInt(2)},
		{"den", math.NewInt(1)},
>>>>>>> 787ee698
	}

	A = A.Sort()
	B = B.Sort()
	got := A.Add(B...)

	want := sdk.Coins{
<<<<<<< HEAD
		{"den", sdk.NewInt(11)},
	}

	if !got.IsEqual(want) {
=======
		{"den", math.NewInt(11)},
	}

	if !got.Equal(want) {
>>>>>>> 787ee698
		t.Fatalf("Wrong result\n\tGot:   %s\n\tWant: %s", got, want)
	}
}

func TestCoinsAddUnorderedDenominations(t *testing.T) {
	A := sdk.Coins{
		{"aaa", math.NewInt(2)},
		{"bbb", math.NewInt(3)},
	}
	B := sdk.Coins{
		{"bbb", math.NewInt(3)},
		{"aaa", math.NewInt(2)},
	}

	require.Panics(t, func() {
		A.Add(B...)
	})
}

func (s *coinTestSuite) TestSubCoins() {
	cA0M0 := sdk.Coins{s.ca0, s.cm0}
	cA0M1 := sdk.Coins{s.ca0, s.cm1}
	testCases := []struct {
		inputOne    sdk.Coins
		inputTwo    sdk.Coins
		expected    sdk.Coins
		shouldPanic bool
	}{
		{s.emptyCoins, s.emptyCoins, s.emptyCoins, false},
		{cA0M0, s.emptyCoins, s.emptyCoins, false},
		{cA0M0, sdk.Coins{s.cm0}, s.emptyCoins, false},
		{sdk.Coins{s.cm0}, cA0M0, s.emptyCoins, false},
		{cA0M1, s.emptyCoins, sdk.Coins{s.cm1}, false},
		// denoms are not sorted - should panic
		{sdk.Coins{s.ca2}, sdk.Coins{s.cm2, s.ca1}, sdk.Coins{}, true},
		{sdk.Coins{s.cm2, s.ca2}, sdk.Coins{s.ca1}, sdk.Coins{}, true},
		// test cases for sorted denoms
		{sdk.Coins{s.ca2}, sdk.Coins{s.ca1, s.cm2}, sdk.Coins{s.ca1, s.cm2}, true},
		{sdk.Coins{s.ca2}, sdk.Coins{s.cm0}, sdk.Coins{s.ca2}, false},
		{sdk.Coins{s.ca1}, sdk.Coins{s.cm0}, sdk.Coins{s.ca1}, false},
		{sdk.Coins{s.ca1, s.cm1}, sdk.Coins{s.ca1}, sdk.Coins{s.cm1}, false},
		{sdk.Coins{s.ca1, s.cm1}, sdk.Coins{s.ca2}, sdk.Coins{}, true},
	}

	assert := s.Assert()
	for i, tc := range testCases {
		if tc.shouldPanic {
			assert.Panics(func() { tc.inputOne.Sub(tc.inputTwo...) })
		} else {
			res := tc.inputOne.Sub(tc.inputTwo...)
			assert.True(res.IsValid())
			assert.Equal(tc.expected, res, "sum of coins is incorrect, tc #%d", i)
		}
	}
}

func (s *coinTestSuite) TestSafeSubCoin() {
	cases := []struct {
		inputOne  sdk.Coin
		inputTwo  sdk.Coin
		expected  sdk.Coin
		expErrMsg string
	}{
		{sdk.NewInt64Coin(testDenom1, 1), sdk.NewInt64Coin(testDenom2, 1), sdk.NewInt64Coin(testDenom1, 1), "invalid coin denoms"},
		{sdk.NewInt64Coin(testDenom1, 10), sdk.NewInt64Coin(testDenom1, 1), sdk.NewInt64Coin(testDenom1, 9), ""},
		{sdk.NewInt64Coin(testDenom1, 5), sdk.NewInt64Coin(testDenom1, 0), sdk.NewInt64Coin(testDenom1, 5), ""},
		{sdk.NewInt64Coin(testDenom1, 1), sdk.NewInt64Coin(testDenom1, 5), sdk.Coin{}, "negative coin amount"},
	}

	for _, tc := range cases {

		res, err := tc.inputOne.SafeSub(tc.inputTwo)
		if err != nil {
			s.Require().Contains(err.Error(), tc.expErrMsg)
			return
		}
		s.Require().Equal(tc.expected, res)
	}
}

func (s *coinTestSuite) TestCoins_Validate() {
	testCases := []struct {
		name    string
		coins   sdk.Coins
		expPass bool
	}{
		{
			"valid lowercase coins",
			sdk.Coins{
				{"gas", math.OneInt()},
				{"mineral", math.OneInt()},
				{"tree", math.OneInt()},
			},
			true,
		},
		{
			"valid uppercase coins",
			sdk.Coins{
				{"GAS", math.OneInt()},
				{"MINERAL", math.OneInt()},
				{"TREE", math.OneInt()},
			},
			true,
		},
		{
			"valid uppercase coin",
			sdk.Coins{
				{"ATOM", math.OneInt()},
			},
			true,
		},
		{
			"valid lower and uppercase coins (1)",
			sdk.Coins{
				{"GAS", math.OneInt()},
				{"gAs", math.OneInt()},
			},
			true,
		},
		{
			"valid lower and uppercase coins (2)",
			sdk.Coins{
				{"ATOM", math.OneInt()},
				{"Atom", math.OneInt()},
				{"atom", math.OneInt()},
			},
			true,
		},
		{
			"mixed case (1)",
			sdk.Coins{
				{"MineraL", math.OneInt()},
				{"TREE", math.OneInt()},
				{"gAs", math.OneInt()},
			},
			true,
		},
		{
			"mixed case (2)",
			sdk.Coins{
				{"gAs", math.OneInt()},
				{"mineral", math.OneInt()},
			},
			true,
		},
		{
			"mixed case (3)",
			sdk.Coins{
				{"gAs", math.OneInt()},
			},
			true,
		},
		{
			"unicode letters and numbers",
			sdk.Coins{
				{"𐀀𐀆𐀉Ⅲ", math.OneInt()},
			},
			false,
		},
		{
			"emojis",
			sdk.Coins{
				{"🤑😋🤔", math.OneInt()},
			},
			false,
		},
		{
			"IBC denominations (ADR 001)",
			sdk.Coins{
				{"ibc/7F1D3FCF4AE79E1554D670D1AD949A9BA4E4A3C76C63093E17E446A46061A7A2", math.OneInt()},
				{"ibc/876563AAAACF739EB061C67CDB5EDF2B7C9FD4AA9D876450CC21210807C2820A", math.NewInt(2)},
			},
			true,
		},
		{
			"empty (1)",
			sdk.NewCoins(),
			true,
		},
		{
			"empty (2)",
			sdk.Coins{},
			true,
		},
		{
			"invalid denomination (1)",
			sdk.Coins{
				{"MineraL", math.OneInt()},
				{"0TREE", math.OneInt()},
				{"gAs", math.OneInt()},
			},
			false,
		},
		{
			"invalid denomination (2)",
			sdk.Coins{
				{"-GAS", math.OneInt()},
				{"gAs", math.OneInt()},
			},
			false,
		},
		{
			"bad sort (1)",
			sdk.Coins{
				{"tree", math.OneInt()},
				{"gas", math.OneInt()},
				{"mineral", math.OneInt()},
			},
			false,
		},
		{
			"bad sort (2)",
			sdk.Coins{
				{"gas", math.OneInt()},
				{"tree", math.OneInt()},
				{"mineral", math.OneInt()},
			},
			false,
		},
		{
			"bad sort (3)",
			sdk.Coins{
				{"gas", math.OneInt()},
				{"tree", math.OneInt()},
				{"gas", math.OneInt()},
			},
			false,
		},
		{
			"non-positive amount (1)",
			sdk.Coins{
				{"gas", math.OneInt()},
				{"tree", math.NewInt(0)},
				{"mineral", math.OneInt()},
			},
			false,
		},
		{
			"non-positive amount (2)",
			sdk.Coins{
				{"gas", math.NewInt(-1)},
				{"tree", math.OneInt()},
				{"mineral", math.OneInt()},
			},
			false,
		},
		{
			"duplicate denomination (1)",
			sdk.Coins{
				{"gas", math.OneInt()},
				{"gas", math.OneInt()},
				{"mineral", math.OneInt()},
			},
			false,
		},
		{
			"duplicate denomination (2)",
			sdk.Coins{
				{"gold", math.OneInt()},
				{"gold", math.OneInt()},
			},
			false,
		},
		{
			"duplicate denomination (3)",
			sdk.Coins{
				{"gas", math.OneInt()},
				{"mineral", math.OneInt()},
				{"silver", math.OneInt()},
				{"silver", math.OneInt()},
			},
			false,
		},
	}

	for _, tc := range testCases {
		err := tc.coins.Validate()
		if tc.expPass {
			s.Require().NoError(err, tc.name)
		} else {
			s.Require().Error(err, tc.name)
		}
	}
}

func (s *coinTestSuite) TestMinMax() {
	one := math.OneInt()
	two := math.NewInt(2)

	cases := []struct {
		name   string
		input1 sdk.Coins
		input2 sdk.Coins
		min    sdk.Coins
		max    sdk.Coins
	}{
		{"zero-zero", sdk.Coins{}, sdk.Coins{}, sdk.Coins{}, sdk.Coins{}},
		{"zero-one", sdk.Coins{}, sdk.Coins{{testDenom1, one}}, sdk.Coins{}, sdk.Coins{{testDenom1, one}}},
		{"two-zero", sdk.Coins{{testDenom2, two}}, sdk.Coins{}, sdk.Coins{}, sdk.Coins{{testDenom2, two}}},
		{"disjoint", sdk.Coins{{testDenom1, one}}, sdk.Coins{{testDenom2, two}}, sdk.Coins{}, sdk.Coins{{testDenom1, one}, {testDenom2, two}}},
		{
			"overlap",
			sdk.Coins{{testDenom1, one}, {testDenom2, two}},
			sdk.Coins{{testDenom1, two}, {testDenom2, one}},
			sdk.Coins{{testDenom1, one}, {testDenom2, one}},
			sdk.Coins{{testDenom1, two}, {testDenom2, two}},
		},
		{
			"one-one",
			sdk.Coins{{testDenom2, one}},
			sdk.Coins{{testDenom1, one}},
			sdk.Coins{},
			sdk.Coins{{testDenom1, one}, {testDenom2, one}},
		},
	}

	for _, tc := range cases {
		min := tc.input1.Min(tc.input2)
		max := tc.input1.Max(tc.input2)
		s.Require().True(min.Equal(tc.min), tc.name)
		s.Require().True(max.Equal(tc.max), tc.name)
	}
}

func (s *coinTestSuite) TestCoinsGT() {
	one := math.OneInt()
	two := math.NewInt(2)

	s.Require().False(sdk.Coins{}.IsAllGT(sdk.Coins{}))
	s.Require().True(sdk.Coins{{testDenom1, one}}.IsAllGT(sdk.Coins{}))
	s.Require().False(sdk.Coins{{testDenom1, one}}.IsAllGT(sdk.Coins{{testDenom1, one}}))
	s.Require().False(sdk.Coins{{testDenom1, one}}.IsAllGT(sdk.Coins{{testDenom2, one}}))
	s.Require().True(sdk.Coins{{testDenom1, one}, {testDenom2, two}}.IsAllGT(sdk.Coins{{testDenom2, one}}))
	s.Require().False(sdk.Coins{{testDenom1, one}, {testDenom2, one}}.IsAllGT(sdk.Coins{{testDenom2, two}}))
}

func (s *coinTestSuite) TestCoinsLT() {
	one := math.OneInt()
	two := math.NewInt(2)

	s.Require().False(sdk.Coins{}.IsAllLT(sdk.Coins{}))
	s.Require().False(sdk.Coins{{testDenom1, one}}.IsAllLT(sdk.Coins{}))
	s.Require().False(sdk.Coins{{testDenom1, one}}.IsAllLT(sdk.Coins{{testDenom1, one}}))
	s.Require().False(sdk.Coins{{testDenom1, one}}.IsAllLT(sdk.Coins{{testDenom2, one}}))
	s.Require().False(sdk.Coins{{testDenom1, one}, {testDenom2, one}}.IsAllLT(sdk.Coins{{testDenom2, one}}))
	s.Require().False(sdk.Coins{{testDenom1, one}, {testDenom2, one}}.IsAllLT(sdk.Coins{{testDenom2, two}}))
	s.Require().False(sdk.Coins{{testDenom1, one}, {testDenom2, one}}.IsAllLT(sdk.Coins{{testDenom1, one}, {testDenom2, one}}))
	s.Require().True(sdk.Coins{{testDenom1, one}, {testDenom2, one}}.IsAllLT(sdk.Coins{{testDenom1, two}, {testDenom2, two}}))
	s.Require().True(sdk.Coins{}.IsAllLT(sdk.Coins{{testDenom1, one}}))
}

func (s *coinTestSuite) TestCoinsLTE() {
	one := math.OneInt()
	two := math.NewInt(2)

	s.Require().True(sdk.Coins{}.IsAllLTE(sdk.Coins{}))
	s.Require().False(sdk.Coins{{testDenom1, one}}.IsAllLTE(sdk.Coins{}))
	s.Require().True(sdk.Coins{{testDenom1, one}}.IsAllLTE(sdk.Coins{{testDenom1, one}}))
	s.Require().False(sdk.Coins{{testDenom1, one}}.IsAllLTE(sdk.Coins{{testDenom2, one}}))
	s.Require().False(sdk.Coins{{testDenom1, one}, {testDenom2, one}}.IsAllLTE(sdk.Coins{{testDenom2, one}}))
	s.Require().False(sdk.Coins{{testDenom1, one}, {testDenom2, one}}.IsAllLTE(sdk.Coins{{testDenom2, two}}))
	s.Require().True(sdk.Coins{{testDenom1, one}, {testDenom2, one}}.IsAllLTE(sdk.Coins{{testDenom1, one}, {testDenom2, one}}))
	s.Require().True(sdk.Coins{{testDenom1, one}, {testDenom2, one}}.IsAllLTE(sdk.Coins{{testDenom1, one}, {testDenom2, two}}))
	s.Require().True(sdk.Coins{}.IsAllLTE(sdk.Coins{{testDenom1, one}}))
}

func (s *coinTestSuite) TestParseCoins() {
	one := math.OneInt()

	cases := []struct {
		input    string
		valid    bool      // if false, we expect an error on parse
		expected sdk.Coins // if valid is true, make sure this is returned
	}{
		{"", true, nil},
		{"0stake", true, sdk.Coins{}}, // remove zero coins
		{"0stake,1foo,99bar", true, sdk.Coins{{"bar", math.NewInt(99)}, {"foo", one}}}, // remove zero coins
		{"1foo", true, sdk.Coins{{"foo", one}}},
		{"10btc,1atom,20btc", false, nil},
		{"10bar", true, sdk.Coins{{"bar", math.NewInt(10)}}},
		{"99bar,1foo", true, sdk.Coins{{"bar", math.NewInt(99)}, {"foo", one}}},
		{"98 bar , 1 foo  ", true, sdk.Coins{{"bar", math.NewInt(98)}, {"foo", one}}},
		{"  55\t \t bling\n", true, sdk.Coins{{"bling", math.NewInt(55)}}},
		{"2foo, 97 bar", true, sdk.Coins{{"bar", math.NewInt(97)}, {"foo", math.NewInt(2)}}},
		{"5 mycoin,", false, nil},                            // no empty coins in a list
		{"2 3foo, 97 bar", false, nil},                       // 3foo is invalid coin name
		{"11me coin, 12you coin", false, nil},                // no spaces in coin names
		{"1.2btc", true, sdk.Coins{{"btc", math.NewInt(1)}}}, // amount can be decimal, will get truncated
		{"5foo:bar", true, sdk.Coins{{"foo:bar", math.NewInt(5)}}},
		{"10atom10", true, sdk.Coins{{"atom10", math.NewInt(10)}}},
		{"200transfer/channelToA/uatom", true, sdk.Coins{{"transfer/channelToA/uatom", math.NewInt(200)}}},
		{"50ibc/7F1D3FCF4AE79E1554D670D1AD949A9BA4E4A3C76C63093E17E446A46061A7A2", true, sdk.Coins{{"ibc/7F1D3FCF4AE79E1554D670D1AD949A9BA4E4A3C76C63093E17E446A46061A7A2", math.NewInt(50)}}},
		{"120000000000000000000000000000000000000000000000000000000000000000000000000000btc", false, nil},
	}

	for tcIndex, tc := range cases {
		res, err := sdk.ParseCoinsNormalized(tc.input)
		if !tc.valid {
			s.Require().Error(err, "%s: %#v. tc #%d", tc.input, res, tcIndex)
		} else if s.Assert().Nil(err, "%s: %+v", tc.input, err) {
			s.Require().Equal(tc.expected, res, "coin parsing was incorrect, tc #%d", tcIndex)
		}
	}
}

func (s *coinTestSuite) TestValidateDenom() {
	cases := []struct {
		input string
		valid bool
	}{
		{"", false},
		{"stake", true},
		{"stake,", false},
		{"me coin", false},
		{"me coin much", false},
		{"not a coin", false},
		{"foo:bar", true}, // special characters '/' | ':' | '.' | '_' | '-' are allowed
		{"atom10", true},  // number in denom is allowed
		{"transfer/channelToA/uatom", true},
		{"ibc/7F1D3FCF4AE79E1554D670D1AD949A9BA4E4A3C76C63093E17E446A46061A7A2", true},
	}

	for _, tc := range cases {
		err := sdk.ValidateDenom(tc.input)
		if !tc.valid {
			s.Require().Error(err)
		} else {
			s.Require().NoError(err)
		}
	}
}

func (s *coinTestSuite) TestSortCoins() {
	good := sdk.Coins{
		sdk.NewInt64Coin("gas", 1),
		sdk.NewInt64Coin("mineral", 1),
		sdk.NewInt64Coin("tree", 1),
	}
	empty := sdk.Coins{
		sdk.NewInt64Coin("gold", 0),
	}
	badSort1 := sdk.Coins{
		sdk.NewInt64Coin("tree", 1),
		sdk.NewInt64Coin("gas", 1),
		sdk.NewInt64Coin("mineral", 1),
	}
	badSort2 := sdk.Coins{ // both are after the first one, but the second and third are in the wrong order
		sdk.NewInt64Coin("gas", 1),
		sdk.NewInt64Coin("tree", 1),
		sdk.NewInt64Coin("mineral", 1),
	}
	badAmt := sdk.Coins{
		sdk.NewInt64Coin("gas", 1),
		sdk.NewInt64Coin("tree", 0),
		sdk.NewInt64Coin("mineral", 1),
	}
	dup := sdk.Coins{
		sdk.NewInt64Coin("gas", 1),
		sdk.NewInt64Coin("gas", 1),
		sdk.NewInt64Coin("mineral", 1),
	}

	cases := []struct {
		name  string
		coins sdk.Coins
		validBefore,
		validAfter bool
	}{
		{"valid coins", good, true, true},
		{"empty coins", empty, false, false},
		{"bad sort (1)", badSort1, false, true},
		{"bad sort (2)", badSort2, false, true},
		{"zero value coin", badAmt, false, false},
		{"duplicate coins", dup, false, false},
	}

	for _, tc := range cases {
		err := tc.coins.Validate()
		if tc.validBefore {
			s.Require().NoError(err, tc.name)
		} else {
			s.Require().Error(err, tc.name)
		}

		tc.coins.Sort()

		err = tc.coins.Validate()
		if tc.validAfter {
			s.Require().NoError(err, tc.name)
		} else {
			s.Require().Error(err, tc.name)
		}
	}
}

func (s *coinTestSuite) TestSearch() {
	require := s.Require()
	case0 := sdk.Coins{}
	case1 := sdk.Coins{
		sdk.NewInt64Coin("gold", 0),
	}
	case2 := sdk.Coins{
		sdk.NewInt64Coin("gas", 1),
		sdk.NewInt64Coin("mineral", 1),
		sdk.NewInt64Coin("tree", 1),
	}
	case3 := sdk.Coins{
		sdk.NewInt64Coin("mineral", 1),
		sdk.NewInt64Coin("tree", 1),
	}
	case4 := sdk.Coins{
		sdk.NewInt64Coin("gas", 8),
	}

	amountOfCases := []struct {
		coins           sdk.Coins
		amountOf        int64
		amountOfSpace   int64
		amountOfGAS     int64
		amountOfMINERAL int64
		amountOfTREE    int64
	}{
		{case0, 0, 0, 0, 0, 0},
		{case1, 0, 0, 0, 0, 0},
		{case2, 0, 0, 1, 1, 1},
		{case3, 0, 0, 0, 1, 1},
		{case4, 0, 0, 8, 0, 0},
	}

	s.Run("AmountOf", func() {
		for i, tc := range amountOfCases {
			require.Equal(math.NewInt(tc.amountOfGAS), tc.coins.AmountOf("gas"), i)
			require.Equal(math.NewInt(tc.amountOfMINERAL), tc.coins.AmountOf("mineral"), i)
			require.Equal(math.NewInt(tc.amountOfTREE), tc.coins.AmountOf("tree"), i)
		}
		require.Panics(func() { amountOfCases[0].coins.AmountOf("10Invalid") })
	})

	zeroCoin := sdk.Coin{}
	findCases := []struct {
		coins        sdk.Coins
		denom        string
		expectedOk   bool
		expectedCoin sdk.Coin
	}{
		{case0, "any", false, zeroCoin},
		{case1, "other", false, zeroCoin},
		{case1, "gold", true, case1[0]},
		{case4, "gas", true, case4[0]},
		{case2, "gas", true, case2[0]},
		{case2, "mineral", true, case2[1]},
		{case2, "tree", true, case2[2]},
		{case2, "other", false, zeroCoin},
	}
	s.Run("Find", func() {
		for i, tc := range findCases {
			ok, c := tc.coins.Find(tc.denom)
			require.Equal(tc.expectedOk, ok, i)
			require.Equal(tc.expectedCoin, c, i)
		}
	})
}

func (s *coinTestSuite) TestCoinsIsAnyGTE() {
	one := math.OneInt()
	two := math.NewInt(2)

	s.Require().False(sdk.Coins{}.IsAnyGTE(sdk.Coins{}))
	s.Require().False(sdk.Coins{{testDenom1, one}}.IsAnyGTE(sdk.Coins{}))
	s.Require().False(sdk.Coins{}.IsAnyGTE(sdk.Coins{{testDenom1, one}}))
	s.Require().False(sdk.Coins{{testDenom1, one}}.IsAnyGTE(sdk.Coins{{testDenom1, two}}))
	s.Require().False(sdk.Coins{{testDenom1, one}}.IsAnyGTE(sdk.Coins{{testDenom2, one}}))
	s.Require().True(sdk.Coins{{testDenom1, one}, {testDenom2, two}}.IsAnyGTE(sdk.Coins{{testDenom1, two}, {testDenom2, one}}))
	s.Require().True(sdk.Coins{{testDenom1, one}}.IsAnyGTE(sdk.Coins{{testDenom1, one}}))
	s.Require().True(sdk.Coins{{testDenom1, two}}.IsAnyGTE(sdk.Coins{{testDenom1, one}}))
	s.Require().True(sdk.Coins{{testDenom1, one}}.IsAnyGTE(sdk.Coins{{testDenom1, one}, {testDenom2, two}}))
	s.Require().True(sdk.Coins{{testDenom2, two}}.IsAnyGTE(sdk.Coins{{testDenom1, one}, {testDenom2, two}}))
	s.Require().False(sdk.Coins{{testDenom2, one}}.IsAnyGTE(sdk.Coins{{testDenom1, one}, {testDenom2, two}}))
	s.Require().True(sdk.Coins{{testDenom1, one}, {testDenom2, two}}.IsAnyGTE(sdk.Coins{{testDenom1, one}, {testDenom2, one}}))
	s.Require().True(sdk.Coins{{testDenom1, one}, {testDenom2, one}}.IsAnyGTE(sdk.Coins{{testDenom1, one}, {testDenom2, two}}))
	s.Require().True(sdk.Coins{{"xxx", one}, {"yyy", one}}.IsAnyGTE(sdk.Coins{{testDenom2, one}, {"ccc", one}, {"yyy", one}, {"zzz", one}}))
}

func (s *coinTestSuite) TestCoinsIsAllGT() {
	one := math.OneInt()
	two := math.NewInt(2)

	s.Require().False(sdk.Coins{}.IsAllGT(sdk.Coins{}))
	s.Require().True(sdk.Coins{{testDenom1, one}}.IsAllGT(sdk.Coins{}))
	s.Require().False(sdk.Coins{}.IsAllGT(sdk.Coins{{testDenom1, one}}))
	s.Require().False(sdk.Coins{{testDenom1, one}}.IsAllGT(sdk.Coins{{testDenom1, two}}))
	s.Require().False(sdk.Coins{{testDenom1, one}}.IsAllGT(sdk.Coins{{testDenom2, one}}))
	s.Require().False(sdk.Coins{{testDenom1, one}, {testDenom2, two}}.IsAllGT(sdk.Coins{{testDenom1, two}, {testDenom2, one}}))
	s.Require().False(sdk.Coins{{testDenom1, one}}.IsAllGT(sdk.Coins{{testDenom1, one}}))
	s.Require().True(sdk.Coins{{testDenom1, two}}.IsAllGT(sdk.Coins{{testDenom1, one}}))
	s.Require().False(sdk.Coins{{testDenom1, one}}.IsAllGT(sdk.Coins{{testDenom1, one}, {testDenom2, two}}))
	s.Require().False(sdk.Coins{{testDenom2, two}}.IsAllGT(sdk.Coins{{testDenom1, one}, {testDenom2, two}}))
	s.Require().False(sdk.Coins{{testDenom2, one}}.IsAllGT(sdk.Coins{{testDenom1, one}, {testDenom2, two}}))
	s.Require().False(sdk.Coins{{testDenom1, one}, {testDenom2, two}}.IsAllGT(sdk.Coins{{testDenom1, one}, {testDenom2, one}}))
	s.Require().False(sdk.Coins{{testDenom1, one}, {testDenom2, one}}.IsAllGT(sdk.Coins{{testDenom1, one}, {testDenom2, two}}))
	s.Require().False(sdk.Coins{{"xxx", one}, {"yyy", one}}.IsAllGT(sdk.Coins{{testDenom2, one}, {"ccc", one}, {"yyy", one}, {"zzz", one}}))
}

func (s *coinTestSuite) TestCoinsIsAllGTE() {
	one := math.OneInt()
	two := math.NewInt(2)

	s.Require().True(sdk.Coins{}.IsAllGTE(sdk.Coins{}))
	s.Require().True(sdk.Coins{{testDenom1, one}}.IsAllGTE(sdk.Coins{}))
	s.Require().True(sdk.Coins{{testDenom1, one}, {testDenom2, one}}.IsAllGTE(sdk.Coins{{testDenom2, one}}))
	s.Require().False(sdk.Coins{{testDenom1, one}, {testDenom2, one}}.IsAllGTE(sdk.Coins{{testDenom2, two}}))
	s.Require().False(sdk.Coins{}.IsAllGTE(sdk.Coins{{testDenom1, one}}))
	s.Require().False(sdk.Coins{{testDenom1, one}}.IsAllGTE(sdk.Coins{{testDenom1, two}}))
	s.Require().False(sdk.Coins{{testDenom1, one}}.IsAllGTE(sdk.Coins{{testDenom2, one}}))
	s.Require().False(sdk.Coins{{testDenom1, one}, {testDenom2, two}}.IsAllGTE(sdk.Coins{{testDenom1, two}, {testDenom2, one}}))
	s.Require().True(sdk.Coins{{testDenom1, one}}.IsAllGTE(sdk.Coins{{testDenom1, one}}))
	s.Require().True(sdk.Coins{{testDenom1, two}}.IsAllGTE(sdk.Coins{{testDenom1, one}}))
	s.Require().False(sdk.Coins{{testDenom1, one}}.IsAllGTE(sdk.Coins{{testDenom1, one}, {testDenom2, two}}))
	s.Require().False(sdk.Coins{{testDenom2, two}}.IsAllGTE(sdk.Coins{{testDenom1, one}, {testDenom2, two}}))
	s.Require().False(sdk.Coins{{testDenom2, one}}.IsAllGTE(sdk.Coins{{testDenom1, one}, {testDenom2, two}}))
	s.Require().True(sdk.Coins{{testDenom1, one}, {testDenom2, two}}.IsAllGTE(sdk.Coins{{testDenom1, one}, {testDenom2, one}}))
	s.Require().False(sdk.Coins{{testDenom1, one}, {testDenom2, one}}.IsAllGTE(sdk.Coins{{testDenom1, one}, {testDenom2, two}}))
	s.Require().False(sdk.Coins{{"xxx", one}, {"yyy", one}}.IsAllGTE(sdk.Coins{{testDenom2, one}, {"ccc", one}, {"yyy", one}, {"zzz", one}}))
}

func (s *coinTestSuite) TestNewCoins() {
	tenatom := sdk.NewInt64Coin("atom", 10)
	tenbtc := sdk.NewInt64Coin("btc", 10)
	zeroeth := sdk.NewInt64Coin("eth", 0)
	invalidCoin := sdk.Coin{"0ETH", math.OneInt()}
	tests := []struct {
		name      string
		coins     sdk.Coins
		want      sdk.Coins
		wantPanic bool
	}{
		{"empty args", []sdk.Coin{}, sdk.Coins{}, false},
		{"one coin", []sdk.Coin{tenatom}, sdk.Coins{tenatom}, false},
		{"sort after create", []sdk.Coin{tenbtc, tenatom}, sdk.Coins{tenatom, tenbtc}, false},
		{"sort and remove zeroes", []sdk.Coin{zeroeth, tenbtc, tenatom}, sdk.Coins{tenatom, tenbtc}, false},
		{"panic on dups", []sdk.Coin{tenatom, tenatom}, sdk.Coins{}, true},
		{"panic on invalid coin", []sdk.Coin{invalidCoin, tenatom}, sdk.Coins{}, true},
	}
	for _, tt := range tests {
		if tt.wantPanic {
			s.Require().Panics(func() { sdk.NewCoins(tt.coins...) })
			continue
		}
		got := sdk.NewCoins(tt.coins...)
		s.Require().True(got.Equal(tt.want))
	}
}

func (s *coinTestSuite) TestCoinsIsAnyGT() {
	twoAtom := sdk.NewInt64Coin("atom", 2)
	fiveAtom := sdk.NewInt64Coin("atom", 5)
	threeEth := sdk.NewInt64Coin("eth", 3)
	sixEth := sdk.NewInt64Coin("eth", 6)
	twoBtc := sdk.NewInt64Coin("btc", 2)

	tests := []struct {
		name    string
		coinsA  sdk.Coins
		coinsB  sdk.Coins
		expPass bool
	}{
		{"{} ≤ {}", sdk.Coins{}, sdk.Coins{}, false},
		{"{} ≤ 5atom", sdk.Coins{}, sdk.Coins{fiveAtom}, false},
		{"5atom > 2atom", sdk.Coins{fiveAtom}, sdk.Coins{twoAtom}, true},
		{"2atom ≤ 5atom", sdk.Coins{twoAtom}, sdk.Coins{fiveAtom}, false},
		{"2atom,6eth > 2btc,5atom,3eth", sdk.Coins{twoAtom, sixEth}, sdk.Coins{twoBtc, fiveAtom, threeEth}, true},
		{"2btc,2atom,3eth ≤ 5atom,6eth", sdk.Coins{twoBtc, twoAtom, threeEth}, sdk.Coins{fiveAtom, sixEth}, false},
		{"2atom,6eth ≤ 2btc,5atom", sdk.Coins{twoAtom, sixEth}, sdk.Coins{twoBtc, fiveAtom}, false},
	}

	for _, tc := range tests {
		s.Require().True(tc.expPass == tc.coinsA.IsAnyGT(tc.coinsB), tc.name)
	}
}

func (s *coinTestSuite) TestCoinsIsAnyNil() {
	twoAtom := sdk.NewInt64Coin("atom", 2)
	fiveAtom := sdk.NewInt64Coin("atom", 5)
	threeEth := sdk.NewInt64Coin("eth", 3)
	nilAtom := sdk.Coin{Denom: "atom"}

	s.Require().True(sdk.Coins{twoAtom, fiveAtom, threeEth, nilAtom}.IsAnyNil())
	s.Require().True(sdk.Coins{twoAtom, nilAtom, fiveAtom, threeEth}.IsAnyNil())
	s.Require().True(sdk.Coins{nilAtom, twoAtom, fiveAtom, threeEth}.IsAnyNil())
	s.Require().False(sdk.Coins{twoAtom, fiveAtom, threeEth}.IsAnyNil())
}

func (s *coinTestSuite) TestMarshalJSONCoins() {
	cdc := codec.NewLegacyAmino()
	sdk.RegisterLegacyAminoCodec(cdc)

	testCases := []struct {
		name      string
		input     sdk.Coins
		strOutput string
	}{
		{"nil coins", nil, `[]`},
		{"empty coins", sdk.Coins{}, `[]`},
		{"non-empty coins", sdk.NewCoins(sdk.NewInt64Coin("foo", 50)), `[{"denom":"foo","amount":"50"}]`},
	}

	for _, tc := range testCases {
		bz, err := cdc.MarshalJSON(tc.input)
		s.Require().NoError(err)
		s.Require().Equal(tc.strOutput, string(bz))

		var newCoins sdk.Coins
		s.Require().NoError(cdc.UnmarshalJSON(bz, &newCoins))

		if tc.input.Empty() {
			s.Require().Nil(newCoins)
		} else {
			s.Require().Equal(tc.input, newCoins)
		}
	}
}

func (s *coinTestSuite) TestCoinValidate() {
	testCases := []struct {
		name    string
		coin    sdk.Coin
		wantErr string
	}{
		{"nil coin: nil Amount", sdk.Coin{}, "invalid denom"},
		{"non-blank coin, nil Amount", sdk.Coin{Denom: "atom"}, "amount is nil"},
		{"valid coin", sdk.Coin{Denom: "atom", Amount: math.NewInt(100)}, ""},
		{"negative coin", sdk.Coin{Denom: "atom", Amount: math.NewInt(-999)}, "negative coin amount"},
	}

	for _, tc := range testCases {

		t := s.T()
		t.Run(tc.name, func(t *testing.T) {
			err := tc.coin.Validate()
			switch {
			case tc.wantErr == "":
				if err != nil {
					t.Errorf("Unexpected error: %v", err)
				}
				return
			case err == nil:
				t.Error("Expected an error")
			case !strings.Contains(err.Error(), tc.wantErr):
				t.Errorf("Error mismatch\n\tGot:  %q\nWant: %q", err, tc.wantErr)
			}
		})
	}
}

func (s *coinTestSuite) TestCoinAminoEncoding() {
	cdc := codec.NewLegacyAmino()
	c := sdk.NewInt64Coin(testDenom1, 5)

	bz1, err := cdc.Marshal(c)
	s.Require().NoError(err)

	bz2, err := cdc.MarshalLengthPrefixed(c)
	s.Require().NoError(err)

	bz3, err := c.Marshal()
	s.Require().NoError(err)
	s.Require().Equal(bz1, bz3)
	s.Require().Equal(bz2[1:], bz3)
}

func (s *coinTestSuite) TestGetDenomByIndex() {
	twoAtom := sdk.NewInt64Coin("atom", 2)
	threeEth := sdk.NewInt64Coin("eth", 3)

	coins := sdk.Coins{twoAtom, threeEth}

	actual := coins.GetDenomByIndex(0)
	s.Require().Equal("atom", actual)
	actual = coins.GetDenomByIndex(1)
	s.Require().Equal("eth", actual)
}

func (s *coinTestSuite) TestIsAllPositive() {
	negative := sdk.Coin{
		Denom:  "atom",
		Amount: math.NewInt(-2),
	}

	cases := map[string]struct {
		coins    sdk.Coins
		expected bool
	}{
		"Coins with zero length": {
			coins:    sdk.Coins{},
			expected: false,
		},
		"Coins with negative value": {
			coins:    sdk.Coins{negative, sdk.NewInt64Coin("atom", 2)},
			expected: false,
		},
		"Coins only with positive values": {
			coins:    sdk.Coins{sdk.NewInt64Coin("atom", 2), sdk.NewInt64Coin("eth", 10)},
			expected: true,
		},
	}

	for name, tc := range cases {
		c := tc
		s.T().Run(name, func(t *testing.T) {
			s.Require().Equal(c.expected, c.coins.IsAllPositive())
		})
	}
}

func (s *coinTestSuite) TestParseCoin() {
	one := math.OneInt()

	cases := []struct {
		input    string
		valid    bool     // if false, we expect an error on parse
		expected sdk.Coin // if valid is true, make sure this is returned
	}{
		{"", false, sdk.Coin{}},
		{"0stake", true, sdk.Coin{Denom: "stake", Amount: math.NewInt(0)}}, // remove zero coins
		{"1foo", true, sdk.Coin{Denom: "foo", Amount: one}},
		{"10btc", true, sdk.Coin{Denom: "btc", Amount: math.NewInt(10)}},
		{"10bar", true, sdk.Coin{Denom: "bar", Amount: math.NewInt(10)}},
		{"98 bar", true, sdk.Coin{Denom: "bar", Amount: math.NewInt(98)}},
		{"  55\t \t bling\n", true, sdk.Coin{Denom: "bling", Amount: math.NewInt(55)}},
		{"2foo", true, sdk.Coin{Denom: "foo", Amount: math.NewInt(2)}},
		{"5 mycoin,", false, sdk.Coin{}},                                 // no empty coins in a list
		{"2 3foo", false, sdk.Coin{}},                                    // 3foo is invalid coin name
		{"11me coin", false, sdk.Coin{}},                                 // no spaces in coin names
		{"1.2btc", true, sdk.Coin{Denom: "btc", Amount: math.NewInt(1)}}, // amount can be decimal, will get truncated
		{"5foo:bar", true, sdk.Coin{Denom: "foo:bar", Amount: math.NewInt(5)}},
		{"10atom10", true, sdk.Coin{Denom: "atom10", Amount: math.NewInt(10)}},
		{"200transfer/channelToA/uatom", true, sdk.Coin{Denom: "transfer/channelToA/uatom", Amount: math.NewInt(200)}},
		{"50ibc/7F1D3FCF4AE79E1554D670D1AD949A9BA4E4A3C76C63093E17E446A46061A7A2", true, sdk.Coin{Denom: "ibc/7F1D3FCF4AE79E1554D670D1AD949A9BA4E4A3C76C63093E17E446A46061A7A2", Amount: math.NewInt(50)}},
		{"120000000000000000000000000000000000000000000000000000000000000000000000000000btc", false, sdk.Coin{}},
	}

	for tcIndex, tc := range cases {
		res, err := sdk.ParseCoinNormalized(tc.input)
		if !tc.valid {
			s.Require().Error(err, "%s: %#v. tc #%d", tc.input, res, tcIndex)
		} else if s.Assert().Nil(err) {
			s.Require().Equal(tc.expected, res, "coin parsing was incorrect, tc #%d", tcIndex)
		}
	}
}<|MERGE_RESOLUTION|>--- conflicted
+++ resolved
@@ -31,17 +31,10 @@
 }
 
 func (s *coinTestSuite) SetupSuite() {
-<<<<<<< HEAD
-	zero := sdk.NewInt(0)
-	one := sdk.OneInt()
-	two := sdk.NewInt(2)
-	four := sdk.NewInt(4)
-=======
 	zero := math.NewInt(0)
 	one := math.OneInt()
 	two := math.NewInt(2)
 	four := math.NewInt(4)
->>>>>>> 787ee698
 
 	s.ca0, s.ca1, s.ca2, s.ca4 = sdk.NewCoin(testDenom1, zero), sdk.NewCoin(testDenom1, one), sdk.NewCoin(testDenom1, two), sdk.NewCoin(testDenom1, four)
 	s.cm0, s.cm1, s.cm2, s.cm4 = sdk.NewCoin(testDenom2, zero), sdk.NewCoin(testDenom2, one), sdk.NewCoin(testDenom2, two), sdk.NewCoin(testDenom2, four)
@@ -544,15 +537,6 @@
 		inputTwo sdk.Coins
 		expected bool
 	}{
-<<<<<<< HEAD
-		{sdk.Coins{}, sdk.Coins{}, true, false},
-		{sdk.Coins{sdk.NewInt64Coin(testDenom1, 0)}, sdk.Coins{sdk.NewInt64Coin(testDenom1, 0)}, true, false},
-		{sdk.Coins{sdk.NewInt64Coin(testDenom1, 0), sdk.NewInt64Coin(testDenom2, 1)}, sdk.Coins{sdk.NewInt64Coin(testDenom1, 0), sdk.NewInt64Coin(testDenom2, 1)}, true, false},
-		{sdk.Coins{sdk.NewInt64Coin(testDenom1, 0)}, sdk.Coins{sdk.NewInt64Coin(testDenom2, 0)}, false, false},
-		{sdk.Coins{sdk.NewInt64Coin(testDenom1, 0)}, sdk.Coins{sdk.NewInt64Coin(testDenom1, 1)}, false, false},
-		{sdk.Coins{sdk.NewInt64Coin(testDenom1, 0)}, sdk.Coins{sdk.NewInt64Coin(testDenom1, 0), sdk.NewInt64Coin(testDenom2, 1)}, false, false},
-		{sdk.Coins{sdk.NewInt64Coin(testDenom1, 0), sdk.NewInt64Coin(testDenom2, 1)}, sdk.Coins{sdk.NewInt64Coin(testDenom1, 0), sdk.NewInt64Coin(testDenom2, 1)}, true, false},
-=======
 		{sdk.Coins{}, sdk.Coins{}, true},
 		{sdk.Coins{sdk.NewInt64Coin(testDenom1, 0)}, sdk.Coins{sdk.NewInt64Coin(testDenom1, 0)}, true},
 		{sdk.Coins{sdk.NewInt64Coin(testDenom1, 0), sdk.NewInt64Coin(testDenom2, 1)}, sdk.Coins{sdk.NewInt64Coin(testDenom1, 0), sdk.NewInt64Coin(testDenom2, 1)}, true},
@@ -560,7 +544,6 @@
 		{sdk.Coins{sdk.NewInt64Coin(testDenom1, 0)}, sdk.Coins{sdk.NewInt64Coin(testDenom1, 1)}, false},
 		{sdk.Coins{sdk.NewInt64Coin(testDenom1, 0)}, sdk.Coins{sdk.NewInt64Coin(testDenom1, 0), sdk.NewInt64Coin(testDenom2, 1)}, false},
 		{sdk.Coins{sdk.NewInt64Coin(testDenom1, 0), sdk.NewInt64Coin(testDenom2, 1)}, sdk.Coins{sdk.NewInt64Coin(testDenom1, 0), sdk.NewInt64Coin(testDenom2, 1)}, true},
->>>>>>> 787ee698
 	}
 
 	for tcnum, tc := range cases {
@@ -580,13 +563,6 @@
 		expected sdk.Coins
 		msg      string
 	}{
-<<<<<<< HEAD
-		{"{1atom,1muon}+{1atom,1muon}", sdk.Coins{s.ca1, s.cm1}, sdk.Coins{s.ca1, s.cm1}, sdk.Coins{s.ca2, s.cm2}},
-		{"{0atom,1muon}+{0atom,0muon}", sdk.Coins{s.ca0, s.cm1}, sdk.Coins{s.ca0, s.cm0}, sdk.Coins{s.cm1}},
-		{"{2atom}+{0muon}", sdk.Coins{s.ca2}, sdk.Coins{s.cm0}, sdk.Coins{s.ca2}},
-		{"{1atom}+{1atom,2muon}", sdk.Coins{s.ca1}, sdk.Coins{s.ca1, s.cm2}, sdk.Coins{s.ca2, s.cm2}},
-		{"{0atom,0muon}+{0atom,0muon}", sdk.Coins{s.ca0, s.cm0}, sdk.Coins{s.ca0, s.cm0}, sdk.Coins(nil)},
-=======
 		{"adding two empty lists", s.emptyCoins, s.emptyCoins, s.emptyCoins, "empty, non list should be returned"},
 		{"empty list + set", s.emptyCoins, cA0M1, sdk.Coins{s.cm1}, "zero coins should be removed"},
 		{"empty list + set", s.emptyCoins, cA1M1, cA1M1, "zero + a_non_zero = a_non_zero"},
@@ -620,18 +596,13 @@
 			"{0atom,0muon}+{0atom,0muon}", cA0M0, cA0M0, s.emptyCoins,
 			"sets with zero coins should return empty set",
 		},
->>>>>>> 787ee698
 	}
 
 	for _, tc := range cases {
 		s.T().Run(tc.name, func(t *testing.T) {
 			res := tc.inputOne.Add(tc.inputTwo...)
 			require.True(t, res.IsValid(), fmt.Sprintf("%s + %s = %s", tc.inputOne, tc.inputTwo, res))
-<<<<<<< HEAD
-			require.Equal(t, tc.expected, res, "sum of coins is incorrect")
-=======
 			require.Equal(t, tc.expected, res, tc.msg)
->>>>>>> 787ee698
 		})
 	}
 }
@@ -640,15 +611,6 @@
 // are correctly coalesced. Please see issue https://github.com/cosmos/cosmos-sdk/issues/13234
 func TestCoinsAddCoalescesDuplicateDenominations(t *testing.T) {
 	A := sdk.Coins{
-<<<<<<< HEAD
-		{"den", sdk.NewInt(2)},
-		{"den", sdk.NewInt(3)},
-	}
-	B := sdk.Coins{
-		{"den", sdk.NewInt(3)},
-		{"den", sdk.NewInt(2)},
-		{"den", sdk.NewInt(1)},
-=======
 		{"den", math.NewInt(2)},
 		{"den", math.NewInt(3)},
 	}
@@ -656,7 +618,6 @@
 		{"den", math.NewInt(3)},
 		{"den", math.NewInt(2)},
 		{"den", math.NewInt(1)},
->>>>>>> 787ee698
 	}
 
 	A = A.Sort()
@@ -664,17 +625,10 @@
 	got := A.Add(B...)
 
 	want := sdk.Coins{
-<<<<<<< HEAD
-		{"den", sdk.NewInt(11)},
-	}
-
-	if !got.IsEqual(want) {
-=======
 		{"den", math.NewInt(11)},
 	}
 
 	if !got.Equal(want) {
->>>>>>> 787ee698
 		t.Fatalf("Wrong result\n\tGot:   %s\n\tWant: %s", got, want)
 	}
 }
