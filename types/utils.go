package types

import (
	"encoding/binary"
	"fmt"
	"time"

<<<<<<< HEAD
	dbm "github.com/tendermint/tm-db"

=======
>>>>>>> 787ee698
	"github.com/cosmos/cosmos-sdk/types/kv"
)

// Uint64ToBigEndian - marshals uint64 to a bigendian byte slice so it can be sorted
func Uint64ToBigEndian(i uint64) []byte {
	b := make([]byte, 8)
	binary.BigEndian.PutUint64(b, i)
	return b
}

// BigEndianToUint64 returns an uint64 from big endian encoded bytes. If encoding
// is empty, zero is returned.
func BigEndianToUint64(bz []byte) uint64 {
	if len(bz) == 0 {
		return 0
	}

	return binary.BigEndian.Uint64(bz)
}

// Slight modification of the RFC3339Nano but it right pads all zeros and drops the time zone info
const SortableTimeFormat = "2006-01-02T15:04:05.000000000"

// Formats a time.Time into a []byte that can be sorted
func FormatTimeBytes(t time.Time) []byte {
	return []byte(FormatTimeString(t))
}

// Formats a time.Time into a string
func FormatTimeString(t time.Time) string {
	return t.UTC().Round(0).Format(SortableTimeFormat)
}

// Parses a []byte encoded using FormatTimeKey back into a time.Time
func ParseTimeBytes(bz []byte) (time.Time, error) {
	return ParseTime(bz)
}

// Parses an encoded type using FormatTimeKey back into a time.Time
func ParseTime(t any) (time.Time, error) {
	var (
		result time.Time
		err    error
	)

	switch t := t.(type) {
	case time.Time:
		result, err = t, nil
	case []byte:
		result, err = time.Parse(SortableTimeFormat, string(t))
	case string:
		result, err = time.Parse(SortableTimeFormat, t)
	default:
		return time.Time{}, fmt.Errorf("unexpected type %T", t)
	}

	if err != nil {
		return result, err
	}

	return result.UTC().Round(0), nil
}

// copy bytes
func CopyBytes(bz []byte) (ret []byte) {
	if bz == nil {
		return nil
	}
	ret = make([]byte, len(bz))
	copy(ret, bz)
	return ret
}

// AppendLengthPrefixedBytes combines the slices of bytes to one slice of bytes.
func AppendLengthPrefixedBytes(args ...[]byte) []byte {
	length := 0
	for _, v := range args {
		length += len(v)
	}
	res := make([]byte, length)

	length = 0
	for _, v := range args {
		copy(res[length:length+len(v)], v)
		length += len(v)
	}

	return res
}

// ParseLengthPrefixedBytes panics when store key length is not equal to the given length.
func ParseLengthPrefixedBytes(key []byte, startIndex, sliceLength int) ([]byte, int) {
	neededLength := startIndex + sliceLength
	endIndex := neededLength - 1
	kv.AssertKeyAtLeastLength(key, neededLength)
	byteSlice := key[startIndex:neededLength]

	return byteSlice, endIndex
}

// SliceContains implements a generic function for checking if a slice contains
// a certain value.
func SliceContains[T comparable](elements []T, v T) bool {
	for _, s := range elements {
		if v == s {
			return true
		}
	}

	return false
}<|MERGE_RESOLUTION|>--- conflicted
+++ resolved
@@ -5,11 +5,6 @@
 	"fmt"
 	"time"
 
-<<<<<<< HEAD
-	dbm "github.com/tendermint/tm-db"
-
-=======
->>>>>>> 787ee698
 	"github.com/cosmos/cosmos-sdk/types/kv"
 )
 
