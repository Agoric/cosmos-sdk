--- conflicted
+++ resolved
@@ -1,8 +1,6 @@
 package types
 
 import (
-	"encoding/binary"
-	"errors"
 	"fmt"
 	"time"
 
@@ -34,12 +32,6 @@
 	// IntValue represents a collections.ValueCodec to work with Int.
 	IntValue collcodec.ValueCodec[math.Int] = intValueCodec{}
 
-<<<<<<< HEAD
-	// UintValue represents a collections.ValueCodec to work with Uint.
-	UintValue collcodec.ValueCodec[math.Uint] = uintValueCodec{}
-
-=======
->>>>>>> 751e5ecb
 	// LegacyDecValue represents a collections.ValueCodec to work with LegacyDec.
 	LegacyDecValue collcodec.ValueCodec[math.LegacyDec] = legacyDecValueCodec{}
 
@@ -48,24 +40,6 @@
 	// be used for new storage keys using time. Please use the time KeyCodec
 	// provided in the collections package.
 	TimeKey collcodec.KeyCodec[time.Time] = timeKeyCodec{}
-
-	// LEUint64Key is a collections KeyCodec that encodes uint64 using little endian.
-	// NOTE: it MUST NOT be used by other modules, distribution relies on this only for
-	// state backwards compatibility.
-	// Deprecated: use collections.Uint64Key instead.
-	LEUint64Key collcodec.KeyCodec[uint64] = leUint64Key{}
-
-	// LengthPrefixedBytesKey is a collections KeyCodec to work with []byte.
-	// Deprecated: exists only for state compatibility reasons, should not be
-	// used for new storage keys using []byte. Please use the BytesKey provided
-	// in the collections package.
-	LengthPrefixedBytesKey collcodec.KeyCodec[[]byte] = lengthPrefixedBytesKey{collections.BytesKey}
-)
-
-const (
-	Int       string = "math.Int"
-	Uint      string = "math.Uint"
-	LegacyDec string = "math.LegacyDec"
 )
 
 const (
@@ -161,28 +135,6 @@
 	}
 }
 
-// Deprecated: lengthPrefixedBytesKey is a special key codec used to retain state backwards compatibility
-// when a bytes key is used as an index key.
-type lengthPrefixedBytesKey struct {
-	collcodec.KeyCodec[[]byte]
-}
-
-func (g lengthPrefixedBytesKey) Encode(buffer, key []byte) (int, error) {
-	return g.EncodeNonTerminal(buffer, key)
-}
-
-func (g lengthPrefixedBytesKey) Decode(buffer []byte) (int, []byte, error) {
-	return g.DecodeNonTerminal(buffer)
-}
-
-func (g lengthPrefixedBytesKey) Size(key []byte) int {
-	return g.SizeNonTerminal(key)
-}
-
-func (g lengthPrefixedBytesKey) KeyType() string {
-	return "index_key/" + g.KeyCodec.KeyType()
-}
-
 // Collection Codecs
 
 type intValueCodec struct{}
@@ -218,43 +170,7 @@
 }
 
 func (i intValueCodec) ValueType() string {
-	return Int
-}
-
-type uintValueCodec struct{}
-
-func (i uintValueCodec) Encode(value math.Uint) ([]byte, error) {
-	return value.Marshal()
-}
-
-func (i uintValueCodec) Decode(b []byte) (math.Uint, error) {
-	v := new(math.Uint)
-	err := v.Unmarshal(b)
-	if err != nil {
-		return math.Uint{}, err
-	}
-	return *v, nil
-}
-
-func (i uintValueCodec) EncodeJSON(value math.Uint) ([]byte, error) {
-	return value.MarshalJSON()
-}
-
-func (i uintValueCodec) DecodeJSON(b []byte) (math.Uint, error) {
-	v := new(math.Uint)
-	err := v.UnmarshalJSON(b)
-	if err != nil {
-		return math.Uint{}, err
-	}
-	return *v, nil
-}
-
-func (i uintValueCodec) Stringify(value math.Uint) string {
-	return value.String()
-}
-
-func (i uintValueCodec) ValueType() string {
-	return Uint
+	return "math.Int"
 }
 
 type legacyDecValueCodec struct{}
@@ -293,42 +209,6 @@
 	return LegacyDec
 }
 
-type legacyDecValueCodec struct{}
-
-func (i legacyDecValueCodec) Encode(value math.LegacyDec) ([]byte, error) {
-	return value.Marshal()
-}
-
-func (i legacyDecValueCodec) Decode(b []byte) (math.LegacyDec, error) {
-	v := new(math.LegacyDec)
-	err := v.Unmarshal(b)
-	if err != nil {
-		return math.LegacyDec{}, err
-	}
-	return *v, nil
-}
-
-func (i legacyDecValueCodec) EncodeJSON(value math.LegacyDec) ([]byte, error) {
-	return value.MarshalJSON()
-}
-
-func (i legacyDecValueCodec) DecodeJSON(b []byte) (math.LegacyDec, error) {
-	v := new(math.LegacyDec)
-	err := v.UnmarshalJSON(b)
-	if err != nil {
-		return math.LegacyDec{}, err
-	}
-	return *v, nil
-}
-
-func (i legacyDecValueCodec) Stringify(value math.LegacyDec) string {
-	return value.String()
-}
-
-func (i legacyDecValueCodec) ValueType() string {
-	return LegacyDec
-}
-
 type timeKeyCodec struct{}
 
 func (timeKeyCodec) Encode(buffer []byte, key time.Time) (int, error) {
@@ -339,7 +219,7 @@
 
 func (timeKeyCodec) Decode(buffer []byte) (int, time.Time, error) {
 	if len(buffer) != timeSize {
-		return 0, time.Time{}, errors.New("invalid time buffer size")
+		return 0, time.Time{}, fmt.Errorf("invalid time buffer buffer size")
 	}
 	t, err := ParseTimeBytes(buffer)
 	if err != nil {
@@ -370,38 +250,4 @@
 	}
 	return t.Decode(buffer[:timeSize])
 }
-func (t timeKeyCodec) SizeNonTerminal(key time.Time) int { return t.Size(key) }
-
-type leUint64Key struct{}
-
-func (l leUint64Key) Encode(buffer []byte, key uint64) (int, error) {
-	binary.LittleEndian.PutUint64(buffer, key)
-	return 8, nil
-}
-
-func (l leUint64Key) Decode(buffer []byte) (int, uint64, error) {
-	if size := len(buffer); size < 8 {
-		return 0, 0, fmt.Errorf("invalid buffer size, wanted 8 at least got %d", size)
-	}
-	return 8, binary.LittleEndian.Uint64(buffer), nil
-}
-
-func (l leUint64Key) Size(_ uint64) int { return 8 }
-
-func (l leUint64Key) EncodeJSON(value uint64) ([]byte, error) {
-	return collections.Uint64Key.EncodeJSON(value)
-}
-
-func (l leUint64Key) DecodeJSON(b []byte) (uint64, error) { return collections.Uint64Key.DecodeJSON(b) }
-
-func (l leUint64Key) Stringify(key uint64) string { return collections.Uint64Key.Stringify(key) }
-
-func (l leUint64Key) KeyType() string { return "little-endian-uint64" }
-
-func (l leUint64Key) EncodeNonTerminal(buffer []byte, key uint64) (int, error) {
-	return l.Encode(buffer, key)
-}
-
-func (l leUint64Key) DecodeNonTerminal(buffer []byte) (int, uint64, error) { return l.Decode(buffer) }
-
-func (l leUint64Key) SizeNonTerminal(_ uint64) int { return 8 }+func (t timeKeyCodec) SizeNonTerminal(key time.Time) int { return t.Size(key) }