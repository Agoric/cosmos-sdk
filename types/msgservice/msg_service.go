package msgservice

import (
<<<<<<< HEAD
	"bytes"
	"compress/gzip"
	"fmt"
	"io"
=======
>>>>>>> 787ee698
	"reflect"

	"github.com/cosmos/gogoproto/proto"
	"google.golang.org/grpc"

	"cosmossdk.io/core/registry"

	sdk "github.com/cosmos/cosmos-sdk/types"
	"github.com/cosmos/cosmos-sdk/types/tx"
)

// RegisterMsgServiceDesc registers all type_urls from Msg services described
// in `sd` into the registry. The ServiceDesc must be a standard gRPC ServiceDesc
// from a generated file as this function will use reflection to extract the
// concrete types and expects the HandlerType to follow the normal
// generated type conventions.
func RegisterMsgServiceDesc(registrar registry.InterfaceRegistrar, sd *grpc.ServiceDesc) {
	handlerType := reflect.TypeOf(sd.HandlerType).Elem()
	msgType := reflect.TypeOf((*proto.Message)(nil)).Elem()
	numMethods := handlerType.NumMethod()
	for i := 0; i < numMethods; i++ {
		method := handlerType.Method(i)
		numIn := method.Type.NumIn()
		numOut := method.Type.NumOut()
		if numIn != 2 || numOut != 2 {
			continue
		}
		reqType := method.Type.In(1)
		resType := method.Type.Out(0)
		if reqType.AssignableTo(msgType) && resType.AssignableTo(msgType) {
			req := reflect.New(reqType.Elem()).Interface()
			registrar.RegisterImplementations((*sdk.Msg)(nil), req.(proto.Message))
			res := reflect.New(resType.Elem()).Interface()
			registrar.RegisterImplementations((*tx.MsgResponse)(nil), res.(proto.Message))
		}
	}
<<<<<<< HEAD

	prefSd := fd.Services().ByName(protoreflect.FullName(sd.ServiceName).Name())
	for i := 0; i < prefSd.Methods().Len(); i++ {
		md := prefSd.Methods().Get(i)
		requestDesc := md.Input()
		responseDesc := md.Output()

		reqTyp := proto.MessageType(string(requestDesc.FullName()))
		respTyp := proto.MessageType(string(responseDesc.FullName()))

		// Register sdk.Msg and sdk.MsgResponse to the registry.
		registry.RegisterImplementations((*sdk.Msg)(nil), reflect.New(reqTyp).Elem().Interface().(proto.Message))
		registry.RegisterImplementations((*tx.MsgResponse)(nil), reflect.New(respTyp).Elem().Interface().(proto.Message))
	}
}

func unzip(b []byte) []byte {
	if b == nil {
		return nil
	}
	r, err := gzip.NewReader(bytes.NewReader(b))
	if err != nil {
		panic(err)
	}

	unzipped, err := io.ReadAll(r)
	if err != nil {
		panic(err)
	}

	return unzipped
=======
>>>>>>> 787ee698
}<|MERGE_RESOLUTION|>--- conflicted
+++ resolved
@@ -1,13 +1,6 @@
 package msgservice
 
 import (
-<<<<<<< HEAD
-	"bytes"
-	"compress/gzip"
-	"fmt"
-	"io"
-=======
->>>>>>> 787ee698
 	"reflect"
 
 	"github.com/cosmos/gogoproto/proto"
@@ -44,38 +37,4 @@
 			registrar.RegisterImplementations((*tx.MsgResponse)(nil), res.(proto.Message))
 		}
 	}
-<<<<<<< HEAD
-
-	prefSd := fd.Services().ByName(protoreflect.FullName(sd.ServiceName).Name())
-	for i := 0; i < prefSd.Methods().Len(); i++ {
-		md := prefSd.Methods().Get(i)
-		requestDesc := md.Input()
-		responseDesc := md.Output()
-
-		reqTyp := proto.MessageType(string(requestDesc.FullName()))
-		respTyp := proto.MessageType(string(responseDesc.FullName()))
-
-		// Register sdk.Msg and sdk.MsgResponse to the registry.
-		registry.RegisterImplementations((*sdk.Msg)(nil), reflect.New(reqTyp).Elem().Interface().(proto.Message))
-		registry.RegisterImplementations((*tx.MsgResponse)(nil), reflect.New(respTyp).Elem().Interface().(proto.Message))
-	}
-}
-
-func unzip(b []byte) []byte {
-	if b == nil {
-		return nil
-	}
-	r, err := gzip.NewReader(bytes.NewReader(b))
-	if err != nil {
-		panic(err)
-	}
-
-	unzipped, err := io.ReadAll(r)
-	if err != nil {
-		panic(err)
-	}
-
-	return unzipped
-=======
->>>>>>> 787ee698
 }