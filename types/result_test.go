package types_test

import (
	"encoding/hex"
	"encoding/json"
	"strings"
	"testing"
	"time"

	abci "github.com/cometbft/cometbft/api/cometbft/abci/v1"
	cmtt "github.com/cometbft/cometbft/api/cometbft/types/v1"
	coretypes "github.com/cometbft/cometbft/rpc/core/types"
	cmt "github.com/cometbft/cometbft/types"
	"github.com/stretchr/testify/suite"
<<<<<<< HEAD
	abci "github.com/tendermint/tendermint/abci/types"
	"github.com/tendermint/tendermint/libs/bytes"
	coretypes "github.com/tendermint/tendermint/rpc/core/types"
=======
>>>>>>> 787ee698

	sdk "github.com/cosmos/cosmos-sdk/types"
)

type resultTestSuite struct {
	suite.Suite
}

func TestResultTestSuite(t *testing.T) {
	suite.Run(t, new(resultTestSuite))
}

func (s *resultTestSuite) SetupSuite() {
	s.T().Parallel()
}

func (s *resultTestSuite) TestParseABCILog() {
	logs := `[{"log":"","msg_index":1,"success":true}]`
	res, err := sdk.ParseABCILogs(logs)

	s.Require().NoError(err)
	s.Require().Len(res, 1)
	s.Require().Equal(res[0].Log, "")
	s.Require().Equal(res[0].MsgIndex, uint32(1))
}

func (s *resultTestSuite) TestABCIMessageLog() {
	events := sdk.Events{
		sdk.NewEvent("transfer", sdk.NewAttribute("sender", "foo")),
		sdk.NewEvent("transfer", sdk.NewAttribute("sender", "bar")),
	}
	msgLog := sdk.NewABCIMessageLog(0, "", events)
	msgLogs := sdk.ABCIMessageLogs{msgLog}
	bz, err := json.Marshal(msgLogs)

	s.Require().NoError(err)
	s.Require().Equal(string(bz), msgLogs.String())
	s.Require().Equal(`[{"msg_index":0,"events":[{"type":"transfer","attributes":[{"key":"sender","value":"foo"}]},{"type":"transfer","attributes":[{"key":"sender","value":"bar"}]}]}]`, msgLogs.String())
}

func (s *resultTestSuite) TestNewSearchTxsResult() {
	got := sdk.NewSearchTxsResult(150, 20, 2, 20, []*sdk.TxResponse{})
	s.Require().Equal(&sdk.SearchTxsResult{
		TotalCount: 150,
		Count:      20,
		PageNumber: 2,
		PageTotal:  8,
		Limit:      20,
		Txs:        []*sdk.TxResponse{},
	}, got)
}

func (s *resultTestSuite) TestResponseResultTx() {
	deliverTxResult := abci.ExecTxResult{
		Codespace: "codespace",
		Code:      1,
		Data:      []byte("data"),
		Log:       `[]`,
		Info:      "info",
		GasWanted: 100,
		GasUsed:   90,
	}
	resultTx := &coretypes.ResultTx{
		Hash:     []byte("test"),
		Height:   10,
		TxResult: deliverTxResult,
	}
	logs, err := sdk.ParseABCILogs(`[]`)

	s.Require().NoError(err)

	want := &sdk.TxResponse{
		TxHash:    "74657374",
		Height:    10,
		Codespace: "codespace",
		Code:      1,
		Data:      strings.ToUpper(hex.EncodeToString([]byte("data"))),
		RawLog:    `[]`,
		Logs:      logs,
		Info:      "info",
		GasWanted: 100,
		GasUsed:   90,
		Tx:        nil,
		Timestamp: "timestamp",
	}

	s.Require().Equal(want, sdk.NewResponseResultTx(resultTx, nil, "timestamp"))
	s.Require().Equal((*sdk.TxResponse)(nil), sdk.NewResponseResultTx(nil, nil, "timestamp"))
	s.Require().Equal(`code: 1
codespace: codespace
data: "64617461"
events: []
gas_used: "90"
gas_wanted: "100"
height: "10"
info: info
logs: []
raw_log: '[]'
timestamp: timestamp
tx: null
txhash: "74657374"
`, sdk.NewResponseResultTx(resultTx, nil, "timestamp").String())
	s.Require().True(sdk.TxResponse{}.Empty())
	s.Require().False(want.Empty())

	resultBroadcastTx := &coretypes.ResultBroadcastTx{
		Code:      1,
		Codespace: "codespace",
		Data:      []byte("data"),
		Log:       `[]`,
		Hash:      []byte("test"),
	}

	s.Require().Equal(&sdk.TxResponse{
		Code:      1,
		Codespace: "codespace",
		Data:      "64617461",
		RawLog:    `[]`,
		Logs:      logs,
		TxHash:    "74657374",
	}, sdk.NewResponseFormatBroadcastTx(resultBroadcastTx))
	s.Require().Equal((*sdk.TxResponse)(nil), sdk.NewResponseFormatBroadcastTx(nil))
}

func (s *resultTestSuite) TestNewSearchBlocksResult() {
	got := sdk.NewSearchBlocksResult(150, 20, 2, 20, []*cmtt.Block{})
	s.Require().Equal(&sdk.SearchBlocksResult{
		TotalCount: 150,
		Count:      20,
		PageNumber: 2,
		PageTotal:  8,
		Limit:      20,
		Blocks:     []*cmtt.Block{},
	}, got)
}

func (s *resultTestSuite) TestResponseResultBlock() {
	timestamp := time.Now()
	timestampStr := timestamp.UTC().Format(time.RFC3339)

<<<<<<< HEAD
	// test checkTx
	checkTxResult := &coretypes.ResultBroadcastTxCommit{
		Height: 10,
		Hash:   bytes.HexBytes([]byte("test")),
		CheckTx: abci.ResponseCheckTx{
			Code:      90,
			Data:      nil,
			Log:       `[]`,
			Info:      "info",
			GasWanted: 99,
			GasUsed:   100,
			Codespace: "codespace",
			Events: []abci.Event{
				{
					Type: "message",
					Attributes: []abci.EventAttribute{
						{
							Key:   []byte("action"),
							Value: []byte("foo"),
							Index: true,
						},
					},
				},
			},
		},
	}
	deliverTxResult := &coretypes.ResultBroadcastTxCommit{
		Height: 10,
		Hash:   bytes.HexBytes([]byte("test")),
		DeliverTx: abci.ResponseDeliverTx{
			Code:      90,
			Data:      nil,
			Log:       `[]`,
			Info:      "info",
			GasWanted: 99,
			GasUsed:   100,
			Codespace: "codespace",
			Events: []abci.Event{
				{
					Type: "message",
					Attributes: []abci.EventAttribute{
						{
							Key:   []byte("action"),
							Value: []byte("foo"),
							Index: true,
						},
					},
				},
			},
		},
	}
	want := &sdk.TxResponse{
		Height:    10,
		TxHash:    "74657374",
		Codespace: "codespace",
		Code:      90,
		Data:      "",
		RawLog:    `[]`,
		Logs:      logs,
		Info:      "info",
		GasWanted: 99,
		GasUsed:   100,
		Events: []abci.Event{
			{
				Type: "message",
				Attributes: []abci.EventAttribute{
					{
						Key:   []byte("action"),
						Value: []byte("foo"),
						Index: true,
					},
				},
			},
		},
	}
=======
	//  create a block
	resultBlock := &coretypes.ResultBlock{Block: &cmt.Block{
		Header: cmt.Header{
			Height: 10,
			Time:   timestamp,
		},
		Evidence: cmt.EvidenceData{
			Evidence: make(cmt.EvidenceList, 0),
		},
	}}
>>>>>>> 787ee698

	blk, err := resultBlock.Block.ToProto()
	s.Require().NoError(err)

	want := &cmtt.Block{
		Header:   blk.Header,
		Evidence: blk.Evidence,
	}

	s.Require().Equal(want, sdk.NewResponseResultBlock(resultBlock, timestampStr))
}<|MERGE_RESOLUTION|>--- conflicted
+++ resolved
@@ -12,12 +12,6 @@
 	coretypes "github.com/cometbft/cometbft/rpc/core/types"
 	cmt "github.com/cometbft/cometbft/types"
 	"github.com/stretchr/testify/suite"
-<<<<<<< HEAD
-	abci "github.com/tendermint/tendermint/abci/types"
-	"github.com/tendermint/tendermint/libs/bytes"
-	coretypes "github.com/tendermint/tendermint/rpc/core/types"
-=======
->>>>>>> 787ee698
 
 	sdk "github.com/cosmos/cosmos-sdk/types"
 )
@@ -158,83 +152,6 @@
 	timestamp := time.Now()
 	timestampStr := timestamp.UTC().Format(time.RFC3339)
 
-<<<<<<< HEAD
-	// test checkTx
-	checkTxResult := &coretypes.ResultBroadcastTxCommit{
-		Height: 10,
-		Hash:   bytes.HexBytes([]byte("test")),
-		CheckTx: abci.ResponseCheckTx{
-			Code:      90,
-			Data:      nil,
-			Log:       `[]`,
-			Info:      "info",
-			GasWanted: 99,
-			GasUsed:   100,
-			Codespace: "codespace",
-			Events: []abci.Event{
-				{
-					Type: "message",
-					Attributes: []abci.EventAttribute{
-						{
-							Key:   []byte("action"),
-							Value: []byte("foo"),
-							Index: true,
-						},
-					},
-				},
-			},
-		},
-	}
-	deliverTxResult := &coretypes.ResultBroadcastTxCommit{
-		Height: 10,
-		Hash:   bytes.HexBytes([]byte("test")),
-		DeliverTx: abci.ResponseDeliverTx{
-			Code:      90,
-			Data:      nil,
-			Log:       `[]`,
-			Info:      "info",
-			GasWanted: 99,
-			GasUsed:   100,
-			Codespace: "codespace",
-			Events: []abci.Event{
-				{
-					Type: "message",
-					Attributes: []abci.EventAttribute{
-						{
-							Key:   []byte("action"),
-							Value: []byte("foo"),
-							Index: true,
-						},
-					},
-				},
-			},
-		},
-	}
-	want := &sdk.TxResponse{
-		Height:    10,
-		TxHash:    "74657374",
-		Codespace: "codespace",
-		Code:      90,
-		Data:      "",
-		RawLog:    `[]`,
-		Logs:      logs,
-		Info:      "info",
-		GasWanted: 99,
-		GasUsed:   100,
-		Events: []abci.Event{
-			{
-				Type: "message",
-				Attributes: []abci.EventAttribute{
-					{
-						Key:   []byte("action"),
-						Value: []byte("foo"),
-						Index: true,
-					},
-				},
-			},
-		},
-	}
-=======
 	//  create a block
 	resultBlock := &coretypes.ResultBlock{Block: &cmt.Block{
 		Header: cmt.Header{
@@ -245,7 +162,6 @@
 			Evidence: make(cmt.EvidenceList, 0),
 		},
 	}}
->>>>>>> 787ee698
 
 	blk, err := resultBlock.Block.ToProto()
 	s.Require().NoError(err)
