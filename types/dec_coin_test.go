package types_test

import (
	"strings"
	"testing"

	"github.com/stretchr/testify/suite"

	"cosmossdk.io/math"

	sdk "github.com/cosmos/cosmos-sdk/types"
)

type decCoinTestSuite struct {
	suite.Suite
}

func TestDecCoinTestSuite(t *testing.T) {
	suite.Run(t, new(decCoinTestSuite))
}

func (s *decCoinTestSuite) TestNewDecCoin() {
	s.Require().NotPanics(func() {
		sdk.NewInt64DecCoin(testDenom1, 5)
	})
	s.Require().NotPanics(func() {
		sdk.NewInt64DecCoin(testDenom1, 0)
	})
	s.Require().NotPanics(func() {
		sdk.NewInt64DecCoin(strings.ToUpper(testDenom1), 5)
	})
	s.Require().Panics(func() {
		sdk.NewInt64DecCoin(testDenom1, -5)
	})
}

func (s *decCoinTestSuite) TestNewDecCoinFromDec() {
	s.Require().NotPanics(func() {
		sdk.NewDecCoinFromDec(testDenom1, math.LegacyNewDec(5))
	})
	s.Require().NotPanics(func() {
		sdk.NewDecCoinFromDec(testDenom1, math.LegacyZeroDec())
	})
	s.Require().NotPanics(func() {
		sdk.NewDecCoinFromDec(strings.ToUpper(testDenom1), math.LegacyNewDec(5))
	})
	s.Require().Panics(func() {
		sdk.NewDecCoinFromDec(testDenom1, math.LegacyNewDec(-5))
	})
}

func (s *decCoinTestSuite) TestNewDecCoinFromCoin() {
	s.Require().NotPanics(func() {
		sdk.NewDecCoinFromCoin(sdk.Coin{testDenom1, math.NewInt(5)})
	})
	s.Require().NotPanics(func() {
		sdk.NewDecCoinFromCoin(sdk.Coin{testDenom1, math.NewInt(0)})
	})
	s.Require().NotPanics(func() {
		sdk.NewDecCoinFromCoin(sdk.Coin{strings.ToUpper(testDenom1), math.NewInt(5)})
	})
	s.Require().Panics(func() {
		sdk.NewDecCoinFromCoin(sdk.Coin{testDenom1, math.NewInt(-5)})
	})
}

func (s *decCoinTestSuite) TestDecCoinIsPositive() {
	dc := sdk.NewInt64DecCoin(testDenom1, 5)
	s.Require().True(dc.IsPositive())

	dc = sdk.NewInt64DecCoin(testDenom1, 0)
	s.Require().False(dc.IsPositive())
}

func (s *decCoinTestSuite) TestAddDecCoin() {
	decCoinA1 := sdk.NewDecCoinFromDec(testDenom1, math.LegacyNewDecWithPrec(11, 1))
	decCoinA2 := sdk.NewDecCoinFromDec(testDenom1, math.LegacyNewDecWithPrec(22, 1))
	decCoinB1 := sdk.NewDecCoinFromDec(testDenom2, math.LegacyNewDecWithPrec(11, 1))

	// regular add
	res := decCoinA1.Add(decCoinA1)
	s.Require().Equal(decCoinA2, res, "sum of coins is incorrect")

	// bad denom add
	s.Require().Panics(func() {
		decCoinA1.Add(decCoinB1)
	}, "expected panic on sum of different denoms")
}

func (s *decCoinTestSuite) TestAddDecCoins() {
	one := math.LegacyNewDec(1)
	zero := math.LegacyNewDec(0)
	two := math.LegacyNewDec(2)

	cases := []struct {
		inputOne sdk.DecCoins
		inputTwo sdk.DecCoins
		expected sdk.DecCoins
	}{
		{sdk.DecCoins{{testDenom1, one}, {testDenom2, one}}, sdk.DecCoins{{testDenom1, one}, {testDenom2, one}}, sdk.DecCoins{{testDenom1, two}, {testDenom2, two}}},
		{sdk.DecCoins{{testDenom1, zero}, {testDenom2, one}}, sdk.DecCoins{{testDenom1, zero}, {testDenom2, zero}}, sdk.DecCoins{{testDenom2, one}}},
		{sdk.DecCoins{{testDenom1, zero}, {testDenom2, zero}}, sdk.DecCoins{{testDenom1, zero}, {testDenom2, zero}}, sdk.DecCoins{}},
	}

	for tcIndex, tc := range cases {
		res := tc.inputOne.Add(tc.inputTwo...)
		s.Require().Equal(tc.expected, res, "sum of coins is incorrect, tc #%d", tcIndex)
	}
}

func (s *decCoinTestSuite) TestFilteredZeroDecCoins() {
	cases := []struct {
		name     string
		input    sdk.DecCoins
		original string
		expected string
		panic    bool
	}{
		{
			name: "all greater than zero",
			input: sdk.DecCoins{
				{"testa", math.LegacyNewDec(1)},
				{"testb", math.LegacyNewDec(2)},
				{"testc", math.LegacyNewDec(3)},
				{"testd", math.LegacyNewDec(4)},
				{"teste", math.LegacyNewDec(5)},
			},
			original: "1.000000000000000000testa,2.000000000000000000testb,3.000000000000000000testc,4.000000000000000000testd,5.000000000000000000teste",
			expected: "1.000000000000000000testa,2.000000000000000000testb,3.000000000000000000testc,4.000000000000000000testd,5.000000000000000000teste",
			panic:    false,
		},
		{
			name: "zero coin in middle",
			input: sdk.DecCoins{
				{"testa", math.LegacyNewDec(1)},
				{"testb", math.LegacyNewDec(2)},
				{"testc", math.LegacyNewDec(0)},
				{"testd", math.LegacyNewDec(4)},
				{"teste", math.LegacyNewDec(5)},
			},
			original: "1.000000000000000000testa,2.000000000000000000testb,0.000000000000000000testc,4.000000000000000000testd,5.000000000000000000teste",
			expected: "1.000000000000000000testa,2.000000000000000000testb,4.000000000000000000testd,5.000000000000000000teste",
			panic:    false,
		},
		{
			name: "zero coin end (unordered)",
			input: sdk.DecCoins{
				{"teste", math.LegacyNewDec(5)},
				{"testc", math.LegacyNewDec(3)},
				{"testa", math.LegacyNewDec(1)},
				{"testd", math.LegacyNewDec(4)},
				{"testb", math.LegacyNewDec(0)},
			},
			original: "5.000000000000000000teste,3.000000000000000000testc,1.000000000000000000testa,4.000000000000000000testd,0.000000000000000000testb",
			expected: "1.000000000000000000testa,3.000000000000000000testc,4.000000000000000000testd,5.000000000000000000teste",
			panic:    false,
		},

		{
			name: "panic when same denoms in multiple coins",
			input: sdk.DecCoins{
				{"testa", math.LegacyNewDec(5)},
				{"testa", math.LegacyNewDec(3)},
				{"testa", math.LegacyNewDec(1)},
				{"testd", math.LegacyNewDec(4)},
				{"testb", math.LegacyNewDec(2)},
			},
			original: "5.000000000000000000teste,3.000000000000000000testc,1.000000000000000000testa,4.000000000000000000testd,0.000000000000000000testb",
			expected: "1.000000000000000000testa,3.000000000000000000testc,4.000000000000000000testd,5.000000000000000000teste",
			panic:    true,
		},
	}

	for _, tt := range cases {
		if tt.panic {
			s.Require().Panics(func() { sdk.NewDecCoins(tt.input...) }, "Should panic due to multiple coins with same denom")
		} else {
			undertest := sdk.NewDecCoins(tt.input...)
			s.Require().Equal(tt.expected, undertest.String(), "NewDecCoins must return expected results")
			s.Require().Equal(tt.original, tt.input.String(), "input must be unmodified and match original")
		}
	}
}

func (s *decCoinTestSuite) TestIsValid() {
	tests := []struct {
		coin       sdk.DecCoin
		expectPass bool
		msg        string
	}{
		{
			sdk.NewDecCoin("mytoken", math.NewInt(10)),
			true,
			"valid coins should have passed",
		},
		{
			sdk.DecCoin{Denom: "BTC", Amount: math.LegacyNewDec(10)},
			true,
			"valid uppercase denom",
		},
		{
			sdk.DecCoin{Denom: "Bitcoin", Amount: math.LegacyNewDec(10)},
			true,
			"valid mixed case denom",
		},
		{
			sdk.DecCoin{Denom: "btc", Amount: math.LegacyNewDec(-10)},
			false,
			"negative amount",
		},
	}

	for _, tc := range tests {
		if tc.expectPass {
			s.Require().True(tc.coin.IsValid(), tc.msg)
		} else {
			s.Require().False(tc.coin.IsValid(), tc.msg)
		}
	}
}

func (s *decCoinTestSuite) TestSubDecCoin() {
	tests := []struct {
		coin       sdk.DecCoin
		expectPass bool
		msg        string
	}{
		{
			sdk.NewDecCoin("mytoken", math.NewInt(20)),
			true,
			"valid coins should have passed",
		},
		{
			sdk.NewDecCoin("othertoken", math.NewInt(20)),
			false,
			"denom mismatch",
		},
		{
			sdk.NewDecCoin("mytoken", math.NewInt(9)),
			false,
			"negative amount",
		},
	}

	decCoin := sdk.NewDecCoin("mytoken", math.NewInt(10))

	for _, tc := range tests {
		if tc.expectPass {
			equal := tc.coin.Sub(decCoin)
			s.Require().Equal(equal, decCoin, tc.msg)
		} else {
			s.Require().Panics(func() { tc.coin.Sub(decCoin) }, tc.msg)
		}
	}
}

func (s *decCoinTestSuite) TestSubDecCoins() {
	tests := []struct {
		coins      sdk.DecCoins
		expectPass bool
		msg        string
	}{
		{
			sdk.NewDecCoinsFromCoins(sdk.NewCoin("mytoken", math.NewInt(10)), sdk.NewCoin("btc", math.NewInt(20)), sdk.NewCoin("eth", math.NewInt(30))),
			true,
			"sorted coins should have passed",
		},
		{
			sdk.DecCoins{sdk.NewDecCoin("mytoken", math.NewInt(10)), sdk.NewDecCoin("btc", math.NewInt(20)), sdk.NewDecCoin("eth", math.NewInt(30))},
			false,
			"unorted coins should panic",
		},
		{
			sdk.DecCoins{sdk.DecCoin{Denom: "BTC", Amount: math.LegacyNewDec(10)}, sdk.NewDecCoin("eth", math.NewInt(15)), sdk.NewDecCoin("mytoken", math.NewInt(5))},
			false,
			"invalid denoms",
		},
	}

	decCoins := sdk.NewDecCoinsFromCoins(sdk.NewCoin("btc", math.NewInt(10)), sdk.NewCoin("eth", math.NewInt(15)), sdk.NewCoin("mytoken", math.NewInt(5)))

	for _, tc := range tests {
		if tc.expectPass {
			equal := tc.coins.Sub(decCoins)
			s.Require().Equal(equal, decCoins, tc.msg)
		} else {
			s.Require().Panics(func() { tc.coins.Sub(decCoins) }, tc.msg)
		}
	}
}

func (s *decCoinTestSuite) TestSortDecCoins() {
	good := sdk.DecCoins{
		sdk.NewInt64DecCoin("gas", 1),
		sdk.NewInt64DecCoin("mineral", 1),
		sdk.NewInt64DecCoin("tree", 1),
	}
	empty := sdk.DecCoins{
		sdk.NewInt64DecCoin("gold", 0),
	}
	badSort1 := sdk.DecCoins{
		sdk.NewInt64DecCoin("tree", 1),
		sdk.NewInt64DecCoin("gas", 1),
		sdk.NewInt64DecCoin("mineral", 1),
	}
	badSort2 := sdk.DecCoins{ // both are after the first one, but the second and third are in the wrong order
		sdk.NewInt64DecCoin("gas", 1),
		sdk.NewInt64DecCoin("tree", 1),
		sdk.NewInt64DecCoin("mineral", 1),
	}
	badAmt := sdk.DecCoins{
		sdk.NewInt64DecCoin("gas", 1),
		sdk.NewInt64DecCoin("tree", 0),
		sdk.NewInt64DecCoin("mineral", 1),
	}
	dup := sdk.DecCoins{
		sdk.NewInt64DecCoin("gas", 1),
		sdk.NewInt64DecCoin("gas", 1),
		sdk.NewInt64DecCoin("mineral", 1),
	}
	cases := []struct {
		name          string
		coins         sdk.DecCoins
		before, after bool // valid before/after sort
	}{
		{"valid coins", good, true, true},
		{"empty coins", empty, false, false},
		{"unsorted coins (1)", badSort1, false, true},
		{"unsorted coins (2)", badSort2, false, true},
		{"zero amount coins", badAmt, false, false},
		{"duplicate coins", dup, false, false},
	}

	for _, tc := range cases {
		s.Require().Equal(tc.before, tc.coins.IsValid(), "coin validity is incorrect before sorting; %s", tc.name)
		tc.coins.Sort()
		s.Require().Equal(tc.after, tc.coins.IsValid(), "coin validity is incorrect after sorting;  %s", tc.name)
	}
}

func (s *decCoinTestSuite) TestDecCoinsValidate() {
	testCases := []struct {
		input        sdk.DecCoins
		expectedPass bool
	}{
		{sdk.DecCoins{}, true},
		{sdk.DecCoins{sdk.DecCoin{testDenom1, math.LegacyNewDec(5)}}, true},
		{sdk.DecCoins{sdk.DecCoin{testDenom1, math.LegacyNewDec(5)}, sdk.DecCoin{testDenom2, math.LegacyNewDec(100000)}}, true},
		{sdk.DecCoins{sdk.DecCoin{testDenom1, math.LegacyNewDec(-5)}}, false},
		{sdk.DecCoins{sdk.DecCoin{"BTC", math.LegacyNewDec(5)}}, true},
		{sdk.DecCoins{sdk.DecCoin{"0BTC", math.LegacyNewDec(5)}}, false},
		{sdk.DecCoins{sdk.DecCoin{testDenom1, math.LegacyNewDec(5)}, sdk.DecCoin{"B", math.LegacyNewDec(100000)}}, false},
		{sdk.DecCoins{sdk.DecCoin{testDenom1, math.LegacyNewDec(5)}, sdk.DecCoin{testDenom2, math.LegacyNewDec(-100000)}}, false},
		{sdk.DecCoins{sdk.DecCoin{testDenom1, math.LegacyNewDec(-5)}, sdk.DecCoin{testDenom2, math.LegacyNewDec(100000)}}, false},
		{sdk.DecCoins{sdk.DecCoin{"BTC", math.LegacyNewDec(5)}, sdk.DecCoin{testDenom2, math.LegacyNewDec(100000)}}, true},
		{sdk.DecCoins{sdk.DecCoin{"0BTC", math.LegacyNewDec(5)}, sdk.DecCoin{testDenom2, math.LegacyNewDec(100000)}}, false},
	}

	for i, tc := range testCases {
		err := tc.input.Validate()
		if tc.expectedPass {
			s.Require().NoError(err, "unexpected result for test case #%d, input: %v", i, tc.input)
		} else {
			s.Require().Error(err, "unexpected result for test case #%d, input: %v", i, tc.input)
		}
	}
}

func (s *decCoinTestSuite) TestParseDecCoins() {
	testCases := []struct {
		input          string
		expectedResult sdk.DecCoins
		expectedErr    bool
	}{
		{"", nil, false},
		{"4stake", sdk.DecCoins{sdk.NewDecCoinFromDec("stake", math.LegacyNewDecFromInt(math.NewInt(4)))}, false},
<<<<<<< HEAD
		{"5.5atom", sdk.DecCoins{
			sdk.NewDecCoinFromDec("atom", math.LegacyNewDecWithPrec(5500000000000000000, math.LegacyPrecision)),
		}, false},
=======
>>>>>>> 751e5ecb
		{"5.5atom,4stake", sdk.DecCoins{
			sdk.NewDecCoinFromDec("atom", math.LegacyNewDecWithPrec(5500000000000000000, math.LegacyPrecision)),
			sdk.NewDecCoinFromDec("stake", math.LegacyNewDec(4)),
		}, false},
		{"0.0stake", sdk.DecCoins{}, false}, // remove zero coins
		{"10.0btc,1.0atom,20.0btc", nil, true},
		{
			"0.004STAKE",
			sdk.DecCoins{sdk.NewDecCoinFromDec("STAKE", math.LegacyNewDecWithPrec(4000000000000000, math.LegacyPrecision))},
			false,
		},
		{
			"0.004stake",
			sdk.DecCoins{sdk.NewDecCoinFromDec("stake", math.LegacyNewDecWithPrec(4000000000000000, math.LegacyPrecision))},
			false,
		},
		{
			"5.04atom,0.004stake",
			sdk.DecCoins{
				sdk.NewDecCoinFromDec("atom", math.LegacyNewDecWithPrec(5040000000000000000, math.LegacyPrecision)),
				sdk.NewDecCoinFromDec("stake", math.LegacyNewDecWithPrec(4000000000000000, math.LegacyPrecision)),
			},
			false,
		},
		{
			"0.0stake,0.004stake,5.04atom", // remove zero coins
			sdk.DecCoins{
				sdk.NewDecCoinFromDec("atom", math.LegacyNewDecWithPrec(5040000000000000000, math.LegacyPrecision)),
				sdk.NewDecCoinFromDec("stake", math.LegacyNewDecWithPrec(4000000000000000, math.LegacyPrecision)),
			},
			false,
		},
	}

	for i, tc := range testCases {
		res, err := sdk.ParseDecCoins(tc.input)
		if tc.expectedErr {
			s.Require().Error(err, "expected error for test case #%d, input: %v", i, tc.input)
		} else {
			s.Require().NoError(err, "unexpected error for test case #%d, input: %v", i, tc.input)
			s.Require().Equal(tc.expectedResult, res, "unexpected result for test case #%d, input: %v", i, tc.input)
		}
	}
}

func (s *decCoinTestSuite) TestDecCoinsString() {
	testCases := []struct {
		input    sdk.DecCoins
		expected string
	}{
		{sdk.DecCoins{}, ""},
		{
			sdk.DecCoins{
				sdk.NewDecCoinFromDec("atom", math.LegacyNewDecWithPrec(5040000000000000000, math.LegacyPrecision)),
				sdk.NewDecCoinFromDec("stake", math.LegacyNewDecWithPrec(4000000000000000, math.LegacyPrecision)),
			},
			"5.040000000000000000atom,0.004000000000000000stake",
		},
	}

	for i, tc := range testCases {
		out := tc.input.String()
		s.Require().Equal(tc.expected, out, "unexpected result for test case #%d, input: %v", i, tc.input)
	}
}

func (s *decCoinTestSuite) TestDecCoinsIntersect() {
	testCases := []struct {
		input1         string
		input2         string
		expectedResult string
	}{
		{"", "", ""},
		{"1.0stake", "", ""},
		{"1.0stake", "1.0stake", "1.0stake"},
		{"", "1.0stake", ""},
		{"1.0stake", "", ""},
		{"2.0stake,1.0trope", "1.9stake", "1.9stake"},
		{"2.0stake,1.0trope", "2.1stake", "2.0stake"},
		{"2.0stake,1.0trope", "0.9trope", "0.9trope"},
		{"2.0stake,1.0trope", "1.9stake,0.9trope", "1.9stake,0.9trope"},
		{"2.0stake,1.0trope", "1.9stake,0.9trope,20.0other", "1.9stake,0.9trope"},
		{"2.0stake,1.0trope", "1.0other", ""},
	}

	for i, tc := range testCases {
		in1, err := sdk.ParseDecCoins(tc.input1)
		s.Require().NoError(err, "unexpected parse error in %v", i)
		in2, err := sdk.ParseDecCoins(tc.input2)
		s.Require().NoError(err, "unexpected parse error in %v", i)
		exr, err := sdk.ParseDecCoins(tc.expectedResult)
		s.Require().NoError(err, "unexpected parse error in %v", i)
		s.Require().True(in1.Intersect(in2).Equal(exr), "in1.cap(in2) != exr in %v", i)
	}
}

func (s *decCoinTestSuite) TestDecCoinsTruncateDecimal() {
	decCoinA := sdk.NewDecCoinFromDec("bar", math.LegacyMustNewDecFromStr("5.41"))
	decCoinB := sdk.NewDecCoinFromDec("foo", math.LegacyMustNewDecFromStr("6.00"))

	testCases := []struct {
		input          sdk.DecCoins
		truncatedCoins sdk.Coins
		changeCoins    sdk.DecCoins
	}{
		{sdk.DecCoins{}, sdk.Coins(nil), sdk.DecCoins(nil)},
		{
			sdk.DecCoins{decCoinA, decCoinB},
			sdk.Coins{sdk.NewInt64Coin(decCoinA.Denom, 5), sdk.NewInt64Coin(decCoinB.Denom, 6)},
			sdk.DecCoins{sdk.NewDecCoinFromDec(decCoinA.Denom, math.LegacyMustNewDecFromStr("0.41"))},
		},
		{
			sdk.DecCoins{decCoinB},
			sdk.Coins{sdk.NewInt64Coin(decCoinB.Denom, 6)},
			sdk.DecCoins(nil),
		},
	}

	for i, tc := range testCases {
		truncatedCoins, changeCoins := tc.input.TruncateDecimal()
		s.Require().Equal(
			tc.truncatedCoins, truncatedCoins,
			"unexpected truncated coins; tc #%d, input: %s", i, tc.input,
		)
		s.Require().Equal(
			tc.changeCoins, changeCoins,
			"unexpected change coins; tc #%d, input: %s", i, tc.input,
		)
	}
}

func (s *decCoinTestSuite) TestDecCoinsQuoDecTruncate() {
	x := math.LegacyMustNewDecFromStr("1.00")
	y := math.LegacyMustNewDecFromStr("10000000000000000000.00")

	testCases := []struct {
		coins  sdk.DecCoins
		input  math.LegacyDec
		result sdk.DecCoins
		panics bool
	}{
		{sdk.DecCoins{}, math.LegacyZeroDec(), sdk.DecCoins(nil), true},
		{sdk.DecCoins{sdk.NewDecCoinFromDec("foo", x)}, y, sdk.DecCoins(nil), false},
		{sdk.DecCoins{sdk.NewInt64DecCoin("foo", 5)}, math.LegacyNewDec(2), sdk.DecCoins{sdk.NewDecCoinFromDec("foo", math.LegacyMustNewDecFromStr("2.5"))}, false},
	}

	for i, tc := range testCases {
		if tc.panics {
			s.Require().Panics(func() { tc.coins.QuoDecTruncate(tc.input) })
		} else {
			res := tc.coins.QuoDecTruncate(tc.input)
			s.Require().Equal(tc.result, res, "unexpected result; tc #%d, coins: %s, input: %s", i, tc.coins, tc.input)
		}
	}
}

func (s *decCoinTestSuite) TestNewDecCoinsWithIsValid() {
	fake1 := append(sdk.NewDecCoins(sdk.NewDecCoin("mytoken", math.NewInt(10))), sdk.DecCoin{Denom: "10BTC", Amount: math.LegacyNewDec(10)})
	fake2 := append(sdk.NewDecCoins(sdk.NewDecCoin("mytoken", math.NewInt(10))), sdk.DecCoin{Denom: "BTC", Amount: math.LegacyNewDec(-10)})

	tests := []struct {
		coin       sdk.DecCoins
		expectPass bool
		msg        string
	}{
		{
			sdk.NewDecCoins(sdk.NewDecCoin("mytoken", math.NewInt(10))),
			true,
			"valid coins should have passed",
		},
		{
			fake1,
			false,
			"invalid denoms",
		},
		{
			fake2,
			false,
			"negative amount",
		},
	}

	for _, tc := range tests {
		if tc.expectPass {
			s.Require().True(tc.coin.IsValid(), tc.msg)
		} else {
			s.Require().False(tc.coin.IsValid(), tc.msg)
		}
	}
}

func (s *decCoinTestSuite) TestNewDecCoinsWithZeroCoins() {
	zeroCoins := append(sdk.NewCoins(sdk.NewCoin("mytoken", math.NewInt(0))), sdk.Coin{Denom: "wbtc", Amount: math.NewInt(10)})

	tests := []struct {
		coins        sdk.Coins
		expectLength int
	}{
		{
			sdk.NewCoins(sdk.NewCoin("mytoken", math.NewInt(10)), sdk.NewCoin("wbtc", math.NewInt(10))),
			2,
		},
		{
			zeroCoins,
			1,
		},
	}

	for _, tc := range tests {
		s.Require().Equal(sdk.NewDecCoinsFromCoins(tc.coins...).Len(), tc.expectLength)
	}
}

func (s *decCoinTestSuite) TestDecCoins_AddDecCoinWithIsValid() {
	lengthTestDecCoins := sdk.NewDecCoins().Add(sdk.NewDecCoin("mytoken", math.NewInt(10))).Add(sdk.DecCoin{Denom: "BTC", Amount: math.LegacyNewDec(10)})
	s.Require().Equal(2, len(lengthTestDecCoins), "should be 2")

	tests := []struct {
		coin       sdk.DecCoins
		expectPass bool
		msg        string
	}{
		{
			sdk.NewDecCoins().Add(sdk.NewDecCoin("mytoken", math.NewInt(10))),
			true,
			"valid coins should have passed",
		},
		{
			sdk.NewDecCoins().Add(sdk.NewDecCoin("mytoken", math.NewInt(10))).Add(sdk.DecCoin{Denom: "0BTC", Amount: math.LegacyNewDec(10)}),
			false,
			"invalid denoms",
		},
		{
			sdk.NewDecCoins().Add(sdk.NewDecCoin("mytoken", math.NewInt(10))).Add(sdk.DecCoin{Denom: "BTC", Amount: math.LegacyNewDec(-10)}),
			false,
			"negative amount",
		},
	}

	for _, tc := range tests {
		if tc.expectPass {
			s.Require().True(tc.coin.IsValid(), tc.msg)
		} else {
			s.Require().False(tc.coin.IsValid(), tc.msg)
		}
	}
}

func (s *decCoinTestSuite) TestDecCoins_Empty() {
	testCases := []struct {
		input          sdk.DecCoins
		expectedResult bool
		msg            string
	}{
		{sdk.DecCoins{}, true, "No coins as expected."},
		{sdk.DecCoins{sdk.DecCoin{testDenom1, math.LegacyNewDec(5)}}, false, "DecCoins is not empty"},
	}

	for _, tc := range testCases {
		if tc.expectedResult {
			s.Require().True(tc.input.Empty(), tc.msg)
		} else {
			s.Require().False(tc.input.Empty(), tc.msg)
		}
	}
}

func (s *decCoinTestSuite) TestDecCoins_GetDenomByIndex() {
	testCases := []struct {
		name           string
		input          sdk.DecCoins
		index          int
		expectedResult string
		expectedErr    bool
	}{
		{
			"No DecCoins in Slice",
			sdk.DecCoins{},
			0,
			"",
			true,
		},
		{"When index out of bounds", sdk.DecCoins{sdk.DecCoin{testDenom1, math.LegacyNewDec(5)}}, 2, "", true},
		{"When negative index", sdk.DecCoins{sdk.DecCoin{testDenom1, math.LegacyNewDec(5)}}, -1, "", true},
		{
			"Appropriate index case",
			sdk.DecCoins{
				sdk.DecCoin{testDenom1, math.LegacyNewDec(5)},
				sdk.DecCoin{testDenom2, math.LegacyNewDec(57)},
			},
			1, testDenom2, false,
		},
	}

	for i, tc := range testCases {
		s.T().Run(tc.name, func(t *testing.T) {
			if tc.expectedErr {
				s.Require().Panics(func() { tc.input.GetDenomByIndex(tc.index) }, "Test should have panicked")
			} else {
				res := tc.input.GetDenomByIndex(tc.index)
				s.Require().Equal(tc.expectedResult, res, "Unexpected result for test case #%d, expected output: %s, input: %v", i, tc.expectedResult, tc.input)
			}
		})
	}
}

func (s *decCoinTestSuite) TestDecCoins_IsAllPositive() {
	testCases := []struct {
		name           string
		input          sdk.DecCoins
		expectedResult bool
	}{
		{"No Coins", sdk.DecCoins{}, false},

		{"One Coin - Zero value", sdk.DecCoins{sdk.DecCoin{testDenom1, math.LegacyNewDec(0)}}, false},

		{"One Coin - Positive value", sdk.DecCoins{sdk.DecCoin{testDenom1, math.LegacyNewDec(5)}}, true},

		{"One Coin - Negative value", sdk.DecCoins{sdk.DecCoin{testDenom1, math.LegacyNewDec(-15)}}, false},

		{"Multiple Coins - All positive value", sdk.DecCoins{
			sdk.DecCoin{testDenom1, math.LegacyNewDec(51)},
			sdk.DecCoin{testDenom1, math.LegacyNewDec(123)},
			sdk.DecCoin{testDenom1, math.LegacyNewDec(50)},
			sdk.DecCoin{testDenom1, math.LegacyNewDec(92233720)},
		}, true},

		{"Multiple Coins - Some negative value", sdk.DecCoins{
			sdk.DecCoin{testDenom1, math.LegacyNewDec(51)},
			sdk.DecCoin{testDenom1, math.LegacyNewDec(-123)},
			sdk.DecCoin{testDenom1, math.LegacyNewDec(0)},
			sdk.DecCoin{testDenom1, math.LegacyNewDec(92233720)},
		}, false},
	}

	for i, tc := range testCases {
		s.T().Run(tc.name, func(t *testing.T) {
			if tc.expectedResult {
				s.Require().True(tc.input.IsAllPositive(), "Test case #%d: %s", i, tc.name)
			} else {
				s.Require().False(tc.input.IsAllPositive(), "Test case #%d: %s", i, tc.name)
			}
		})
	}
}

func (s *decCoinTestSuite) TestDecCoin_IsLT() {
	testCases := []struct {
		name           string
		coin           sdk.DecCoin
		otherCoin      sdk.DecCoin
		expectedResult bool
		expectedPanic  bool
	}{
		{"Same Denom - Less than other coin", sdk.DecCoin{testDenom1, math.LegacyNewDec(3)}, sdk.DecCoin{testDenom1, math.LegacyNewDec(19)}, true, false},

		{"Same Denom - Greater than other coin", sdk.DecCoin{testDenom1, math.LegacyNewDec(343340)}, sdk.DecCoin{testDenom1, math.LegacyNewDec(14)}, false, false},

		{"Same Denom - Same as other coin", sdk.DecCoin{testDenom1, math.LegacyNewDec(20)}, sdk.DecCoin{testDenom1, math.LegacyNewDec(20)}, false, false},

		{"Different Denom - Less than other coin", sdk.DecCoin{testDenom1, math.LegacyNewDec(3)}, sdk.DecCoin{testDenom2, math.LegacyNewDec(19)}, true, true},

		{"Different Denom - Greater than other coin", sdk.DecCoin{testDenom1, math.LegacyNewDec(343340)}, sdk.DecCoin{testDenom2, math.LegacyNewDec(14)}, true, true},

		{"Different Denom - Same as other coin", sdk.DecCoin{testDenom1, math.LegacyNewDec(20)}, sdk.DecCoin{testDenom2, math.LegacyNewDec(20)}, true, true},
	}

	for i, tc := range testCases {
		s.T().Run(tc.name, func(t *testing.T) {
			if tc.expectedPanic {
				s.Require().Panics(func() { tc.coin.IsLT(tc.otherCoin) }, "Test case #%d: %s", i, tc.name)
			} else {
				res := tc.coin.IsLT(tc.otherCoin)
				if tc.expectedResult {
					s.Require().True(res, "Test case #%d: %s", i, tc.name)
				} else {
					s.Require().False(res, "Test case #%d: %s", i, tc.name)
				}
			}
		})
	}
}

func (s *decCoinTestSuite) TestDecCoin_IsGTE() {
	testCases := []struct {
		name           string
		coin           sdk.DecCoin
		otherCoin      sdk.DecCoin
		expectedResult bool
		expectedPanic  bool
	}{
		{"Same Denom - Less than other coin", sdk.DecCoin{testDenom1, math.LegacyNewDec(3)}, sdk.DecCoin{testDenom1, math.LegacyNewDec(19)}, false, false},

		{"Same Denom - Greater than other coin", sdk.DecCoin{testDenom1, math.LegacyNewDec(343340)}, sdk.DecCoin{testDenom1, math.LegacyNewDec(14)}, true, false},

		{"Same Denom - Same as other coin", sdk.DecCoin{testDenom1, math.LegacyNewDec(20)}, sdk.DecCoin{testDenom1, math.LegacyNewDec(20)}, true, false},

		{"Different Denom - Less than other coin", sdk.DecCoin{testDenom1, math.LegacyNewDec(3)}, sdk.DecCoin{testDenom2, math.LegacyNewDec(19)}, true, true},

		{"Different Denom - Greater than other coin", sdk.DecCoin{testDenom1, math.LegacyNewDec(343340)}, sdk.DecCoin{testDenom2, math.LegacyNewDec(14)}, true, true},

		{"Different Denom - Same as other coin", sdk.DecCoin{testDenom1, math.LegacyNewDec(20)}, sdk.DecCoin{testDenom2, math.LegacyNewDec(20)}, true, true},
	}

	for i, tc := range testCases {
		s.T().Run(tc.name, func(t *testing.T) {
			if tc.expectedPanic {
				s.Require().Panics(func() { tc.coin.IsGTE(tc.otherCoin) }, "Test case #%d: %s", i, tc.name)
			} else {
				res := tc.coin.IsGTE(tc.otherCoin)
				if tc.expectedResult {
					s.Require().True(res, "Test case #%d: %s", i, tc.name)
				} else {
					s.Require().False(res, "Test case #%d: %s", i, tc.name)
				}
			}
		})
	}
}

func (s *decCoinTestSuite) TestDecCoins_IsZero() {
	testCases := []struct {
		name           string
		coins          sdk.DecCoins
		expectedResult bool
	}{
		{"No Coins", sdk.DecCoins{}, true},

		{"One Coin - Zero value", sdk.DecCoins{sdk.DecCoin{testDenom1, math.LegacyNewDec(0)}}, true},

		{"One Coin - Positive value", sdk.DecCoins{sdk.DecCoin{testDenom1, math.LegacyNewDec(5)}}, false},

		{"Multiple Coins - All zero value", sdk.DecCoins{
			sdk.DecCoin{testDenom1, math.LegacyNewDec(0)},
			sdk.DecCoin{testDenom1, math.LegacyNewDec(0)},
			sdk.DecCoin{testDenom1, math.LegacyNewDec(0)},
			sdk.DecCoin{testDenom1, math.LegacyNewDec(0)},
		}, true},

		{"Multiple Coins - Some positive value", sdk.DecCoins{
			sdk.DecCoin{testDenom1, math.LegacyNewDec(0)},
			sdk.DecCoin{testDenom1, math.LegacyNewDec(0)},
			sdk.DecCoin{testDenom1, math.LegacyNewDec(0)},
			sdk.DecCoin{testDenom1, math.LegacyNewDec(92233720)},
		}, false},
	}

	for i, tc := range testCases {
		s.T().Run(tc.name, func(t *testing.T) {
			if tc.expectedResult {
				s.Require().True(tc.coins.IsZero(), "Test case #%d: %s", i, tc.name)
			} else {
				s.Require().False(tc.coins.IsZero(), "Test case #%d: %s", i, tc.name)
			}
		})
	}
}

func (s *decCoinTestSuite) TestDecCoins_MulDec() {
	testCases := []struct {
		name           string
		coins          sdk.DecCoins
		multiplier     math.LegacyDec
		expectedResult sdk.DecCoins
	}{
		{"No Coins", sdk.DecCoins{}, math.LegacyNewDec(1), sdk.DecCoins(nil)},

		{"Multiple coins - zero multiplier", sdk.DecCoins{
			sdk.DecCoin{testDenom1, math.LegacyNewDec(10)},
			sdk.DecCoin{testDenom1, math.LegacyNewDec(30)},
		}, math.LegacyNewDec(0), sdk.DecCoins(nil)},

		{"Multiple coins - positive multiplier", sdk.DecCoins{
			sdk.DecCoin{testDenom1, math.LegacyNewDec(1)},
			sdk.DecCoin{testDenom1, math.LegacyNewDec(2)},
			sdk.DecCoin{testDenom1, math.LegacyNewDec(3)},
			sdk.DecCoin{testDenom1, math.LegacyNewDec(4)},
		}, math.LegacyNewDec(2), sdk.DecCoins{
			sdk.DecCoin{testDenom1, math.LegacyNewDec(20)},
		}},

		{"Multiple coins - negative multiplier", sdk.DecCoins{
			sdk.DecCoin{testDenom1, math.LegacyNewDec(1)},
			sdk.DecCoin{testDenom1, math.LegacyNewDec(2)},
			sdk.DecCoin{testDenom1, math.LegacyNewDec(3)},
			sdk.DecCoin{testDenom1, math.LegacyNewDec(4)},
		}, math.LegacyNewDec(-2), sdk.DecCoins{
			sdk.DecCoin{testDenom1, math.LegacyNewDec(-20)},
		}},

		{"Multiple coins - Different denom", sdk.DecCoins{
			sdk.DecCoin{testDenom1, math.LegacyNewDec(1)},
			sdk.DecCoin{testDenom2, math.LegacyNewDec(2)},
			sdk.DecCoin{testDenom1, math.LegacyNewDec(3)},
			sdk.DecCoin{testDenom2, math.LegacyNewDec(4)},
		}, math.LegacyNewDec(2), sdk.DecCoins{
			sdk.DecCoin{testDenom1, math.LegacyNewDec(8)},
			sdk.DecCoin{testDenom2, math.LegacyNewDec(12)},
		}},
	}

	for i, tc := range testCases {
		s.T().Run(tc.name, func(t *testing.T) {
			res := tc.coins.MulDec(tc.multiplier)
			s.Require().Equal(tc.expectedResult, res, "Test case #%d: %s", i, tc.name)
		})
	}
}

func (s *decCoinTestSuite) TestDecCoins_MulDecTruncate() {
	testCases := []struct {
		name           string
		coins          sdk.DecCoins
		multiplier     math.LegacyDec
		expectedResult sdk.DecCoins
		expectedPanic  bool
	}{
		{"No Coins", sdk.DecCoins{}, math.LegacyNewDec(1), sdk.DecCoins(nil), false},

		{"Multiple coins - zero multiplier", sdk.DecCoins{
			sdk.DecCoin{testDenom1, math.LegacyNewDecWithPrec(10, 3)},
			sdk.DecCoin{testDenom1, math.LegacyNewDecWithPrec(30, 2)},
		}, math.LegacyNewDec(0), sdk.DecCoins{}, false},

		{"Multiple coins - positive multiplier", sdk.DecCoins{
			sdk.DecCoin{testDenom1, math.LegacyNewDecWithPrec(15, 1)},
			sdk.DecCoin{testDenom1, math.LegacyNewDecWithPrec(15, 1)},
		}, math.LegacyNewDec(1), sdk.DecCoins{
			sdk.DecCoin{testDenom1, math.LegacyNewDecWithPrec(3, 0)},
		}, false},

		{"Multiple coins - positive multiplier", sdk.DecCoins{
			sdk.DecCoin{testDenom1, math.LegacyNewDecWithPrec(15, 1)},
			sdk.DecCoin{testDenom1, math.LegacyNewDecWithPrec(15, 1)},
		}, math.LegacyNewDec(-2), sdk.DecCoins{
			sdk.DecCoin{testDenom1, math.LegacyNewDecWithPrec(-6, 0)},
		}, false},

		{"Multiple coins - Different denom", sdk.DecCoins{
			sdk.DecCoin{testDenom1, math.LegacyNewDecWithPrec(15, 1)},
			sdk.DecCoin{testDenom2, math.LegacyNewDecWithPrec(3333, 4)},
			sdk.DecCoin{testDenom1, math.LegacyNewDecWithPrec(15, 1)},
			sdk.DecCoin{testDenom2, math.LegacyNewDecWithPrec(333, 4)},
		}, math.LegacyNewDec(10), sdk.DecCoins{
			sdk.DecCoin{testDenom1, math.LegacyNewDecWithPrec(30, 0)},
			sdk.DecCoin{testDenom2, math.LegacyNewDecWithPrec(3666, 3)},
		}, false},
	}

	for i, tc := range testCases {
		s.T().Run(tc.name, func(t *testing.T) {
			if tc.expectedPanic {
				s.Require().Panics(func() { tc.coins.MulDecTruncate(tc.multiplier) }, "Test case #%d: %s", i, tc.name)
			} else {
				res := tc.coins.MulDecTruncate(tc.multiplier)
				s.Require().Equal(tc.expectedResult, res, "Test case #%d: %s", i, tc.name)
			}
		})
	}
}

func (s *decCoinTestSuite) TestDecCoins_QuoDec() {
	testCases := []struct {
		name           string
		coins          sdk.DecCoins
		input          math.LegacyDec
		expectedResult sdk.DecCoins
		panics         bool
	}{
		{"No Coins", sdk.DecCoins{}, math.LegacyNewDec(1), sdk.DecCoins(nil), false},

		{"Multiple coins - zero input", sdk.DecCoins{
			sdk.DecCoin{testDenom1, math.LegacyNewDec(10)},
			sdk.DecCoin{testDenom1, math.LegacyNewDec(30)},
		}, math.LegacyNewDec(0), sdk.DecCoins(nil), true},

		{"Multiple coins - positive input", sdk.DecCoins{
			sdk.DecCoin{testDenom1, math.LegacyNewDec(3)},
			sdk.DecCoin{testDenom1, math.LegacyNewDec(4)},
		}, math.LegacyNewDec(2), sdk.DecCoins{
			sdk.DecCoin{testDenom1, math.LegacyNewDecWithPrec(35, 1)},
		}, false},

		{"Multiple coins - negative input", sdk.DecCoins{
			sdk.DecCoin{testDenom1, math.LegacyNewDec(3)},
			sdk.DecCoin{testDenom1, math.LegacyNewDec(4)},
		}, math.LegacyNewDec(-2), sdk.DecCoins{
			sdk.DecCoin{testDenom1, math.LegacyNewDecWithPrec(-35, 1)},
		}, false},

		{"Multiple coins - Different input", sdk.DecCoins{
			sdk.DecCoin{testDenom1, math.LegacyNewDec(1)},
			sdk.DecCoin{testDenom2, math.LegacyNewDec(2)},
			sdk.DecCoin{testDenom1, math.LegacyNewDec(3)},
			sdk.DecCoin{testDenom2, math.LegacyNewDec(4)},
		}, math.LegacyNewDec(2), sdk.DecCoins{
			sdk.DecCoin{testDenom1, math.LegacyNewDec(2)},
			sdk.DecCoin{testDenom2, math.LegacyNewDec(3)},
		}, false},
	}

	for i, tc := range testCases {
		s.T().Run(tc.name, func(t *testing.T) {
			if tc.panics {
				s.Require().Panics(func() { tc.coins.QuoDec(tc.input) }, "Test case #%d: %s", i, tc.name)
			} else {
				res := tc.coins.QuoDec(tc.input)
				s.Require().Equal(tc.expectedResult, res, "Test case #%d: %s", i, tc.name)
			}
		})
	}
}

func (s *decCoinTestSuite) TestDecCoin_IsEqual() {
	testCases := []struct {
		name           string
		coin           sdk.DecCoin
		otherCoin      sdk.DecCoin
		expectedResult bool
	}{
		{
			"Different Denom Same Amount",
			sdk.DecCoin{testDenom1, math.LegacyNewDec(20)},
			sdk.DecCoin{testDenom2, math.LegacyNewDec(20)},
			false,
		},

		{
			"Different Denom Different Amount",
			sdk.DecCoin{testDenom1, math.LegacyNewDec(20)},
			sdk.DecCoin{testDenom2, math.LegacyNewDec(10)},
			false,
		},

		{
			"Same Denom Different Amount",
			sdk.DecCoin{testDenom1, math.LegacyNewDec(20)},
			sdk.DecCoin{testDenom1, math.LegacyNewDec(10)},
			false,
		},

		{
			"Same Denom Same Amount",
			sdk.DecCoin{testDenom1, math.LegacyNewDec(20)},
			sdk.DecCoin{testDenom1, math.LegacyNewDec(20)},
			true,
		},
	}

	for i, tc := range testCases {
		s.T().Run(tc.name, func(t *testing.T) {
			res := tc.coin.IsEqual(tc.otherCoin)
			if tc.expectedResult {
				s.Require().True(res, "Test case #%d: %s", i, tc.name)
			} else {
				s.Require().False(res, "Test case #%d: %s", i, tc.name)
			}
		})
	}
}

func (s *decCoinTestSuite) TestDecCoins_IsEqual() {
	testCases := []struct {
		name           string
		coinsA         sdk.DecCoins
		coinsB         sdk.DecCoins
		expectedResult bool
	}{
		{"Different length sets", sdk.DecCoins{
			sdk.DecCoin{testDenom1, math.LegacyNewDec(3)},
			sdk.DecCoin{testDenom1, math.LegacyNewDec(4)},
		}, sdk.DecCoins{
			sdk.DecCoin{testDenom1, math.LegacyNewDec(35)},
		}, false},

		{"Same length - different denoms", sdk.DecCoins{
			sdk.DecCoin{testDenom1, math.LegacyNewDec(3)},
			sdk.DecCoin{testDenom1, math.LegacyNewDec(4)},
		}, sdk.DecCoins{
			sdk.DecCoin{testDenom2, math.LegacyNewDec(3)},
			sdk.DecCoin{testDenom2, math.LegacyNewDec(4)},
		}, false},

		{"Same length - different amounts", sdk.DecCoins{
			sdk.DecCoin{testDenom1, math.LegacyNewDec(3)},
			sdk.DecCoin{testDenom1, math.LegacyNewDec(4)},
		}, sdk.DecCoins{
			sdk.DecCoin{testDenom1, math.LegacyNewDec(41)},
			sdk.DecCoin{testDenom1, math.LegacyNewDec(343)},
		}, false},

		{"Same length - same amounts", sdk.DecCoins{
			sdk.DecCoin{testDenom1, math.LegacyNewDec(33)},
			sdk.DecCoin{testDenom1, math.LegacyNewDec(344)},
		}, sdk.DecCoins{
			sdk.DecCoin{testDenom1, math.LegacyNewDec(33)},
			sdk.DecCoin{testDenom1, math.LegacyNewDec(344)},
		}, true},
	}

	for i, tc := range testCases {
		s.T().Run(tc.name, func(t *testing.T) {
			res := tc.coinsA.Equal(tc.coinsB)
			if tc.expectedResult {
				s.Require().True(res, "Test case #%d: %s", i, tc.name)
			} else {
				s.Require().False(res, "Test case #%d: %s", i, tc.name)
			}
		})
	}
}

func (s *decCoinTestSuite) TestDecCoin_Validate() {
	var empty sdk.DecCoin
	testCases := []struct {
		name         string
		input        sdk.DecCoin
		expectedPass bool
	}{
		{"Uninitialized deccoin", empty, false},

		{"Invalid denom string", sdk.DecCoin{"(){9**&})", math.LegacyNewDec(33)}, false},

		{"Negative coin amount", sdk.DecCoin{testDenom1, math.LegacyNewDec(-33)}, false},

		{"Valid coin", sdk.DecCoin{testDenom1, math.LegacyNewDec(33)}, true},
	}

	for i, tc := range testCases {
		s.T().Run(tc.name, func(t *testing.T) {
			err := tc.input.Validate()
			if tc.expectedPass {
				s.Require().NoError(err, "unexpected result for test case #%d %s, input: %v", i, tc.name, tc.input)
			} else {
				s.Require().Error(err, "unexpected result for test case #%d %s, input: %v", i, tc.name, tc.input)
			}
		})
	}
}

func (s *decCoinTestSuite) TestDecCoin_ParseDecCoin() {
	var empty sdk.DecCoin
	testCases := []struct {
		name           string
		input          string
		expectedResult sdk.DecCoin
		expectedErr    bool
	}{
		{"Empty input", "", empty, true},

		{"Bad input", "✨🌟⭐", empty, true},

		{"Invalid decimal coin", "9.3.0stake", empty, true},

		{"Precision over limit", "9.11111111111111111111stake", empty, true},

		{"Valid upper case denom", "9.3STAKE", sdk.DecCoin{"STAKE", math.LegacyNewDecWithPrec(93, 1)}, false},

		{"Valid input - amount and denom separated by space", "9.3 stake", sdk.DecCoin{"stake", math.LegacyNewDecWithPrec(93, 1)}, false},

		{"Valid input - amount and denom concatenated", "9.3stake", sdk.DecCoin{"stake", math.LegacyNewDecWithPrec(93, 1)}, false},
	}

	for i, tc := range testCases {
		s.T().Run(tc.name, func(t *testing.T) {
			res, err := sdk.ParseDecCoin(tc.input)
			if tc.expectedErr {
				s.Require().Error(err, "expected error for test case #%d %s, input: %v", i, tc.name, tc.input)
			} else {
				s.Require().NoError(err, "unexpected error for test case #%d %s, input: %v", i, tc.name, tc.input)
				s.Require().Equal(tc.expectedResult, res, "unexpected result for test case #%d %s, input: %v", i, tc.name, tc.input)
			}
		})
	}
}

func (s *decCoinTestSuite) TestDecCoin_ParseDecAmount() {
	testCases := map[string]struct {
		input          string
		expectedAmount string
		expectedDenom  string
		expectedErr    bool
	}{
		"Parse empty string": {"", "", "", false},
		"Parse string which start with character different from digit, space, and letter": {"✨🌟⭐", "", "", true},
		"Parse string started with letter":                                                {"h10", "", "h10", false},
		"Parse string started with dot":                                                   {".atom", ".", "atom", false},

		"Parse string that contain only numbers": {"10", "10", "", false},
		"Use number for denom":                   {"10 11", "", "", true},
		"Use invalid character '&' for denom ":   {"10f&", "", "", true},
		"Use space between amount and denom":     {"10 atom", "10", "atom", false},
		"Use two space between amount and denom": {"10  atom", "10", "atom", false},

		"Denom start with digit": {"1 1atom", "", "", true},
		"Denom start with '/'":   {"1 /atom", "", "", true},
		"Denom start with ':'":   {"1 :atom", "", "", true},
		"Denom start with '.'":   {"1 .atom", "", "", true},
		"Denom start with '_'":   {"1 _atom", "", "", true},
		"Denom start with '-'":   {"1 -atom", "", "", true},

		"Denom contains '/'":   {"1 at/om", "1", "at/om", false},
		"Denom contains ':'":   {"2atom:", "2", "atom:", false},
		"Denom contains '.'":   {"3ato.m", "3", "ato.m", false},
		"Denom contains '_'":   {"4 a_tom", "4", "a_tom", false},
		"Denom contains '-'":   {"5 at-om", "5", "at-om", false},
		"Denom contains space": {"5 at om", "", "", true},
	}

	for name, tc := range testCases {
		s.T().Run(name, func(t *testing.T) {
			actualAmount, actualDenom, err := sdk.ParseDecAmount(tc.input)
			if tc.expectedErr {
				s.Require().Error(err, "expected error for test case %s, input: %v", name, tc.input)
			} else {
				s.Require().NoError(err, "unexpected error for test case %s, input: %v", name, tc.input)
				s.Require().Equal(tc.expectedAmount, actualAmount)
				s.Require().Equal(tc.expectedDenom, actualDenom)
			}
		})
	}
}<|MERGE_RESOLUTION|>--- conflicted
+++ resolved
@@ -99,7 +99,7 @@
 	}{
 		{sdk.DecCoins{{testDenom1, one}, {testDenom2, one}}, sdk.DecCoins{{testDenom1, one}, {testDenom2, one}}, sdk.DecCoins{{testDenom1, two}, {testDenom2, two}}},
 		{sdk.DecCoins{{testDenom1, zero}, {testDenom2, one}}, sdk.DecCoins{{testDenom1, zero}, {testDenom2, zero}}, sdk.DecCoins{{testDenom2, one}}},
-		{sdk.DecCoins{{testDenom1, zero}, {testDenom2, zero}}, sdk.DecCoins{{testDenom1, zero}, {testDenom2, zero}}, sdk.DecCoins{}},
+		{sdk.DecCoins{{testDenom1, zero}, {testDenom2, zero}}, sdk.DecCoins{{testDenom1, zero}, {testDenom2, zero}}, sdk.DecCoins(nil)},
 	}
 
 	for tcIndex, tc := range cases {
@@ -211,6 +211,7 @@
 	}
 
 	for _, tc := range tests {
+		tc := tc
 		if tc.expectPass {
 			s.Require().True(tc.coin.IsValid(), tc.msg)
 		} else {
@@ -245,6 +246,7 @@
 	decCoin := sdk.NewDecCoin("mytoken", math.NewInt(10))
 
 	for _, tc := range tests {
+		tc := tc
 		if tc.expectPass {
 			equal := tc.coin.Sub(decCoin)
 			s.Require().Equal(equal, decCoin, tc.msg)
@@ -280,6 +282,7 @@
 	decCoins := sdk.NewDecCoinsFromCoins(sdk.NewCoin("btc", math.NewInt(10)), sdk.NewCoin("eth", math.NewInt(15)), sdk.NewCoin("mytoken", math.NewInt(5)))
 
 	for _, tc := range tests {
+		tc := tc
 		if tc.expectPass {
 			equal := tc.coins.Sub(decCoins)
 			s.Require().Equal(equal, decCoins, tc.msg)
@@ -374,12 +377,6 @@
 	}{
 		{"", nil, false},
 		{"4stake", sdk.DecCoins{sdk.NewDecCoinFromDec("stake", math.LegacyNewDecFromInt(math.NewInt(4)))}, false},
-<<<<<<< HEAD
-		{"5.5atom", sdk.DecCoins{
-			sdk.NewDecCoinFromDec("atom", math.LegacyNewDecWithPrec(5500000000000000000, math.LegacyPrecision)),
-		}, false},
-=======
->>>>>>> 751e5ecb
 		{"5.5atom,4stake", sdk.DecCoins{
 			sdk.NewDecCoinFromDec("atom", math.LegacyNewDecWithPrec(5500000000000000000, math.LegacyPrecision)),
 			sdk.NewDecCoinFromDec("stake", math.LegacyNewDec(4)),
@@ -527,6 +524,7 @@
 	}
 
 	for i, tc := range testCases {
+		tc := tc
 		if tc.panics {
 			s.Require().Panics(func() { tc.coins.QuoDecTruncate(tc.input) })
 		} else {
@@ -563,6 +561,7 @@
 	}
 
 	for _, tc := range tests {
+		tc := tc
 		if tc.expectPass {
 			s.Require().True(tc.coin.IsValid(), tc.msg)
 		} else {
@@ -589,6 +588,7 @@
 	}
 
 	for _, tc := range tests {
+		tc := tc
 		s.Require().Equal(sdk.NewDecCoinsFromCoins(tc.coins...).Len(), tc.expectLength)
 	}
 }
@@ -620,6 +620,7 @@
 	}
 
 	for _, tc := range tests {
+		tc := tc
 		if tc.expectPass {
 			s.Require().True(tc.coin.IsValid(), tc.msg)
 		} else {
@@ -675,6 +676,7 @@
 	}
 
 	for i, tc := range testCases {
+		tc := tc
 		s.T().Run(tc.name, func(t *testing.T) {
 			if tc.expectedErr {
 				s.Require().Panics(func() { tc.input.GetDenomByIndex(tc.index) }, "Test should have panicked")
@@ -716,6 +718,7 @@
 	}
 
 	for i, tc := range testCases {
+		tc := tc
 		s.T().Run(tc.name, func(t *testing.T) {
 			if tc.expectedResult {
 				s.Require().True(tc.input.IsAllPositive(), "Test case #%d: %s", i, tc.name)
@@ -785,6 +788,7 @@
 	}
 
 	for i, tc := range testCases {
+		tc := tc
 		s.T().Run(tc.name, func(t *testing.T) {
 			if tc.expectedPanic {
 				s.Require().Panics(func() { tc.coin.IsGTE(tc.otherCoin) }, "Test case #%d: %s", i, tc.name)
@@ -828,6 +832,7 @@
 	}
 
 	for i, tc := range testCases {
+		tc := tc
 		s.T().Run(tc.name, func(t *testing.T) {
 			if tc.expectedResult {
 				s.Require().True(tc.coins.IsZero(), "Test case #%d: %s", i, tc.name)
@@ -882,6 +887,7 @@
 	}
 
 	for i, tc := range testCases {
+		tc := tc
 		s.T().Run(tc.name, func(t *testing.T) {
 			res := tc.coins.MulDec(tc.multiplier)
 			s.Require().Equal(tc.expectedResult, res, "Test case #%d: %s", i, tc.name)
@@ -930,6 +936,7 @@
 	}
 
 	for i, tc := range testCases {
+		tc := tc
 		s.T().Run(tc.name, func(t *testing.T) {
 			if tc.expectedPanic {
 				s.Require().Panics(func() { tc.coins.MulDecTruncate(tc.multiplier) }, "Test case #%d: %s", i, tc.name)
@@ -982,6 +989,7 @@
 	}
 
 	for i, tc := range testCases {
+		tc := tc
 		s.T().Run(tc.name, func(t *testing.T) {
 			if tc.panics {
 				s.Require().Panics(func() { tc.coins.QuoDec(tc.input) }, "Test case #%d: %s", i, tc.name)
@@ -1154,51 +1162,4 @@
 			}
 		})
 	}
-}
-
-func (s *decCoinTestSuite) TestDecCoin_ParseDecAmount() {
-	testCases := map[string]struct {
-		input          string
-		expectedAmount string
-		expectedDenom  string
-		expectedErr    bool
-	}{
-		"Parse empty string": {"", "", "", false},
-		"Parse string which start with character different from digit, space, and letter": {"✨🌟⭐", "", "", true},
-		"Parse string started with letter":                                                {"h10", "", "h10", false},
-		"Parse string started with dot":                                                   {".atom", ".", "atom", false},
-
-		"Parse string that contain only numbers": {"10", "10", "", false},
-		"Use number for denom":                   {"10 11", "", "", true},
-		"Use invalid character '&' for denom ":   {"10f&", "", "", true},
-		"Use space between amount and denom":     {"10 atom", "10", "atom", false},
-		"Use two space between amount and denom": {"10  atom", "10", "atom", false},
-
-		"Denom start with digit": {"1 1atom", "", "", true},
-		"Denom start with '/'":   {"1 /atom", "", "", true},
-		"Denom start with ':'":   {"1 :atom", "", "", true},
-		"Denom start with '.'":   {"1 .atom", "", "", true},
-		"Denom start with '_'":   {"1 _atom", "", "", true},
-		"Denom start with '-'":   {"1 -atom", "", "", true},
-
-		"Denom contains '/'":   {"1 at/om", "1", "at/om", false},
-		"Denom contains ':'":   {"2atom:", "2", "atom:", false},
-		"Denom contains '.'":   {"3ato.m", "3", "ato.m", false},
-		"Denom contains '_'":   {"4 a_tom", "4", "a_tom", false},
-		"Denom contains '-'":   {"5 at-om", "5", "at-om", false},
-		"Denom contains space": {"5 at om", "", "", true},
-	}
-
-	for name, tc := range testCases {
-		s.T().Run(name, func(t *testing.T) {
-			actualAmount, actualDenom, err := sdk.ParseDecAmount(tc.input)
-			if tc.expectedErr {
-				s.Require().Error(err, "expected error for test case %s, input: %v", name, tc.input)
-			} else {
-				s.Require().NoError(err, "unexpected error for test case %s, input: %v", name, tc.input)
-				s.Require().Equal(tc.expectedAmount, actualAmount)
-				s.Require().Equal(tc.expectedDenom, actualDenom)
-			}
-		})
-	}
 }