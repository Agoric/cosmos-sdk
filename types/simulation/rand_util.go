package simulation

import (
	"errors"
	"math/big"
	"math/rand"
	"time"
	"unsafe"

	"cosmossdk.io/math"
<<<<<<< HEAD
=======

>>>>>>> 787ee698
	sdk "github.com/cosmos/cosmos-sdk/types"
)

const (
	letterBytes   = "abcdefghijklmnopqrstuvwxyzABCDEFGHIJKLMNOPQRSTUVWXYZ"
	letterIdxBits = 6                    // 6 bits to represent a letter index
	letterIdxMask = 1<<letterIdxBits - 1 // All 1-bits, as many as letterIdxBits
	letterIdxMax  = 63 / letterIdxBits   // # of letter indices fitting in 63 bits
)

// shamelessly copied from
// https://stackoverflow.com/questions/22892120/how-to-generate-a-random-string-of-a-fixed-length-in-golang#31832326

// RandStringOfLength generates a random string of a particular length.
func RandStringOfLength(r *rand.Rand, n int) string {
	b := make([]byte, n)
	// A src.Int63() generates 63 random bits, enough for letterIdxMax characters!
	for i, cache, remain := n-1, r.Int63(), letterIdxMax; i >= 0; {
		if remain == 0 {
			cache, remain = r.Int63(), letterIdxMax
		}
		if idx := int(cache & letterIdxMask); idx < len(letterBytes) {
			b[i] = letterBytes[idx]
			i--
		}
		cache >>= letterIdxBits
		remain--
	}

	return *(*string)(unsafe.Pointer(&b))
}

<<<<<<< HEAD
// RandPositiveInt get a rand positive sdk.Int
func RandPositiveInt(r *rand.Rand, max math.Int) (math.Int, error) {
	if !max.GTE(sdk.OneInt()) {
=======
// RandPositiveInt get a rand positive math.Int
func RandPositiveInt(r *rand.Rand, max math.Int) (math.Int, error) {
	if !max.GTE(math.OneInt()) {
>>>>>>> 787ee698
		return math.Int{}, errors.New("max too small")
	}

	max = max.Sub(math.OneInt())

	return math.NewIntFromBigInt(new(big.Int).Rand(r, max.BigInt())).Add(math.OneInt()), nil
}

// RandomAmount generates a random amount
// Note: The range of RandomAmount includes max, and is, in fact, biased to return max as well as 0.
func RandomAmount(r *rand.Rand, max math.Int) math.Int {
	randInt := big.NewInt(0)

	switch r.Intn(10) {
	case 0:
		// randInt = big.NewInt(0)
	case 1:
		randInt = max.BigInt()
	default: // NOTE: there are 10 total cases.
		randInt = big.NewInt(0).Rand(r, max.BigInt()) // up to max - 1
	}

	return math.NewIntFromBigInt(randInt)
}

// RandomDecAmount generates a random decimal amount
// Note: The range of RandomDecAmount includes max, and is, in fact, biased to return max as well as 0.
func RandomDecAmount(r *rand.Rand, max math.LegacyDec) math.LegacyDec {
	randInt := big.NewInt(0)

	switch r.Intn(10) {
	case 0:
		// randInt = big.NewInt(0)
	case 1:
		randInt = max.BigInt() // the underlying big int with all precision bits.
	default: // NOTE: there are 10 total cases.
		randInt = big.NewInt(0).Rand(r, max.BigInt())
	}

	return math.LegacyNewDecFromBigIntWithPrec(randInt, math.LegacyPrecision)
}

// RandTimestamp generates a random timestamp
func RandTimestamp(r *rand.Rand) time.Time {
	// json.Marshal breaks for timestamps with year greater than 9999
	// UnixNano breaks with year greater than 2262
	start := time.Date(2062, time.Month(1), 1, 1, 1, 1, 1, time.UTC).UnixMilli()

	// Calculate a random amount of time in seconds between 0 and 200 years
	unixTime := r.Int63n(60*60*24*365*200) * 1000 // convert to milliseconds

	// Get milliseconds for a time between Jan 1, 2062 and Jan 1, 2262
	rtime := time.UnixMilli(start+unixTime).UnixMilli() / 1000
	return time.Unix(rtime, 0)
}

// RandIntBetween returns a random int in the range [min, max) using a given source of randomness.
func RandIntBetween(r *rand.Rand, min, max int) int {
	return r.Intn(max-min) + min
}

// RandSubsetCoins returns random subset of the provided coins
// will return at least one coin unless coins argument is empty or malformed
// i.e. 0 amt in coins
func RandSubsetCoins(r *rand.Rand, coins sdk.Coins) sdk.Coins {
	if len(coins) == 0 {
		return sdk.Coins{}
	}
	// make sure at least one coin added
	denomIdx := r.Intn(len(coins))
	coin := coins[denomIdx]
	amt, err := RandPositiveInt(r, coin.Amount)
	// malformed coin. 0 amt in coins
	if err != nil {
		return sdk.Coins{}
	}

	subset := sdk.Coins{sdk.NewCoin(coin.Denom, amt)}

	for i, c := range coins {
		// skip denom that we already chose earlier
		if i == denomIdx {
			continue
		}
		// coin flip if multiple coins
		// if there is single coin then return random amount of it
		if r.Intn(2) == 0 && len(coins) != 1 {
			continue
		}

		amt, err := RandPositiveInt(r, c.Amount)
		// ignore errors and try another denom
		if err != nil {
			continue
		}

		subset = append(subset, sdk.NewCoin(c.Denom, amt))
	}

	return subset.Sort()
}

// DeriveRand derives a new Rand deterministically from another random source.
//
// NOTE: not crypto safe.
func DeriveRand(r *rand.Rand) *rand.Rand {
	return rand.New(rand.NewSource(r.Int63()))
}<|MERGE_RESOLUTION|>--- conflicted
+++ resolved
@@ -8,10 +8,7 @@
 	"unsafe"
 
 	"cosmossdk.io/math"
-<<<<<<< HEAD
-=======
 
->>>>>>> 787ee698
 	sdk "github.com/cosmos/cosmos-sdk/types"
 )
 
@@ -44,15 +41,9 @@
 	return *(*string)(unsafe.Pointer(&b))
 }
 
-<<<<<<< HEAD
-// RandPositiveInt get a rand positive sdk.Int
-func RandPositiveInt(r *rand.Rand, max math.Int) (math.Int, error) {
-	if !max.GTE(sdk.OneInt()) {
-=======
 // RandPositiveInt get a rand positive math.Int
 func RandPositiveInt(r *rand.Rand, max math.Int) (math.Int, error) {
 	if !max.GTE(math.OneInt()) {
->>>>>>> 787ee698
 		return math.Int{}, errors.New("max too small")
 	}
 
