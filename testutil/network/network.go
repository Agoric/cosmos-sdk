package network

import (
	"bufio"
	"context"
	"encoding/json"
	"errors"
	"fmt"
	"net/url"
	"os"
	"os/signal"
	"path/filepath"
	"strings"
	"sync"
	"sync/atomic"
	"syscall"
	"testing"
	"time"

<<<<<<< HEAD
	"cosmossdk.io/math"
	"github.com/rs/zerolog"
	"github.com/spf13/cobra"
	tmrand "github.com/tendermint/tendermint/libs/rand"
	"github.com/tendermint/tendermint/node"
	tmclient "github.com/tendermint/tendermint/rpc/client"
	dbm "github.com/tendermint/tm-db"
	"google.golang.org/grpc"
=======
	cmtcfg "github.com/cometbft/cometbft/config"
	"github.com/spf13/cobra"
	"github.com/spf13/viper"

	"cosmossdk.io/core/address"
	"cosmossdk.io/core/registry"
	coretesting "cosmossdk.io/core/testing"
	"cosmossdk.io/depinject"
	"cosmossdk.io/log"
	sdkmath "cosmossdk.io/math"
	"cosmossdk.io/math/unsafe"
	pruningtypes "cosmossdk.io/store/pruning/types"
	banktypes "cosmossdk.io/x/bank/types"
	stakingtypes "cosmossdk.io/x/staking/types"
>>>>>>> 787ee698

	"github.com/cosmos/cosmos-sdk/baseapp"
	"github.com/cosmos/cosmos-sdk/client"
	"github.com/cosmos/cosmos-sdk/client/flags"
	"github.com/cosmos/cosmos-sdk/client/grpc/cmtservice"
	"github.com/cosmos/cosmos-sdk/client/tx"
	"github.com/cosmos/cosmos-sdk/codec"
	addresscodec "github.com/cosmos/cosmos-sdk/codec/address"
	codectypes "github.com/cosmos/cosmos-sdk/codec/types"
	"github.com/cosmos/cosmos-sdk/crypto/hd"
	"github.com/cosmos/cosmos-sdk/crypto/keyring"
	"github.com/cosmos/cosmos-sdk/crypto/keys/ed25519"
	cryptotypes "github.com/cosmos/cosmos-sdk/crypto/types"
	"github.com/cosmos/cosmos-sdk/runtime"
	srvconfig "github.com/cosmos/cosmos-sdk/server/config"
	servertypes "github.com/cosmos/cosmos-sdk/server/types"
	"github.com/cosmos/cosmos-sdk/testutil"
	simtestutil "github.com/cosmos/cosmos-sdk/testutil/sims"
	"github.com/cosmos/cosmos-sdk/testutil/testdata"
	sdk "github.com/cosmos/cosmos-sdk/types"
	moduletestutil "github.com/cosmos/cosmos-sdk/types/module/testutil"
	authtypes "github.com/cosmos/cosmos-sdk/x/auth/types"
	"github.com/cosmos/cosmos-sdk/x/genutil"
)

// package-wide network lock to only allow one test network at a time
var (
	lock     = new(sync.Mutex)
	portPool = make(chan string, 200)
)

func init() {
	closeFns := []func() error{}
	for i := 0; i < 200; i++ {
		_, port, closeFn, err := FreeTCPAddr()
		if err != nil {
			panic(err)
		}

		portPool <- port
		closeFns = append(closeFns, closeFn)
	}

	for _, closeFn := range closeFns {
		err := closeFn()
		if err != nil {
			panic(err)
		}
	}
}

// AppConstructor defines a function which accepts a network configuration and
// creates an ABCI Application to provide to CometBFT.
type (
	AppConstructor     = func(val ValidatorI) servertypes.Application
	TestFixtureFactory = func() TestFixture
)

type TestFixture struct {
	AppConstructor AppConstructor
	GenesisState   map[string]json.RawMessage
	EncodingConfig moduletestutil.TestEncodingConfig
}

// Config defines the necessary configuration used to bootstrap and start an
// in-process local testing network.
type Config struct {
	Codec             codec.Codec
	LegacyAmino       *codec.LegacyAmino // TODO: Remove!
	InterfaceRegistry codectypes.InterfaceRegistry

	TxConfig         client.TxConfig
	AccountRetriever client.AccountRetriever
	AppConstructor   AppConstructor             // the ABCI application constructor
	GenesisState     map[string]json.RawMessage // custom genesis state to provide
	GenesisTime      time.Time                  // the genesis time
	TimeoutCommit    time.Duration              // the consensus commitment timeout
	ChainID          string                     // the network chain-id
	NumValidators    int                        // the total number of validators to create and bond
	Mnemonics        []string                   // custom user-provided validator operator mnemonics
	BondDenom        string                     // the staking bond denomination
	MinGasPrices     string                     // the minimum gas prices each validator will accept
<<<<<<< HEAD
	AccountTokens    math.Int                   // the amount of unique validator tokens (e.g. 1000node0)
	StakingTokens    math.Int                   // the amount of tokens each validator has available to stake
	BondedTokens     math.Int                   // the amount of tokens each validator stakes
=======
	AccountTokens    sdkmath.Int                // the amount of unique validator tokens (e.g. 1000node0)
	StakingTokens    sdkmath.Int                // the amount of tokens each validator has available to stake
	BondedTokens     sdkmath.Int                // the amount of tokens each validator stakes
>>>>>>> 787ee698
	PruningStrategy  string                     // the pruning strategy each validator will have
	EnableLogging    bool                       // enable logging to STDOUT
	CleanupDir       bool                       // remove base temporary directory during cleanup
	SigningAlgo      string                     // signing algorithm for keys
	KeyringOptions   []keyring.Option           // keyring configuration options
	RPCAddress       string                     // RPC listen address (including port)
	APIAddress       string                     // REST API listen address (including port)
	GRPCAddress      string                     // GRPC server listen address (including port)
	PrintMnemonic    bool                       // print the mnemonic of first validator as log output for testing

	// Address codecs
	AddressCodec          address.Codec                 // address codec
	ValidatorAddressCodec address.ValidatorAddressCodec // validator address codec
	ConsensusAddressCodec address.ConsensusAddressCodec // consensus address codec
}

// DefaultConfig returns a sane default configuration suitable for nearly all
// testing requirements.
func DefaultConfig(factory TestFixtureFactory) Config {
	fixture := factory()

	return Config{
		Codec:                 fixture.EncodingConfig.Codec,
		TxConfig:              fixture.EncodingConfig.TxConfig,
		LegacyAmino:           fixture.EncodingConfig.Amino,
		InterfaceRegistry:     fixture.EncodingConfig.InterfaceRegistry,
		AccountRetriever:      authtypes.AccountRetriever{},
		AppConstructor:        fixture.AppConstructor,
		GenesisState:          fixture.GenesisState,
		TimeoutCommit:         2 * time.Second,
		ChainID:               "chain-" + unsafe.Str(6),
		NumValidators:         4,
		BondDenom:             sdk.DefaultBondDenom,
		MinGasPrices:          fmt.Sprintf("0.000006%s", sdk.DefaultBondDenom),
		AccountTokens:         sdk.TokensFromConsensusPower(1000, sdk.DefaultPowerReduction),
		StakingTokens:         sdk.TokensFromConsensusPower(500, sdk.DefaultPowerReduction),
		BondedTokens:          sdk.TokensFromConsensusPower(100, sdk.DefaultPowerReduction),
		PruningStrategy:       pruningtypes.PruningOptionNothing,
		CleanupDir:            true,
		SigningAlgo:           string(hd.Secp256k1Type),
		KeyringOptions:        []keyring.Option{},
		PrintMnemonic:         false,
		AddressCodec:          addresscodec.NewBech32Codec("cosmos"),
		ValidatorAddressCodec: addresscodec.NewBech32Codec("cosmosvaloper"),
		ConsensusAddressCodec: addresscodec.NewBech32Codec("cosmosvalcons"),
	}
}

func DefaultConfigWithAppConfig(appConfig depinject.Config, baseappOpts ...func(*baseapp.BaseApp)) (Config, error) {
	var (
		appBuilder            *runtime.AppBuilder
		txConfig              client.TxConfig
		legacyAmino           registry.AminoRegistrar
		cdc                   codec.Codec
		interfaceRegistry     codectypes.InterfaceRegistry
		addressCodec          address.Codec
		validatorAddressCodec address.ValidatorAddressCodec
		consensusAddressCodec address.ConsensusAddressCodec
	)

	if err := depinject.Inject(
		depinject.Configs(
			appConfig,
			depinject.Supply(log.NewNopLogger()),
		),
		&appBuilder,
		&txConfig,
		&cdc,
		&legacyAmino,
		&interfaceRegistry,
		&addressCodec,
		&validatorAddressCodec,
		&consensusAddressCodec,
	); err != nil {
		return Config{}, err
	}

	cfg := DefaultConfig(func() TestFixture {
		return TestFixture{}
	})
	cfg.Codec = cdc
	cfg.TxConfig = txConfig
	amino, ok := legacyAmino.(*codec.LegacyAmino)
	if !ok {
		return Config{}, errors.New("legacyAmino must be a *codec.LegacyAmino")
	}
	cfg.LegacyAmino = amino
	cfg.InterfaceRegistry = interfaceRegistry
	cfg.GenesisState = appBuilder.DefaultGenesis()
	cfg.AppConstructor = func(val ValidatorI) servertypes.Application {
		// we build a unique app instance for every validator here
		var appBuilder *runtime.AppBuilder
		if err := depinject.Inject(
			depinject.Configs(
				appConfig,
				depinject.Supply(
					val.GetLogger(),
					simtestutil.NewAppOptionsWithFlagHome(val.GetViper().GetString(flags.FlagHome)),
				),
			),
			&appBuilder); err != nil {
			panic(err)
		}
		app := appBuilder.Build(
			coretesting.NewMemDB(),
			nil,
			append(baseappOpts,
				baseapp.SetPruning(pruningtypes.NewPruningOptionsFromString(val.GetAppConfig().Pruning)),
				baseapp.SetMinGasPrices(val.GetAppConfig().MinGasPrices),
				baseapp.SetChainID(cfg.ChainID),
			)...,
		)

		testdata.RegisterQueryServer(app.GRPCQueryRouter(), testdata.QueryImpl{})

		if err := app.Load(true); err != nil {
			panic(err)
		}

		return app
	}

	cfg.AddressCodec = addressCodec
	cfg.ValidatorAddressCodec = validatorAddressCodec
	cfg.ConsensusAddressCodec = consensusAddressCodec

	return cfg, nil
}

type (
	// Network defines a local in-process testing network using SimApp. It can be
	// configured to start any number of validators, each with its own RPC and API
	// clients. Typically, this test network would be used in client and integration
	// testing where user input is expected.
	//
	// Note, due to CometBFT constraints in regards to RPC functionality, there
	// may only be one test network running at a time. Thus, any caller must be
	// sure to Cleanup after testing is finished in order to allow other tests
	// to create networks. In addition, only the first validator will have a valid
	// RPC and API server/client.
	Network struct {
		Logger     Logger
		BaseDir    string
		Validators []*Validator

		Config Config
	}

<<<<<<< HEAD
	// Validator defines an in-process Tendermint validator node. Through this object,
	// a client can make RPC and API calls and interact with any client command
	// or handler.
	Validator struct {
		AppConfig  *srvconfig.Config
		ClientCtx  client.Context
		Ctx        *server.Context
		Dir        string
		NodeID     string
		PubKey     cryptotypes.PubKey
		Moniker    string
		APIAddress string
		RPCAddress string
		P2PAddress string
		Address    sdk.AccAddress
		ValAddress sdk.ValAddress
		RPCClient  tmclient.Client

		tmNode  *node.Node
		api     *api.Server
		grpc    *grpc.Server
		grpcWeb *http.Server
=======
	// Logger is a network logger interface that exposes testnet-level Log() methods for an in-process testing network
	// This is not to be confused with logging that may happen at an individual node or validator level
	Logger interface {
		Log(args ...interface{})
		Logf(format string, args ...interface{})
>>>>>>> 787ee698
	}
)

var (
	_ Logger = (*testing.T)(nil)
	_ Logger = (*CLILogger)(nil)
)

// CLILogger wraps a cobra.Command and provides command logging methods.
type CLILogger struct {
	cmd *cobra.Command
}

// Log logs given args.
func (s CLILogger) Log(args ...interface{}) {
	s.cmd.Println(args...)
}

// Logf logs given args according to a format specifier.
func (s CLILogger) Logf(format string, args ...interface{}) {
	s.cmd.Printf(format, args...)
}

// NewCLILogger creates a new CLILogger.
func NewCLILogger(cmd *cobra.Command) CLILogger {
	return CLILogger{cmd}
}

// New creates a new Network for integration tests or in-process testnets run via the CLI
func New(l Logger, baseDir string, cfg Config) (NetworkI, error) {
	// only one caller/test can create and use a network at a time
	l.Log("acquiring test network lock")
	lock.Lock()

	network := &Network{
		Logger:     l,
		BaseDir:    baseDir,
		Validators: make([]*Validator, cfg.NumValidators),
		Config:     cfg,
	}

	l.Logf("preparing test network with chain-id \"%s\"\n", cfg.ChainID)

	monikers := make([]string, cfg.NumValidators)
	nodeIDs := make([]string, cfg.NumValidators)
	valPubKeys := make([]cryptotypes.PubKey, cfg.NumValidators)
	cmtConfigs := make([]*cmtcfg.Config, cfg.NumValidators)

	var (
		genAccounts []authtypes.GenesisAccount
		genBalances []banktypes.Balance
		genFiles    []string
	)

	buf := bufio.NewReader(os.Stdin)

	// generate private keys, node IDs, and initial transactions
	for i := 0; i < cfg.NumValidators; i++ {
		appCfg := srvconfig.DefaultConfig()
		appCfg.Pruning = cfg.PruningStrategy
		appCfg.MinGasPrices = cfg.MinGasPrices
		appCfg.API.Enable = true
		appCfg.API.Swagger = false
		appCfg.Telemetry.Enabled = false

<<<<<<< HEAD
		ctx := server.NewDefaultContext()
		tmCfg := ctx.Config
		tmCfg.Consensus.TimeoutCommit = cfg.TimeoutCommit
=======
		viper := viper.New()
		// Create default cometbft config for each validator
		cmtCfg := client.GetConfigFromViper(viper)

		cmtCfg.Consensus.TimeoutCommit = cfg.TimeoutCommit
>>>>>>> 787ee698

		// Only allow the first validator to expose an RPC, API and gRPC
		// server/client due to CometBFT in-process constraints.
		apiAddr := ""
		cmtCfg.RPC.ListenAddress = ""
		appCfg.GRPC.Enable = false
		apiListenAddr := ""
		if i == 0 {
			if cfg.APIAddress != "" {
				apiListenAddr = cfg.APIAddress
			} else {
				if len(portPool) == 0 {
					return nil, errors.New("failed to get port for API server")
				}
				port := <-portPool
				apiListenAddr = fmt.Sprintf("tcp://127.0.0.1:%s", port)
			}

			appCfg.API.Address = apiListenAddr
			apiURL, err := url.Parse(apiListenAddr)
			if err != nil {
				return nil, err
			}
			apiAddr = fmt.Sprintf("http://%s:%s", apiURL.Hostname(), apiURL.Port())

			if cfg.RPCAddress != "" {
				cmtCfg.RPC.ListenAddress = cfg.RPCAddress
			} else {
				if len(portPool) == 0 {
					return nil, errors.New("failed to get port for RPC server")
				}
				port := <-portPool
				cmtCfg.RPC.ListenAddress = fmt.Sprintf("tcp://127.0.0.1:%s", port)
			}

			if cfg.GRPCAddress != "" {
				appCfg.GRPC.Address = cfg.GRPCAddress
			} else {
				if len(portPool) == 0 {
					return nil, errors.New("failed to get port for GRPC server")
				}
				port := <-portPool
				appCfg.GRPC.Address = fmt.Sprintf("127.0.0.1:%s", port)
			}
			appCfg.GRPC.Enable = true
		}

		logger := log.NewNopLogger()
		if cfg.EnableLogging {
			logger = log.NewLogger(os.Stdout) // TODO(mr): enable selection of log destination.
		}

		nodeDirName := fmt.Sprintf("node%d", i)
		nodeDir := filepath.Join(network.BaseDir, nodeDirName, "simd")
		clientDir := filepath.Join(network.BaseDir, nodeDirName, "simcli")
		gentxsDir := filepath.Join(network.BaseDir, "gentxs")

		err := os.MkdirAll(filepath.Join(nodeDir, "config"), 0o755)
		if err != nil {
			return nil, err
		}

		err = os.MkdirAll(clientDir, 0o755)
		if err != nil {
			return nil, err
		}

		cmtCfg.SetRoot(nodeDir)
		cmtCfg.Moniker = nodeDirName
		monikers[i] = nodeDirName

		if len(portPool) == 0 {
			return nil, errors.New("failed to get port for Proxy server")
		}
		port := <-portPool
		proxyAddr := fmt.Sprintf("tcp://127.0.0.1:%s", port)
		cmtCfg.ProxyApp = proxyAddr

		if len(portPool) == 0 {
			return nil, errors.New("failed to get port for Proxy server")
		}
		port = <-portPool
		p2pAddr := fmt.Sprintf("tcp://127.0.0.1:%s", port)
		cmtCfg.P2P.ListenAddress = p2pAddr
		cmtCfg.P2P.AddrBookStrict = false
		cmtCfg.P2P.AllowDuplicateIP = true

		cmtConfigs[i] = cmtCfg

		var mnemonic string
		if i < len(cfg.Mnemonics) {
			mnemonic = cfg.Mnemonics[i]
		}

		nodeID, pubKey, err := genutil.InitializeNodeValidatorFilesFromMnemonic(cmtCfg, mnemonic, ed25519.PrivKeyName)
		if err != nil {
			return nil, err
		}

		nodeIDs[i] = nodeID
		valPubKeys[i] = pubKey

		kb, err := keyring.New(sdk.KeyringServiceName(), keyring.BackendTest, clientDir, buf, cfg.Codec, cfg.KeyringOptions...)
		if err != nil {
			return nil, err
		}

		keyringAlgos, _ := kb.SupportedAlgorithms()
		algo, err := keyring.NewSigningAlgoFromString(cfg.SigningAlgo, keyringAlgos)
		if err != nil {
			return nil, err
		}

		addr, secret, err := testutil.GenerateSaveCoinKey(kb, nodeDirName, mnemonic, true, algo, sdk.GetFullBIP44Path())
		if err != nil {
			return nil, err
		}

		// if PrintMnemonic is set to true, we print the first validator node's secret to the network's logger
		// for debugging and manual testing
		if cfg.PrintMnemonic && i == 0 {
			printMnemonic(l, secret)
		}

		info := map[string]string{"secret": secret}
		infoBz, err := json.Marshal(info)
		if err != nil {
			return nil, err
		}

		// save private key seed words
		err = writeFile(fmt.Sprintf("%v.json", "key_seed"), clientDir, infoBz)
		if err != nil {
			return nil, err
		}

		balances := sdk.NewCoins(
			sdk.NewCoin(fmt.Sprintf("%stoken", nodeDirName), cfg.AccountTokens),
			sdk.NewCoin(cfg.BondDenom, cfg.StakingTokens),
		)

		genFiles = append(genFiles, cmtCfg.GenesisFile())
		genBalances = append(genBalances, banktypes.Balance{Address: addr.String(), Coins: balances.Sort()})
		genAccounts = append(genAccounts, authtypes.NewBaseAccount(addr, nil, 0, 0))

		commission, err := sdkmath.LegacyNewDecFromStr("0.5")
		if err != nil {
			return nil, err
		}

		createValMsg, err := stakingtypes.NewMsgCreateValidator(
			sdk.ValAddress(addr).String(),
			valPubKeys[i],
			sdk.NewCoin(cfg.BondDenom, cfg.BondedTokens),
			stakingtypes.NewDescription(nodeDirName, "", "", "", ""),
			stakingtypes.NewCommissionRates(commission, sdkmath.LegacyOneDec(), sdkmath.LegacyOneDec()),
			sdkmath.OneInt(),
		)
		if err != nil {
			return nil, err
		}

		p2pURL, err := url.Parse(p2pAddr)
		if err != nil {
			return nil, err
		}

		memo := fmt.Sprintf("%s@%s:%s", nodeIDs[i], p2pURL.Hostname(), p2pURL.Port())
		fee := sdk.NewCoins(sdk.NewCoin(fmt.Sprintf("%stoken", nodeDirName), sdkmath.NewInt(0)))
		txBuilder := cfg.TxConfig.NewTxBuilder()
		err = txBuilder.SetMsgs(createValMsg)
		if err != nil {
			return nil, err
		}
		txBuilder.SetFeeAmount(fee)    // Arbitrary fee
		txBuilder.SetGasLimit(1000000) // Need at least 100386
		txBuilder.SetMemo(memo)

		txFactory := tx.Factory{}
		txFactory = txFactory.
			WithChainID(cfg.ChainID).
			WithMemo(memo).
			WithKeybase(kb).
			WithTxConfig(cfg.TxConfig)

		clientCtx := client.Context{}.
			WithKeyringDir(clientDir).
			WithKeyring(kb).
			WithHomeDir(cmtCfg.RootDir).
			WithChainID(cfg.ChainID).
			WithInterfaceRegistry(cfg.InterfaceRegistry).
			WithCodec(cfg.Codec).
			WithLegacyAmino(cfg.LegacyAmino).
			WithTxConfig(cfg.TxConfig).
			WithAccountRetriever(cfg.AccountRetriever).
			WithAddressCodec(cfg.AddressCodec).
			WithValidatorAddressCodec(cfg.ValidatorAddressCodec).
			WithConsensusAddressCodec(cfg.ConsensusAddressCodec).
			WithNodeURI(cmtCfg.RPC.ListenAddress).
			WithCmdContext(context.TODO())

		if err := tx.Sign(clientCtx, txFactory, nodeDirName, txBuilder, true); err != nil {
			return nil, err
		}

		txBz, err := cfg.TxConfig.TxJSONEncoder()(txBuilder.GetTx())
		if err != nil {
			return nil, err
		}
		err = writeFile(fmt.Sprintf("%v.json", nodeDirName), gentxsDir, txBz)
		if err != nil {
			return nil, err
		}
<<<<<<< HEAD

		srvconfig.WriteConfigFile(filepath.Join(nodeDir, "config", "app.toml"), appCfg)
=======
		err = srvconfig.WriteConfigFile(filepath.Join(nodeDir, "config", "app.toml"), appCfg)
		if err != nil {
			return nil, err
		}
>>>>>>> 787ee698

		// Provide ChainID here since we can't modify it in the Comet config.
		viper.Set(flags.FlagChainID, cfg.ChainID)

		network.Validators[i] = &Validator{
			AppConfig:  appCfg,
			clientCtx:  clientCtx,
			viper:      viper,
			logger:     logger,
			dir:        filepath.Join(network.BaseDir, nodeDirName),
			nodeID:     nodeID,
			pubKey:     pubKey,
			moniker:    nodeDirName,
			rPCAddress: cmtCfg.RPC.ListenAddress,
			p2PAddress: cmtCfg.P2P.ListenAddress,
			aPIAddress: apiAddr,
			address:    addr,
			valAddress: sdk.ValAddress(addr),
		}
	}

	err := initGenFiles(cfg, genAccounts, genBalances, genFiles)
	if err != nil {
		return nil, err
	}
	err = collectGenFiles(cfg, network.Validators, cmtConfigs, network.BaseDir)
	if err != nil {
		return nil, err
	}

	l.Log("starting test network...")
	for idx, v := range network.Validators {
		if err := startInProcess(cfg, v); err != nil {
			return nil, err
		}
		l.Log("started validator", idx)
	}

	height, err := network.LatestHeight()
	if err != nil {
		return nil, err
	}

	l.Log("started test network at height:", height)

	// Ensure we cleanup in case any test was abruptly halted (e.g. SIGINT) as any
	// defer in a test would not be called.
	trapSignal(network.Cleanup)

	return network, nil
}

// trapSignal traps SIGINT and SIGTERM and calls os.Exit once a signal is received.
func trapSignal(cleanupFunc func()) {
	sigs := make(chan os.Signal, 1)
	signal.Notify(sigs, syscall.SIGINT, syscall.SIGTERM)

	go func() {
		sig := <-sigs

		if cleanupFunc != nil {
			cleanupFunc()
		}
		exitCode := 128

		switch sig {
		case syscall.SIGINT:
			exitCode += int(syscall.SIGINT)
		case syscall.SIGTERM:
			exitCode += int(syscall.SIGTERM)
		}

		os.Exit(exitCode)
	}()
}

// LatestHeight returns the latest height of the network or an error if the
// query fails or no validators exist.
func (n *Network) LatestHeight() (int64, error) {
	if len(n.Validators) == 0 {
		return 0, errors.New("no validators available")
	}

	ticker := time.NewTicker(time.Second)
	defer ticker.Stop()

	timeout := time.NewTimer(time.Second * 5)
	defer timeout.Stop()

	var latestHeight atomic.Int64
	val := n.Validators[0]
	queryClient := cmtservice.NewServiceClient(val.clientCtx)

	for {
		select {
		case <-timeout.C:
			return latestHeight.Load(), errors.New("timeout exceeded waiting for block")
		case <-ticker.C:
			done := make(chan struct{})
			go func() {
				res, err := queryClient.GetLatestBlock(context.Background(), &cmtservice.GetLatestBlockRequest{})
				if err == nil && res != nil {
					latestHeight.Store(res.SdkBlock.Header.Height)
				}
				done <- struct{}{}
			}()
			select {
			case <-timeout.C:
				return latestHeight.Load(), errors.New("timeout exceeded waiting for block")
			case <-done:
				if latestHeight.Load() != 0 {
					return latestHeight.Load(), nil
				}
			}
		}
	}
}

// WaitForHeight performs a blocking check where it waits for a block to be
// committed after a given block. If that height is not reached within a timeout,
// an error is returned. Regardless, the latest height queried is returned.
func (n *Network) WaitForHeight(h int64) (int64, error) {
	return n.WaitForHeightWithTimeout(h, 10*time.Second)
}

func (n *Network) GetValidators() []ValidatorI {
	var vals []ValidatorI
	for _, val := range n.Validators {
		vals = append(vals, val)
	}
	return vals
}

// WaitForHeightWithTimeout is the same as WaitForHeight except the caller can
// provide a custom timeout.
func (n *Network) WaitForHeightWithTimeout(h int64, t time.Duration) (int64, error) {
	ticker := time.NewTicker(time.Second)
	defer ticker.Stop()

	timeout := time.NewTimer(t)
	defer timeout.Stop()

	if len(n.Validators) == 0 {
		return 0, errors.New("no validators available")
	}

	var latestHeight int64
	val := n.Validators[0]
	queryClient := cmtservice.NewServiceClient(val.clientCtx)

	for {
		select {
		case <-timeout.C:
			return latestHeight, errors.New("timeout exceeded waiting for block")
		case <-ticker.C:

			res, err := queryClient.GetLatestBlock(context.Background(), &cmtservice.GetLatestBlockRequest{})
			if err == nil && res != nil {
				latestHeight = res.GetSdkBlock().Header.Height
				if latestHeight >= h {
					return latestHeight, nil
				}
			}
		}
	}
}

// RetryForBlocks will wait for the next block and execute the function provided.
// It will do this until the function returns a nil error or until the number of
// blocks has been reached.
func (n *Network) RetryForBlocks(retryFunc func() error, blocks int) error {
	for i := 0; i < blocks; i++ {
		_ = n.WaitForNextBlock()
		err := retryFunc()
		if err == nil {
			return nil
		}
		// we've reached the last block to wait, return the error
		if i == blocks-1 {
			return err
		}
	}
	return nil
}

// WaitForNextBlock waits for the next block to be committed, returning an error
// upon failure.
func (n *Network) WaitForNextBlock() error {
	lastBlock, err := n.LatestHeight()
	if err != nil {
		return err
	}

	_, err = n.WaitForHeight(lastBlock + 1)
	if err != nil {
		return err
	}

	return err
}

// Cleanup removes the root testing (temporary) directory and stops both the
// CometBFT and API services. It allows other callers to create and start
// test networks. This method must be called when a test is finished, typically
// in a defer.
func (n *Network) Cleanup() {
	defer func() {
		lock.Unlock()
		n.Logger.Log("released test network lock")
	}()

	n.Logger.Log("cleaning up test network...")

	for _, v := range n.Validators {
		// cancel the validator's context which will signal to the gRPC and API
		// goroutines that they should gracefully exit.
		v.cancelFn()

		if err := v.errGroup.Wait(); err != nil {
			n.Logger.Log("unexpected error waiting for validator gRPC and API processes to exit", "err", err)
		}

		if v.tmNode != nil && v.tmNode.IsRunning() {
			if err := v.tmNode.Stop(); err != nil {
				n.Logger.Log("failed to stop validator CometBFT node", "err", err)
			}
		}

		if v.grpcWeb != nil {
			_ = v.grpcWeb.Close()
		}

		if v.app != nil {
			if err := v.app.Close(); err != nil {
				n.Logger.Log("failed to stop validator ABCI application", "err", err)
			}
		}
	}

	time.Sleep(100 * time.Millisecond)

	if n.Config.CleanupDir {
		_ = os.RemoveAll(n.BaseDir)
	}

	n.Logger.Log("finished cleaning up test network")
}

// printMnemonic prints a provided mnemonic seed phrase on a network logger
// for debugging and manual testing
func printMnemonic(l Logger, secret string) {
	lines := []string{
		"THIS MNEMONIC IS FOR TESTING PURPOSES ONLY",
		"DO NOT USE IN PRODUCTION",
		"",
		strings.Join(strings.Fields(secret)[0:8], " "),
		strings.Join(strings.Fields(secret)[8:16], " "),
		strings.Join(strings.Fields(secret)[16:24], " "),
	}

	lineLengths := make([]int, len(lines))
	for i, line := range lines {
		lineLengths[i] = len(line)
	}

	maxLineLength := 0
	for _, lineLen := range lineLengths {
		if lineLen > maxLineLength {
			maxLineLength = lineLen
		}
	}

	l.Log("\n")
	l.Log(strings.Repeat("+", maxLineLength+8))
	for _, line := range lines {
		l.Logf("++  %s  ++\n", centerText(line, maxLineLength))
	}
	l.Log(strings.Repeat("+", maxLineLength+8))
	l.Log("\n")
}

// centerText centers text across a fixed width, filling either side with whitespace buffers
func centerText(text string, width int) string {
	textLen := len(text)
	leftBuffer := strings.Repeat(" ", (width-textLen)/2)
	rightBuffer := strings.Repeat(" ", (width-textLen)/2+(width-textLen)%2)

	return fmt.Sprintf("%s%s%s", leftBuffer, text, rightBuffer)
}<|MERGE_RESOLUTION|>--- conflicted
+++ resolved
@@ -17,16 +17,6 @@
 	"testing"
 	"time"
 
-<<<<<<< HEAD
-	"cosmossdk.io/math"
-	"github.com/rs/zerolog"
-	"github.com/spf13/cobra"
-	tmrand "github.com/tendermint/tendermint/libs/rand"
-	"github.com/tendermint/tendermint/node"
-	tmclient "github.com/tendermint/tendermint/rpc/client"
-	dbm "github.com/tendermint/tm-db"
-	"google.golang.org/grpc"
-=======
 	cmtcfg "github.com/cometbft/cometbft/config"
 	"github.com/spf13/cobra"
 	"github.com/spf13/viper"
@@ -41,7 +31,6 @@
 	pruningtypes "cosmossdk.io/store/pruning/types"
 	banktypes "cosmossdk.io/x/bank/types"
 	stakingtypes "cosmossdk.io/x/staking/types"
->>>>>>> 787ee698
 
 	"github.com/cosmos/cosmos-sdk/baseapp"
 	"github.com/cosmos/cosmos-sdk/client"
@@ -124,15 +113,9 @@
 	Mnemonics        []string                   // custom user-provided validator operator mnemonics
 	BondDenom        string                     // the staking bond denomination
 	MinGasPrices     string                     // the minimum gas prices each validator will accept
-<<<<<<< HEAD
-	AccountTokens    math.Int                   // the amount of unique validator tokens (e.g. 1000node0)
-	StakingTokens    math.Int                   // the amount of tokens each validator has available to stake
-	BondedTokens     math.Int                   // the amount of tokens each validator stakes
-=======
 	AccountTokens    sdkmath.Int                // the amount of unique validator tokens (e.g. 1000node0)
 	StakingTokens    sdkmath.Int                // the amount of tokens each validator has available to stake
 	BondedTokens     sdkmath.Int                // the amount of tokens each validator stakes
->>>>>>> 787ee698
 	PruningStrategy  string                     // the pruning strategy each validator will have
 	EnableLogging    bool                       // enable logging to STDOUT
 	CleanupDir       bool                       // remove base temporary directory during cleanup
@@ -281,36 +264,11 @@
 		Config Config
 	}
 
-<<<<<<< HEAD
-	// Validator defines an in-process Tendermint validator node. Through this object,
-	// a client can make RPC and API calls and interact with any client command
-	// or handler.
-	Validator struct {
-		AppConfig  *srvconfig.Config
-		ClientCtx  client.Context
-		Ctx        *server.Context
-		Dir        string
-		NodeID     string
-		PubKey     cryptotypes.PubKey
-		Moniker    string
-		APIAddress string
-		RPCAddress string
-		P2PAddress string
-		Address    sdk.AccAddress
-		ValAddress sdk.ValAddress
-		RPCClient  tmclient.Client
-
-		tmNode  *node.Node
-		api     *api.Server
-		grpc    *grpc.Server
-		grpcWeb *http.Server
-=======
 	// Logger is a network logger interface that exposes testnet-level Log() methods for an in-process testing network
 	// This is not to be confused with logging that may happen at an individual node or validator level
 	Logger interface {
 		Log(args ...interface{})
 		Logf(format string, args ...interface{})
->>>>>>> 787ee698
 	}
 )
 
@@ -376,17 +334,11 @@
 		appCfg.API.Swagger = false
 		appCfg.Telemetry.Enabled = false
 
-<<<<<<< HEAD
-		ctx := server.NewDefaultContext()
-		tmCfg := ctx.Config
-		tmCfg.Consensus.TimeoutCommit = cfg.TimeoutCommit
-=======
 		viper := viper.New()
 		// Create default cometbft config for each validator
 		cmtCfg := client.GetConfigFromViper(viper)
 
 		cmtCfg.Consensus.TimeoutCommit = cfg.TimeoutCommit
->>>>>>> 787ee698
 
 		// Only allow the first validator to expose an RPC, API and gRPC
 		// server/client due to CometBFT in-process constraints.
@@ -600,15 +552,10 @@
 		if err != nil {
 			return nil, err
 		}
-<<<<<<< HEAD
-
-		srvconfig.WriteConfigFile(filepath.Join(nodeDir, "config", "app.toml"), appCfg)
-=======
 		err = srvconfig.WriteConfigFile(filepath.Join(nodeDir, "config", "app.toml"), appCfg)
 		if err != nil {
 			return nil, err
 		}
->>>>>>> 787ee698
 
 		// Provide ChainID here since we can't modify it in the Comet config.
 		viper.Set(flags.FlagChainID, cfg.ChainID)
