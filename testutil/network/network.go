package network

import (
	"bufio"
	"context"
	"encoding/json"
	"errors"
	"fmt"
	"net/url"
	"os"
	"os/signal"
	"path/filepath"
	"strings"
	"sync"
	"sync/atomic"
	"syscall"
	"testing"
	"time"

<<<<<<< HEAD
	cmtcfg "github.com/cometbft/cometbft/config"
	"github.com/spf13/cobra"
	"github.com/spf13/viper"

	"cosmossdk.io/core/address"
	"cosmossdk.io/core/registry"
	coretesting "cosmossdk.io/core/testing"
	"cosmossdk.io/depinject"
	"cosmossdk.io/log"
	sdkmath "cosmossdk.io/math"
	"cosmossdk.io/math/unsafe"
	pruningtypes "cosmossdk.io/store/pruning/types"
	banktypes "cosmossdk.io/x/bank/types"
	stakingtypes "cosmossdk.io/x/staking/types"
=======
	"github.com/cometbft/cometbft/node"
	cmtclient "github.com/cometbft/cometbft/rpc/client"
	dbm "github.com/cosmos/cosmos-db"
	"github.com/spf13/cobra"
	"golang.org/x/sync/errgroup"
	"google.golang.org/grpc"
>>>>>>> 751e5ecb

	"cosmossdk.io/depinject"
	"cosmossdk.io/log"
	sdkmath "cosmossdk.io/math"
	"cosmossdk.io/math/unsafe"
	pruningtypes "cosmossdk.io/store/pruning/types"

	"github.com/cosmos/cosmos-sdk/baseapp"
	"github.com/cosmos/cosmos-sdk/client"
	"github.com/cosmos/cosmos-sdk/client/flags"
	"github.com/cosmos/cosmos-sdk/client/grpc/cmtservice"
	"github.com/cosmos/cosmos-sdk/client/tx"
	"github.com/cosmos/cosmos-sdk/codec"
	addresscodec "github.com/cosmos/cosmos-sdk/codec/address"
	codectypes "github.com/cosmos/cosmos-sdk/codec/types"
	"github.com/cosmos/cosmos-sdk/crypto/hd"
	"github.com/cosmos/cosmos-sdk/crypto/keyring"
	"github.com/cosmos/cosmos-sdk/crypto/keys/ed25519"
	cryptotypes "github.com/cosmos/cosmos-sdk/crypto/types"
	"github.com/cosmos/cosmos-sdk/runtime"
	srvconfig "github.com/cosmos/cosmos-sdk/server/config"
	servertypes "github.com/cosmos/cosmos-sdk/server/types"
	"github.com/cosmos/cosmos-sdk/testutil"
	simtestutil "github.com/cosmos/cosmos-sdk/testutil/sims"
	"github.com/cosmos/cosmos-sdk/testutil/testdata"
	sdk "github.com/cosmos/cosmos-sdk/types"
	moduletestutil "github.com/cosmos/cosmos-sdk/types/module/testutil"
	authtypes "github.com/cosmos/cosmos-sdk/x/auth/types"
	"github.com/cosmos/cosmos-sdk/x/genutil"
)

// package-wide network lock to only allow one test network at a time
var (
	lock     = new(sync.Mutex)
	portPool = make(chan string, 200)
)

func init() {
	closeFns := []func() error{}
	for i := 0; i < 200; i++ {
		_, port, closeFn, err := FreeTCPAddr()
		if err != nil {
			panic(err)
		}

		portPool <- port
		closeFns = append(closeFns, closeFn)
	}

	for _, closeFn := range closeFns {
		err := closeFn()
		if err != nil {
			panic(err)
		}
	}
}

// AppConstructor defines a function which accepts a network configuration and
// creates an ABCI Application to provide to CometBFT.
type (
	AppConstructor     = func(val ValidatorI) servertypes.Application
	TestFixtureFactory = func() TestFixture
)

type TestFixture struct {
	AppConstructor AppConstructor
	GenesisState   map[string]json.RawMessage
	EncodingConfig moduletestutil.TestEncodingConfig
}

// Config defines the necessary configuration used to bootstrap and start an
// in-process local testing network.
type Config struct {
	Codec             codec.Codec
	LegacyAmino       *codec.LegacyAmino // TODO: Remove!
	InterfaceRegistry codectypes.InterfaceRegistry

	TxConfig         client.TxConfig
	AccountRetriever client.AccountRetriever
	AppConstructor   AppConstructor             // the ABCI application constructor
	GenesisState     map[string]json.RawMessage // custom genesis state to provide
	GenesisTime      time.Time                  // the genesis time
	TimeoutCommit    time.Duration              // the consensus commitment timeout
	ChainID          string                     // the network chain-id
	NumValidators    int                        // the total number of validators to create and bond
	Mnemonics        []string                   // custom user-provided validator operator mnemonics
	BondDenom        string                     // the staking bond denomination
	MinGasPrices     string                     // the minimum gas prices each validator will accept
	AccountTokens    sdkmath.Int                // the amount of unique validator tokens (e.g. 1000node0)
	StakingTokens    sdkmath.Int                // the amount of tokens each validator has available to stake
	BondedTokens     sdkmath.Int                // the amount of tokens each validator stakes
	PruningStrategy  string                     // the pruning strategy each validator will have
	EnableLogging    bool                       // enable logging to STDOUT
	CleanupDir       bool                       // remove base temporary directory during cleanup
	SigningAlgo      string                     // signing algorithm for keys
	KeyringOptions   []keyring.Option           // keyring configuration options
	RPCAddress       string                     // RPC listen address (including port)
	APIAddress       string                     // REST API listen address (including port)
	GRPCAddress      string                     // GRPC server listen address (including port)
	PrintMnemonic    bool                       // print the mnemonic of first validator as log output for testing

	// Address codecs
	AddressCodec          address.Codec                 // address codec
	ValidatorAddressCodec address.ValidatorAddressCodec // validator address codec
	ConsensusAddressCodec address.ConsensusAddressCodec // consensus address codec
}

// DefaultConfig returns a sane default configuration suitable for nearly all
// testing requirements.
func DefaultConfig(factory TestFixtureFactory) Config {
	fixture := factory()

	return Config{
		Codec:                 fixture.EncodingConfig.Codec,
		TxConfig:              fixture.EncodingConfig.TxConfig,
		LegacyAmino:           fixture.EncodingConfig.Amino,
		InterfaceRegistry:     fixture.EncodingConfig.InterfaceRegistry,
		AccountRetriever:      authtypes.AccountRetriever{},
		AppConstructor:        fixture.AppConstructor,
		GenesisState:          fixture.GenesisState,
		TimeoutCommit:         2 * time.Second,
		ChainID:               "chain-" + unsafe.Str(6),
		NumValidators:         4,
		BondDenom:             sdk.DefaultBondDenom,
		MinGasPrices:          fmt.Sprintf("0.000006%s", sdk.DefaultBondDenom),
		AccountTokens:         sdk.TokensFromConsensusPower(1000, sdk.DefaultPowerReduction),
		StakingTokens:         sdk.TokensFromConsensusPower(500, sdk.DefaultPowerReduction),
		BondedTokens:          sdk.TokensFromConsensusPower(100, sdk.DefaultPowerReduction),
		PruningStrategy:       pruningtypes.PruningOptionNothing,
		CleanupDir:            true,
		SigningAlgo:           string(hd.Secp256k1Type),
		KeyringOptions:        []keyring.Option{},
		PrintMnemonic:         false,
		AddressCodec:          addresscodec.NewBech32Codec("cosmos"),
		ValidatorAddressCodec: addresscodec.NewBech32Codec("cosmosvaloper"),
		ConsensusAddressCodec: addresscodec.NewBech32Codec("cosmosvalcons"),
	}
}

func DefaultConfigWithAppConfig(appConfig depinject.Config, baseappOpts ...func(*baseapp.BaseApp)) (Config, error) {
	var (
		appBuilder            *runtime.AppBuilder
		txConfig              client.TxConfig
		legacyAmino           registry.AminoRegistrar
		cdc                   codec.Codec
		interfaceRegistry     codectypes.InterfaceRegistry
		addressCodec          address.Codec
		validatorAddressCodec address.ValidatorAddressCodec
		consensusAddressCodec address.ConsensusAddressCodec
	)

	if err := depinject.Inject(
		depinject.Configs(
			appConfig,
			depinject.Supply(log.NewNopLogger()),
		),
		&appBuilder,
		&txConfig,
		&cdc,
		&legacyAmino,
		&interfaceRegistry,
		&addressCodec,
		&validatorAddressCodec,
		&consensusAddressCodec,
	); err != nil {
		return Config{}, err
	}

	cfg := DefaultConfig(func() TestFixture {
		return TestFixture{}
	})
	cfg.Codec = cdc
	cfg.TxConfig = txConfig
	amino, ok := legacyAmino.(*codec.LegacyAmino)
	if !ok {
		return Config{}, errors.New("legacyAmino must be a *codec.LegacyAmino")
	}
	cfg.LegacyAmino = amino
	cfg.InterfaceRegistry = interfaceRegistry
	cfg.GenesisState = appBuilder.DefaultGenesis()
	cfg.AppConstructor = func(val ValidatorI) servertypes.Application {
		// we build a unique app instance for every validator here
		var appBuilder *runtime.AppBuilder
		if err := depinject.Inject(
			depinject.Configs(
				appConfig,
				depinject.Supply(
					val.GetLogger(),
					simtestutil.NewAppOptionsWithFlagHome(val.GetViper().GetString(flags.FlagHome)),
				),
			),
			&appBuilder); err != nil {
			panic(err)
		}
		app := appBuilder.Build(
			coretesting.NewMemDB(),
			nil,
			append(baseappOpts,
				baseapp.SetPruning(pruningtypes.NewPruningOptionsFromString(val.GetAppConfig().Pruning)),
				baseapp.SetMinGasPrices(val.GetAppConfig().MinGasPrices),
				baseapp.SetChainID(cfg.ChainID),
			)...,
		)

		testdata.RegisterQueryServer(app.GRPCQueryRouter(), testdata.QueryImpl{})

		if err := app.Load(true); err != nil {
			panic(err)
		}

		return app
	}

	cfg.AddressCodec = addressCodec
	cfg.ValidatorAddressCodec = validatorAddressCodec
	cfg.ConsensusAddressCodec = consensusAddressCodec

	return cfg, nil
}

type (
	// Network defines a local in-process testing network using SimApp. It can be
	// configured to start any number of validators, each with its own RPC and API
	// clients. Typically, this test network would be used in client and integration
	// testing where user input is expected.
	//
	// Note, due to CometBFT constraints in regards to RPC functionality, there
	// may only be one test network running at a time. Thus, any caller must be
	// sure to Cleanup after testing is finished in order to allow other tests
	// to create networks. In addition, only the first validator will have a valid
	// RPC and API server/client.
	Network struct {
		Logger     Logger
		BaseDir    string
		Validators []*Validator

		Config Config
	}

<<<<<<< HEAD
=======
	// Validator defines an in-process CometBFT validator node. Through this object,
	// a client can make RPC and API calls and interact with any client command
	// or handler.
	Validator struct {
		AppConfig  *srvconfig.Config
		ClientCtx  client.Context
		Ctx        *server.Context
		Dir        string
		NodeID     string
		PubKey     cryptotypes.PubKey
		Moniker    string
		APIAddress string
		RPCAddress string
		P2PAddress string
		Address    sdk.AccAddress
		ValAddress sdk.ValAddress
		RPCClient  cmtclient.Client

		app      servertypes.Application
		tmNode   *node.Node
		api      *api.Server
		grpc     *grpc.Server
		grpcWeb  *http.Server
		errGroup *errgroup.Group
		cancelFn context.CancelFunc
	}

	// ValidatorI expose a validator's context and configuration
	ValidatorI interface {
		GetCtx() *server.Context
		GetAppConfig() *srvconfig.Config
	}

>>>>>>> 751e5ecb
	// Logger is a network logger interface that exposes testnet-level Log() methods for an in-process testing network
	// This is not to be confused with logging that may happen at an individual node or validator level
	Logger interface {
		Log(args ...interface{})
		Logf(format string, args ...interface{})
	}
)

var (
	_ Logger = (*testing.T)(nil)
	_ Logger = (*CLILogger)(nil)
)

// CLILogger wraps a cobra.Command and provides command logging methods.
type CLILogger struct {
	cmd *cobra.Command
}

// Log logs given args.
func (s CLILogger) Log(args ...interface{}) {
	s.cmd.Println(args...)
}

// Logf logs given args according to a format specifier.
func (s CLILogger) Logf(format string, args ...interface{}) {
	s.cmd.Printf(format, args...)
}

// NewCLILogger creates a new CLILogger.
func NewCLILogger(cmd *cobra.Command) CLILogger {
	return CLILogger{cmd}
}

// New creates a new Network for integration tests or in-process testnets run via the CLI
func New(l Logger, baseDir string, cfg Config) (NetworkI, error) {
	// only one caller/test can create and use a network at a time
	l.Log("acquiring test network lock")
	lock.Lock()

	network := &Network{
		Logger:     l,
		BaseDir:    baseDir,
		Validators: make([]*Validator, cfg.NumValidators),
		Config:     cfg,
	}

	l.Logf("preparing test network with chain-id \"%s\"\n", cfg.ChainID)

	monikers := make([]string, cfg.NumValidators)
	nodeIDs := make([]string, cfg.NumValidators)
	valPubKeys := make([]cryptotypes.PubKey, cfg.NumValidators)
	cmtConfigs := make([]*cmtcfg.Config, cfg.NumValidators)

	var (
		genAccounts []authtypes.GenesisAccount
		genBalances []banktypes.Balance
		genFiles    []string
	)

	buf := bufio.NewReader(os.Stdin)

	// generate private keys, node IDs, and initial transactions
	for i := 0; i < cfg.NumValidators; i++ {
		appCfg := srvconfig.DefaultConfig()
		appCfg.Pruning = cfg.PruningStrategy
		appCfg.MinGasPrices = cfg.MinGasPrices
		appCfg.API.Enable = true
		appCfg.API.Swagger = false
		appCfg.Telemetry.Enabled = false

		viper := viper.New()
		// Create default cometbft config for each validator
		cmtCfg := client.GetConfigFromViper(viper)

		cmtCfg.Consensus.TimeoutCommit = cfg.TimeoutCommit

		// Only allow the first validator to expose an RPC, API and gRPC
		// server/client due to CometBFT in-process constraints.
		apiAddr := ""
		cmtCfg.RPC.ListenAddress = ""
		appCfg.GRPC.Enable = false
		apiListenAddr := ""
		if i == 0 {
			if cfg.APIAddress != "" {
				apiListenAddr = cfg.APIAddress
			} else {
				if len(portPool) == 0 {
					return nil, errors.New("failed to get port for API server")
				}
				port := <-portPool
				apiListenAddr = fmt.Sprintf("tcp://127.0.0.1:%s", port)
			}

			appCfg.API.Address = apiListenAddr
			apiURL, err := url.Parse(apiListenAddr)
			if err != nil {
				return nil, err
			}
			apiAddr = fmt.Sprintf("http://%s:%s", apiURL.Hostname(), apiURL.Port())

			if cfg.RPCAddress != "" {
				cmtCfg.RPC.ListenAddress = cfg.RPCAddress
			} else {
				if len(portPool) == 0 {
					return nil, errors.New("failed to get port for RPC server")
				}
				port := <-portPool
				cmtCfg.RPC.ListenAddress = fmt.Sprintf("tcp://127.0.0.1:%s", port)
			}

			if cfg.GRPCAddress != "" {
				appCfg.GRPC.Address = cfg.GRPCAddress
			} else {
				if len(portPool) == 0 {
					return nil, errors.New("failed to get port for GRPC server")
				}
				port := <-portPool
				appCfg.GRPC.Address = fmt.Sprintf("127.0.0.1:%s", port)
			}
			appCfg.GRPC.Enable = true
		}

		logger := log.NewNopLogger()
		if cfg.EnableLogging {
			logger = log.NewLogger(os.Stdout) // TODO(mr): enable selection of log destination.
		}

		nodeDirName := fmt.Sprintf("node%d", i)
		nodeDir := filepath.Join(network.BaseDir, nodeDirName, "simd")
		clientDir := filepath.Join(network.BaseDir, nodeDirName, "simcli")
		gentxsDir := filepath.Join(network.BaseDir, "gentxs")

		err := os.MkdirAll(filepath.Join(nodeDir, "config"), 0o755)
		if err != nil {
			return nil, err
		}

		err = os.MkdirAll(clientDir, 0o755)
		if err != nil {
			return nil, err
		}

		cmtCfg.SetRoot(nodeDir)
		cmtCfg.Moniker = nodeDirName
		monikers[i] = nodeDirName

		if len(portPool) == 0 {
			return nil, errors.New("failed to get port for Proxy server")
		}
		port := <-portPool
		proxyAddr := fmt.Sprintf("tcp://127.0.0.1:%s", port)
		cmtCfg.ProxyApp = proxyAddr

		if len(portPool) == 0 {
			return nil, errors.New("failed to get port for Proxy server")
		}
		port = <-portPool
		p2pAddr := fmt.Sprintf("tcp://127.0.0.1:%s", port)
		cmtCfg.P2P.ListenAddress = p2pAddr
		cmtCfg.P2P.AddrBookStrict = false
		cmtCfg.P2P.AllowDuplicateIP = true

		cmtConfigs[i] = cmtCfg

		var mnemonic string
		if i < len(cfg.Mnemonics) {
			mnemonic = cfg.Mnemonics[i]
		}

		nodeID, pubKey, err := genutil.InitializeNodeValidatorFilesFromMnemonic(cmtCfg, mnemonic, ed25519.PrivKeyName)
		if err != nil {
			return nil, err
		}

		nodeIDs[i] = nodeID
		valPubKeys[i] = pubKey

		kb, err := keyring.New(sdk.KeyringServiceName(), keyring.BackendTest, clientDir, buf, cfg.Codec, cfg.KeyringOptions...)
		if err != nil {
			return nil, err
		}

		keyringAlgos, _ := kb.SupportedAlgorithms()
		algo, err := keyring.NewSigningAlgoFromString(cfg.SigningAlgo, keyringAlgos)
		if err != nil {
			return nil, err
		}

		addr, secret, err := testutil.GenerateSaveCoinKey(kb, nodeDirName, mnemonic, true, algo, sdk.GetFullBIP44Path())
		if err != nil {
			return nil, err
		}

		// if PrintMnemonic is set to true, we print the first validator node's secret to the network's logger
		// for debugging and manual testing
		if cfg.PrintMnemonic && i == 0 {
			printMnemonic(l, secret)
		}

		info := map[string]string{"secret": secret}
		infoBz, err := json.Marshal(info)
		if err != nil {
			return nil, err
		}

		// save private key seed words
		err = writeFile(fmt.Sprintf("%v.json", "key_seed"), clientDir, infoBz)
		if err != nil {
			return nil, err
		}

		balances := sdk.NewCoins(
			sdk.NewCoin(fmt.Sprintf("%stoken", nodeDirName), cfg.AccountTokens),
			sdk.NewCoin(cfg.BondDenom, cfg.StakingTokens),
		)

		genFiles = append(genFiles, cmtCfg.GenesisFile())
		genBalances = append(genBalances, banktypes.Balance{Address: addr.String(), Coins: balances.Sort()})
		genAccounts = append(genAccounts, authtypes.NewBaseAccount(addr, nil, 0, 0))

		commission, err := sdkmath.LegacyNewDecFromStr("0.5")
		if err != nil {
			return nil, err
		}

		createValMsg, err := stakingtypes.NewMsgCreateValidator(
			sdk.ValAddress(addr).String(),
			valPubKeys[i],
			sdk.NewCoin(cfg.BondDenom, cfg.BondedTokens),
			stakingtypes.NewDescription(nodeDirName, "", "", "", "", stakingtypes.Metadata{}),
			stakingtypes.NewCommissionRates(commission, sdkmath.LegacyOneDec(), sdkmath.LegacyOneDec()),
			sdkmath.OneInt(),
		)
		if err != nil {
			return nil, err
		}

		p2pURL, err := url.Parse(p2pAddr)
		if err != nil {
			return nil, err
		}

		memo := fmt.Sprintf("%s@%s:%s", nodeIDs[i], p2pURL.Hostname(), p2pURL.Port())
		fee := sdk.NewCoins(sdk.NewCoin(fmt.Sprintf("%stoken", nodeDirName), sdkmath.NewInt(0)))
		txBuilder := cfg.TxConfig.NewTxBuilder()
		err = txBuilder.SetMsgs(createValMsg)
		if err != nil {
			return nil, err
		}
		txBuilder.SetFeeAmount(fee)    // Arbitrary fee
		txBuilder.SetGasLimit(1000000) // Need at least 100386
		txBuilder.SetMemo(memo)

		txFactory := tx.Factory{}
		txFactory = txFactory.
			WithChainID(cfg.ChainID).
			WithMemo(memo).
			WithKeybase(kb).
			WithTxConfig(cfg.TxConfig)

		clientCtx := client.Context{}.
			WithKeyringDir(clientDir).
			WithKeyring(kb).
			WithHomeDir(cmtCfg.RootDir).
			WithChainID(cfg.ChainID).
			WithInterfaceRegistry(cfg.InterfaceRegistry).
			WithCodec(cfg.Codec).
			WithLegacyAmino(cfg.LegacyAmino).
			WithTxConfig(cfg.TxConfig).
			WithAccountRetriever(cfg.AccountRetriever).
			WithAddressCodec(cfg.AddressCodec).
			WithValidatorAddressCodec(cfg.ValidatorAddressCodec).
			WithConsensusAddressCodec(cfg.ConsensusAddressCodec).
			WithNodeURI(cmtCfg.RPC.ListenAddress).
			WithCmdContext(context.TODO())

		if err := tx.Sign(clientCtx, txFactory, nodeDirName, txBuilder, true); err != nil {
			return nil, err
		}

		txBz, err := cfg.TxConfig.TxJSONEncoder()(txBuilder.GetTx())
		if err != nil {
			return nil, err
		}
		err = writeFile(fmt.Sprintf("%v.json", nodeDirName), gentxsDir, txBz)
		if err != nil {
			return nil, err
		}
<<<<<<< HEAD
		err = srvconfig.WriteConfigFile(filepath.Join(nodeDir, "config", "app.toml"), appCfg)
		if err != nil {
			return nil, err
		}
=======
		srvconfig.WriteConfigFile(filepath.Join(nodeDir, "config", "app.toml"), appCfg)

		clientCtx := client.Context{}.
			WithKeyringDir(clientDir).
			WithKeyring(kb).
			WithHomeDir(cmtCfg.RootDir).
			WithChainID(cfg.ChainID).
			WithInterfaceRegistry(cfg.InterfaceRegistry).
			WithCodec(cfg.Codec).
			WithLegacyAmino(cfg.LegacyAmino).
			WithTxConfig(cfg.TxConfig).
			WithAccountRetriever(cfg.AccountRetriever).
			WithNodeURI(cmtCfg.RPC.ListenAddress)
>>>>>>> 751e5ecb

		// Provide ChainID here since we can't modify it in the Comet config.
		viper.Set(flags.FlagChainID, cfg.ChainID)

		network.Validators[i] = &Validator{
			AppConfig:  appCfg,
			clientCtx:  clientCtx,
			viper:      viper,
			logger:     logger,
			dir:        filepath.Join(network.BaseDir, nodeDirName),
			nodeID:     nodeID,
			pubKey:     pubKey,
			moniker:    nodeDirName,
			rPCAddress: cmtCfg.RPC.ListenAddress,
			p2PAddress: cmtCfg.P2P.ListenAddress,
			aPIAddress: apiAddr,
			address:    addr,
			valAddress: sdk.ValAddress(addr),
		}
	}

	err := initGenFiles(cfg, genAccounts, genBalances, genFiles)
	if err != nil {
		return nil, err
	}
	err = collectGenFiles(cfg, network.Validators, cmtConfigs, network.BaseDir)
	if err != nil {
		return nil, err
	}

	l.Log("starting test network...")
	for idx, v := range network.Validators {
		if err := startInProcess(cfg, v); err != nil {
			return nil, err
		}
		l.Log("started validator", idx)
	}

	height, err := network.LatestHeight()
	if err != nil {
		return nil, err
	}

	l.Log("started test network at height:", height)

	// Ensure we cleanup in case any test was abruptly halted (e.g. SIGINT) as any
	// defer in a test would not be called.
	trapSignal(network.Cleanup)

	return network, nil
}

// trapSignal traps SIGINT and SIGTERM and calls os.Exit once a signal is received.
func trapSignal(cleanupFunc func()) {
	sigs := make(chan os.Signal, 1)
	signal.Notify(sigs, syscall.SIGINT, syscall.SIGTERM)

	go func() {
		sig := <-sigs

		if cleanupFunc != nil {
			cleanupFunc()
		}
		exitCode := 128

		switch sig {
		case syscall.SIGINT:
			exitCode += int(syscall.SIGINT)
		case syscall.SIGTERM:
			exitCode += int(syscall.SIGTERM)
		}

		os.Exit(exitCode)
	}()
}

// LatestHeight returns the latest height of the network or an error if the
// query fails or no validators exist.
func (n *Network) LatestHeight() (int64, error) {
	if len(n.Validators) == 0 {
		return 0, errors.New("no validators available")
	}

	ticker := time.NewTicker(time.Second)
	defer ticker.Stop()

	timeout := time.NewTimer(time.Second * 5)
	defer timeout.Stop()

	var latestHeight atomic.Int64
	val := n.Validators[0]
	queryClient := cmtservice.NewServiceClient(val.clientCtx)

	for {
		select {
		case <-timeout.C:
			return latestHeight.Load(), errors.New("timeout exceeded waiting for block")
		case <-ticker.C:
			done := make(chan struct{})
			go func() {
				res, err := queryClient.GetLatestBlock(context.Background(), &cmtservice.GetLatestBlockRequest{})
				if err == nil && res != nil {
					latestHeight.Store(res.SdkBlock.Header.Height)
				}
				done <- struct{}{}
			}()
			select {
			case <-timeout.C:
				return latestHeight.Load(), errors.New("timeout exceeded waiting for block")
			case <-done:
				if latestHeight.Load() != 0 {
					return latestHeight.Load(), nil
				}
			}
		}
	}
}

// WaitForHeight performs a blocking check where it waits for a block to be
// committed after a given block. If that height is not reached within a timeout,
// an error is returned. Regardless, the latest height queried is returned.
func (n *Network) WaitForHeight(h int64) (int64, error) {
	return n.WaitForHeightWithTimeout(h, 10*time.Second)
}

func (n *Network) GetValidators() []ValidatorI {
	var vals []ValidatorI
	for _, val := range n.Validators {
		vals = append(vals, val)
	}
	return vals
}

// WaitForHeightWithTimeout is the same as WaitForHeight except the caller can
// provide a custom timeout.
func (n *Network) WaitForHeightWithTimeout(h int64, t time.Duration) (int64, error) {
	ticker := time.NewTicker(time.Second)
	defer ticker.Stop()

	timeout := time.NewTimer(t)
	defer timeout.Stop()

	if len(n.Validators) == 0 {
		return 0, errors.New("no validators available")
	}

	var latestHeight int64
	val := n.Validators[0]
	queryClient := cmtservice.NewServiceClient(val.clientCtx)

	for {
		select {
		case <-timeout.C:
			return latestHeight, errors.New("timeout exceeded waiting for block")
		case <-ticker.C:

			res, err := queryClient.GetLatestBlock(context.Background(), &cmtservice.GetLatestBlockRequest{})
			if err == nil && res != nil {
				latestHeight = res.GetSdkBlock().Header.Height
				if latestHeight >= h {
					return latestHeight, nil
				}
			}
		}
	}
}

// RetryForBlocks will wait for the next block and execute the function provided.
// It will do this until the function returns a nil error or until the number of
// blocks has been reached.
func (n *Network) RetryForBlocks(retryFunc func() error, blocks int) error {
	for i := 0; i < blocks; i++ {
		_ = n.WaitForNextBlock()
		err := retryFunc()
		if err == nil {
			return nil
		}
		// we've reached the last block to wait, return the error
		if i == blocks-1 {
			return err
		}
	}
	return nil
}

// WaitForNextBlock waits for the next block to be committed, returning an error
// upon failure.
func (n *Network) WaitForNextBlock() error {
	lastBlock, err := n.LatestHeight()
	if err != nil {
		return err
	}

	_, err = n.WaitForHeight(lastBlock + 1)
	if err != nil {
		return err
	}

	return err
}

// Cleanup removes the root testing (temporary) directory and stops both the
// CometBFT and API services. It allows other callers to create and start
// test networks. This method must be called when a test is finished, typically
// in a defer.
func (n *Network) Cleanup() {
	defer func() {
		lock.Unlock()
		n.Logger.Log("released test network lock")
	}()

	n.Logger.Log("cleaning up test network...")

	for _, v := range n.Validators {
		// cancel the validator's context which will signal to the gRPC and API
		// goroutines that they should gracefully exit.
		v.cancelFn()

		if err := v.errGroup.Wait(); err != nil {
			n.Logger.Log("unexpected error waiting for validator gRPC and API processes to exit", "err", err)
		}

		if v.tmNode != nil && v.tmNode.IsRunning() {
			if err := v.tmNode.Stop(); err != nil {
				n.Logger.Log("failed to stop validator CometBFT node", "err", err)
			}
		}

		if v.grpcWeb != nil {
			_ = v.grpcWeb.Close()
		}

		if v.app != nil {
			if err := v.app.Close(); err != nil {
				n.Logger.Log("failed to stop validator ABCI application", "err", err)
			}
		}
	}

	time.Sleep(100 * time.Millisecond)

	if n.Config.CleanupDir {
		_ = os.RemoveAll(n.BaseDir)
	}

	n.Logger.Log("finished cleaning up test network")
}

// printMnemonic prints a provided mnemonic seed phrase on a network logger
// for debugging and manual testing
func printMnemonic(l Logger, secret string) {
	lines := []string{
		"THIS MNEMONIC IS FOR TESTING PURPOSES ONLY",
		"DO NOT USE IN PRODUCTION",
		"",
		strings.Join(strings.Fields(secret)[0:8], " "),
		strings.Join(strings.Fields(secret)[8:16], " "),
		strings.Join(strings.Fields(secret)[16:24], " "),
	}

	lineLengths := make([]int, len(lines))
	for i, line := range lines {
		lineLengths[i] = len(line)
	}

	maxLineLength := 0
	for _, lineLen := range lineLengths {
		if lineLen > maxLineLength {
			maxLineLength = lineLen
		}
	}

	l.Log("\n")
	l.Log(strings.Repeat("+", maxLineLength+8))
	for _, line := range lines {
		l.Logf("++  %s  ++\n", centerText(line, maxLineLength))
	}
	l.Log(strings.Repeat("+", maxLineLength+8))
	l.Log("\n")
}

// centerText centers text across a fixed width, filling either side with whitespace buffers
func centerText(text string, width int) string {
	textLen := len(text)
	leftBuffer := strings.Repeat(" ", (width-textLen)/2)
	rightBuffer := strings.Repeat(" ", (width-textLen)/2+(width-textLen)%2)

	return fmt.Sprintf("%s%s%s", leftBuffer, text, rightBuffer)
}<|MERGE_RESOLUTION|>--- conflicted
+++ resolved
@@ -6,40 +6,23 @@
 	"encoding/json"
 	"errors"
 	"fmt"
+	"net/http"
 	"net/url"
 	"os"
 	"os/signal"
 	"path/filepath"
 	"strings"
 	"sync"
-	"sync/atomic"
 	"syscall"
 	"testing"
 	"time"
 
-<<<<<<< HEAD
-	cmtcfg "github.com/cometbft/cometbft/config"
-	"github.com/spf13/cobra"
-	"github.com/spf13/viper"
-
-	"cosmossdk.io/core/address"
-	"cosmossdk.io/core/registry"
-	coretesting "cosmossdk.io/core/testing"
-	"cosmossdk.io/depinject"
-	"cosmossdk.io/log"
-	sdkmath "cosmossdk.io/math"
-	"cosmossdk.io/math/unsafe"
-	pruningtypes "cosmossdk.io/store/pruning/types"
-	banktypes "cosmossdk.io/x/bank/types"
-	stakingtypes "cosmossdk.io/x/staking/types"
-=======
 	"github.com/cometbft/cometbft/node"
 	cmtclient "github.com/cometbft/cometbft/rpc/client"
 	dbm "github.com/cosmos/cosmos-db"
 	"github.com/spf13/cobra"
 	"golang.org/x/sync/errgroup"
 	"google.golang.org/grpc"
->>>>>>> 751e5ecb
 
 	"cosmossdk.io/depinject"
 	"cosmossdk.io/log"
@@ -53,22 +36,30 @@
 	"github.com/cosmos/cosmos-sdk/client/grpc/cmtservice"
 	"github.com/cosmos/cosmos-sdk/client/tx"
 	"github.com/cosmos/cosmos-sdk/codec"
-	addresscodec "github.com/cosmos/cosmos-sdk/codec/address"
 	codectypes "github.com/cosmos/cosmos-sdk/codec/types"
 	"github.com/cosmos/cosmos-sdk/crypto/hd"
 	"github.com/cosmos/cosmos-sdk/crypto/keyring"
-	"github.com/cosmos/cosmos-sdk/crypto/keys/ed25519"
 	cryptotypes "github.com/cosmos/cosmos-sdk/crypto/types"
 	"github.com/cosmos/cosmos-sdk/runtime"
+	"github.com/cosmos/cosmos-sdk/server"
+	"github.com/cosmos/cosmos-sdk/server/api"
 	srvconfig "github.com/cosmos/cosmos-sdk/server/config"
 	servertypes "github.com/cosmos/cosmos-sdk/server/types"
 	"github.com/cosmos/cosmos-sdk/testutil"
-	simtestutil "github.com/cosmos/cosmos-sdk/testutil/sims"
+	"github.com/cosmos/cosmos-sdk/testutil/configurator"
 	"github.com/cosmos/cosmos-sdk/testutil/testdata"
 	sdk "github.com/cosmos/cosmos-sdk/types"
 	moduletestutil "github.com/cosmos/cosmos-sdk/types/module/testutil"
+	_ "github.com/cosmos/cosmos-sdk/x/auth"           // import auth as a blank
+	_ "github.com/cosmos/cosmos-sdk/x/auth/tx/config" // import auth tx config as a blank
 	authtypes "github.com/cosmos/cosmos-sdk/x/auth/types"
+	_ "github.com/cosmos/cosmos-sdk/x/bank" // import bank as a blank
+	banktypes "github.com/cosmos/cosmos-sdk/x/bank/types"
+	_ "github.com/cosmos/cosmos-sdk/x/consensus" // import consensus as a blank
 	"github.com/cosmos/cosmos-sdk/x/genutil"
+	_ "github.com/cosmos/cosmos-sdk/x/params"  // import params as a blank
+	_ "github.com/cosmos/cosmos-sdk/x/staking" // import staking as a blank
+	stakingtypes "github.com/cosmos/cosmos-sdk/x/staking/types"
 )
 
 // package-wide network lock to only allow one test network at a time
@@ -121,7 +112,6 @@
 	AccountRetriever client.AccountRetriever
 	AppConstructor   AppConstructor             // the ABCI application constructor
 	GenesisState     map[string]json.RawMessage // custom genesis state to provide
-	GenesisTime      time.Time                  // the genesis time
 	TimeoutCommit    time.Duration              // the consensus commitment timeout
 	ChainID          string                     // the network chain-id
 	NumValidators    int                        // the total number of validators to create and bond
@@ -140,11 +130,6 @@
 	APIAddress       string                     // REST API listen address (including port)
 	GRPCAddress      string                     // GRPC server listen address (including port)
 	PrintMnemonic    bool                       // print the mnemonic of first validator as log output for testing
-
-	// Address codecs
-	AddressCodec          address.Codec                 // address codec
-	ValidatorAddressCodec address.ValidatorAddressCodec // validator address codec
-	ConsensusAddressCodec address.ConsensusAddressCodec // consensus address codec
 }
 
 // DefaultConfig returns a sane default configuration suitable for nearly all
@@ -153,42 +138,49 @@
 	fixture := factory()
 
 	return Config{
-		Codec:                 fixture.EncodingConfig.Codec,
-		TxConfig:              fixture.EncodingConfig.TxConfig,
-		LegacyAmino:           fixture.EncodingConfig.Amino,
-		InterfaceRegistry:     fixture.EncodingConfig.InterfaceRegistry,
-		AccountRetriever:      authtypes.AccountRetriever{},
-		AppConstructor:        fixture.AppConstructor,
-		GenesisState:          fixture.GenesisState,
-		TimeoutCommit:         2 * time.Second,
-		ChainID:               "chain-" + unsafe.Str(6),
-		NumValidators:         4,
-		BondDenom:             sdk.DefaultBondDenom,
-		MinGasPrices:          fmt.Sprintf("0.000006%s", sdk.DefaultBondDenom),
-		AccountTokens:         sdk.TokensFromConsensusPower(1000, sdk.DefaultPowerReduction),
-		StakingTokens:         sdk.TokensFromConsensusPower(500, sdk.DefaultPowerReduction),
-		BondedTokens:          sdk.TokensFromConsensusPower(100, sdk.DefaultPowerReduction),
-		PruningStrategy:       pruningtypes.PruningOptionNothing,
-		CleanupDir:            true,
-		SigningAlgo:           string(hd.Secp256k1Type),
-		KeyringOptions:        []keyring.Option{},
-		PrintMnemonic:         false,
-		AddressCodec:          addresscodec.NewBech32Codec("cosmos"),
-		ValidatorAddressCodec: addresscodec.NewBech32Codec("cosmosvaloper"),
-		ConsensusAddressCodec: addresscodec.NewBech32Codec("cosmosvalcons"),
-	}
-}
-
-func DefaultConfigWithAppConfig(appConfig depinject.Config, baseappOpts ...func(*baseapp.BaseApp)) (Config, error) {
+		Codec:             fixture.EncodingConfig.Codec,
+		TxConfig:          fixture.EncodingConfig.TxConfig,
+		LegacyAmino:       fixture.EncodingConfig.Amino,
+		InterfaceRegistry: fixture.EncodingConfig.InterfaceRegistry,
+		AccountRetriever:  authtypes.AccountRetriever{},
+		AppConstructor:    fixture.AppConstructor,
+		GenesisState:      fixture.GenesisState,
+		TimeoutCommit:     2 * time.Second,
+		ChainID:           "chain-" + unsafe.Str(6),
+		NumValidators:     4,
+		BondDenom:         sdk.DefaultBondDenom,
+		MinGasPrices:      fmt.Sprintf("0.000006%s", sdk.DefaultBondDenom),
+		AccountTokens:     sdk.TokensFromConsensusPower(1000, sdk.DefaultPowerReduction),
+		StakingTokens:     sdk.TokensFromConsensusPower(500, sdk.DefaultPowerReduction),
+		BondedTokens:      sdk.TokensFromConsensusPower(100, sdk.DefaultPowerReduction),
+		PruningStrategy:   pruningtypes.PruningOptionNothing,
+		CleanupDir:        true,
+		SigningAlgo:       string(hd.Secp256k1Type),
+		KeyringOptions:    []keyring.Option{},
+		PrintMnemonic:     false,
+	}
+}
+
+// MinimumAppConfig defines the minimum of modules required for a call to New to succeed
+func MinimumAppConfig() depinject.Config {
+	return configurator.NewAppConfig(
+		configurator.AuthModule(),
+		configurator.ParamsModule(),
+		configurator.BankModule(),
+		configurator.GenutilModule(),
+		configurator.StakingModule(),
+		configurator.ConsensusModule(),
+		configurator.TxModule(),
+	)
+}
+
+func DefaultConfigWithAppConfig(appConfig depinject.Config) (Config, error) {
 	var (
-		appBuilder            *runtime.AppBuilder
-		txConfig              client.TxConfig
-		legacyAmino           registry.AminoRegistrar
-		cdc                   codec.Codec
-		interfaceRegistry     codectypes.InterfaceRegistry
-		addressCodec          address.Codec
-		validatorAddressCodec address.ValidatorAddressCodec
-		consensusAddressCodec address.ConsensusAddressCodec
+		appBuilder        *runtime.AppBuilder
+		txConfig          client.TxConfig
+		legacyAmino       *codec.LegacyAmino
+		cdc               codec.Codec
+		interfaceRegistry codectypes.InterfaceRegistry
 	)
 
 	if err := depinject.Inject(
@@ -201,9 +193,6 @@
 		&cdc,
 		&legacyAmino,
 		&interfaceRegistry,
-		&addressCodec,
-		&validatorAddressCodec,
-		&consensusAddressCodec,
 	); err != nil {
 		return Config{}, err
 	}
@@ -213,11 +202,7 @@
 	})
 	cfg.Codec = cdc
 	cfg.TxConfig = txConfig
-	amino, ok := legacyAmino.(*codec.LegacyAmino)
-	if !ok {
-		return Config{}, errors.New("legacyAmino must be a *codec.LegacyAmino")
-	}
-	cfg.LegacyAmino = amino
+	cfg.LegacyAmino = legacyAmino
 	cfg.InterfaceRegistry = interfaceRegistry
 	cfg.GenesisState = appBuilder.DefaultGenesis()
 	cfg.AppConstructor = func(val ValidatorI) servertypes.Application {
@@ -226,22 +211,17 @@
 		if err := depinject.Inject(
 			depinject.Configs(
 				appConfig,
-				depinject.Supply(
-					val.GetLogger(),
-					simtestutil.NewAppOptionsWithFlagHome(val.GetViper().GetString(flags.FlagHome)),
-				),
+				depinject.Supply(val.GetCtx().Logger),
 			),
 			&appBuilder); err != nil {
 			panic(err)
 		}
 		app := appBuilder.Build(
-			coretesting.NewMemDB(),
+			dbm.NewMemDB(),
 			nil,
-			append(baseappOpts,
-				baseapp.SetPruning(pruningtypes.NewPruningOptionsFromString(val.GetAppConfig().Pruning)),
-				baseapp.SetMinGasPrices(val.GetAppConfig().MinGasPrices),
-				baseapp.SetChainID(cfg.ChainID),
-			)...,
+			baseapp.SetPruning(pruningtypes.NewPruningOptionsFromString(val.GetAppConfig().Pruning)),
+			baseapp.SetMinGasPrices(val.GetAppConfig().MinGasPrices),
+			baseapp.SetChainID(cfg.ChainID),
 		)
 
 		testdata.RegisterQueryServer(app.GRPCQueryRouter(), testdata.QueryImpl{})
@@ -252,10 +232,6 @@
 
 		return app
 	}
-
-	cfg.AddressCodec = addressCodec
-	cfg.ValidatorAddressCodec = validatorAddressCodec
-	cfg.ConsensusAddressCodec = consensusAddressCodec
 
 	return cfg, nil
 }
@@ -279,8 +255,6 @@
 		Config Config
 	}
 
-<<<<<<< HEAD
-=======
 	// Validator defines an in-process CometBFT validator node. Through this object,
 	// a client can make RPC and API calls and interact with any client command
 	// or handler.
@@ -314,7 +288,6 @@
 		GetAppConfig() *srvconfig.Config
 	}
 
->>>>>>> 751e5ecb
 	// Logger is a network logger interface that exposes testnet-level Log() methods for an in-process testing network
 	// This is not to be confused with logging that may happen at an individual node or validator level
 	Logger interface {
@@ -324,9 +297,18 @@
 )
 
 var (
-	_ Logger = (*testing.T)(nil)
-	_ Logger = (*CLILogger)(nil)
+	_ Logger     = (*testing.T)(nil)
+	_ Logger     = (*CLILogger)(nil)
+	_ ValidatorI = Validator{}
 )
+
+func (v Validator) GetCtx() *server.Context {
+	return v.Ctx
+}
+
+func (v Validator) GetAppConfig() *srvconfig.Config {
+	return v.AppConfig
+}
 
 // CLILogger wraps a cobra.Command and provides command logging methods.
 type CLILogger struct {
@@ -349,7 +331,7 @@
 }
 
 // New creates a new Network for integration tests or in-process testnets run via the CLI
-func New(l Logger, baseDir string, cfg Config) (NetworkI, error) {
+func New(l Logger, baseDir string, cfg Config) (*Network, error) {
 	// only one caller/test can create and use a network at a time
 	l.Log("acquiring test network lock")
 	lock.Lock()
@@ -366,7 +348,6 @@
 	monikers := make([]string, cfg.NumValidators)
 	nodeIDs := make([]string, cfg.NumValidators)
 	valPubKeys := make([]cryptotypes.PubKey, cfg.NumValidators)
-	cmtConfigs := make([]*cmtcfg.Config, cfg.NumValidators)
 
 	var (
 		genAccounts []authtypes.GenesisAccount
@@ -385,10 +366,8 @@
 		appCfg.API.Swagger = false
 		appCfg.Telemetry.Enabled = false
 
-		viper := viper.New()
-		// Create default cometbft config for each validator
-		cmtCfg := client.GetConfigFromViper(viper)
-
+		ctx := server.NewDefaultContext()
+		cmtCfg := ctx.Config
 		cmtCfg.Consensus.TimeoutCommit = cfg.TimeoutCommit
 
 		// Only allow the first validator to expose an RPC, API and gRPC
@@ -396,16 +375,17 @@
 		apiAddr := ""
 		cmtCfg.RPC.ListenAddress = ""
 		appCfg.GRPC.Enable = false
+		appCfg.GRPCWeb.Enable = false
 		apiListenAddr := ""
 		if i == 0 {
 			if cfg.APIAddress != "" {
 				apiListenAddr = cfg.APIAddress
 			} else {
 				if len(portPool) == 0 {
-					return nil, errors.New("failed to get port for API server")
+					return nil, fmt.Errorf("failed to get port for API server")
 				}
 				port := <-portPool
-				apiListenAddr = fmt.Sprintf("tcp://127.0.0.1:%s", port)
+				apiListenAddr = fmt.Sprintf("tcp://0.0.0.0:%s", port)
 			}
 
 			appCfg.API.Address = apiListenAddr
@@ -419,28 +399,31 @@
 				cmtCfg.RPC.ListenAddress = cfg.RPCAddress
 			} else {
 				if len(portPool) == 0 {
-					return nil, errors.New("failed to get port for RPC server")
+					return nil, fmt.Errorf("failed to get port for RPC server")
 				}
 				port := <-portPool
-				cmtCfg.RPC.ListenAddress = fmt.Sprintf("tcp://127.0.0.1:%s", port)
+				cmtCfg.RPC.ListenAddress = fmt.Sprintf("tcp://0.0.0.0:%s", port)
 			}
 
 			if cfg.GRPCAddress != "" {
 				appCfg.GRPC.Address = cfg.GRPCAddress
 			} else {
 				if len(portPool) == 0 {
-					return nil, errors.New("failed to get port for GRPC server")
+					return nil, fmt.Errorf("failed to get port for GRPC server")
 				}
 				port := <-portPool
-				appCfg.GRPC.Address = fmt.Sprintf("127.0.0.1:%s", port)
+				appCfg.GRPC.Address = fmt.Sprintf("0.0.0.0:%s", port)
 			}
 			appCfg.GRPC.Enable = true
+			appCfg.GRPCWeb.Enable = true
 		}
 
 		logger := log.NewNopLogger()
 		if cfg.EnableLogging {
 			logger = log.NewLogger(os.Stdout) // TODO(mr): enable selection of log destination.
 		}
+
+		ctx.Logger = logger
 
 		nodeDirName := fmt.Sprintf("node%d", i)
 		nodeDir := filepath.Join(network.BaseDir, nodeDirName, "simd")
@@ -462,48 +445,46 @@
 		monikers[i] = nodeDirName
 
 		if len(portPool) == 0 {
-			return nil, errors.New("failed to get port for Proxy server")
+			return nil, fmt.Errorf("failed to get port for Proxy server")
 		}
 		port := <-portPool
-		proxyAddr := fmt.Sprintf("tcp://127.0.0.1:%s", port)
+		proxyAddr := fmt.Sprintf("tcp://0.0.0.0:%s", port)
 		cmtCfg.ProxyApp = proxyAddr
 
 		if len(portPool) == 0 {
-			return nil, errors.New("failed to get port for Proxy server")
+			return nil, fmt.Errorf("failed to get port for Proxy server")
 		}
 		port = <-portPool
-		p2pAddr := fmt.Sprintf("tcp://127.0.0.1:%s", port)
+		p2pAddr := fmt.Sprintf("tcp://0.0.0.0:%s", port)
 		cmtCfg.P2P.ListenAddress = p2pAddr
 		cmtCfg.P2P.AddrBookStrict = false
 		cmtCfg.P2P.AllowDuplicateIP = true
 
-		cmtConfigs[i] = cmtCfg
+		nodeID, pubKey, err := genutil.InitializeNodeValidatorFiles(cmtCfg)
+		if err != nil {
+			return nil, err
+		}
+
+		nodeIDs[i] = nodeID
+		valPubKeys[i] = pubKey
+
+		kb, err := keyring.New(sdk.KeyringServiceName(), keyring.BackendTest, clientDir, buf, cfg.Codec, cfg.KeyringOptions...)
+		if err != nil {
+			return nil, err
+		}
+
+		keyringAlgos, _ := kb.SupportedAlgorithms()
+		algo, err := keyring.NewSigningAlgoFromString(cfg.SigningAlgo, keyringAlgos)
+		if err != nil {
+			return nil, err
+		}
 
 		var mnemonic string
 		if i < len(cfg.Mnemonics) {
 			mnemonic = cfg.Mnemonics[i]
 		}
 
-		nodeID, pubKey, err := genutil.InitializeNodeValidatorFilesFromMnemonic(cmtCfg, mnemonic, ed25519.PrivKeyName)
-		if err != nil {
-			return nil, err
-		}
-
-		nodeIDs[i] = nodeID
-		valPubKeys[i] = pubKey
-
-		kb, err := keyring.New(sdk.KeyringServiceName(), keyring.BackendTest, clientDir, buf, cfg.Codec, cfg.KeyringOptions...)
-		if err != nil {
-			return nil, err
-		}
-
-		keyringAlgos, _ := kb.SupportedAlgorithms()
-		algo, err := keyring.NewSigningAlgoFromString(cfg.SigningAlgo, keyringAlgos)
-		if err != nil {
-			return nil, err
-		}
-
-		addr, secret, err := testutil.GenerateSaveCoinKey(kb, nodeDirName, mnemonic, true, algo, sdk.GetFullBIP44Path())
+		addr, secret, err := testutil.GenerateSaveCoinKey(kb, nodeDirName, mnemonic, true, algo)
 		if err != nil {
 			return nil, err
 		}
@@ -544,7 +525,7 @@
 			sdk.ValAddress(addr).String(),
 			valPubKeys[i],
 			sdk.NewCoin(cfg.BondDenom, cfg.BondedTokens),
-			stakingtypes.NewDescription(nodeDirName, "", "", "", "", stakingtypes.Metadata{}),
+			stakingtypes.NewDescription(nodeDirName, "", "", "", ""),
 			stakingtypes.NewCommissionRates(commission, sdkmath.LegacyOneDec(), sdkmath.LegacyOneDec()),
 			sdkmath.OneInt(),
 		)
@@ -575,23 +556,8 @@
 			WithKeybase(kb).
 			WithTxConfig(cfg.TxConfig)
 
-		clientCtx := client.Context{}.
-			WithKeyringDir(clientDir).
-			WithKeyring(kb).
-			WithHomeDir(cmtCfg.RootDir).
-			WithChainID(cfg.ChainID).
-			WithInterfaceRegistry(cfg.InterfaceRegistry).
-			WithCodec(cfg.Codec).
-			WithLegacyAmino(cfg.LegacyAmino).
-			WithTxConfig(cfg.TxConfig).
-			WithAccountRetriever(cfg.AccountRetriever).
-			WithAddressCodec(cfg.AddressCodec).
-			WithValidatorAddressCodec(cfg.ValidatorAddressCodec).
-			WithConsensusAddressCodec(cfg.ConsensusAddressCodec).
-			WithNodeURI(cmtCfg.RPC.ListenAddress).
-			WithCmdContext(context.TODO())
-
-		if err := tx.Sign(clientCtx, txFactory, nodeDirName, txBuilder, true); err != nil {
+		err = tx.Sign(context.Background(), txFactory, nodeDirName, txBuilder, true)
+		if err != nil {
 			return nil, err
 		}
 
@@ -603,12 +569,6 @@
 		if err != nil {
 			return nil, err
 		}
-<<<<<<< HEAD
-		err = srvconfig.WriteConfigFile(filepath.Join(nodeDir, "config", "app.toml"), appCfg)
-		if err != nil {
-			return nil, err
-		}
-=======
 		srvconfig.WriteConfigFile(filepath.Join(nodeDir, "config", "app.toml"), appCfg)
 
 		clientCtx := client.Context{}.
@@ -622,25 +582,23 @@
 			WithTxConfig(cfg.TxConfig).
 			WithAccountRetriever(cfg.AccountRetriever).
 			WithNodeURI(cmtCfg.RPC.ListenAddress)
->>>>>>> 751e5ecb
 
 		// Provide ChainID here since we can't modify it in the Comet config.
-		viper.Set(flags.FlagChainID, cfg.ChainID)
+		ctx.Viper.Set(flags.FlagChainID, cfg.ChainID)
 
 		network.Validators[i] = &Validator{
 			AppConfig:  appCfg,
-			clientCtx:  clientCtx,
-			viper:      viper,
-			logger:     logger,
-			dir:        filepath.Join(network.BaseDir, nodeDirName),
-			nodeID:     nodeID,
-			pubKey:     pubKey,
-			moniker:    nodeDirName,
-			rPCAddress: cmtCfg.RPC.ListenAddress,
-			p2PAddress: cmtCfg.P2P.ListenAddress,
-			aPIAddress: apiAddr,
-			address:    addr,
-			valAddress: sdk.ValAddress(addr),
+			ClientCtx:  clientCtx,
+			Ctx:        ctx,
+			Dir:        filepath.Join(network.BaseDir, nodeDirName),
+			NodeID:     nodeID,
+			PubKey:     pubKey,
+			Moniker:    nodeDirName,
+			RPCAddress: cmtCfg.RPC.ListenAddress,
+			P2PAddress: cmtCfg.P2P.ListenAddress,
+			APIAddress: apiAddr,
+			Address:    addr,
+			ValAddress: sdk.ValAddress(addr),
 		}
 	}
 
@@ -648,7 +606,7 @@
 	if err != nil {
 		return nil, err
 	}
-	err = collectGenFiles(cfg, network.Validators, cmtConfigs, network.BaseDir)
+	err = collectGenFiles(cfg, network.Validators, network.BaseDir)
 	if err != nil {
 		return nil, err
 	}
@@ -668,7 +626,7 @@
 
 	l.Log("started test network at height:", height)
 
-	// Ensure we cleanup in case any test was abruptly halted (e.g. SIGINT) as any
+	// Ensure we cleanup incase any test was abruptly halted (e.g. SIGINT) as any
 	// defer in a test would not be called.
 	trapSignal(network.Cleanup)
 
@@ -712,29 +670,29 @@
 	timeout := time.NewTimer(time.Second * 5)
 	defer timeout.Stop()
 
-	var latestHeight atomic.Int64
+	var latestHeight int64
 	val := n.Validators[0]
-	queryClient := cmtservice.NewServiceClient(val.clientCtx)
+	queryClient := cmtservice.NewServiceClient(val.ClientCtx)
 
 	for {
 		select {
 		case <-timeout.C:
-			return latestHeight.Load(), errors.New("timeout exceeded waiting for block")
+			return latestHeight, errors.New("timeout exceeded waiting for block")
 		case <-ticker.C:
 			done := make(chan struct{})
 			go func() {
 				res, err := queryClient.GetLatestBlock(context.Background(), &cmtservice.GetLatestBlockRequest{})
 				if err == nil && res != nil {
-					latestHeight.Store(res.SdkBlock.Header.Height)
+					latestHeight = res.SdkBlock.Header.Height
 				}
 				done <- struct{}{}
 			}()
 			select {
 			case <-timeout.C:
-				return latestHeight.Load(), errors.New("timeout exceeded waiting for block")
+				return latestHeight, errors.New("timeout exceeded waiting for block")
 			case <-done:
-				if latestHeight.Load() != 0 {
-					return latestHeight.Load(), nil
+				if latestHeight != 0 {
+					return latestHeight, nil
 				}
 			}
 		}
@@ -748,14 +706,6 @@
 	return n.WaitForHeightWithTimeout(h, 10*time.Second)
 }
 
-func (n *Network) GetValidators() []ValidatorI {
-	var vals []ValidatorI
-	for _, val := range n.Validators {
-		vals = append(vals, val)
-	}
-	return vals
-}
-
 // WaitForHeightWithTimeout is the same as WaitForHeight except the caller can
 // provide a custom timeout.
 func (n *Network) WaitForHeightWithTimeout(h int64, t time.Duration) (int64, error) {
@@ -771,7 +721,7 @@
 
 	var latestHeight int64
 	val := n.Validators[0]
-	queryClient := cmtservice.NewServiceClient(val.clientCtx)
+	queryClient := cmtservice.NewServiceClient(val.ClientCtx)
 
 	for {
 		select {
@@ -795,7 +745,7 @@
 // blocks has been reached.
 func (n *Network) RetryForBlocks(retryFunc func() error, blocks int) error {
 	for i := 0; i < blocks; i++ {
-		_ = n.WaitForNextBlock()
+		n.WaitForNextBlock()
 		err := retryFunc()
 		if err == nil {
 			return nil
