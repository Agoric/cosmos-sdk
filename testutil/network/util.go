package network

import (
	"context"
	"encoding/json"
	"fmt"
	"net"
	"os"
	"path/filepath"

	cmtcfg "github.com/cometbft/cometbft/config"
	cmtcrypto "github.com/cometbft/cometbft/crypto"
	"github.com/cometbft/cometbft/crypto/ed25519"
	"github.com/cometbft/cometbft/node"
	"github.com/cometbft/cometbft/p2p"
	pvm "github.com/cometbft/cometbft/privval"
	"github.com/cometbft/cometbft/proxy"
	"github.com/cometbft/cometbft/rpc/client/local"
	cmttime "github.com/cometbft/cometbft/types/time"
	"golang.org/x/sync/errgroup"

	"cosmossdk.io/log"
<<<<<<< HEAD
	banktypes "cosmossdk.io/x/bank/types"

	"github.com/cosmos/cosmos-sdk/client"
	"github.com/cosmos/cosmos-sdk/client/flags"
=======

>>>>>>> 751e5ecb
	"github.com/cosmos/cosmos-sdk/server"
	"github.com/cosmos/cosmos-sdk/server/api"
	servergrpc "github.com/cosmos/cosmos-sdk/server/grpc"
	servercmtlog "github.com/cosmos/cosmos-sdk/server/log"
	"github.com/cosmos/cosmos-sdk/testutil"
	authtypes "github.com/cosmos/cosmos-sdk/x/auth/types"
	"github.com/cosmos/cosmos-sdk/x/genutil"
	genutiltypes "github.com/cosmos/cosmos-sdk/x/genutil/types"
)

func startInProcess(cfg Config, val *Validator) error {
	logger := val.GetLogger()
	cmtCfg := client.GetConfigFromViper(val.GetViper())
	cmtCfg.Instrumentation.Prometheus = false

	if err := val.AppConfig.ValidateBasic(); err != nil {
		return err
	}

	nodeKey, err := p2p.LoadOrGenNodeKey(cmtCfg.NodeKeyFile())
	if err != nil {
		return err
	}

<<<<<<< HEAD
	app := cfg.AppConstructor(val)
	val.app = app

	appGenesisProvider := func() (node.ChecksummedGenesisDoc, error) {
=======
	app := cfg.AppConstructor(*val)
	val.app = app

	appGenesisProvider := func() (*cmttypes.GenesisDoc, error) {
>>>>>>> 751e5ecb
		appGenesis, err := genutiltypes.AppGenesisFromFile(cmtCfg.GenesisFile())
		if err != nil {
			return node.ChecksummedGenesisDoc{
				Sha256Checksum: []byte{},
			}, err
		}
		gen, err := appGenesis.ToGenesisDoc()
		if err != nil {
			return node.ChecksummedGenesisDoc{
				Sha256Checksum: []byte{},
			}, err
		}
		return node.ChecksummedGenesisDoc{GenesisDoc: gen, Sha256Checksum: make([]byte, 0)}, nil
	}

	cmtApp := server.NewCometABCIWrapper(app)
	pv, err := pvm.LoadOrGenFilePV(cmtCfg.PrivValidatorKeyFile(), cmtCfg.PrivValidatorStateFile(), func() (cmtcrypto.PrivKey, error) {
		return ed25519.GenPrivKey(), nil
	})
	if err != nil {
		return err
	}

	tmNode, err := node.NewNode( //resleak:notresource
		context.TODO(),
		cmtCfg,
		pv,
		nodeKey,
		proxy.NewLocalClientCreator(cmtApp),
		appGenesisProvider,
		cmtcfg.DefaultDBProvider,
		node.DefaultMetricsProvider(cmtCfg.Instrumentation),
		servercmtlog.CometLoggerWrapper{Logger: logger.With("module", val.moniker)},
	)
	if err != nil {
		return err
	}

	if err := tmNode.Start(); err != nil {
		return err
	}
	val.tmNode = tmNode

	if val.rPCAddress != "" {
		val.rPCClient = local.New(tmNode)
	}

	// We'll need a RPC client if the validator exposes a gRPC or REST endpoint.
	if val.aPIAddress != "" || val.AppConfig.GRPC.Enable {
		val.clientCtx = val.clientCtx.
			WithClient(val.rPCClient)

		app.RegisterTxService(val.clientCtx)
		app.RegisterTendermintService(val.clientCtx)
		app.RegisterNodeService(val.clientCtx, *val.AppConfig)
	}

	ctx := context.Background()
	ctx, val.cancelFn = context.WithCancel(ctx)
	val.errGroup, ctx = errgroup.WithContext(ctx)

	grpcCfg := val.AppConfig.GRPC

	if grpcCfg.Enable {
		grpcSrv, err := servergrpc.NewGRPCServer(val.clientCtx, app, grpcCfg)
		if err != nil {
			return err
		}

		// Start the gRPC server in a goroutine. Note, the provided ctx will ensure
		// that the server is gracefully shut down.
		val.errGroup.Go(func() error {
			return servergrpc.StartGRPCServer(ctx, logger.With(log.ModuleKey, "grpc-server"), grpcCfg, grpcSrv)
		})

		val.grpc = grpcSrv
	}

<<<<<<< HEAD
	if val.aPIAddress != "" {
		apiSrv := api.New(val.clientCtx, logger.With(log.ModuleKey, "api-server"), val.grpc)
=======
	if val.APIAddress != "" {
		apiSrv := api.New(val.ClientCtx, logger.With(log.ModuleKey, "api-server"), val.grpc)
>>>>>>> 751e5ecb
		app.RegisterAPIRoutes(apiSrv, val.AppConfig.API)

		val.errGroup.Go(func() error {
			return apiSrv.Start(ctx, *val.AppConfig)
		})

		val.api = apiSrv
	}

	return nil
}

func collectGenFiles(cfg Config, vals []*Validator, cmtConfigs []*cmtcfg.Config, outputDir string) error {
	genTime := cfg.GenesisTime
	if genTime.IsZero() {
		genTime = cmttime.Now()
	}

	for i := 0; i < cfg.NumValidators; i++ {
		cmtCfg := cmtConfigs[i]

		nodeDir := filepath.Join(outputDir, vals[i].moniker, "simd")
		gentxsDir := filepath.Join(outputDir, "gentxs")

		cmtCfg.Moniker = vals[i].moniker
		cmtCfg.SetRoot(nodeDir)

		initCfg := genutiltypes.NewInitConfig(cfg.ChainID, gentxsDir, vals[i].nodeID, vals[i].pubKey)

		genFile := cmtCfg.GenesisFile()
		appGenesis, err := genutiltypes.AppGenesisFromFile(genFile)
		if err != nil {
			return err
		}

		appState, err := genutil.GenAppStateFromConfig(cfg.Codec, cfg.TxConfig,
<<<<<<< HEAD
			cmtCfg, initCfg, appGenesis, genutiltypes.DefaultMessageValidator,
			cfg.ValidatorAddressCodec, cfg.AddressCodec)
=======
			cmtCfg, initCfg, appGenesis, banktypes.GenesisBalancesIterator{}, genutiltypes.DefaultMessageValidator, cfg.TxConfig.SigningContext().ValidatorAddressCodec())
>>>>>>> 751e5ecb
		if err != nil {
			return err
		}

		// overwrite each validator's genesis file to have a canonical genesis time
		if err := genutil.ExportGenesisFileWithTime(genFile, cfg.ChainID, nil, appState, genTime); err != nil {
			return err
		}

		v := vals[i].GetViper()
		v.Set(flags.FlagHome, nodeDir)
		v.SetConfigType("toml")
		v.SetConfigName("config")
		v.AddConfigPath(filepath.Join(nodeDir, "config"))
		err = v.ReadInConfig()
		if err != nil {
			return err
		}
	}

	return nil
}

func initGenFiles(cfg Config, genAccounts []authtypes.GenesisAccount, genBalances []banktypes.Balance, genFiles []string) error {
	// set the accounts in the genesis state
	var authGenState authtypes.GenesisState
	cfg.Codec.MustUnmarshalJSON(cfg.GenesisState[testutil.AuthModuleName], &authGenState)

	accounts, err := authtypes.PackAccounts(genAccounts)
	if err != nil {
		return err
	}

	authGenState.Accounts = append(authGenState.Accounts, accounts...)
	cfg.GenesisState[testutil.AuthModuleName] = cfg.Codec.MustMarshalJSON(&authGenState)

	// set the balances in the genesis state
	var bankGenState banktypes.GenesisState
	cfg.Codec.MustUnmarshalJSON(cfg.GenesisState[testutil.BankModuleName], &bankGenState)

	bankGenState.Balances = append(bankGenState.Balances, genBalances...)
	cfg.GenesisState[testutil.BankModuleName] = cfg.Codec.MustMarshalJSON(&bankGenState)

	appGenStateJSON, err := json.MarshalIndent(cfg.GenesisState, "", "  ")
	if err != nil {
		return err
	}

	appGenesis := genutiltypes.AppGenesis{
		ChainID:  cfg.ChainID,
		AppState: appGenStateJSON,
		Consensus: &genutiltypes.ConsensusGenesis{
			Validators: nil,
		},
	}

	// generate empty genesis files for each validator and save
	for i := 0; i < cfg.NumValidators; i++ {
		if err := appGenesis.SaveAs(genFiles[i]); err != nil {
			return err
		}
	}

	return nil
}

func writeFile(name, dir string, contents []byte) error {
	file := filepath.Join(dir, name)

	if err := os.MkdirAll(dir, 0o755); err != nil {
		return fmt.Errorf("could not create directory %q: %w", dir, err)
	}

	if err := os.WriteFile(file, contents, 0o600); err != nil {
		return err
	}

	return nil
}

// Get a free address for a test CometBFT server
// protocol is either tcp, http, etc
func FreeTCPAddr() (addr, port string, closeFn func() error, err error) {
	l, err := net.Listen("tcp", "127.0.0.1:0")
	if err != nil {
		return "", "", nil, err
	}

	closeFn = func() error {
		return l.Close()
	}

	portI := l.Addr().(*net.TCPAddr).Port
	port = fmt.Sprintf("%d", portI)
	addr = fmt.Sprintf("tcp://127.0.0.1:%s", port)
	return
}<|MERGE_RESOLUTION|>--- conflicted
+++ resolved
@@ -9,38 +9,30 @@
 	"path/filepath"
 
 	cmtcfg "github.com/cometbft/cometbft/config"
-	cmtcrypto "github.com/cometbft/cometbft/crypto"
-	"github.com/cometbft/cometbft/crypto/ed25519"
 	"github.com/cometbft/cometbft/node"
 	"github.com/cometbft/cometbft/p2p"
 	pvm "github.com/cometbft/cometbft/privval"
 	"github.com/cometbft/cometbft/proxy"
 	"github.com/cometbft/cometbft/rpc/client/local"
+	cmttypes "github.com/cometbft/cometbft/types"
 	cmttime "github.com/cometbft/cometbft/types/time"
 	"golang.org/x/sync/errgroup"
 
 	"cosmossdk.io/log"
-<<<<<<< HEAD
-	banktypes "cosmossdk.io/x/bank/types"
-
-	"github.com/cosmos/cosmos-sdk/client"
-	"github.com/cosmos/cosmos-sdk/client/flags"
-=======
-
->>>>>>> 751e5ecb
+
 	"github.com/cosmos/cosmos-sdk/server"
 	"github.com/cosmos/cosmos-sdk/server/api"
 	servergrpc "github.com/cosmos/cosmos-sdk/server/grpc"
 	servercmtlog "github.com/cosmos/cosmos-sdk/server/log"
-	"github.com/cosmos/cosmos-sdk/testutil"
 	authtypes "github.com/cosmos/cosmos-sdk/x/auth/types"
+	banktypes "github.com/cosmos/cosmos-sdk/x/bank/types"
 	"github.com/cosmos/cosmos-sdk/x/genutil"
 	genutiltypes "github.com/cosmos/cosmos-sdk/x/genutil/types"
 )
 
 func startInProcess(cfg Config, val *Validator) error {
-	logger := val.GetLogger()
-	cmtCfg := client.GetConfigFromViper(val.GetViper())
+	logger := val.Ctx.Logger
+	cmtCfg := val.Ctx.Config
 	cmtCfg.Instrumentation.Prometheus = false
 
 	if err := val.AppConfig.ValidateBasic(); err != nil {
@@ -52,50 +44,28 @@
 		return err
 	}
 
-<<<<<<< HEAD
-	app := cfg.AppConstructor(val)
-	val.app = app
-
-	appGenesisProvider := func() (node.ChecksummedGenesisDoc, error) {
-=======
 	app := cfg.AppConstructor(*val)
 	val.app = app
 
 	appGenesisProvider := func() (*cmttypes.GenesisDoc, error) {
->>>>>>> 751e5ecb
 		appGenesis, err := genutiltypes.AppGenesisFromFile(cmtCfg.GenesisFile())
 		if err != nil {
-			return node.ChecksummedGenesisDoc{
-				Sha256Checksum: []byte{},
-			}, err
-		}
-		gen, err := appGenesis.ToGenesisDoc()
-		if err != nil {
-			return node.ChecksummedGenesisDoc{
-				Sha256Checksum: []byte{},
-			}, err
-		}
-		return node.ChecksummedGenesisDoc{GenesisDoc: gen, Sha256Checksum: make([]byte, 0)}, nil
+			return nil, err
+		}
+
+		return appGenesis.ToGenesisDoc()
 	}
 
 	cmtApp := server.NewCometABCIWrapper(app)
-	pv, err := pvm.LoadOrGenFilePV(cmtCfg.PrivValidatorKeyFile(), cmtCfg.PrivValidatorStateFile(), func() (cmtcrypto.PrivKey, error) {
-		return ed25519.GenPrivKey(), nil
-	})
-	if err != nil {
-		return err
-	}
-
 	tmNode, err := node.NewNode( //resleak:notresource
-		context.TODO(),
 		cmtCfg,
-		pv,
+		pvm.LoadOrGenFilePV(cmtCfg.PrivValidatorKeyFile(), cmtCfg.PrivValidatorStateFile()),
 		nodeKey,
 		proxy.NewLocalClientCreator(cmtApp),
 		appGenesisProvider,
 		cmtcfg.DefaultDBProvider,
 		node.DefaultMetricsProvider(cmtCfg.Instrumentation),
-		servercmtlog.CometLoggerWrapper{Logger: logger.With("module", val.moniker)},
+		servercmtlog.CometLoggerWrapper{Logger: logger.With("module", val.Moniker)},
 	)
 	if err != nil {
 		return err
@@ -106,18 +76,18 @@
 	}
 	val.tmNode = tmNode
 
-	if val.rPCAddress != "" {
-		val.rPCClient = local.New(tmNode)
+	if val.RPCAddress != "" {
+		val.RPCClient = local.New(tmNode)
 	}
 
 	// We'll need a RPC client if the validator exposes a gRPC or REST endpoint.
-	if val.aPIAddress != "" || val.AppConfig.GRPC.Enable {
-		val.clientCtx = val.clientCtx.
-			WithClient(val.rPCClient)
-
-		app.RegisterTxService(val.clientCtx)
-		app.RegisterTendermintService(val.clientCtx)
-		app.RegisterNodeService(val.clientCtx, *val.AppConfig)
+	if val.APIAddress != "" || val.AppConfig.GRPC.Enable {
+		val.ClientCtx = val.ClientCtx.
+			WithClient(val.RPCClient)
+
+		app.RegisterTxService(val.ClientCtx)
+		app.RegisterTendermintService(val.ClientCtx)
+		app.RegisterNodeService(val.ClientCtx, *val.AppConfig)
 	}
 
 	ctx := context.Background()
@@ -127,7 +97,7 @@
 	grpcCfg := val.AppConfig.GRPC
 
 	if grpcCfg.Enable {
-		grpcSrv, err := servergrpc.NewGRPCServer(val.clientCtx, app, grpcCfg)
+		grpcSrv, err := servergrpc.NewGRPCServer(val.ClientCtx, app, grpcCfg)
 		if err != nil {
 			return err
 		}
@@ -141,13 +111,8 @@
 		val.grpc = grpcSrv
 	}
 
-<<<<<<< HEAD
-	if val.aPIAddress != "" {
-		apiSrv := api.New(val.clientCtx, logger.With(log.ModuleKey, "api-server"), val.grpc)
-=======
 	if val.APIAddress != "" {
 		apiSrv := api.New(val.ClientCtx, logger.With(log.ModuleKey, "api-server"), val.grpc)
->>>>>>> 751e5ecb
 		app.RegisterAPIRoutes(apiSrv, val.AppConfig.API)
 
 		val.errGroup.Go(func() error {
@@ -160,22 +125,19 @@
 	return nil
 }
 
-func collectGenFiles(cfg Config, vals []*Validator, cmtConfigs []*cmtcfg.Config, outputDir string) error {
-	genTime := cfg.GenesisTime
-	if genTime.IsZero() {
-		genTime = cmttime.Now()
-	}
+func collectGenFiles(cfg Config, vals []*Validator, outputDir string) error {
+	genTime := cmttime.Now()
 
 	for i := 0; i < cfg.NumValidators; i++ {
-		cmtCfg := cmtConfigs[i]
-
-		nodeDir := filepath.Join(outputDir, vals[i].moniker, "simd")
+		cmtCfg := vals[i].Ctx.Config
+
+		nodeDir := filepath.Join(outputDir, vals[i].Moniker, "simd")
 		gentxsDir := filepath.Join(outputDir, "gentxs")
 
-		cmtCfg.Moniker = vals[i].moniker
+		cmtCfg.Moniker = vals[i].Moniker
 		cmtCfg.SetRoot(nodeDir)
 
-		initCfg := genutiltypes.NewInitConfig(cfg.ChainID, gentxsDir, vals[i].nodeID, vals[i].pubKey)
+		initCfg := genutiltypes.NewInitConfig(cfg.ChainID, gentxsDir, vals[i].NodeID, vals[i].PubKey)
 
 		genFile := cmtCfg.GenesisFile()
 		appGenesis, err := genutiltypes.AppGenesisFromFile(genFile)
@@ -184,28 +146,13 @@
 		}
 
 		appState, err := genutil.GenAppStateFromConfig(cfg.Codec, cfg.TxConfig,
-<<<<<<< HEAD
-			cmtCfg, initCfg, appGenesis, genutiltypes.DefaultMessageValidator,
-			cfg.ValidatorAddressCodec, cfg.AddressCodec)
-=======
 			cmtCfg, initCfg, appGenesis, banktypes.GenesisBalancesIterator{}, genutiltypes.DefaultMessageValidator, cfg.TxConfig.SigningContext().ValidatorAddressCodec())
->>>>>>> 751e5ecb
 		if err != nil {
 			return err
 		}
 
 		// overwrite each validator's genesis file to have a canonical genesis time
 		if err := genutil.ExportGenesisFileWithTime(genFile, cfg.ChainID, nil, appState, genTime); err != nil {
-			return err
-		}
-
-		v := vals[i].GetViper()
-		v.Set(flags.FlagHome, nodeDir)
-		v.SetConfigType("toml")
-		v.SetConfigName("config")
-		v.AddConfigPath(filepath.Join(nodeDir, "config"))
-		err = v.ReadInConfig()
-		if err != nil {
 			return err
 		}
 	}
@@ -216,7 +163,7 @@
 func initGenFiles(cfg Config, genAccounts []authtypes.GenesisAccount, genBalances []banktypes.Balance, genFiles []string) error {
 	// set the accounts in the genesis state
 	var authGenState authtypes.GenesisState
-	cfg.Codec.MustUnmarshalJSON(cfg.GenesisState[testutil.AuthModuleName], &authGenState)
+	cfg.Codec.MustUnmarshalJSON(cfg.GenesisState[authtypes.ModuleName], &authGenState)
 
 	accounts, err := authtypes.PackAccounts(genAccounts)
 	if err != nil {
@@ -224,14 +171,14 @@
 	}
 
 	authGenState.Accounts = append(authGenState.Accounts, accounts...)
-	cfg.GenesisState[testutil.AuthModuleName] = cfg.Codec.MustMarshalJSON(&authGenState)
+	cfg.GenesisState[authtypes.ModuleName] = cfg.Codec.MustMarshalJSON(&authGenState)
 
 	// set the balances in the genesis state
 	var bankGenState banktypes.GenesisState
-	cfg.Codec.MustUnmarshalJSON(cfg.GenesisState[testutil.BankModuleName], &bankGenState)
+	cfg.Codec.MustUnmarshalJSON(cfg.GenesisState[banktypes.ModuleName], &bankGenState)
 
 	bankGenState.Balances = append(bankGenState.Balances, genBalances...)
-	cfg.GenesisState[testutil.BankModuleName] = cfg.Codec.MustMarshalJSON(&bankGenState)
+	cfg.GenesisState[banktypes.ModuleName] = cfg.Codec.MustMarshalJSON(&bankGenState)
 
 	appGenStateJSON, err := json.MarshalIndent(cfg.GenesisState, "", "  ")
 	if err != nil {
@@ -284,6 +231,6 @@
 
 	portI := l.Addr().(*net.TCPAddr).Port
 	port = fmt.Sprintf("%d", portI)
-	addr = fmt.Sprintf("tcp://127.0.0.1:%s", port)
+	addr = fmt.Sprintf("tcp://0.0.0.0:%s", port)
 	return
 }