--- conflicted
+++ resolved
@@ -1,15 +1,9 @@
 package mock
 
 import (
-<<<<<<< HEAD
-	"github.com/tendermint/tendermint/crypto"
-	tmproto "github.com/tendermint/tendermint/proto/tendermint/types"
-	tmtypes "github.com/tendermint/tendermint/types"
-=======
 	cmtproto "github.com/cometbft/cometbft/api/cometbft/types/v1"
 	"github.com/cometbft/cometbft/crypto"
 	cmttypes "github.com/cometbft/cometbft/types"
->>>>>>> 787ee698
 
 	cryptocodec "github.com/cosmos/cosmos-sdk/crypto/codec"
 	"github.com/cosmos/cosmos-sdk/crypto/keys/ed25519"
@@ -30,21 +24,12 @@
 
 // GetPubKey implements PrivValidator interface
 func (pv PV) GetPubKey() (crypto.PubKey, error) {
-<<<<<<< HEAD
-	return cryptocodec.ToTmPubKeyInterface(pv.PrivKey.PubKey())
-}
-
-// SignVote implements PrivValidator interface
-func (pv PV) SignVote(chainID string, vote *tmproto.Vote) error {
-	signBytes := tmtypes.VoteSignBytes(chainID, vote)
-=======
 	return cryptocodec.ToCmtPubKeyInterface(pv.PrivKey.PubKey())
 }
 
 // SignVote implements PrivValidator interface
 func (pv PV) SignVote(chainID string, vote *cmtproto.Vote, _ bool) error {
 	signBytes := cmttypes.VoteSignBytes(chainID, vote)
->>>>>>> 787ee698
 	sig, err := pv.PrivKey.Sign(signBytes)
 	if err != nil {
 		return err
@@ -54,13 +39,8 @@
 }
 
 // SignProposal implements PrivValidator interface
-<<<<<<< HEAD
-func (pv PV) SignProposal(chainID string, proposal *tmproto.Proposal) error {
-	signBytes := tmtypes.ProposalSignBytes(chainID, proposal)
-=======
 func (pv PV) SignProposal(chainID string, proposal *cmtproto.Proposal) error {
 	signBytes := cmttypes.ProposalSignBytes(chainID, proposal)
->>>>>>> 787ee698
 	sig, err := pv.PrivKey.Sign(signBytes)
 	if err != nil {
 		return err
