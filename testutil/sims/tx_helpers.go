--- conflicted
+++ resolved
@@ -6,17 +6,10 @@
 	"testing"
 	"time"
 
-<<<<<<< HEAD
-	types2 "github.com/cometbft/cometbft/api/cometbft/abci/v1"
-	"github.com/stretchr/testify/require"
-
-	"cosmossdk.io/core/header"
-=======
 	types2 "github.com/cometbft/cometbft/abci/types"
 	"github.com/cometbft/cometbft/proto/tendermint/types"
 	"github.com/stretchr/testify/require"
 
->>>>>>> 751e5ecb
 	"cosmossdk.io/errors"
 
 	"github.com/cosmos/cosmos-sdk/baseapp"
@@ -100,10 +93,9 @@
 // the parameter 'expPass' against the result. A corresponding result is
 // returned.
 func SignCheckDeliver(
-	t *testing.T, txCfg client.TxConfig, app *baseapp.BaseApp, header header.Info, msgs []sdk.Msg,
+	t *testing.T, txCfg client.TxConfig, app *baseapp.BaseApp, header types.Header, msgs []sdk.Msg,
 	chainID string, accNums, accSeqs []uint64, expSimPass, expPass bool, priv ...cryptotypes.PrivKey,
 ) (sdk.GasInfo, *sdk.Result, error) {
-	t.Helper()
 	tx, err := GenSignedMockTx(
 		rand.New(rand.NewSource(time.Now().UnixNano())),
 		txCfg,
@@ -133,7 +125,7 @@
 	bz, err := txCfg.TxEncoder()(tx)
 	require.NoError(t, err)
 
-	resBlock, err := app.FinalizeBlock(&types2.FinalizeBlockRequest{
+	resBlock, err := app.FinalizeBlock(&types2.RequestFinalizeBlock{
 		Height: header.Height,
 		Txs:    [][]byte{bz},
 	})
@@ -148,8 +140,8 @@
 		require.False(t, finalizeSuccess)
 	}
 
-	_, err = app.Commit()
-	require.NoError(t, err)
+	app.Commit()
+
 	gInfo := sdk.GasInfo{GasWanted: uint64(txResult.GasWanted), GasUsed: uint64(txResult.GasUsed)}
 	txRes := sdk.Result{Data: txResult.Data, Log: txResult.Log, Events: txResult.Events}
 	if finalizeSuccess {
