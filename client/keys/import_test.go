package keys

import (
	"context"
	"fmt"
	"os"
	"path/filepath"
	"testing"

	"github.com/stretchr/testify/require"

	"github.com/cosmos/cosmos-sdk/client"
	"github.com/cosmos/cosmos-sdk/client/flags"
	codectestutil "github.com/cosmos/cosmos-sdk/codec/testutil"
	"github.com/cosmos/cosmos-sdk/crypto/keyring"
	"github.com/cosmos/cosmos-sdk/testutil"
	sdk "github.com/cosmos/cosmos-sdk/types"
	moduletestutil "github.com/cosmos/cosmos-sdk/types/module/testutil"
)

func Test_runImportCmd(t *testing.T) {
	cdc := moduletestutil.MakeTestEncodingConfig(codectestutil.CodecOptions{}).Codec
	testCases := []struct {
		name           string
		keyringBackend string
		userInput      string
		expectError    bool
	}{
		{
			name:           "test backend success",
			keyringBackend: keyring.BackendTest,
			// key armor passphrase
			userInput: "123456789\n",
		},
		{
			name:           "test backend fail with wrong armor pass",
			keyringBackend: keyring.BackendTest,
			userInput:      "987654321\n",
			expectError:    true,
		},
		{
			name:           "file backend success",
			keyringBackend: keyring.BackendFile,
			// key armor passphrase + keyring password x2
			userInput: "123456789\n12345678\n12345678\n",
		},
		{
			name:           "file backend fail with wrong armor pass",
			keyringBackend: keyring.BackendFile,
			userInput:      "987654321\n12345678\n12345678\n",
			expectError:    true,
		},
		{
			name:           "file backend fail with wrong keyring pass",
			keyringBackend: keyring.BackendFile,
			userInput:      "123465789\n12345678\n87654321\n",
			expectError:    true,
		},
		{
			name:           "file backend fail with no keyring pass",
			keyringBackend: keyring.BackendFile,
			userInput:      "123465789\n",
			expectError:    true,
		},
	}

	armoredKey := `-----BEGIN TENDERMINT PRIVATE KEY-----
salt: A790BB721D1C094260EA84F5E5B72289
kdf: bcrypt

HbP+c6JmeJy9JXe2rbbF1QtCX1gLqGcDQPBXiCtFvP7/8wTZtVOPj8vREzhZ9ElO
3P7YnrzPQThG0Q+ZnRSbl9MAS8uFAM4mqm5r/Ys=
=f3l4
-----END TENDERMINT PRIVATE KEY-----
`

	for _, tc := range testCases {
		t.Run(tc.name, func(t *testing.T) {
			cmd := ImportKeyCommand()
			cmd.Flags().AddFlagSet(Commands().PersistentFlags())
			mockIn := testutil.ApplyMockIODiscardOutErr(cmd)

			// Now add a temporary keybase
			kbHome := filepath.Join(t.TempDir(), fmt.Sprintf("kbhome-%s", tc.name))
<<<<<<< HEAD
			require.NoError(t, os.MkdirAll(kbHome, 0o700))
			t.Cleanup(func() {
				require.NoError(t, os.RemoveAll(kbHome))
			})

=======
			// Create dir, otherwise os.WriteFile will fail
			if _, err := os.Stat(kbHome); os.IsNotExist(err) {
				err = os.MkdirAll(kbHome, 0o700)
				require.NoError(t, err)
			}
>>>>>>> 751e5ecb
			kb, err := keyring.New(sdk.KeyringServiceName(), tc.keyringBackend, kbHome, nil, cdc)
			require.NoError(t, err)

			clientCtx := client.Context{}.
				WithKeyringDir(kbHome).
				WithKeyring(kb).
				WithInput(mockIn).
				WithCodec(cdc)
			ctx := context.WithValue(context.Background(), client.ClientContextKey, &clientCtx)

			keyfile := filepath.Join(kbHome, "key.asc")
			require.NoError(t, os.WriteFile(keyfile, []byte(armoredKey), 0o600))

			mockIn.Reset(tc.userInput)
			cmd.SetArgs([]string{
				"keyname1", keyfile,
				fmt.Sprintf("--%s=%s", flags.FlagKeyringBackend, tc.keyringBackend),
			})

			err = cmd.ExecuteContext(ctx)
			if tc.expectError {
				require.Error(t, err)
			} else {
				require.NoError(t, err)
			}
		})
	}
}

func Test_runImportHexCmd(t *testing.T) {
<<<<<<< HEAD
	cdc := moduletestutil.MakeTestEncodingConfig(codectestutil.CodecOptions{}).Codec
=======
	cdc := moduletestutil.MakeTestEncodingConfig().Codec
>>>>>>> 751e5ecb
	testCases := []struct {
		name           string
		keyringBackend string
		hexKey         string
<<<<<<< HEAD
		stdInput       bool
=======
>>>>>>> 751e5ecb
		keyType        string
		expectError    bool
	}{
		{
			name:           "test backend success",
			keyringBackend: keyring.BackendTest,
			hexKey:         "0xa3e57952e835ed30eea86a2993ac2a61c03e74f2085b3635bd94aa4d7ae0cfdf",
			keyType:        "secp256k1",
		},
<<<<<<< HEAD
		{
			name:           "read the hex key from standard input",
			keyringBackend: keyring.BackendTest,
			stdInput:       true,
			hexKey:         "0xa3e57952e835ed30eea86a2993ac2a61c03e74f2085b3635bd94aa4d7ae0cfdf",
			keyType:        "secp256k1",
		},
=======
>>>>>>> 751e5ecb
	}

	for _, tc := range testCases {
		t.Run(tc.name, func(t *testing.T) {
			cmd := ImportKeyHexCommand()
			cmd.Flags().AddFlagSet(Commands().PersistentFlags())
			mockIn := testutil.ApplyMockIODiscardOutErr(cmd)

			// Now add a temporary keybase
			kbHome := filepath.Join(t.TempDir(), fmt.Sprintf("kbhome-%s", tc.name))
<<<<<<< HEAD
			t.Cleanup(func() {
				require.NoError(t, os.RemoveAll(kbHome))
			})

=======
>>>>>>> 751e5ecb
			kb, err := keyring.New(sdk.KeyringServiceName(), tc.keyringBackend, kbHome, nil, cdc)
			require.NoError(t, err)

			clientCtx := client.Context{}.
				WithKeyringDir(kbHome).
				WithKeyring(kb).
				WithInput(mockIn).
				WithCodec(cdc)
			ctx := context.WithValue(context.Background(), client.ClientContextKey, &clientCtx)

<<<<<<< HEAD
			args := []string{"keyname1"}
			if tc.stdInput {
				mockIn.Reset(tc.hexKey)
			} else {
				args = append(args, tc.hexKey)
			}
			cmd.SetArgs(append(
				args,
				fmt.Sprintf("--%s=%s", flags.FlagKeyType, tc.keyType),
				fmt.Sprintf("--%s=%s", flags.FlagKeyringBackend, tc.keyringBackend),
			))
=======
			t.Cleanup(cleanupKeys(t, kb, "keyname1"))

			defer func() {
				_ = os.RemoveAll(kbHome)
			}()

			cmd.SetArgs([]string{
				"keyname1", tc.hexKey,
				fmt.Sprintf("--%s=%s", flags.FlagKeyType, tc.keyType),
				fmt.Sprintf("--%s=%s", flags.FlagKeyringBackend, tc.keyringBackend),
			})
>>>>>>> 751e5ecb

			err = cmd.ExecuteContext(ctx)
			if tc.expectError {
				require.Error(t, err)
			} else {
				require.NoError(t, err)
			}
		})
	}
<<<<<<< HEAD
}

func Test_runImportCmdWithEmptyName(t *testing.T) {
	cmd := ImportKeyCommand()
	cmd.Flags().AddFlagSet(Commands().PersistentFlags())
	mockIn := testutil.ApplyMockIODiscardOutErr(cmd)
	// Now add a temporary keybase
	kbHome := t.TempDir()
	cdc := moduletestutil.MakeTestEncodingConfig(codectestutil.CodecOptions{}).Codec
	kb, err := keyring.New(sdk.KeyringServiceName(), keyring.BackendTest, kbHome, mockIn, cdc)
	require.NoError(t, err)

	clientCtx := client.Context{}.
		WithKeyringDir(kbHome).
		WithKeyring(kb).
		WithInput(mockIn).
		WithCodec(cdc)
	ctx := context.WithValue(context.Background(), client.ClientContextKey, &clientCtx)
	cmd.SetArgs([]string{
		"", "fake-file",
		fmt.Sprintf("--%s=%s", flags.FlagKeyringBackend, keyring.BackendTest),
	})

	require.ErrorContains(t, cmd.ExecuteContext(ctx), "the provided name is invalid or empty after trimming whitespace")

	cmd = ImportKeyHexCommand()
	cmd.Flags().AddFlagSet(Commands().PersistentFlags())
	testutil.ApplyMockIODiscardOutErr(cmd)
	cmd.SetArgs([]string{
		"", "fake-hex",
		fmt.Sprintf("--%s=%s", flags.FlagKeyringBackend, keyring.BackendTest),
	})

	require.ErrorContains(t, cmd.ExecuteContext(ctx), "the provided name is invalid or empty after trimming whitespace")
=======
>>>>>>> 751e5ecb
}<|MERGE_RESOLUTION|>--- conflicted
+++ resolved
@@ -11,7 +11,6 @@
 
 	"github.com/cosmos/cosmos-sdk/client"
 	"github.com/cosmos/cosmos-sdk/client/flags"
-	codectestutil "github.com/cosmos/cosmos-sdk/codec/testutil"
 	"github.com/cosmos/cosmos-sdk/crypto/keyring"
 	"github.com/cosmos/cosmos-sdk/testutil"
 	sdk "github.com/cosmos/cosmos-sdk/types"
@@ -19,7 +18,7 @@
 )
 
 func Test_runImportCmd(t *testing.T) {
-	cdc := moduletestutil.MakeTestEncodingConfig(codectestutil.CodecOptions{}).Codec
+	cdc := moduletestutil.MakeTestEncodingConfig().Codec
 	testCases := []struct {
 		name           string
 		keyringBackend string
@@ -82,19 +81,11 @@
 
 			// Now add a temporary keybase
 			kbHome := filepath.Join(t.TempDir(), fmt.Sprintf("kbhome-%s", tc.name))
-<<<<<<< HEAD
-			require.NoError(t, os.MkdirAll(kbHome, 0o700))
-			t.Cleanup(func() {
-				require.NoError(t, os.RemoveAll(kbHome))
-			})
-
-=======
 			// Create dir, otherwise os.WriteFile will fail
 			if _, err := os.Stat(kbHome); os.IsNotExist(err) {
 				err = os.MkdirAll(kbHome, 0o700)
 				require.NoError(t, err)
 			}
->>>>>>> 751e5ecb
 			kb, err := keyring.New(sdk.KeyringServiceName(), tc.keyringBackend, kbHome, nil, cdc)
 			require.NoError(t, err)
 
@@ -105,8 +96,14 @@
 				WithCodec(cdc)
 			ctx := context.WithValue(context.Background(), client.ClientContextKey, &clientCtx)
 
+			t.Cleanup(cleanupKeys(t, kb, "keyname1"))
+
 			keyfile := filepath.Join(kbHome, "key.asc")
 			require.NoError(t, os.WriteFile(keyfile, []byte(armoredKey), 0o600))
+
+			defer func() {
+				_ = os.RemoveAll(kbHome)
+			}()
 
 			mockIn.Reset(tc.userInput)
 			cmd.SetArgs([]string{
@@ -125,19 +122,11 @@
 }
 
 func Test_runImportHexCmd(t *testing.T) {
-<<<<<<< HEAD
-	cdc := moduletestutil.MakeTestEncodingConfig(codectestutil.CodecOptions{}).Codec
-=======
 	cdc := moduletestutil.MakeTestEncodingConfig().Codec
->>>>>>> 751e5ecb
 	testCases := []struct {
 		name           string
 		keyringBackend string
 		hexKey         string
-<<<<<<< HEAD
-		stdInput       bool
-=======
->>>>>>> 751e5ecb
 		keyType        string
 		expectError    bool
 	}{
@@ -147,16 +136,6 @@
 			hexKey:         "0xa3e57952e835ed30eea86a2993ac2a61c03e74f2085b3635bd94aa4d7ae0cfdf",
 			keyType:        "secp256k1",
 		},
-<<<<<<< HEAD
-		{
-			name:           "read the hex key from standard input",
-			keyringBackend: keyring.BackendTest,
-			stdInput:       true,
-			hexKey:         "0xa3e57952e835ed30eea86a2993ac2a61c03e74f2085b3635bd94aa4d7ae0cfdf",
-			keyType:        "secp256k1",
-		},
-=======
->>>>>>> 751e5ecb
 	}
 
 	for _, tc := range testCases {
@@ -167,13 +146,6 @@
 
 			// Now add a temporary keybase
 			kbHome := filepath.Join(t.TempDir(), fmt.Sprintf("kbhome-%s", tc.name))
-<<<<<<< HEAD
-			t.Cleanup(func() {
-				require.NoError(t, os.RemoveAll(kbHome))
-			})
-
-=======
->>>>>>> 751e5ecb
 			kb, err := keyring.New(sdk.KeyringServiceName(), tc.keyringBackend, kbHome, nil, cdc)
 			require.NoError(t, err)
 
@@ -184,19 +156,6 @@
 				WithCodec(cdc)
 			ctx := context.WithValue(context.Background(), client.ClientContextKey, &clientCtx)
 
-<<<<<<< HEAD
-			args := []string{"keyname1"}
-			if tc.stdInput {
-				mockIn.Reset(tc.hexKey)
-			} else {
-				args = append(args, tc.hexKey)
-			}
-			cmd.SetArgs(append(
-				args,
-				fmt.Sprintf("--%s=%s", flags.FlagKeyType, tc.keyType),
-				fmt.Sprintf("--%s=%s", flags.FlagKeyringBackend, tc.keyringBackend),
-			))
-=======
 			t.Cleanup(cleanupKeys(t, kb, "keyname1"))
 
 			defer func() {
@@ -208,7 +167,6 @@
 				fmt.Sprintf("--%s=%s", flags.FlagKeyType, tc.keyType),
 				fmt.Sprintf("--%s=%s", flags.FlagKeyringBackend, tc.keyringBackend),
 			})
->>>>>>> 751e5ecb
 
 			err = cmd.ExecuteContext(ctx)
 			if tc.expectError {
@@ -218,41 +176,4 @@
 			}
 		})
 	}
-<<<<<<< HEAD
-}
-
-func Test_runImportCmdWithEmptyName(t *testing.T) {
-	cmd := ImportKeyCommand()
-	cmd.Flags().AddFlagSet(Commands().PersistentFlags())
-	mockIn := testutil.ApplyMockIODiscardOutErr(cmd)
-	// Now add a temporary keybase
-	kbHome := t.TempDir()
-	cdc := moduletestutil.MakeTestEncodingConfig(codectestutil.CodecOptions{}).Codec
-	kb, err := keyring.New(sdk.KeyringServiceName(), keyring.BackendTest, kbHome, mockIn, cdc)
-	require.NoError(t, err)
-
-	clientCtx := client.Context{}.
-		WithKeyringDir(kbHome).
-		WithKeyring(kb).
-		WithInput(mockIn).
-		WithCodec(cdc)
-	ctx := context.WithValue(context.Background(), client.ClientContextKey, &clientCtx)
-	cmd.SetArgs([]string{
-		"", "fake-file",
-		fmt.Sprintf("--%s=%s", flags.FlagKeyringBackend, keyring.BackendTest),
-	})
-
-	require.ErrorContains(t, cmd.ExecuteContext(ctx), "the provided name is invalid or empty after trimming whitespace")
-
-	cmd = ImportKeyHexCommand()
-	cmd.Flags().AddFlagSet(Commands().PersistentFlags())
-	testutil.ApplyMockIODiscardOutErr(cmd)
-	cmd.SetArgs([]string{
-		"", "fake-hex",
-		fmt.Sprintf("--%s=%s", flags.FlagKeyringBackend, keyring.BackendTest),
-	})
-
-	require.ErrorContains(t, cmd.ExecuteContext(ctx), "the provided name is invalid or empty after trimming whitespace")
-=======
->>>>>>> 751e5ecb
 }