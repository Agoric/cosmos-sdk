--- conflicted
+++ resolved
@@ -34,11 +34,7 @@
 		return err
 	}
 
-<<<<<<< HEAD
-	if len(records) == 0 {
-=======
 	if len(records) == 0 && clientCtx.OutputFormat == flags.OutputFormatText {
->>>>>>> 787ee698
 		cmd.Println("No records were found in keyring")
 		return nil
 	}
