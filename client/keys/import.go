--- conflicted
+++ resolved
@@ -2,13 +2,8 @@
 
 import (
 	"bufio"
-<<<<<<< HEAD
-	"errors"
-=======
->>>>>>> 751e5ecb
 	"fmt"
 	"os"
-	"strings"
 
 	"github.com/spf13/cobra"
 
@@ -31,13 +26,9 @@
 			if err != nil {
 				return err
 			}
-			name := args[0]
-			if strings.TrimSpace(name) == "" {
-				return errors.New("the provided name is invalid or empty after trimming whitespace")
-			}
 			buf := bufio.NewReader(clientCtx.Input)
 
-			armor, err := os.ReadFile(args[1])
+			bz, err := os.ReadFile(args[1])
 			if err != nil {
 				return err
 			}
@@ -47,42 +38,9 @@
 				return err
 			}
 
-			return clientCtx.Keyring.ImportPrivKey(name, string(armor), passphrase)
+			return clientCtx.Keyring.ImportPrivKey(args[0], string(bz), passphrase)
 		},
 	}
-}
-
-func ImportKeyHexCommand() *cobra.Command {
-	cmd := &cobra.Command{
-		Use:   "import-hex <name> [hex]",
-		Short: "Import private keys into the local keybase",
-		Long:  fmt.Sprintf("Import hex encoded private key into the local keybase.\nSupported key-types can be obtained with:\n%s list-key-types", version.AppName),
-		Args:  cobra.RangeArgs(1, 2),
-		RunE: func(cmd *cobra.Command, args []string) error {
-			clientCtx, err := client.GetClientQueryContext(cmd)
-			if err != nil {
-				return err
-			}
-			name := args[0]
-			if strings.TrimSpace(name) == "" {
-				return errors.New("the provided name is invalid or empty after trimming whitespace")
-			}
-			keyType, _ := cmd.Flags().GetString(flags.FlagKeyType)
-			var hexKey string
-			if len(args) == 2 {
-				hexKey = args[1]
-			} else {
-				buf := bufio.NewReader(clientCtx.Input)
-				hexKey, err = input.GetPassword("Enter hex private key:", buf)
-				if err != nil {
-					return err
-				}
-			}
-			return clientCtx.Keyring.ImportPrivKeyHex(name, hexKey, keyType)
-		},
-	}
-<<<<<<< HEAD
-=======
 }
 
 func ImportKeyHexCommand() *cobra.Command {
@@ -100,7 +58,6 @@
 			return clientCtx.Keyring.ImportPrivKeyHex(args[0], args[1], keyType)
 		},
 	}
->>>>>>> 751e5ecb
 	cmd.Flags().String(flags.FlagKeyType, string(hd.Secp256k1Type), "private key signing algorithm kind")
 	return cmd
 }