--- conflicted
+++ resolved
@@ -139,11 +139,7 @@
 	return 0
 }
 
-<<<<<<< HEAD
-// StatusRequest defines the request structure for the status of a node.
-=======
 // StateRequest defines the request structure for the status of a node.
->>>>>>> 751e5ecb
 type StatusRequest struct {
 }
 
@@ -180,7 +176,7 @@
 
 var xxx_messageInfo_StatusRequest proto.InternalMessageInfo
 
-// StatusResponse defines the response structure for the status of a node.
+// StateResponse defines the response structure for the status of a node.
 type StatusResponse struct {
 	EarliestStoreHeight uint64     `protobuf:"varint,1,opt,name=earliest_store_height,json=earliestStoreHeight,proto3" json:"earliest_store_height,omitempty"`
 	Height              uint64     `protobuf:"varint,2,opt,name=height,proto3" json:"height,omitempty"`
@@ -408,7 +404,6 @@
 	return interceptor(ctx, in, info, handler)
 }
 
-var Service_serviceDesc = _Service_serviceDesc
 var _Service_serviceDesc = grpc.ServiceDesc{
 	ServiceName: "cosmos.base.node.v1beta1.Service",
 	HandlerType: (*ServiceServer)(nil),
