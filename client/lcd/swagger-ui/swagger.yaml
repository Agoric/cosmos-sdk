---
swagger: "2.0"
info:
  version: "3.0"
  title: Gaia-Lite for Cosmos
  description: A REST interface for state queries, transaction generation and broadcasting.
tags:
  - name: ICS0
    description: Tendermint APIs, such as query blocks, transactions and validatorset
  - name: ICS20
    description: Create and broadcast transactions
  - name: ICS21
    description: Stake module APIs
  - name: ICS22
    description: Governance module APIs
  - name: ICS23
    description: Slashing module APIs
  - name: ICS24
    description: Fee distribution module APIs
  - name: version
    description: Query app version
schemes:
  - https
host: stargate.cosmos.network
securityDefinitions:
  kms:
    type: basic
paths:
  /version:
    get:
      summary: Version of Gaia-lite
      tags:
        - version
      description: Get the version of gaia-lite running locally to compare against expected
      responses:
        200:
          description: Plaintext version i.e. "v0.25.0"
  /node_version:
    get:
      summary: Version of the connected node
      tags:
        - version
      description: Get the version of the SDK running on the connected node to compare against expected
      responses:
        200:
          description: Plaintext version i.e. "v0.25.0"
        500:
          description: failed to query node version
  /node_info:
    get:
      description: Information about the connected node
      summary: The properties of the connected node
      tags:
        - ICS0
      produces:
        - application/json
      responses:
        200:
          description: Node status
          schema:
            type: object
            properties:
              id:
                type: string
              moniker:
                type: string
                example: validator-name
              protocol_version:
                properties:
                  p2p:
                    type: string
                    example: 7
                  block:
                    type: string
                    example: 10
                  app:
                    type: string
                    example: 0
              network:
                type: string
                example: gaia-2
              channels:
                type: string
              listen_addr:
                type: string
                example: 192.168.56.1:26656
              version:
                description: Tendermint version
                type: string
                example: 0.15.0
              other:
                description: more information on versions
                type: object
                properties:
                  tx_index:
                    type: string
                    example: on
                  rpc_address:
                    type: string
                    example: tcp://0.0.0.0:26657
        500:
          description: Failed to query node status
  /syncing:
    get:
      summary: Syncing state of node
      tags:
        - ICS0
      description: Get if the node is currently syning with other nodes
      responses:
        200:
          description: '"true" or "false"'
        500:
          description: Server internal error
  /blocks/latest:
    get:
      summary: Get the latest block
      tags:
        - ICS0
      produces:
        - application/json
      responses:
        200:
          description: The latest block
          schema:
            $ref: "#/definitions/BlockQuery"
        500:
          description: Server internal error
  /blocks/{height}:
    get:
      summary: Get a block at a certain height
      tags:
        - ICS0
      produces:
        - application/json
      parameters:
        - in: path
          name: height
          description: Block height
          required: true
          type: number
          x-example: 1
      responses:
        200:
          description: The block at a specific height
          schema:
            $ref: "#/definitions/BlockQuery"
        404:
          description: Request block height doesn't
        400:
          description: Invalid height
        500:
          description: Server internal error
  /validatorsets/latest:
    get:
      summary: Get the latest validator set
      tags:
        - ICS0
      produces:
        - application/json
      responses:
        200:
          description: The validator set at the latest block height
          schema:
            type: object
            properties:
              block_height:
                type: number
              validators:
                type: array
                items:
                  $ref: "#/definitions/TendermintValidator"
        500:
          description: Server internal error
  /validatorsets/{height}:
    get:
      summary: Get a validator set a certain height
      tags:
        - ICS0
      produces:
        - application/json
      parameters:
        - in: path
          name: height
          description: Block height
          required: true
          type: number
          x-example: 1
      responses:
        200:
          description: The validator set at a specific block height
          schema:
            type: object
            properties:
              block_height:
                type: number
              validators:
                type: array
                items:
                  $ref: "#/definitions/TendermintValidator"
        404:
          description: Block at height not available
        400:
          description: Invalid height
        500:
          description: Server internal error
  /txs/{hash}:
    get:
      summary: Get a Tx by hash
      tags:
        - ICS0
      produces:
        - application/json
      parameters:
        - in: path
          name: hash
          description: Tx hash
          required: true
          type: string
          x-example: 88D6B85EAB87D43CDF50F39C22FC2237A37FEDC4CE723200AD0AF48CBEDBC317
      responses:
        200:
          description: Tx with the provided hash
          schema:
            $ref: "#/definitions/TxQuery"
        500:
          description: Internal Server Error
  /txs:
    get:
      tags:
        - ICS0
      summary: Search transactions
      description: Search transactions by tag(s).
      produces:
        - application/json
      parameters:
        - in: query
          name: tag
          type: string
          description: "transaction tags such as 'action=submit-proposal' and 'sender=cosmos1g9ahr6xhht5rmqven628nklxluzyv8z9jqjcmc' which results in the following endpoint: 'GET /txs?action=submit-proposal&sender=cosmos1g9ahr6xhht5rmqven628nklxluzyv8z9jqjcmc'"
          required: true
          x-example: 'TODO'
        - in: query
          name: page
          description: Page number
          type: integer
          x-example: 1
        - in: query
          name: limit
          description: Maximum number of items per page
          type: integer
          x-example: 1
      responses:
        200:
          description: All txs matching the provided tags
          schema:
            type: array
            items:
              $ref: "#/definitions/TxQuery"
        400:
          description: Invalid search tags
        500:
          description: Internal Server Error
    post:
      tags:
        - ICS0
      summary: Broadcast a signed tx
      description: Broadcast a signed tx to a full node
      consumes:
        - application/json
      produces:
        - application/json
      parameters:
        - in: body
          name: txBroadcast
          description: The tx must be a signed StdTx. The supported broadcast modes include `"block"`(return after tx commit), `"sync"`(return afer CheckTx) and `"async"`(return right away).
          required: true
          schema:
            type: object
            properties:
              tx:
                $ref: "#/definitions/StdTx"
              mode:
                type: string
                example: block
      responses:
        200:
          description: Tx broadcasting result
          schema:
            $ref: "#/definitions/BroadcastTxCommitResult"
        500:
          description: Internal Server Error
  /txs/encode:
    post:
      tags:
        - ICS0
      summary: Encode a transaction to the Amino wire format
      description: Encode a transaction (signed or not) from JSON to base64-encoded Amino serialized bytes
      consumes:
        - application/json
      produces:
        - application/json
      parameters:
        - in: body
          name: tx
          description: The tx to encode
          required: true
          schema:
            type: object
            properties:
              tx:
                $ref: "#/definitions/StdTx"
      responses:
        200:
          description: The tx was successfully decoded and re-encoded
          schema:
            type: object
            properties:
              tx:
                type: string
                example: The base64-encoded Amino-serialized bytes for the tx
        400:
          description: The tx was malformated
        500:
          description: Server internal error
  /bank/balances/{address}:
    get:
      summary: Get the account balances
      tags:
        - ICS20
      produces:
        - application/json
      parameters:
        - in: path
          name: address
          description: Account address in bech32 format
          required: true
          type: string
          x-example: cosmos16gdxm24ht2mxtpz9cma6tr6a6d47x63hlq4pxt
      responses:
        200:
          description: Account balances
          schema:
            type: array
            items:
              $ref: "#/definitions/Coin"
        204:
          description: There is no data for the requested account
        500:
          description: Server internal error
  /bank/accounts/{address}/transfers:
    post:
      summary: Send coins from one account to another
      tags:
        - ICS20
      consumes:
        - application/json
      produces:
        - application/json
      parameters:
        - in: path
          name: address
          description: Account address in bech32 format
          required: true
          type: string
          x-example: cosmos16gdxm24ht2mxtpz9cma6tr6a6d47x63hlq4pxt
        - in: body
          name: account
          description: The sender and tx information
          required: true
          schema:
            type: object
            properties:
              base_req:
                $ref: "#/definitions/BaseReq"
              amount:
                type: array
                items:
                  $ref: "#/definitions/Coin"
      responses:
        202:
          description: Tx was succesfully generated
          schema:
            $ref: "#/definitions/StdTx"
        400:
          description: Invalid request
        500:
          description: Server internal error
  /auth/accounts/{address}:
    get:
      summary: Get the account information on blockchain
      tags:
        - ICS1
      produces:
        - application/json
      parameters:
        - in: path
          name: address
          description: Account address
          required: true
          type: string
          x-example: cosmos16gdxm24ht2mxtpz9cma6tr6a6d47x63hlq4pxt
      responses:
        200:
          description: Account information on the blockchain
          schema:
            type: object
            properties:
              type:
                type: string
              value:
                type: object
                properties:
                  account_number:
                    type: string
                  address:
                    type: string
                  coins:
                    type: array
                    items:
                      $ref: "#/definitions/Coin"
                  public_key:
                    type: string
                  sequence:
                    type: string
        204:
          description: No content about this account address
        500:
          description: Server internel error
  /staking/delegators/{delegatorAddr}/delegations:
    parameters:
      - in: path
        name: delegatorAddr
        description: Bech32 AccAddress of Delegator
        required: true
        type: string
        x-example: cosmos167w96tdvmazakdwkw2u57227eduula2cy572lf
    get:
      summary: Get all delegations from a delegator
      tags:
        - ICS21
      produces:
        - application/json
      responses:
        200:
          description: OK
          schema:
            type: array
            items:
              $ref: "#/definitions/Delegation"
        400:
          description: Invalid delegator address
        500:
          description: Internal Server Error
    post:
      summary: Submit delegation
      parameters:
        - in: body
          name: delegation
          description: The password of the account to remove from the KMS
          schema:
            type: object
            properties:
              base_req:
                $ref: "#/definitions/BaseReq"
              delegator_address:
                $ref: "#/definitions/Address"
              validator_address:
                $ref: "#/definitions/ValidatorAddress"
              delegation:
                $ref: "#/definitions/Coin"
      tags:
        - ICS21
      consumes:
        - application/json
      produces:
        - application/json
      responses:
        200:
          description: OK
          schema:
            $ref: "#/definitions/BroadcastTxCommitResult"
        400:
          description: Invalid delegator address or delegation request body
        401:
          description: Key password is wrong
        500:
          description: Internal Server Error
  /staking/delegators/{delegatorAddr}/delegations/{validatorAddr}:
    parameters:
      - in: path
        name: delegatorAddr
        description: Bech32 AccAddress of Delegator
        required: true
        type: string
        x-example: cosmos167w96tdvmazakdwkw2u57227eduula2cy572lf
      - in: path
        name: validatorAddr
        description: Bech32 OperatorAddress of validator
        required: true
        type: string
        x-example: cosmosvaloper1qwl879nx9t6kef4supyazayf7vjhennyh568ys
    get:
      summary: Query the current delegation between a delegator and a validator
      tags:
        - ICS21
      produces:
        - application/json
      responses:
        200:
          description: OK
          schema:
            $ref: "#/definitions/Delegation"
        400:
          description: Invalid delegator address or validator address
        500:
          description: Internal Server Error
  /staking/delegators/{delegatorAddr}/unbonding_delegations:
    parameters:
      - in: path
        name: delegatorAddr
        description: Bech32 AccAddress of Delegator
        required: true
        type: string
        x-example: cosmos167w96tdvmazakdwkw2u57227eduula2cy572lf
    get:
      summary: Get all unbonding delegations from a delegator
      tags:
        - ICS21
      produces:
        - application/json
      responses:
        200:
          description: OK
          schema:
            type: array
            items:
              $ref: "#/definitions/UnbondingDelegation"
        400:
          description: Invalid delegator address
        500:
          description: Internal Server Error
    post:
      summary: Submit an unbonding delegation
      parameters:
        - in: body
          name: delegation
          description: The password of the account to remove from the KMS
          schema:
            type: object
            properties:
              base_req:
                $ref: "#/definitions/BaseReq"
              delegator_address:
                $ref: "#/definitions/Address"
              validator_address:
                $ref: "#/definitions/ValidatorAddress"
              shares:
                type: string
                example: "100"
      tags:
        - ICS21
      consumes:
        - application/json
      produces:
        - application/json
      responses:
        200:
          description: OK
          schema:
            $ref: "#/definitions/BroadcastTxCommitResult"
        400:
          description: Invalid delegator address or unbonding delegation request body
        401:
          description: Key password is wrong
        500:
          description: Internal Server Error
  /staking/delegators/{delegatorAddr}/unbonding_delegations/{validatorAddr}:
    parameters:
      - in: path
        name: delegatorAddr
        description: Bech32 AccAddress of Delegator
        required: true
        type: string
        x-example: cosmos167w96tdvmazakdwkw2u57227eduula2cy572lf
      - in: path
        name: validatorAddr
        description: Bech32 OperatorAddress of validator
        required: true
        type: string
        x-example: cosmosvaloper1qwl879nx9t6kef4supyazayf7vjhennyh568ys
    get:
      summary: Query all unbonding delegations between a delegator and a validator
      tags:
        - ICS21
      produces:
        - application/json
      responses:
        200:
          description: OK
          schema:
            type: array
            items:
              $ref: "#/definitions/UnbondingDelegation"
        400:
          description: Invalid delegator address or validator address
        500:
          description: Internal Server Error
  /staking/redelegations:
    parameters:
      - in: query
        name: delegator
        description: Bech32 AccAddress of Delegator
        required: false
        type: string
      - in: query
        name: validator_from
        description: Bech32 ValAddress of SrcValidator
        required: false
        type: string
      - in: query
        name: validator_to
        description: Bech32 ValAddress of DstValidator
        required: false
        type: string
    get:
      summary: Get all redelegations (filter by query params)
      tags:
        - ICS21
      produces:
        - application/json
      responses:
        200:
          description: OK
          schema:
            type: array
            items:
              $ref: "#/definitions/Redelegation"
        500:
          description: Internal Server Error
  /staking/delegators/{delegatorAddr}/redelegations:
    parameters:
      - in: path
        name: delegatorAddr
        description: Bech32 AccAddress of Delegator
        required: true
        type: string
        x-example: cosmos167w96tdvmazakdwkw2u57227eduula2cy572lf
    post:
      summary: Submit a redelegation
      parameters:
        - in: body
          name: delegation
          description: The sender and tx information
          schema:
            type: object
            properties:
              base_req:
                $ref: "#/definitions/BaseReq"
              delegator_address:
                $ref: "#/definitions/Address"
              validator_src_addressess:
                $ref: "#/definitions/ValidatorAddress"
              validator_dst_address:
                $ref: "#/definitions/ValidatorAddress"
              shares:
                type: string
                example: "100"
      tags:
        - ICS21
      consumes:
        - application/json
      produces:
        - application/json
      responses:
        200:
          description: Tx was succesfully generated
          schema:
            $ref: "#/definitions/StdTx"
        400:
          description: Invalid delegator address or redelegation request body
        500:
          description: Internal Server Error
  /staking/delegators/{delegatorAddr}/validators:
    parameters:
      - in: path
        name: delegatorAddr
        description: Bech32 AccAddress of Delegator
        required: true
        type: string
        x-example: cosmos167w96tdvmazakdwkw2u57227eduula2cy572lf
    get:
      summary: Query all validators that a delegator is bonded to
      tags:
        - ICS21
      produces:
        - application/json
      responses:
        200:
          description: OK
          schema:
            type: array
            items:
              $ref: "#/definitions/Validator"
        400:
          description: Invalid delegator address
        500:
          description: Internal Server Error
  /staking/delegators/{delegatorAddr}/validators/{validatorAddr}:
    parameters:
      - in: path
        name: delegatorAddr
        description: Bech32 AccAddress of Delegator
        required: true
        type: string
        x-example: cosmos167w96tdvmazakdwkw2u57227eduula2cy572lf
      - in: path
        name: validatorAddr
        description: Bech32 ValAddress of Delegator
        required: true
        type: string
        x-example: cosmosvaloper1qwl879nx9t6kef4supyazayf7vjhennyh568ys
    get:
      summary: Query a validator that a delegator is bonded to
      tags:
        - ICS21
      produces:
        - application/json
      responses:
        200:
          description: OK
          schema:
            $ref: "#/definitions/Validator"
        400:
          description: Invalid delegator address or validator address
        500:
          description: Internal Server Error
  /staking/delegators/{delegatorAddr}/txs:
    parameters:
      - in: path
        name: delegatorAddr
        description: Bech32 AccAddress of Delegator
        required: true
        type: string
        x-example: cosmos167w96tdvmazakdwkw2u57227eduula2cy572lf
    get:
      summary: Get all staking txs (i.e msgs) from a delegator
      tags:
        - ICS21
      produces:
        - application/json
      responses:
        200:
          description: OK
          schema:
            type: array
            items:
              $ref: "#/definitions/TxQuery"
        204:
          description: No staking transaction about this delegator address
        400:
          description: Invalid delegator address
        500:
          description: Internal Server Error
  /staking/validators:
    get:
      summary: Get all validator candidates. By default it returns only the bonded validators.
      parameters:
        - in: query
          name: status
          type: string
          description: The validator bond status. Must be either 'bonded', 'unbonded', or 'unbonding'.
          x-example: bonded
        - in: query
          name: page
<<<<<<< HEAD
          description: The page number.
=======
          description: The gage number.
>>>>>>> 4a87f45b
          type: integer
          x-example: 1
        - in: query
          name: limit
          description: The maximum number of items per page.
          type: integer
          x-example: 1
      tags:
        - ICS21
      produces:
        - application/json
      responses:
        200:
          description: OK
          schema:
            type: array
            items:
              $ref: "#/definitions/Validator"
        500:
          description: Internal Server Error
  /staking/validators/{validatorAddr}:
    parameters:
      - in: path
        name: validatorAddr
        description: Bech32 OperatorAddress of validator
        required: true
        type: string
        x-example: cosmosvaloper1qwl879nx9t6kef4supyazayf7vjhennyh568ys
    get:
      summary: Query the information from a single validator
      tags:
        - ICS21
      produces:
        - application/json
      responses:
        200:
          description: OK
          schema:
            $ref: "#/definitions/Validator"
        400:
          description: Invalid validator address
        500:
          description: Internal Server Error
  /staking/validators/{validatorAddr}/delegations:
    parameters:
      - in: path
        name: validatorAddr
        description: Bech32 OperatorAddress of validator
        required: true
        type: string
        x-example: cosmosvaloper1qwl879nx9t6kef4supyazayf7vjhennyh568ys
    get:
      summary: Get all delegations from a validator
      tags:
        - ICS21
      produces:
        - application/json
      responses:
        200:
          description: OK
          schema:
            type: array
            items:
              $ref: "#/definitions/Delegation"
        400:
          description: Invalid validator address
        500:
          description: Internal Server Error
  /staking/validators/{validatorAddr}/unbonding_delegations:
    parameters:
      - in: path
        name: validatorAddr
        description: Bech32 OperatorAddress of validator
        required: true
        type: string
        x-example: cosmosvaloper1qwl879nx9t6kef4supyazayf7vjhennyh568ys
    get:
      summary: Get all unbonding delegations from a validator
      tags:
        - ICS21
      produces:
        - application/json
      responses:
        200:
          description: OK
          schema:
            type: array
            items:
              $ref: "#/definitions/UnbondingDelegation"
        400:
          description: Invalid validator address
        500:
          description: Internal Server Error
  /staking/pool:
    get:
      summary: Get the current state of the staking pool
      tags:
        - ICS21
      produces:
        - application/json
      responses:
        200:
          description: OK
          schema:
            type: object
            properties:
              loose_tokens:
                type: string
              bonded_tokens:
                type: string
              inflation_last_time:
                type: string
              inflation:
                type: string
              date_last_commission_reset:
                type: string
              prev_bonded_shares:
                type: string
        500:
          description: Internal Server Error
  /staking/parameters:
    get:
      summary: Get the current staking parameter values
      tags:
        - ICS21
      produces:
        - application/json
      responses:
        200:
          description: OK
          schema:
            type: object
            properties:
              inflation_rate_change:
                type: string
              inflation_max:
                type: string
              inflation_min:
                type: string
              goal_bonded:
                type: string
              unbonding_time:
                type: string
              max_validators:
                type: integer
              bond_denom:
                type: string
        500:
          description: Internal Server Error
  /slashing/validators/{validatorPubKey}/signing_info:
    get:
      summary: Get sign info of given validator
      description: Get sign info of given validator
      produces:
        - application/json
      tags:
        - ICS23
      parameters:
        - type: string
          description: Bech32 validator public key
          name: validatorPubKey
          required: true
          in: path
          x-example: cosmosvalconspub1zcjduepq7mft6gfls57a0a42d7uhx656cckhfvtrlmw744jv4q0mvlv0dypskehfk8
      responses:
        200:
          description: OK
          schema:
            $ref: "#/definitions/SigningInfo"
        204:
          description: No sign info of this validator
        400:
          description: Invalid validator public key
        500:
          description: Internal Server Error
  /slashing/signing_infos:
    get:
      summary: Get sign info of given all validators
      description: Get sign info of all validators
      produces:
        - application/json
      tags:
        - ICS23
      parameters:
        - in: query
          name: page
          description: Page number
          type: integer
          required: true
          x-example: 1
        - in: query
          name: limit
          description: Maximum number of items per page
          type: integer
          required: true
          x-example: 5
      responses:
        200:
          description: OK
          schema:
            type: array
            items:
              $ref: "#/definitions/SigningInfo"
        204:
          description: No validators with sign info
        400:
          description: Invalid validator public key for one of the validators
        500:
          description: Internal Server Error
  /slashing/validators/{validatorAddr}/unjail:
    post:
      summary: Unjail a jailed validator
      description: Send transaction to unjail a jailed validator
      consumes:
        - application/json
      produces:
        - application/json
      tags:
        - ICS23
      parameters:
        - type: string
          description: Bech32 validator address
          name: validatorAddr
          required: true
          in: path
          x-example: cosmosvaloper1qwl879nx9t6kef4supyazayf7vjhennyh568ys
        - description: ""
          name: UnjailBody
          in: body
          required: true
          schema:
            type: object
            properties:
              base_req:
                $ref: "#/definitions/StdTx"
      responses:
        200:
          description: Tx was succesfully generated
          schema:
            $ref: "#/definitions/BroadcastTxCommitResult"
        400:
          description: Invalid validator address or base_req
        500:
          description: Internal Server Error
  /slashing/parameters:
    get:
      summary: Get the current slashing parameters
      tags:
        - ICS23
      produces:
        - application/json
      responses:
        200:
          description: OK
          schema:
            type: object
            properties:
              max_evidence_age:
                type: integer
              signed_blocks_window:
                type: integer
              min_signed_per_window:
                type: integer
              double_sign_unbond_duration:
                type: integer
              downtime_unbond_duration:
                type: integer
              slash_fraction_double_sign:
                type: integer
              slash_fraction_downtime:
                type: integer
        500:
          description: Internal Server Error
  /gov/proposals:
    post:
      summary: Submit a proposal
      description: Send transaction to submit a proposal
      consumes:
        - application/json
      produces:
        - application/json
      tags:
        - ICS22
      parameters:
        - description: valid value of `"proposal_type"` can be `"text"`, `"parameter_change"`, `"software_upgrade"`
          name: post_proposal_body
          in: body
          required: true
          schema:
            type: object
            properties:
              base_req:
                $ref: "#/definitions/BaseReq"
              title:
                type: string
              description:
                type: string
              proposal_type:
                type: string
                example: "text"
              proposer:
                $ref: "#/definitions/Address"
              initial_deposit:
                type: array
                items:
                  $ref: "#/definitions/Coin"
      responses:
        200:
          description: Tx was succesfully generated
          schema:
            $ref: "#/definitions/StdTx"
        400:
          description: Invalid proposal body
        500:
          description: Internal Server Error
    get:
      summary: Query proposals
      description: Query proposals information with parameters
      produces:
        - application/json
      tags:
        - ICS22
      parameters:
        - in: query
          name: voter
          description: voter address
          required: false
          type: string
        - in: query
          name: depositor
          description: depositor address
          required: false
          type: string
        - in: query
          name: status
          description: proposal status, valid values can be `"deposit_period"`, `"voting_period"`, `"passed"`, `"rejected"`
          required: false
          type: string
      responses:
        200:
          description: OK
          schema:
            type: array
            items:
              $ref: "#/definitions/TextProposal"
        400:
          description: Invalid query parameters
        500:
          description: Internal Server Error
  /gov/proposals/{proposalId}:
    get:
      summary: Query a proposal
      description: Query a proposal by id
      produces:
        - application/json
      tags:
        - ICS22
      parameters:
        - type: string
          name: proposalId
          required: true
          in: path
          x-example: '1'
      responses:
        200:
          description: OK
          schema:
            $ref: "#/definitions/TextProposal"
        400:
          description: Invalid proposal id
        500:
          description: Internal Server Error
  /gov/proposals/{proposalId}/proposer:
    get:
      summary: Query proposer
      description: Query for the proposer for a proposal
      produces:
        - application/json
      tags:
        - ICS22
      parameters:
        - type: string
          name: proposalId
          required: true
          in: path
          x-example: '1'
      responses:
        200:
          description: OK
          schema:
            $ref: "#/definitions/Proposer"
        400:
          description: Invalid proposal ID
        500:
          description: Internal Server Error
  /gov/proposals/{proposalId}/deposits:
    get:
      summary: Query deposits
      description: Query deposits by proposalId
      produces:
        - application/json
      tags:
        - ICS22
      parameters:
        - type: string
          name: proposalId
          required: true
          in: path
          x-example: '1'
      responses:
        200:
          description: OK
          schema:
            type: array
            items:
              $ref: "#/definitions/Deposit"
        400:
          description: Invalid proposal id
        500:
          description: Internal Server Error
    post:
      summary: Deposit tokens to a proposal
      description: Send transaction to deposit tokens to a proposal
      consumes:
        - application/json
      produces:
        - application/json
      tags:
        - ICS22
      parameters:
        - type: string
          description: proposal id
          name: proposalId
          required: true
          in: path
          x-example: '1'
        - description: ""
          name: post_deposit_body
          in: body
          required: true
          schema:
            type: object
            properties:
              base_req:
                $ref: "#/definitions/BaseReq"
              depositor:
                $ref: "#/definitions/Address"
              amount:
                type: array
                items:
                  $ref: "#/definitions/Coin"
      responses:
        200:
          description: OK
          schema:
            $ref: "#/definitions/BroadcastTxCommitResult"
        400:
          description: Invalid proposal id or deposit body
        401:
          description: Key password is wrong
        500:
          description: Internal Server Error
  /gov/proposals/{proposalId}/deposits/{depositor}:
    get:
      summary: Query deposit
      description: Query deposit by proposalId and depositor address
      produces:
        - application/json
      tags:
        - ICS22
      parameters:
        - type: string
          description: proposal id
          name: proposalId
          required: true
          in: path
          x-example: '1'
        - type: string
          description: Bech32 depositor address
          name: depositor
          required: true
          in: path
          x-example: cosmos1xl6453f6q6dv5770c9ue6hspdc0vxfuqtudkhz
      responses:
        200:
          description: OK
          schema:
            $ref: "#/definitions/Deposit"
        400:
          description: Invalid proposal id or depositor address
        404:
          description: Found no deposit
        500:
          description: Internal Server Error
  /gov/proposals/{proposalId}/votes:
    get:
      summary: Query voters
      description: Query voters information by proposalId
      produces:
        - application/json
      tags:
        - ICS22
      parameters:
        - type: string
          description: proposal id
          name: proposalId
          required: true
          in: path
          x-example: '1'
      responses:
        200:
          description: OK
          schema:
            type: array
            items:
              $ref: "#/definitions/Vote"
        400:
          description: Invalid proposal id
        500:
          description: Internal Server Error
    post:
      summary: Vote a proposal
      description: Send transaction to vote a proposal
      consumes:
        - application/json
      produces:
        - application/json
      tags:
        - ICS22
      parameters:
        - type: string
          description: proposal id
          name: proposalId
          required: true
          in: path
          x-example: '1'
        - description: valid value of `"option"` field can be `"yes"`, `"no"`, `"no_with_veto"` and `"abstain"`
          name: post_vote_body
          in: body
          required: true
          schema:
            type: object
            properties:
              base_req:
                $ref: "#/definitions/BaseReq"
              voter:
                $ref: "#/definitions/Address"
              option:
                type: string
                example: "yes"
      responses:
        200:
          description: OK
          schema:
            $ref: "#/definitions/BroadcastTxCommitResult"
        400:
          description: Invalid proposal id or vote body
        401:
          description: Key password is wrong
        500:
          description: Internal Server Error
  /gov/proposals/{proposalId}/votes/{voter}:
    get:
      summary: Query vote
      description: Query vote information by proposal Id and voter address
      produces:
        - application/json
      tags:
        - ICS22
      parameters:
        - type: string
          description: proposal id
          name: proposalId
          required: true
          in: path
          x-example: '1'
        - type: string
          description: Bech32 voter address
          name: voter
          required: true
          in: path
          x-example: cosmos1qwl879nx9t6kef4supyazayf7vjhennyjqwjgr
      responses:
        200:
          description: OK
          schema:
            $ref: "#/definitions/Vote"
        400:
          description: Invalid proposal id or voter address
        404:
          description: Found no vote
        500:
          description: Internal Server Error
  /gov/proposals/{proposalId}/tally:
    get:
      summary: Get a proposal's tally result at the current time
      description: Gets a proposal's tally result at the current time. If the proposal is pending deposits (i.e status 'DepositPeriod') it returns an empty tally result.
      produces:
        - application/json
      tags:
        - ICS22
      parameters:
        - type: string
          description: proposal id
          name: proposalId
          required: true
          in: path
          x-example: '1'
      responses:
        200:
          description: OK
          schema:
            $ref: "#/definitions/TallyResult"
        400:
          description: Invalid proposal id
        500:
          description: Internal Server Error
  /gov/parameters/deposit:
    get:
      summary: Query governance deposit parameters
      description: Query governance deposit parameters. The max_deposit_period units are in nanoseconds.
      produces:
        - application/json
      tags:
        - ICS22
      responses:
        200:
          description: OK
          schema:
            type: object
            properties:
              min_deposit:
                type: array
                items:
                  $ref: "#/definitions/Coin"
              max_deposit_period:
                type: string
                example: "86400000000000"
        400:
          description: <other_path> is not a valid query request path
        404:
          description: Found no deposit parameters
        500:
          description: Internal Server Error
  /gov/parameters/tallying:
    get:
      summary: Query governance tally parameters
      description: Query governance tally parameters
      produces:
        - application/json
      tags:
        - ICS22
      responses:
        200:
          description: OK
          schema:
            properties:
              threshold:
                type: string
                example: "0.5000000000"
              veto:
                type: string
                example: "0.3340000000"
              governance_penalty:
                type: string
                example: "0.0100000000"
        400:
          description: <other_path> is not a valid query request path
        404:
          description: Found no tally parameters
        500:
          description: Internal Server Error
  /gov/parameters/voting:
    get:
      summary: Query governance voting parameters
      description: Query governance voting parameters. The voting_period units are in nanoseconds.
      produces:
        - application/json
      tags:
        - ICS22
      responses:
        200:
          description: OK
          schema:
            properties:
              voting_period:
                type: string
                example: "86400000000000"
        400:
          description: <other_path> is not a valid query request path
        404:
          description: Found no voting parameters
        500:
          description: Internal Server Error
  /distribution/delegators/{delegatorAddr}/rewards:
    parameters:
      - in: path
        name: delegatorAddr
        description: Bech32 AccAddress of Delegator
        required: true
        type: string
        x-example: cosmos167w96tdvmazakdwkw2u57227eduula2cy572lf
    get:
      summary: Get the total rewards balance from all delegations
      description: Get the sum of all the rewards earned by delegations by a single delegator
      produces:
        - application/json
      tags:
        - ICS24
      responses:
        200:
          description: OK
          schema:
            $ref: "#/definitions/DelegatorTotalRewards"
        400:
          description: Invalid delegator address
        500:
          description: Internal Server Error
    post:
      summary: Withdraw all the delegator's delegation rewards
      description: Withdraw all the delegator's delegation rewards
      tags:
        - ICS24
      consumes:
        - application/json
      produces:
        - application/json
      parameters:
        - in: body
          name: Withdraw request body
          schema:
            properties:
              base_req:
                $ref: "#/definitions/BaseReq"
      responses:
        200:
          description: OK
          schema:
            $ref: "#/definitions/BroadcastTxCommitResult"
        400:
          description: Invalid delegator address
        401:
          description: Key password is wrong
        500:
          description: Internal Server Error
  /distribution/delegators/{delegatorAddr}/rewards/{validatorAddr}:
    parameters:
      - in: path
        name: delegatorAddr
        description: Bech32 AccAddress of Delegator
        required: true
        type: string
        x-example: cosmos167w96tdvmazakdwkw2u57227eduula2cy572lf
      - in: path
        name: validatorAddr
        description: Bech32 OperatorAddress of validator
        required: true
        type: string
        x-example: cosmosvaloper1qwl879nx9t6kef4supyazayf7vjhennyh568ys
    get:
      summary: Query a delegation reward
      description: Query a single delegation reward by a delegator
      tags:
        - ICS24
      produces:
        - application/json
      responses:
        200:
          description: OK
          schema:
            type: array
            items:
              $ref: "#/definitions/Coin"
        400:
          description: Invalid delegator address
        500:
          description: Internal Server Error
    post:
      summary: Withdraw a delegation reward
      description: Withdraw a delegator's delegation reward from a single validator
      tags:
        - ICS24
      consumes:
        - application/json
      produces:
        - application/json
      parameters:
        - in: body
          name: Withdraw request body
          schema:
            properties:
              base_req:
                $ref: "#/definitions/BaseReq"
      responses:
        200:
          description: OK
          schema:
            $ref: "#/definitions/BroadcastTxCommitResult"
        400:
          description: Invalid delegator address or delegation body
        401:
          description: Key password is wrong
        500:
          description: Internal Server Error
  /distribution/delegators/{delegatorAddr}/withdraw_address:
    parameters:
      - in: path
        name: delegatorAddr
        description: Bech32 AccAddress of Delegator
        required: true
        type: string
        x-example: cosmos167w96tdvmazakdwkw2u57227eduula2cy572lf
    get:
      summary: Get the rewards withdrawal address
      description: Get the delegations' rewards withdrawal address. This is the address in which the user will receive the reward funds
      tags:
        - ICS24
      produces:
        - application/json
      responses:
        200:
          description: OK
          schema:
            $ref: "#/definitions/Address"
        400:
          description: Invalid delegator address
        500:
          description: Internal Server Error
    post:
      summary: Replace the rewards withdrawal address
      description: Replace the delegations' rewards withdrawal address for a new one.
      tags:
        - ICS24
      consumes:
        - application/json
      produces:
        - application/json
      parameters:
        - in: body
          name: Withdraw request body
          schema:
            properties:
              base_req:
                $ref: "#/definitions/BaseReq"
              withdraw_address:
                $ref: "#/definitions/Address"
      responses:
        200:
          description: OK
          schema:
            $ref: "#/definitions/BroadcastTxCommitResult"
        400:
          description: Invalid delegator or withdraw address
        401:
          description: Key password is wrong
        500:
          description: Internal Server Error
  /distribution/validators/{validatorAddr}:
    parameters:
      - in: path
        name: validatorAddr
        description: Bech32 OperatorAddress of validator
        required: true
        type: string
        x-example: cosmosvaloper1qwl879nx9t6kef4supyazayf7vjhennyh568ys
    get:
      summary: Validator distribution information
      description: Query the distribution information of a single validator
      tags:
        - ICS24
      produces:
        - application/json
      responses:
        200:
          description: OK
          schema:
            $ref: "#/definitions/ValidatorDistInfo"
        400:
          description: Invalid validator address
        500:
          description: Internal Server Error
  /distribution/validators/{validatorAddr}/outstanding_rewards:
    parameters:
      - in: path
        name: validatorAddr
        description: Bech32 OperatorAddress of validator
        required: true
        type: string
        x-example: cosmosvaloper1qwl879nx9t6kef4supyazayf7vjhennyh568ys
    get:
      summary: Fee distribution outstanding rewards of a single validator
      tags:
        - ICS24
      produces:
        - application/json
      responses:
        200:
          description: OK
          schema:
            type: array
            items:
              $ref: "#/definitions/Coin"
        500:
          description: Internal Server Error
  /distribution/validators/{validatorAddr}/rewards:
    parameters:
      - in: path
        name: validatorAddr
        description: Bech32 OperatorAddress of validator
        required: true
        type: string
        x-example: cosmosvaloper1qwl879nx9t6kef4supyazayf7vjhennyh568ys
    get:
      summary: Commission and self-delegation rewards of a single validator
      description: Query the commission and self-delegation rewards of validator.
      tags:
        - ICS24
      produces:
        - application/json
      responses:
        200:
          description: OK
          schema:
            type: array
            items:
              $ref: "#/definitions/Coin"
        400:
          description: Invalid validator address
        500:
          description: Internal Server Error
    post:
      summary: Withdraw the validator's rewards
      description: Withdraw the validator's self-delegation and commissions rewards
      tags:
        - ICS24
      consumes:
        - application/json
      produces:
        - application/json
      parameters:
        - in: body
          name: Withdraw request body
          schema:
            properties:
              base_req:
                $ref: "#/definitions/BaseReq"
      responses:
        200:
          description: OK
          schema:
            $ref: "#/definitions/BroadcastTxCommitResult"
        400:
          description: Invalid validator address
        401:
          description: Key password is wrong
        500:
          description: Internal Server Error
  /distribution/community_pool:
    get:
      summary: Community pool parameters
      tags:
        - ICS24
      produces:
        - application/json
      responses:
        200:
          description: OK
          schema:
            type: array
            items:
              $ref: "#/definitions/Coin"
        500:
          description: Internal Server Error
  /distribution/parameters:
    get:
      summary: Fee distribution parameters
      tags:
        - ICS24
      produces:
        - application/json
      responses:
        200:
          description: OK
          schema:
            properties:
              base_proposer_reward:
                type: string
              bonus_proposer_reward:
                type: string
              community_tax:
                type: string
        500:
          description: Internal Server Error
  /minting/parameters:
    get:
      summary: Minting module parameters
      produces:
        - application/json
      responses:
        200:
          description: OK
          schema:
            properties:
              mint_denom:
                type: string
              inflation_rate_change:
                type: string
              inflation_max:
                type: string
              inflation_min:
                type: string
              goal_bonded:
                type: string
              blocks_per_year:
                type: integer
        500:
          description: Internal Server Error
  /minting/inflation:
    get:
      summary: Current minting inflation value
      produces:
        - application/json
      responses:
        200:
          description: OK
          schema:
            type: string
        500:
          description: Internal Server Error
  /minting/annual-provisions:
    get:
      summary: Current minting annual provisions value
      produces:
        - application/json
      responses:
        200:
          description: OK
          schema:
            type: string
        500:
          description: Internal Server Error
definitions:
  CheckTxResult:
    type: object
    properties:
      code:
        type: integer
      data:
        type: string
      gas_used:
        type: integer
      gas_wanted:
        type: integer
      info:
        type: string
      log:
        type: string
      tags:
        type: array
        items:
          $ref: "#/definitions/KVPair"
    example:
      code: 0
      data: data
      log: log
      gas_used: 5000
      gas_wanted: 10000
      info: info
      tags:
        - ""
        - ""
  DeliverTxResult:
    type: object
    properties:
      code:
        type: integer
      data:
        type: string
      gas_used:
        type: integer
      gas_wanted:
        type: integer
      info:
        type: string
      log:
        type: string
      tags:
        type: array
        items:
          $ref: "#/definitions/KVPair"
    example:
      code: 5
      data: data
      log: log
      gas_used: 5000
      gas_wanted: 10000
      info: info
      tags:
        - ""
        - ""
  BroadcastTxCommitResult:
    type: object
    properties:
      check_tx:
        $ref: "#/definitions/CheckTxResult"
      deliver_tx:
        $ref: "#/definitions/DeliverTxResult"
      hash:
        $ref: "#/definitions/Hash"
      height:
        type: integer
  KVPair:
    type: object
    properties:
      key:
        type: string
      value:
        type: string
  Msg:
    type: string
  Address:
    type: string
    description: bech32 encoded address
    example: cosmos1depk54cuajgkzea6zpgkq36tnjwdzv4afc3d27
  ValidatorAddress:
    type: string
    description: bech32 encoded address
    example: cosmosvaloper1depk54cuajgkzea6zpgkq36tnjwdzv4avv9cxd
  Coin:
    type: object
    properties:
      denom:
        type: string
        example: stake
      amount:
        type: string
        example: "50"
  Hash:
    type: string
    example: EE5F3404034C524501629B56E0DDC38FAD651F04
  TxQuery:
    type: object
    properties:
      hash:
        type: string
      height:
        type: number
      tx:
        $ref: "#/definitions/StdTx"
      result:
        type: object
        properties:
          log:
            type: string
          gas_wanted:
            type: string
            example: "0"
          gas_used:
            type: string
            example: "0"
          tags:
            type: array
            items:
              $ref: "#/definitions/KVPair"
  StdTx:
    type: object
    properties:
      msg:
        type: array
        items:
          $ref: "#/definitions/Msg"
      fee:
        type: object
        properties:
          gas:
            type: string
          amount:
            type: array
            items:
              $ref: "#/definitions/Coin"
      memo:
        type: string
      signature:
        type: object
        properties:
          signature:
            type: string
            example: MEUCIQD02fsDPra8MtbRsyB1w7bqTM55Wu138zQbFcWx4+CFyAIge5WNPfKIuvzBZ69MyqHsqD8S1IwiEp+iUb6VSdtlpgY=
          pub_key:
            type: object
            properties:
              type:
                type: string
                example: "tendermint/PubKeySecp256k1"
              value:
                type: string
                example: "Avz04VhtKJh8ACCVzlI8aTosGy0ikFXKIVHQ3jKMrosH"
          account_number:
            type: string
            example: "0"
          sequence:
            type: string
            example: "0"
  KeyOutput:
    type: object
    properties:
      name:
        type: string
        example: Main Account
      address:
        type: string
        example: cosmos1depk54cuajgkzea6zpgkq36tnjwdzv4afc3d27
      pub_key:
        type: string
        example: "cosmospub1addwnpepqtqc88gfdxyzcdm2eqr3tnlnxnelyqehy8k95qzgwdz5zccdft9rq5q7wj2"
      type:
        type: string
        example: local
      seed:
        type: string
  BlockID:
    type: object
    properties:
      hash:
        $ref: "#/definitions/Hash"
      parts:
        type: object
        properties:
          total:
            type: number
            example: 0
          hash:
            $ref: "#/definitions/Hash"
  BlockHeader:
    type: object
    properties:
      chain_id:
        type: string
        example: gaia-2
      height:
        type: number
        example: 1
      time:
        type: string
        example: "2017-12-30T05:53:09.287+01:00"
      num_txs:
        type: number
        example: 0
      last_block_id:
        $ref: "#/definitions/BlockID"
      total_txs:
        type: number
        example: 35
      last_commit_hash:
        $ref: "#/definitions/Hash"
      data_hash:
        $ref: "#/definitions/Hash"
      validators_hash:
        $ref: "#/definitions/Hash"
      next_validators_hash:
        $ref: "#/definitions/Hash"
      consensus_hash:
        $ref: "#/definitions/Hash"
      app_hash:
        $ref: "#/definitions/Hash"
      last_results_hash:
        $ref: "#/definitions/Hash"
      evidence_hash:
        $ref: "#/definitions/Hash"
      proposer_address:
        $ref: "#/definitions/Address"
      version:
        type: object
        properties:
          block:
            type: string
            example: 10
          app:
            type: string
            example: 0
  Block:
    type: object
    properties:
      header:
        $ref: "#/definitions/BlockHeader"
      txs:
        type: array
        items:
          type: string
      evidence:
        type: array
        items:
          type: string
      last_commit:
        type: object
        properties:
          block_id:
            $ref: "#/definitions/BlockID"
          precommits:
            type: array
            items:
              type: object
              properties:
                validator_address:
                  type: string
                validator_index:
                  type: string
                  example: "0"
                height:
                  type: string
                  example: "0"
                round:
                  type: string
                  example: "0"
                timestamp:
                  type: string
                  example: "2017-12-30T05:53:09.287+01:00"
                type:
                  type: number
                  example: 2
                block_id:
                  $ref: "#/definitions/BlockID"
                signature:
                  type: string
                  example: "7uTC74QlknqYWEwg7Vn6M8Om7FuZ0EO4bjvuj6rwH1mTUJrRuMMZvAAqT9VjNgP0RA/TDp6u/92AqrZfXJSpBQ=="
  BlockQuery:
    type: object
    properties:
      block_meta:
        type: object
        properties:
          header:
            $ref: "#/definitions/BlockHeader"
          block_id:
            $ref: "#/definitions/BlockID"
      block:
        $ref: "#/definitions/Block"
  DelegationDelegatorReward:
    type: object
    properties:
      validator_address:
        $ref: "#/definitions/ValidatorAddress"
      reward:
        type: array
        items:
          $ref: "#/definitions/Coin"
  DelegatorTotalRewards:
    type: object
    properties:
      rewards:
        type: array
        items:
          $ref: "#/definitions/DelegationDelegatorReward"
      total:
        type: array
        items:
          $ref: "#/definitions/Coin"
  BaseReq:
    type: object
    properties:
      from:
        type: string
        example: "cosmos1g9ahr6xhht5rmqven628nklxluzyv8z9jqjcmc"
        description: Sender address or Keybase name to generate a transaction
      memo:
        type: string
        example: "Sent via Cosmos Voyager 🚀"
      chain_id:
        type: string
        example: "Cosmos-Hub"
      account_number:
        type: string
        example: "0"
      sequence:
        type: string
        example: "1"
      gas:
        type: string
        example: "200000"
      gas_adjustment:
        type: string
        example: "1.2"
      fees:
        type: array
        items:
          $ref: "#/definitions/Coin"
      simulate:
        type: boolean
        example: false
        description: Estimate gas for a transaction (cannot be used in conjunction with generate_only)
  TendermintValidator:
    type: object
    properties:
      address:
        $ref: "#/definitions/ValidatorAddress"
      pub_key:
        type: string
        example: cosmosvalconspub1zcjduepq7sjfglw7ra4mjxpw4ph7dtdhdheh7nz8dfgl6t8u2n5szuuql9mqsrwquu
      voting_power:
        type: string
        example: "1000"
      proposer_priority:
        type: string
        example: "1000"
  TextProposal:
    type: object
    properties:
      proposal_id:
        type: integer
      title:
        type: string
      description:
        type: string
      proposal_type:
        type: string
      proposal_status:
        type: string
      final_tally_result:
        $ref: "#/definitions/TallyResult"
      submit_time:
        type: string
      total_deposit:
        type: array
        items:
          $ref: "#/definitions/Coin"
      voting_start_time:
        type: string
  Proposer:
    type: object
    properties:
      proposal_id:
        type: integer
      proposer:
        type: string
  Deposit:
    type: object
    properties:
      amount:
        type: array
        items:
          $ref: "#/definitions/Coin"
      proposal_id:
        type: integer
      depositor:
        $ref: "#/definitions/Address"
  TallyResult:
    type: object
    properties:
      yes:
        type: string
        example: "0.0000000000"
      abstain:
        type: string
        example: "0.0000000000"
      no:
        type: string
        example: "0.0000000000"
      no_with_veto:
        type: string
        example: "0.0000000000"
  Vote:
    type: object
    properties:
      voter:
        type: string
      proposal_id:
        type: integer
      option:
        type: string
  Validator:
    type: object
    properties:
      operator_address:
        $ref: "#/definitions/ValidatorAddress"
      consensus_pubkey:
        type: string
        example: cosmosvalconspub1zcjduepq7sjfglw7ra4mjxpw4ph7dtdhdheh7nz8dfgl6t8u2n5szuuql9mqsrwquu
      jailed:
        type: boolean
      status:
        type: integer
      tokens:
        type: string
      delegator_shares:
        type: string
      description:
        type: object
        properties:
          moniker:
            type: string
          identity:
            type: string
          website:
            type: string
          details:
            type: string
      bond_height:
        type: string
        example: "0"
      bond_intra_tx_counter:
        type: integer
        example: 0
      unbonding_height:
        type: string
        example: "0"
      unbonding_time:
        type: string
        example: "1970-01-01T00:00:00Z"
      commission:
        type: object
        properties:
          rate:
            type: string
            example: "0"
          max_rate:
            type: string
            example: "0"
          max_change_rate:
            type: string
            example: "0"
          update_time:
            type: string
            example: "1970-01-01T00:00:00Z"
  Delegation:
    type: object
    properties:
      delegator_address:
        type: string
      validator_address:
        type: string
      shares:
        type: string
      height:
        type: integer
  UnbondingDelegation:
    type: object
    properties:
      delegator_address:
        type: string
      validator_address:
        type: string
      initial_balance:
        type: string
      balance:
        type: string
      creation_height:
        type: integer
      min_time:
        type: integer
  Redelegation:
    type: object
    properties:
      delegator_address:
        type: string
      validator_src_address:
        type: string
      validator_dst_address:
        type: string
      creation_height:
        type: integer
      min_time:
        type: integer
      initial_balance:
        type: string
      balance:
        type: string
      shares_src:
        type: string
      shares_dst:
        type: string
  ValidatorDistInfo:
    type: object
    properties:
      operator_address:
        $ref: "#/definitions/ValidatorAddress"
      self_bond_rewards:
        type: array
        items:
          $ref: "#/definitions/Coin"
      val_commission:
        type: array
        items:
          $ref: "#/definitions/Coin"
  SigningInfo:
    type: object
    properties:
      start_height:
        type: string
      index_offset:
        type: string
      jailed_until:
        type: string
      missed_blocks_counter:
        type: string<|MERGE_RESOLUTION|>--- conflicted
+++ resolved
@@ -772,11 +772,7 @@
           x-example: bonded
         - in: query
           name: page
-<<<<<<< HEAD
           description: The page number.
-=======
-          description: The gage number.
->>>>>>> 4a87f45b
           type: integer
           x-example: 1
         - in: query
