--- conflicted
+++ resolved
@@ -125,12 +125,7 @@
 		}
 	}
 
-<<<<<<< HEAD
-	err = Sign(txf, clientCtx.GetFromName(), tx, true)
-	if err != nil {
-=======
 	if err = Sign(clientCtx, txf, clientCtx.FromName, tx, true); err != nil {
->>>>>>> 787ee698
 		return err
 	}
 
@@ -320,12 +315,8 @@
 	if overwriteSig {
 		sigs = []signing.SignatureV2{sig}
 	} else {
-<<<<<<< HEAD
-		sigs = append(prevSignatures, sig) //nolint:gocritic
-=======
 		sigs = append(sigs, prevSignatures...)
 		sigs = append(sigs, sig)
->>>>>>> 787ee698
 	}
 	if err := txBuilder.SetSignatures(sigs...); err != nil {
 		return err
