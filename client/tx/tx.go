package tx

import (
	"bufio"
	"context"
	"encoding/json"
	"errors"
	"fmt"
	"os"

	gogogrpc "github.com/cosmos/gogoproto/grpc"
	"github.com/spf13/pflag"

	"github.com/cosmos/cosmos-sdk/client"
	"github.com/cosmos/cosmos-sdk/client/input"
	cryptotypes "github.com/cosmos/cosmos-sdk/crypto/types"
	sdk "github.com/cosmos/cosmos-sdk/types"
	sdkerrors "github.com/cosmos/cosmos-sdk/types/errors"
	"github.com/cosmos/cosmos-sdk/types/tx"
	"github.com/cosmos/cosmos-sdk/types/tx/signing"
	authsigning "github.com/cosmos/cosmos-sdk/x/auth/signing"
)

// GenerateOrBroadcastTxCLI will either generate and print an unsigned transaction
// or sign it and broadcast it returning an error upon failure.
func GenerateOrBroadcastTxCLI(clientCtx client.Context, flagSet *pflag.FlagSet, msgs ...sdk.Msg) error {
	txf, err := NewFactoryCLI(clientCtx, flagSet)
	if err != nil {
		return err
	}
	return GenerateOrBroadcastTxWithFactory(clientCtx, txf, msgs...)
}

// GenerateOrBroadcastTxWithFactory will either generate and print an unsigned transaction
// or sign it and broadcast it returning an error upon failure.
func GenerateOrBroadcastTxWithFactory(clientCtx client.Context, txf Factory, msgs ...sdk.Msg) error {
	// Validate all msgs before generating or broadcasting the tx.
	// We were calling ValidateBasic separately in each CLI handler before.
	// Right now, we're factorizing that call inside this function.
	// ref: https://github.com/cosmos/cosmos-sdk/pull/9236#discussion_r623803504
	for _, msg := range msgs {
		m, ok := msg.(sdk.HasValidateBasic)
		if !ok {
			continue
		}

		if err := m.ValidateBasic(); err != nil {
			return err
		}
	}

	// If the --aux flag is set, we simply generate and print the AuxSignerData.
	if clientCtx.IsAux {
		auxSignerData, err := makeAuxSignerData(clientCtx, txf, msgs...)
		if err != nil {
			return err
		}

		return clientCtx.PrintProto(&auxSignerData)
	}

	if clientCtx.GenerateOnly {
		return txf.PrintUnsignedTx(clientCtx, msgs...)
	}

	return BroadcastTx(clientCtx, txf, msgs...)
}

// BroadcastTx attempts to generate, sign and broadcast a transaction with the
// given set of messages. It will also simulate gas requirements if necessary.
// It will return an error upon failure.
func BroadcastTx(clientCtx client.Context, txf Factory, msgs ...sdk.Msg) error {
	txf, err := txf.Prepare(clientCtx)
	if err != nil {
		return err
	}

	if txf.SimulateAndExecute() || clientCtx.Simulate {
		if clientCtx.Offline {
			return errors.New("cannot estimate gas in offline mode")
		}

		_, adjusted, err := CalculateGas(clientCtx, txf, msgs...)
		if err != nil {
			return err
		}

		txf = txf.WithGas(adjusted)
		_, _ = fmt.Fprintf(os.Stderr, "%s\n", GasEstimateResponse{GasEstimate: txf.Gas()})
	}

	if clientCtx.Simulate {
		return nil
	}

	tx, err := txf.BuildUnsignedTx(msgs...)
	if err != nil {
		return err
	}

	if !clientCtx.SkipConfirm {
		encoder := txf.txConfig.TxJSONEncoder()
		if encoder == nil {
			return errors.New("failed to encode transaction: tx json encoder is nil")
		}

		txBytes, err := encoder(tx.GetTx())
		if err != nil {
			return fmt.Errorf("failed to encode transaction: %w", err)
		}

		if err := clientCtx.PrintRaw(json.RawMessage(txBytes)); err != nil {
			_, _ = fmt.Fprintf(os.Stderr, "error: %v\n%s\n", err, txBytes)
		}

		buf := bufio.NewReader(os.Stdin)
		ok, err := input.GetConfirmation("confirm transaction before signing and broadcasting", buf, os.Stderr)
		if err != nil {
			_, _ = fmt.Fprintf(os.Stderr, "error: %v\ncanceled transaction\n", err)
			return err
		}
		if !ok {
			_, _ = fmt.Fprintln(os.Stderr, "canceled transaction")
			return nil
		}
	}

<<<<<<< HEAD
	if err = Sign(clientCtx, txf, clientCtx.FromName, tx, true); err != nil {
=======
	if err = Sign(clientCtx.CmdContext, txf, clientCtx.FromName, tx, true); err != nil {
>>>>>>> 751e5ecb
		return err
	}

	txBytes, err := clientCtx.TxConfig.TxEncoder()(tx.GetTx())
	if err != nil {
		return err
	}

	// broadcast to a CometBFT node
	res, err := clientCtx.BroadcastTx(txBytes)
	if err != nil {
		return err
	}

	return clientCtx.PrintProto(res)
}

// CalculateGas simulates the execution of a transaction and returns the
// simulation response obtained by the query and the adjusted gas amount.
func CalculateGas(
	clientCtx gogogrpc.ClientConn, txf Factory, msgs ...sdk.Msg,
) (*tx.SimulateResponse, uint64, error) {
	txBytes, err := txf.BuildSimTx(msgs...)
	if err != nil {
		return nil, 0, err
	}

	txSvcClient := tx.NewServiceClient(clientCtx)
	simRes, err := txSvcClient.Simulate(context.Background(), &tx.SimulateRequest{
		TxBytes: txBytes,
	})
	if err != nil {
		return nil, 0, err
	}

	return simRes, uint64(txf.GasAdjustment() * float64(simRes.GasInfo.GasUsed)), nil
}

// SignWithPrivKey signs a given tx with the given private key, and returns the
// corresponding SignatureV2 if the signing is successful.
func SignWithPrivKey(
	ctx context.Context,
	signMode signing.SignMode, signerData authsigning.SignerData,
	txBuilder client.TxBuilder, priv cryptotypes.PrivKey, txConfig client.TxConfig,
	accSeq uint64,
) (signing.SignatureV2, error) {
	var sigV2 signing.SignatureV2

	// Generate the bytes to be signed.
	signBytes, err := authsigning.GetSignBytesAdapter(
		ctx, txConfig.SignModeHandler(), signMode, signerData, txBuilder.GetTx())
	if err != nil {
		return sigV2, err
	}

	// Sign those bytes
	signature, err := priv.Sign(signBytes)
	if err != nil {
		return sigV2, err
	}

	// Construct the SignatureV2 struct
	sigData := signing.SingleSignatureData{
		SignMode:  signMode,
		Signature: signature,
	}

	sigV2 = signing.SignatureV2{
		PubKey:   priv.PubKey(),
		Data:     &sigData,
		Sequence: accSeq,
	}

	return sigV2, nil
}

// countDirectSigners counts the number of DIRECT signers in a signature data.
func countDirectSigners(data signing.SignatureData) int {
	switch data := data.(type) {
	case *signing.SingleSignatureData:
		if data.SignMode == signing.SignMode_SIGN_MODE_DIRECT {
			return 1
		}

		return 0
	case *signing.MultiSignatureData:
		directSigners := 0
		for _, d := range data.Signatures {
			directSigners += countDirectSigners(d)
		}

		return directSigners
	default:
		panic("unreachable case")
	}
}

// checkMultipleSigners checks that there can be maximum one DIRECT signer in
// a tx.
func checkMultipleSigners(tx authsigning.Tx) error {
	directSigners := 0
	sigsV2, err := tx.GetSignaturesV2()
	if err != nil {
		return err
	}
	for _, sig := range sigsV2 {
		directSigners += countDirectSigners(sig.Data)
		if directSigners > 1 {
			return sdkerrors.ErrNotSupported.Wrap("txs signed with CLI can have maximum 1 DIRECT signer")
		}
	}

	return nil
}

// Sign signs a given tx with a named key. The bytes signed over are canconical.
// The resulting signature will be added to the transaction builder overwriting the previous
// ones if overwrite=true (otherwise, the signature will be appended).
// Signing a transaction with mutltiple signers in the DIRECT mode is not supported and will
// return an error.
// An error is returned upon failure.
func Sign(ctx client.Context, txf Factory, name string, txBuilder client.TxBuilder, overwriteSig bool) error {
	if txf.keybase == nil {
		return errors.New("keybase must be set prior to signing a transaction")
	}

	var err error
	signMode := txf.signMode
	if signMode == signing.SignMode_SIGN_MODE_UNSPECIFIED {
		// use the SignModeHandler's default mode if unspecified
		signMode, err = authsigning.APISignModeToInternal(txf.txConfig.SignModeHandler().DefaultMode())
		if err != nil {
			return err
		}
	}

	k, err := txf.keybase.Key(name)
	if err != nil {
		return err
	}

	pubKey, err := k.GetPubKey()
	if err != nil {
		return err
	}

	addressStr, err := ctx.AddressCodec.BytesToString(pubKey.Address())
	if err != nil {
		return err
	}

	signerData := authsigning.SignerData{
		ChainID:       txf.chainID,
		AccountNumber: txf.accountNumber,
		Sequence:      txf.sequence,
		PubKey:        pubKey,
		Address:       addressStr,
	}

	// For SIGN_MODE_DIRECT, calling SetSignatures calls setSignerInfos on
	// TxBuilder under the hood, and SignerInfos is needed to generated the
	// sign bytes. This is the reason for setting SetSignatures here, with a
	// nil signature.
	//
	// Note: this line is not needed for SIGN_MODE_LEGACY_AMINO, but putting it
	// also doesn't affect its generated sign bytes, so for code's simplicity
	// sake, we put it here.
	sigData := signing.SingleSignatureData{
		SignMode:  signMode,
		Signature: nil,
	}
	sig := signing.SignatureV2{
		PubKey:   pubKey,
		Data:     &sigData,
		Sequence: txf.Sequence(),
	}

	var prevSignatures []signing.SignatureV2
	if !overwriteSig {
		prevSignatures, err = txBuilder.GetTx().GetSignaturesV2()
		if err != nil {
			return err
		}
	}
	// Overwrite or append signer infos.
	var sigs []signing.SignatureV2
	if overwriteSig {
		sigs = []signing.SignatureV2{sig}
	} else {
		sigs = append(sigs, prevSignatures...)
		sigs = append(sigs, sig)
	}
	if err := txBuilder.SetSignatures(sigs...); err != nil {
		return err
	}

	if err := checkMultipleSigners(txBuilder.GetTx()); err != nil {
		return err
	}

<<<<<<< HEAD
	bytesToSign, err := authsigning.GetSignBytesAdapter(ctx.CmdContext, txf.txConfig.SignModeHandler(), signMode, signerData, txBuilder.GetTx())
=======
	bytesToSign, err := authsigning.GetSignBytesAdapter(ctx, txf.txConfig.SignModeHandler(), signMode, signerData, txBuilder.GetTx())
>>>>>>> 751e5ecb
	if err != nil {
		return err
	}

	// Sign those bytes
	sigBytes, _, err := txf.keybase.Sign(name, bytesToSign, signMode)
	if err != nil {
		return err
	}

	// Construct the SignatureV2 struct
	sigData = signing.SingleSignatureData{
		SignMode:  signMode,
		Signature: sigBytes,
	}
	sig = signing.SignatureV2{
		PubKey:   pubKey,
		Data:     &sigData,
		Sequence: txf.Sequence(),
	}

	if overwriteSig {
		err = txBuilder.SetSignatures(sig)
	} else {
		prevSignatures = append(prevSignatures, sig)
		err = txBuilder.SetSignatures(prevSignatures...)
	}

	if err != nil {
		return fmt.Errorf("unable to set signatures on payload: %w", err)
	}

	// Run optional preprocessing if specified. By default, this is unset
	// and will return nil.
	return txf.PreprocessTx(name, txBuilder)
}

// GasEstimateResponse defines a response definition for tx gas estimation.
type GasEstimateResponse struct {
	GasEstimate uint64 `json:"gas_estimate" yaml:"gas_estimate"`
}

func (gr GasEstimateResponse) String() string {
	return fmt.Sprintf("gas estimate: %d", gr.GasEstimate)
}

// makeAuxSignerData generates an AuxSignerData from the client inputs.
func makeAuxSignerData(clientCtx client.Context, f Factory, msgs ...sdk.Msg) (tx.AuxSignerData, error) {
	b := NewAuxTxBuilder()
	fromAddress, name, _, err := client.GetFromFields(clientCtx, clientCtx.Keyring, clientCtx.From)
	if err != nil {
		return tx.AuxSignerData{}, err
	}

	fromAddrStr, err := clientCtx.AddressCodec.BytesToString(fromAddress)
	if err != nil {
		return tx.AuxSignerData{}, err
	}

	b.SetAddress(fromAddrStr)
	if clientCtx.Offline {
		b.SetAccountNumber(f.accountNumber)
		b.SetSequence(f.sequence)
	} else {
		accNum, seq, err := clientCtx.AccountRetriever.GetAccountNumberSequence(clientCtx, fromAddress)
		if err != nil {
			return tx.AuxSignerData{}, err
		}
		b.SetAccountNumber(accNum)
		b.SetSequence(seq)
	}

	err = b.SetMsgs(msgs...)
	if err != nil {
		return tx.AuxSignerData{}, err
	}

	err = b.SetSignMode(f.SignMode())
	if err != nil {
		return tx.AuxSignerData{}, err
	}

	key, err := clientCtx.Keyring.Key(name)
	if err != nil {
		return tx.AuxSignerData{}, err
	}

	pub, err := key.GetPubKey()
	if err != nil {
		return tx.AuxSignerData{}, err
	}

	err = b.SetPubKey(pub)
	if err != nil {
		return tx.AuxSignerData{}, err
	}

	b.SetChainID(clientCtx.ChainID)
	signBz, err := b.GetSignBytes()
	if err != nil {
		return tx.AuxSignerData{}, err
	}

	sig, _, err := clientCtx.Keyring.Sign(name, signBz, f.signMode)
	if err != nil {
		return tx.AuxSignerData{}, err
	}
	b.SetSignature(sig)

	return b.GetAuxSignerData()
}<|MERGE_RESOLUTION|>--- conflicted
+++ resolved
@@ -28,6 +28,7 @@
 	if err != nil {
 		return err
 	}
+
 	return GenerateOrBroadcastTxWithFactory(clientCtx, txf, msgs...)
 }
 
@@ -125,11 +126,7 @@
 		}
 	}
 
-<<<<<<< HEAD
-	if err = Sign(clientCtx, txf, clientCtx.FromName, tx, true); err != nil {
-=======
 	if err = Sign(clientCtx.CmdContext, txf, clientCtx.FromName, tx, true); err != nil {
->>>>>>> 751e5ecb
 		return err
 	}
 
@@ -248,10 +245,10 @@
 // Sign signs a given tx with a named key. The bytes signed over are canconical.
 // The resulting signature will be added to the transaction builder overwriting the previous
 // ones if overwrite=true (otherwise, the signature will be appended).
-// Signing a transaction with mutltiple signers in the DIRECT mode is not supported and will
+// Signing a transaction with mutltiple signers in the DIRECT mode is not supprted and will
 // return an error.
 // An error is returned upon failure.
-func Sign(ctx client.Context, txf Factory, name string, txBuilder client.TxBuilder, overwriteSig bool) error {
+func Sign(ctx context.Context, txf Factory, name string, txBuilder client.TxBuilder, overwriteSig bool) error {
 	if txf.keybase == nil {
 		return errors.New("keybase must be set prior to signing a transaction")
 	}
@@ -276,17 +273,12 @@
 		return err
 	}
 
-	addressStr, err := ctx.AddressCodec.BytesToString(pubKey.Address())
-	if err != nil {
-		return err
-	}
-
 	signerData := authsigning.SignerData{
 		ChainID:       txf.chainID,
 		AccountNumber: txf.accountNumber,
 		Sequence:      txf.sequence,
 		PubKey:        pubKey,
-		Address:       addressStr,
+		Address:       sdk.AccAddress(pubKey.Address()).String(),
 	}
 
 	// For SIGN_MODE_DIRECT, calling SetSignatures calls setSignerInfos on
@@ -330,11 +322,7 @@
 		return err
 	}
 
-<<<<<<< HEAD
-	bytesToSign, err := authsigning.GetSignBytesAdapter(ctx.CmdContext, txf.txConfig.SignModeHandler(), signMode, signerData, txBuilder.GetTx())
-=======
 	bytesToSign, err := authsigning.GetSignBytesAdapter(ctx, txf.txConfig.SignModeHandler(), signMode, signerData, txBuilder.GetTx())
->>>>>>> 751e5ecb
 	if err != nil {
 		return err
 	}
@@ -389,12 +377,7 @@
 		return tx.AuxSignerData{}, err
 	}
 
-	fromAddrStr, err := clientCtx.AddressCodec.BytesToString(fromAddress)
-	if err != nil {
-		return tx.AuxSignerData{}, err
-	}
-
-	b.SetAddress(fromAddrStr)
+	b.SetAddress(fromAddress.String())
 	if clientCtx.Offline {
 		b.SetAccountNumber(f.accountNumber)
 		b.SetSequence(f.sequence)
