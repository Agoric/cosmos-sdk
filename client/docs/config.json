--- conflicted
+++ resolved
@@ -153,8 +153,6 @@
           "TallyResult": "GroupTallyResult"
         }
       }
-<<<<<<< HEAD
-=======
     },
     {
       "url": "./tmp-swagger-gen/cosmos/circuit/v1/query.swagger.json",
@@ -176,7 +174,6 @@
     },
     {
       "url": "./tmp-swagger-gen/cosmos/app/v1alpha1/query.swagger.json"
->>>>>>> 787ee698
     }
   ]
 }