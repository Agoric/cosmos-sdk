--- conflicted
+++ resolved
@@ -2,30 +2,25 @@
 
 import (
 	"context"
+	"fmt"
 	"strconv"
 	"testing"
 
-	abci "github.com/cometbft/cometbft/api/cometbft/abci/v1"
-	"github.com/stretchr/testify/require"
+	abci "github.com/cometbft/cometbft/abci/types"
+	"github.com/stretchr/testify/suite"
 	"google.golang.org/grpc"
 	"google.golang.org/grpc/metadata"
 
-<<<<<<< HEAD
-	"github.com/cosmos/cosmos-sdk/client"
-	clitestutil "github.com/cosmos/cosmos-sdk/testutil/cli"
-=======
 	"github.com/cosmos/cosmos-sdk/testutil/network"
->>>>>>> 751e5ecb
 	"github.com/cosmos/cosmos-sdk/testutil/testdata"
 	"github.com/cosmos/cosmos-sdk/types/address"
 	grpctypes "github.com/cosmos/cosmos-sdk/types/grpc"
+	banktypes "github.com/cosmos/cosmos-sdk/x/bank/types"
 )
 
-func TestCLIQueryConn(t *testing.T) {
-	t.Skip("data race in comet is causing this to fail")
+type IntegrationTestSuite struct {
+	suite.Suite
 
-<<<<<<< HEAD
-=======
 	network *network.Network
 }
 
@@ -49,21 +44,21 @@
 
 func (s *IntegrationTestSuite) TestCLIQueryConn() {
 	s.T().Skip("data race in comet is causing this to fail")
->>>>>>> 751e5ecb
 	var header metadata.MD
 
-	testClient := testdata.NewQueryClient(client.Context{})
+	testClient := testdata.NewQueryClient(s.network.Validators[0].ClientCtx)
 	res, err := testClient.Echo(context.Background(), &testdata.EchoRequest{Message: "hello"}, grpc.Header(&header))
-	require.NoError(t, err)
+	s.NoError(err)
 
 	blockHeight := header.Get(grpctypes.GRPCBlockHeightHeader)
 	height, err := strconv.Atoi(blockHeight[0])
-	require.NoError(t, err)
-	require.GreaterOrEqual(t, height, 1) // at least the 1st block
-	require.Equal(t, "hello", res.Message)
+	s.Require().NoError(err)
+	s.Require().GreaterOrEqual(height, 1) // at least the 1st block
+
+	s.Equal("hello", res.Message)
 }
 
-func TestQueryABCIHeight(t *testing.T) {
+func (s *IntegrationTestSuite) TestQueryABCIHeight() {
 	testCases := []struct {
 		name      string
 		reqHeight int64
@@ -91,22 +86,29 @@
 	}
 
 	for _, tc := range testCases {
-		t.Run(tc.name, func(t *testing.T) {
-			req := abci.QueryRequest{
-				Path:   "store/bank/key",
+		s.Run(tc.name, func() {
+			s.network.WaitForHeight(tc.expHeight)
+
+			val := s.network.Validators[0]
+
+			clientCtx := val.ClientCtx
+			clientCtx = clientCtx.WithHeight(tc.ctxHeight)
+
+			req := abci.RequestQuery{
+				Path:   fmt.Sprintf("store/%s/key", banktypes.StoreKey),
 				Height: tc.reqHeight,
-				Data:   address.MustLengthPrefix([]byte{}),
+				Data:   address.MustLengthPrefix(val.Address),
 				Prove:  true,
 			}
 
-			clientCtx := client.Context{}.WithHeight(tc.ctxHeight).
-				WithClient(clitestutil.NewMockCometRPC(abci.QueryResponse{
-					Height: tc.expHeight,
-				}))
+			res, err := clientCtx.QueryABCI(req)
+			s.Require().NoError(err)
 
-			res, err := clientCtx.QueryABCI(req)
-			require.NoError(t, err)
-			require.Equal(t, tc.expHeight, res.Height)
+			s.Require().Equal(tc.expHeight, res.Height)
 		})
 	}
+}
+
+func TestIntegrationTestSuite(t *testing.T) {
+	suite.Run(t, new(IntegrationTestSuite))
 }