syntax = "proto3";

package testpb;

import "google/protobuf/timestamp.proto";
import "google/protobuf/duration.proto";
import "cosmos_proto/cosmos.proto";
import "cosmos/base/query/v1beta1/pagination.proto";
import "cosmos/base/v1beta1/coin.proto";

service Query {
  // Echo returns the request in the response
  rpc Echo(EchoRequest) returns (EchoResponse);
}

message AMessage {
  string bar = 1;
  int32  baz = 2;
}

message EchoRequest {
  // u32 is an uint32
  uint32                                u32        = 1;
  uint64                                u64        = 2;
  string                                str        = 3;
  bytes                                 bz         = 4;
  google.protobuf.Timestamp             timestamp  = 5;
  google.protobuf.Duration              duration   = 6;
  int32                                 i32        = 7;
  int64                                 i64        = 10;
  bool                                  a_bool     = 15;
  Enum                                  an_enum    = 16;
  AMessage                              a_message  = 17;
  cosmos.base.v1beta1.Coin              a_coin     = 18;
  string                                an_address = 19 [(cosmos_proto.scalar) = "cosmos.AddressString"];
  cosmos.base.query.v1beta1.PageRequest page       = 20;
  repeated bool                         bools      = 21;
  repeated uint32                       uints      = 22;
  repeated string                       strings    = 23;
  repeated Enum                         enums      = 24;
  repeated google.protobuf.Duration durations      = 25;
  repeated AMessage                 some_messages  = 26;
<<<<<<< HEAD
=======

  int32    positional1                                  = 27;
  string   positional2                                  = 28;
  repeated cosmos.base.v1beta1.Coin positional3_varargs = 29;

  string                                deprecated_field           = 30;
  string                                shorthand_deprecated_field = 31;
  bool                                  hidden_bool                = 32;
  map<string, string>                   map_string_string          = 33;
  map<string, uint32>                   map_string_uint32          = 34;
  map<string, cosmos.base.v1beta1.Coin> map_string_coin            = 35;
  string a_validator_address = 36 [(cosmos_proto.scalar) = "cosmos.ValidatorAddressString"];
  string a_consensus_address = 37 [(cosmos_proto.scalar) = "cosmos.ConsensusAddressString"];

  repeated cosmos.base.v1beta1.Coin coins = 38;
>>>>>>> 787ee698
}

enum Enum {
  ENUM_UNSPECIFIED = 0;
  ENUM_ONE         = 1;
  ENUM_TWO         = 2;
  ENUM_FIVE        = 5;
  ENUM_NEG_THREE   = -3;
<<<<<<< HEAD
}

message AMessage {
  string bar = 1;
  int32  baz = 2;
=======
>>>>>>> 787ee698
}

message EchoResponse {
  EchoRequest request = 1;
}<|MERGE_RESOLUTION|>--- conflicted
+++ resolved
@@ -40,8 +40,6 @@
   repeated Enum                         enums      = 24;
   repeated google.protobuf.Duration durations      = 25;
   repeated AMessage                 some_messages  = 26;
-<<<<<<< HEAD
-=======
 
   int32    positional1                                  = 27;
   string   positional2                                  = 28;
@@ -57,7 +55,6 @@
   string a_consensus_address = 37 [(cosmos_proto.scalar) = "cosmos.ConsensusAddressString"];
 
   repeated cosmos.base.v1beta1.Coin coins = 38;
->>>>>>> 787ee698
 }
 
 enum Enum {
@@ -66,14 +63,6 @@
   ENUM_TWO         = 2;
   ENUM_FIVE        = 5;
   ENUM_NEG_THREE   = -3;
-<<<<<<< HEAD
-}
-
-message AMessage {
-  string bar = 1;
-  int32  baz = 2;
-=======
->>>>>>> 787ee698
 }
 
 message EchoResponse {
