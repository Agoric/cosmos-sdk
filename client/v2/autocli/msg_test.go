--- conflicted
+++ resolved
@@ -1,17 +1,8 @@
 package autocli
 
 import (
-<<<<<<< HEAD
-	"bytes"
-	"context"
-	"encoding/json"
-	"fmt"
-	"os"
-	"path/filepath"
-=======
 	"context"
 	"fmt"
->>>>>>> 751e5ecb
 	"testing"
 
 	"github.com/spf13/cobra"
@@ -46,11 +37,7 @@
 	RpcCommandOptions: []*autocliv1.RpcCommandOptions{
 		{
 			RpcMethod:      "Send",
-<<<<<<< HEAD
-			Use:            "send <from_key_or_address> <to_address> <amount> [flags]",
-=======
 			Use:            "send [from_key_or_address] [to_address] [amount] [flags]",
->>>>>>> 751e5ecb
 			Short:          "Send coins from one account to another",
 			PositionalArgs: []*autocliv1.PositionalArgDescriptor{{ProtoField: "from_address"}, {ProtoField: "to_address"}, {ProtoField: "amount"}},
 		},
@@ -66,22 +53,14 @@
 		"--output", "json",
 	)
 	assert.NilError(t, err)
-<<<<<<< HEAD
-	assertNormalizedJSONEqual(t, out.Bytes(), goldenLoad(t, "msg-output.golden"))
-=======
-	golden.Assert(t, out.String(), "msg-output.golden")
->>>>>>> 751e5ecb
+	golden.Assert(t, out.String(), "msg-output.golden")
 
 	out, err = runCmd(fixture, buildCustomModuleMsgCommand(&autocliv1.ServiceCommandDescriptor{
 		Service: bankv1beta1.Msg_ServiceDesc.ServiceName,
 		RpcCommandOptions: []*autocliv1.RpcCommandOptions{
 			{
 				RpcMethod:      "Send",
-<<<<<<< HEAD
-				Use:            "send <from_key_or_address> <to_address> <amount> [flags]",
-=======
 				Use:            "send [from_key_or_address] [to_address] [amount] [flags]",
->>>>>>> 751e5ecb
 				Short:          "Send coins from one account to another",
 				PositionalArgs: []*autocliv1.PositionalArgDescriptor{{ProtoField: "from_address"}, {ProtoField: "to_address"}, {ProtoField: "amount"}},
 			},
@@ -93,79 +72,6 @@
 		"--output", "json",
 	)
 	assert.NilError(t, err)
-<<<<<<< HEAD
-	assertNormalizedJSONEqual(t, out.Bytes(), goldenLoad(t, "msg-output.golden"))
-
-	out, err = runCmd(fixture, buildCustomModuleMsgCommand(&autocliv1.ServiceCommandDescriptor{
-		Service: bankv1beta1.Msg_ServiceDesc.ServiceName,
-		RpcCommandOptions: []*autocliv1.RpcCommandOptions{
-			{
-				RpcMethod:      "Send",
-				Use:            "send <from_key_or_address> <to_address> <amount> [flags]",
-				Short:          "Send coins from one account to another",
-				PositionalArgs: []*autocliv1.PositionalArgDescriptor{{ProtoField: "to_address"}, {ProtoField: "amount"}},
-				// from_address should be automatically added
-			},
-		},
-		EnhanceCustomCommand: true,
-	}), "send",
-		"cosmos1y74p8wyy4enfhfn342njve6cjmj5c8dtl6emdk", "1foo",
-		"--from", "cosmos1y74p8wyy4enfhfn342njve6cjmj5c8dtl6emdk",
-		"--generate-only",
-		"--output", "json",
-	)
-	assert.NilError(t, err)
-	assertNormalizedJSONEqual(t, out.Bytes(), goldenLoad(t, "msg-output.golden"))
-
-	out, err = runCmd(fixture, buildCustomModuleMsgCommand(&autocliv1.ServiceCommandDescriptor{
-		Service: bankv1beta1.Msg_ServiceDesc.ServiceName,
-		RpcCommandOptions: []*autocliv1.RpcCommandOptions{
-			{
-				RpcMethod:      "Send",
-				Use:            "send <from_key_or_address> <to_address> <amount> [flags]",
-				Short:          "Send coins from one account to another",
-				PositionalArgs: []*autocliv1.PositionalArgDescriptor{{ProtoField: "to_address"}, {ProtoField: "amount"}},
-				FlagOptions: map[string]*autocliv1.FlagOptions{
-					"from_address": {Name: "sender"}, // use a custom flag for signer
-				},
-			},
-		},
-		EnhanceCustomCommand: true,
-	}), "send",
-		"cosmos1y74p8wyy4enfhfn342njve6cjmj5c8dtl6emdk", "1foo",
-		"--sender", "cosmos1y74p8wyy4enfhfn342njve6cjmj5c8dtl6emdk",
-		"--generate-only",
-		"--output", "json",
-	)
-	assert.NilError(t, err)
-	assertNormalizedJSONEqual(t, out.Bytes(), goldenLoad(t, "msg-output.golden"))
-}
-
-func goldenLoad(t *testing.T, filename string) []byte {
-	t.Helper()
-	content, err := os.ReadFile(filepath.Join("testdata", filename))
-	assert.NilError(t, err)
-	return content
-}
-
-func assertNormalizedJSONEqual(t *testing.T, expected, actual []byte) {
-	t.Helper()
-	normalizedExpected, err := normalizeJSON(expected)
-	assert.NilError(t, err)
-	normalizedActual, err := normalizeJSON(actual)
-	assert.NilError(t, err)
-	assert.Equal(t, string(normalizedExpected), string(normalizedActual))
-}
-
-// normalizeJSON normalizes the JSON content by removing unnecessary white spaces and newlines.
-func normalizeJSON(content []byte) ([]byte, error) {
-	var buf bytes.Buffer
-	err := json.Compact(&buf, content)
-	if err != nil {
-		return nil, err
-	}
-	return buf.Bytes(), nil
-=======
 	golden.Assert(t, out.String(), "msg-output.golden")
 
 	out, err = runCmd(fixture, buildCustomModuleMsgCommand(&autocliv1.ServiceCommandDescriptor{
@@ -211,7 +117,6 @@
 	)
 	assert.NilError(t, err)
 	golden.Assert(t, out.String(), "msg-output.golden")
->>>>>>> 751e5ecb
 }
 
 func TestMsgOptionsError(t *testing.T) {
