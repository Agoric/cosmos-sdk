package flag

import (
	"context"
	"errors"
	"fmt"
	"strconv"

	cosmos_proto "github.com/cosmos/cosmos-proto"
	"github.com/spf13/cobra"
	"github.com/spf13/pflag"
	"google.golang.org/protobuf/proto"
	"google.golang.org/protobuf/reflect/protodesc"
	"google.golang.org/protobuf/reflect/protoreflect"
	"google.golang.org/protobuf/reflect/protoregistry"

	autocliv1 "cosmossdk.io/api/cosmos/autocli/v1"
	msgv1 "cosmossdk.io/api/cosmos/msg/v1"
	"cosmossdk.io/client/v2/internal/flags"
	"cosmossdk.io/client/v2/internal/util"
	"cosmossdk.io/core/address"

	"github.com/cosmos/cosmos-sdk/runtime"
)

const (
	AddressStringScalarType          = "cosmos.AddressString"
	ValidatorAddressStringScalarType = "cosmos.ValidatorAddressString"
	ConsensusAddressStringScalarType = "cosmos.ConsensusAddressString"
	PubkeyScalarType                 = "cosmos.Pubkey"
)

const (
	AddressStringScalarType          = "cosmos.AddressString"
	ValidatorAddressStringScalarType = "cosmos.ValidatorAddressString"
	ConsensusAddressStringScalarType = "cosmos.ConsensusAddressString"
	PubkeyScalarType                 = "cosmos.Pubkey"
	DecScalarType                    = "cosmos.Dec"
)

// Builder manages options for building pflag flags for protobuf messages.
type Builder struct {
	// TypeResolver specifies how protobuf types will be resolved. If it is
	// nil protoregistry.GlobalTypes will be used.
	TypeResolver interface {
		protoregistry.MessageTypeResolver
		protoregistry.ExtensionTypeResolver
	}

	// FileResolver specifies how protobuf file descriptors will be resolved. If it is
	// nil protoregistry.GlobalFiles will be used.
	FileResolver interface {
		protodesc.Resolver
		RangeFiles(func(protoreflect.FileDescriptor) bool)
	}

	messageFlagTypes map[protoreflect.FullName]Type
	scalarFlagTypes  map[string]Type

	// Address Codecs are the address codecs to use for client/v2.
	AddressCodec          address.Codec
<<<<<<< HEAD
	ValidatorAddressCodec address.ValidatorAddressCodec
	ConsensusAddressCodec address.ConsensusAddressCodec
=======
	ValidatorAddressCodec runtime.ValidatorAddressCodec
	ConsensusAddressCodec runtime.ConsensusAddressCodec
>>>>>>> 751e5ecb
}

func (b *Builder) init() {
	if b.messageFlagTypes == nil {
		b.messageFlagTypes = map[protoreflect.FullName]Type{}
		b.messageFlagTypes["google.protobuf.Timestamp"] = timestampType{}
		b.messageFlagTypes["google.protobuf.Duration"] = durationType{}
		b.messageFlagTypes["cosmos.base.v1beta1.Coin"] = coinType{}
	}

	if b.scalarFlagTypes == nil {
		b.scalarFlagTypes = map[string]Type{}
		b.scalarFlagTypes[AddressStringScalarType] = addressStringType{}
		b.scalarFlagTypes[ValidatorAddressStringScalarType] = validatorAddressStringType{}
		b.scalarFlagTypes[ConsensusAddressStringScalarType] = consensusAddressStringType{}
		b.scalarFlagTypes[PubkeyScalarType] = pubkeyType{}
<<<<<<< HEAD
		b.scalarFlagTypes[DecScalarType] = decType{}
	}
}

// ValidateAndComplete the flag builder fields.
// It returns an error if any of the required fields are missing.
// If the keyring is nil, it will be set to a no keyring.
func (b *Builder) ValidateAndComplete() error {
	if b.AddressCodec == nil {
		return errors.New("address codec is required in flag builder")
	}

	if b.ValidatorAddressCodec == nil {
		return errors.New("validator address codec is required in flag builder")
	}

	if b.ConsensusAddressCodec == nil {
		return errors.New("consensus address codec is required in flag builder")
=======
>>>>>>> 751e5ecb
	}

	if b.TypeResolver == nil {
		return errors.New("type resolver is required in flag builder")
	}

	if b.FileResolver == nil {
		return errors.New("file resolver is required in flag builder")
	}

	return nil
}

<<<<<<< HEAD
=======
// ValidateAndComplete the flag builder fields.
// It returns an error if any of the required fields are missing.
// If the keyring is nil, it will be set to a no keyring.
func (b *Builder) ValidateAndComplete() error {
	if b.AddressCodec == nil {
		return errors.New("address codec is required in flag builder")
	}

	if b.ValidatorAddressCodec == nil {
		return errors.New("validator address codec is required in flag builder")
	}

	if b.ConsensusAddressCodec == nil {
		return errors.New("consensus address codec is required in flag builder")
	}

	if b.TypeResolver == nil {
		return errors.New("type resolver is required in flag builder")
	}

	if b.FileResolver == nil {
		return errors.New("file resolver is required in flag builder")
	}

	return nil
}

>>>>>>> 751e5ecb
// DefineMessageFlagType allows to extend custom protobuf message type handling for flags (and positional arguments).
func (b *Builder) DefineMessageFlagType(messageName protoreflect.FullName, flagType Type) {
	b.init()
	b.messageFlagTypes[messageName] = flagType
}

// DefineScalarFlagType allows to extend custom scalar type handling for flags (and positional arguments).
func (b *Builder) DefineScalarFlagType(scalarName string, flagType Type) {
	b.init()
	b.scalarFlagTypes[scalarName] = flagType
}

// AddMessageFlags adds flags for each field in the message to the flag set.
func (b *Builder) AddMessageFlags(ctx *context.Context, flagSet *pflag.FlagSet, messageType protoreflect.MessageType, commandOptions *autocliv1.RpcCommandOptions) (*MessageBinder, error) {
	return b.addMessageFlags(ctx, flagSet, messageType, commandOptions, namingOptions{})
}

// addMessageFlags adds flags for each field in the message to the flag set.
func (b *Builder) addMessageFlags(ctx *context.Context, flagSet *pflag.FlagSet, messageType protoreflect.MessageType, commandOptions *autocliv1.RpcCommandOptions, options namingOptions) (*MessageBinder, error) {
	messageBinder := &MessageBinder{
		messageType: messageType,
		// positional args are also parsed using a FlagSet so that we can reuse all the same parsers
		positionalFlagSet: pflag.NewFlagSet("positional", pflag.ContinueOnError),
	}

	fields := messageType.Descriptor().Fields()
	signerFieldName := GetSignerFieldName(messageType.Descriptor())

	isPositional := map[string]bool{}

	positionalArgsLen := len(commandOptions.PositionalArgs)
	for i, arg := range commandOptions.PositionalArgs {
		isPositional[arg.ProtoField] = true

		// verify if a positional field is a signer field
		if arg.ProtoField == signerFieldName {
			messageBinder.SignerInfo = SignerInfo{
				PositionalArgIndex: i,
				FieldName:          arg.ProtoField,
			}
		}

		if arg.Optional && arg.Varargs {
			return nil, fmt.Errorf("positional argument %s can't be both optional and varargs", arg.ProtoField)
		}

		if arg.Varargs {
			if i != positionalArgsLen-1 {
				return nil, fmt.Errorf("varargs positional argument %s must be the last argument", arg.ProtoField)
			}

			messageBinder.hasVarargs = true
		}

		if arg.Optional {
			if i != positionalArgsLen-1 {
				return nil, fmt.Errorf("optional positional argument %s must be the last argument", arg.ProtoField)
			}

			messageBinder.hasOptional = true
		}

		field := fields.ByName(protoreflect.Name(arg.ProtoField))
		if field == nil {
			return nil, fmt.Errorf("can't find field %s on %s", arg.ProtoField, messageType.Descriptor().FullName())
		}

		_, hasValue, err := b.addFieldFlag(
			ctx,
			messageBinder.positionalFlagSet,
			field,
			&autocliv1.FlagOptions{Name: fmt.Sprintf("%d", i)},
			namingOptions{},
		)
		if err != nil {
			return nil, err
		}

		messageBinder.positionalArgs = append(messageBinder.positionalArgs, fieldBinding{
			field:    field,
			hasValue: hasValue,
		})
	}

	switch {
	case messageBinder.hasVarargs:
		messageBinder.CobraArgs = cobra.MinimumNArgs(positionalArgsLen - 1)
		messageBinder.mandatoryArgUntil = positionalArgsLen - 1
	case messageBinder.hasOptional:
		messageBinder.CobraArgs = cobra.RangeArgs(positionalArgsLen-1, positionalArgsLen)
		messageBinder.mandatoryArgUntil = positionalArgsLen - 1
	default:
		messageBinder.CobraArgs = cobra.ExactArgs(positionalArgsLen)
		messageBinder.mandatoryArgUntil = positionalArgsLen
	}

	// validate flag options
	for name, opts := range commandOptions.FlagOptions {
		if fields.ByName(protoreflect.Name(name)) == nil {
			return nil, fmt.Errorf("can't find field %s on %s specified as a flag", name, messageType.Descriptor().FullName())
		}

		// verify if a flag is a signer field
		if name == signerFieldName {
			messageBinder.SignerInfo = SignerInfo{
				FieldName: name,
				IsFlag:    true,
				FlagName:  opts.Name,
			}
		}
	}

	// if signer has not been specified as positional arguments,
	// add it as `--from` flag (instead of --field-name flags)
	if signerFieldName != "" && messageBinder.SignerInfo == (SignerInfo{}) {
		if commandOptions.FlagOptions == nil {
			commandOptions.FlagOptions = make(map[string]*autocliv1.FlagOptions)
		}

		commandOptions.FlagOptions[signerFieldName] = &autocliv1.FlagOptions{
			Name:      flags.FlagFrom,
			Usage:     "Name or address with which to sign the message",
			Shorthand: "f",
		}

		messageBinder.SignerInfo = SignerInfo{
			FieldName: signerFieldName,
			IsFlag:    true,
			FlagName:  flags.FlagFrom,
		}
	}

	// define all other fields as flags
	flagOptsByFlagName := map[string]*autocliv1.FlagOptions{}
	for i := 0; i < fields.Len(); i++ {
		field := fields.Get(i)
		fieldName := string(field.Name())

		// skips positional args and signer field if already set
		if isPositional[fieldName] ||
			(fieldName == signerFieldName && messageBinder.SignerInfo.FlagName == flags.FlagFrom) {
			continue
		}

		flagOpts := commandOptions.FlagOptions[fieldName]
		name, hasValue, err := b.addFieldFlag(ctx, flagSet, field, flagOpts, options)
<<<<<<< HEAD
		if err != nil {
			return nil, err
		}
		flagOptsByFlagName[name] = flagOpts
=======
		flagOptsByFlagName[name] = flagOpts
		if err != nil {
			return nil, err
		}
>>>>>>> 751e5ecb

		messageBinder.flagBindings = append(messageBinder.flagBindings, fieldBinding{
			hasValue: hasValue,
			field:    field,
		})
	}

	flagSet.VisitAll(func(flag *pflag.Flag) {
		opts := flagOptsByFlagName[flag.Name]
		if opts != nil {
			// This is a bit of hacking around the pflag API, but
			// we need to set these options here using Flag.VisitAll because the flag
			// constructors that pflag gives us (StringP, Int32P, etc.) do not
			// actually return the *Flag instance
			flag.Deprecated = opts.Deprecated
			flag.ShorthandDeprecated = opts.ShorthandDeprecated
			flag.Hidden = opts.Hidden
		}
	})

	return messageBinder, nil
}

// bindPageRequest create a flag for pagination
func (b *Builder) bindPageRequest(ctx *context.Context, flagSet *pflag.FlagSet, field protoreflect.FieldDescriptor) (HasValue, error) {
	return b.addMessageFlags(
		ctx,
		flagSet,
		util.ResolveMessageType(b.TypeResolver, field.Message()),
		&autocliv1.RpcCommandOptions{},
		namingOptions{Prefix: "page-"},
	)
}

// namingOptions specifies internal naming options for flags.
type namingOptions struct {
	// Prefix is a prefix to prepend to all flags.
	Prefix string
}

// addFieldFlag adds a flag for the provided field to the flag set.
func (b *Builder) addFieldFlag(ctx *context.Context, flagSet *pflag.FlagSet, field protoreflect.FieldDescriptor, opts *autocliv1.FlagOptions, options namingOptions) (name string, hasValue HasValue, err error) {
	if opts == nil {
		opts = &autocliv1.FlagOptions{}
	}

	if field.Kind() == protoreflect.MessageKind && field.Message().FullName() == "cosmos.base.query.v1beta1.PageRequest" {
		hasValue, err := b.bindPageRequest(ctx, flagSet, field)
		return "", hasValue, err
	}

	name = opts.Name
	if name == "" {
		name = options.Prefix + util.DescriptorKebabName(field)
	}

	usage := opts.Usage
	shorthand := opts.Shorthand
	defaultValue := opts.DefaultValue

	if typ := b.resolveFlagType(field); typ != nil {
		if defaultValue == "" {
			defaultValue = typ.DefaultValue()
		}

		val := typ.NewValue(ctx, b)
		flagSet.AddFlag(&pflag.Flag{
			Name:      name,
			Shorthand: shorthand,
			Usage:     usage,
			DefValue:  defaultValue,
			Value:     val,
		})
		return name, val, nil
	}

	// use the built-in pflag StringP, Int32P, etc. functions
	var val HasValue

	if field.IsList() {
		val = bindSimpleListFlag(flagSet, field.Kind(), name, shorthand, usage)
	} else if field.IsMap() {
		keyKind := field.MapKey().Kind()
		valKind := field.MapValue().Kind()
		val = bindSimpleMapFlag(flagSet, keyKind, valKind, name, shorthand, usage)
	} else {
		val = bindSimpleFlag(flagSet, field.Kind(), name, shorthand, usage)
	}

	// This is a bit of hacking around the pflag API, but the
	// defaultValue is set in this way because this is much easier than trying
	// to parse the string into the types that StringSliceP, Int32P, etc.
	if defaultValue != "" {
		err = flagSet.Set(name, defaultValue)
	}

	return name, val, err
}

func (b *Builder) resolveFlagType(field protoreflect.FieldDescriptor) Type {
	typ := b.resolveFlagTypeBasic(field)
	if field.IsList() {
		if typ != nil {
			return compositeListType{simpleType: typ}
		}
		return nil
	}
	if field.IsMap() {
		keyKind := field.MapKey().Kind()
		valType := b.resolveFlagType(field.MapValue())
		if valType != nil {
			switch keyKind {
			case protoreflect.StringKind:
				ct := new(compositeMapType[string])
				ct.keyValueResolver = func(s string) (string, error) { return s, nil }
				ct.valueType = valType
				ct.keyType = "string"
				return ct
			case protoreflect.Int32Kind, protoreflect.Sint32Kind, protoreflect.Sfixed32Kind:
				ct := new(compositeMapType[int32])
				ct.keyValueResolver = func(s string) (int32, error) {
					i, err := strconv.ParseInt(s, 10, 32)
					return int32(i), err
				}
				ct.valueType = valType
				ct.keyType = "int32"
				return ct
			case protoreflect.Int64Kind, protoreflect.Sint64Kind, protoreflect.Sfixed64Kind:
				ct := new(compositeMapType[int64])
				ct.keyValueResolver = func(s string) (int64, error) {
					i, err := strconv.ParseInt(s, 10, 64)
					return i, err
				}
				ct.valueType = valType
				ct.keyType = "int64"
				return ct
			case protoreflect.Uint32Kind, protoreflect.Fixed32Kind:
				ct := new(compositeMapType[uint32])
				ct.keyValueResolver = func(s string) (uint32, error) {
					i, err := strconv.ParseUint(s, 10, 32)
					return uint32(i), err
				}
				ct.valueType = valType
				ct.keyType = "uint32"
				return ct
			case protoreflect.Uint64Kind, protoreflect.Fixed64Kind:
				ct := new(compositeMapType[uint64])
				ct.keyValueResolver = func(s string) (uint64, error) {
					i, err := strconv.ParseUint(s, 10, 64)
					return i, err
				}
				ct.valueType = valType
				ct.keyType = "uint64"
				return ct
			case protoreflect.BoolKind:
				ct := new(compositeMapType[bool])
				ct.keyValueResolver = strconv.ParseBool
				ct.valueType = valType
				ct.keyType = "bool"
				return ct
			}
			return nil

		}
		return nil
	}

	return typ
}

func (b *Builder) resolveFlagTypeBasic(field protoreflect.FieldDescriptor) Type {
	scalar, ok := GetScalarType(field)
	if ok {
		b.init()
		if typ, ok := b.scalarFlagTypes[scalar]; ok {
			return typ
		}
	}

	switch field.Kind() {
	case protoreflect.BytesKind:
		return binaryType{}
	case protoreflect.EnumKind:
		return enumType{enum: field.Enum()}
	case protoreflect.MessageKind:
		b.init()
		if flagType, ok := b.messageFlagTypes[field.Message().FullName()]; ok {
			return flagType
		}
		return jsonMessageFlagType{
			messageDesc: field.Message(),
		}
	default:
		return nil
	}
}

// GetScalarType gets scalar type of a field.
func GetScalarType(field protoreflect.FieldDescriptor) (string, bool) {
	scalar := proto.GetExtension(field.Options(), cosmos_proto.E_Scalar)
	scalarStr, ok := scalar.(string)
	return scalarStr, ok
}

// GetSignerFieldName gets signer field name of a message.
// AutoCLI supports only one signer field per message.
func GetSignerFieldName(descriptor protoreflect.MessageDescriptor) string {
	signersFields := proto.GetExtension(descriptor.Options(), msgv1.E_Signer).([]string)
	if len(signersFields) == 0 {
		return ""
	}

	return signersFields[0]
}<|MERGE_RESOLUTION|>--- conflicted
+++ resolved
@@ -30,14 +30,6 @@
 	PubkeyScalarType                 = "cosmos.Pubkey"
 )
 
-const (
-	AddressStringScalarType          = "cosmos.AddressString"
-	ValidatorAddressStringScalarType = "cosmos.ValidatorAddressString"
-	ConsensusAddressStringScalarType = "cosmos.ConsensusAddressString"
-	PubkeyScalarType                 = "cosmos.Pubkey"
-	DecScalarType                    = "cosmos.Dec"
-)
-
 // Builder manages options for building pflag flags for protobuf messages.
 type Builder struct {
 	// TypeResolver specifies how protobuf types will be resolved. If it is
@@ -59,13 +51,8 @@
 
 	// Address Codecs are the address codecs to use for client/v2.
 	AddressCodec          address.Codec
-<<<<<<< HEAD
-	ValidatorAddressCodec address.ValidatorAddressCodec
-	ConsensusAddressCodec address.ConsensusAddressCodec
-=======
 	ValidatorAddressCodec runtime.ValidatorAddressCodec
 	ConsensusAddressCodec runtime.ConsensusAddressCodec
->>>>>>> 751e5ecb
 }
 
 func (b *Builder) init() {
@@ -82,8 +69,6 @@
 		b.scalarFlagTypes[ValidatorAddressStringScalarType] = validatorAddressStringType{}
 		b.scalarFlagTypes[ConsensusAddressStringScalarType] = consensusAddressStringType{}
 		b.scalarFlagTypes[PubkeyScalarType] = pubkeyType{}
-<<<<<<< HEAD
-		b.scalarFlagTypes[DecScalarType] = decType{}
 	}
 }
 
@@ -101,8 +86,6 @@
 
 	if b.ConsensusAddressCodec == nil {
 		return errors.New("consensus address codec is required in flag builder")
-=======
->>>>>>> 751e5ecb
 	}
 
 	if b.TypeResolver == nil {
@@ -116,36 +99,6 @@
 	return nil
 }
 
-<<<<<<< HEAD
-=======
-// ValidateAndComplete the flag builder fields.
-// It returns an error if any of the required fields are missing.
-// If the keyring is nil, it will be set to a no keyring.
-func (b *Builder) ValidateAndComplete() error {
-	if b.AddressCodec == nil {
-		return errors.New("address codec is required in flag builder")
-	}
-
-	if b.ValidatorAddressCodec == nil {
-		return errors.New("validator address codec is required in flag builder")
-	}
-
-	if b.ConsensusAddressCodec == nil {
-		return errors.New("consensus address codec is required in flag builder")
-	}
-
-	if b.TypeResolver == nil {
-		return errors.New("type resolver is required in flag builder")
-	}
-
-	if b.FileResolver == nil {
-		return errors.New("file resolver is required in flag builder")
-	}
-
-	return nil
-}
-
->>>>>>> 751e5ecb
 // DefineMessageFlagType allows to extend custom protobuf message type handling for flags (and positional arguments).
 func (b *Builder) DefineMessageFlagType(messageName protoreflect.FullName, flagType Type) {
 	b.init()
@@ -292,17 +245,10 @@
 
 		flagOpts := commandOptions.FlagOptions[fieldName]
 		name, hasValue, err := b.addFieldFlag(ctx, flagSet, field, flagOpts, options)
-<<<<<<< HEAD
-		if err != nil {
-			return nil, err
-		}
-		flagOptsByFlagName[name] = flagOpts
-=======
 		flagOptsByFlagName[name] = flagOpts
 		if err != nil {
 			return nil, err
 		}
->>>>>>> 751e5ecb
 
 		messageBinder.flagBindings = append(messageBinder.flagBindings, fieldBinding{
 			hasValue: hasValue,
