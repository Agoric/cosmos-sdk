package autocli

import (
	"context"
<<<<<<< HEAD
	"errors"
=======
>>>>>>> 751e5ecb
	"fmt"
	"io"
	"strings"
	"time"

	autocliv1 "cosmossdk.io/api/cosmos/autocli/v1"
	"cosmossdk.io/math"
	"cosmossdk.io/x/tx/signing/aminojson"
<<<<<<< HEAD

=======
	"github.com/cockroachdb/errors"
>>>>>>> 751e5ecb
	"github.com/spf13/cobra"
	"google.golang.org/protobuf/reflect/protoreflect"

	"cosmossdk.io/client/v2/internal/flags"
	"cosmossdk.io/client/v2/internal/util"

	sdk "github.com/cosmos/cosmos-sdk/types"
)

// BuildQueryCommand builds the query commands for all the provided modules. If a custom command is provided for a
// module, this is used instead of any automatically generated CLI commands. This allows apps to a fully dynamic client
// with a more customized experience if a binary with custom commands is downloaded.
func (b *Builder) BuildQueryCommand(ctx context.Context, appOptions AppOptions, customCmds map[string]*cobra.Command) (*cobra.Command, error) {
	queryCmd := topLevelCmd(ctx, "query", "Querying subcommands")
	queryCmd.Aliases = []string{"q"}

	if err := b.enhanceCommandCommon(queryCmd, queryCmdType, appOptions, customCmds); err != nil {
		return nil, err
	}

	return queryCmd, nil
}

// AddQueryServiceCommands adds a sub-command to the provided command for each
// method in the specified service and returns the command. This can be used in
// order to add auto-generated commands to an existing command.
func (b *Builder) AddQueryServiceCommands(cmd *cobra.Command, cmdDescriptor *autocliv1.ServiceCommandDescriptor) error {
	for cmdName, subCmdDesc := range cmdDescriptor.SubCommands {
		subCmd := findSubCommand(cmd, cmdName)
		if subCmd == nil {
			short := subCmdDesc.Short
			if short == "" {
				short = fmt.Sprintf("Querying commands for the %s service", subCmdDesc.Service)
			}
			subCmd = topLevelCmd(cmd.Context(), cmdName, short)
		}

		if err := b.AddQueryServiceCommands(subCmd, subCmdDesc); err != nil {
			return err
		}

		if !subCmdDesc.EnhanceCustomCommand {
			cmd.AddCommand(subCmd)
		}
	}

	// skip empty command descriptors
	if cmdDescriptor.Service == "" {
		return nil
	}

	descriptor, err := b.FileResolver.FindDescriptorByName(protoreflect.FullName(cmdDescriptor.Service))
	if err != nil {
		return fmt.Errorf("can't find service %s: %w", cmdDescriptor.Service, err)
	}

	service := descriptor.(protoreflect.ServiceDescriptor)
	methods := service.Methods()

	rpcOptMap := map[protoreflect.Name]*autocliv1.RpcCommandOptions{}
	for _, option := range cmdDescriptor.RpcCommandOptions {
		name := protoreflect.Name(option.RpcMethod)
		rpcOptMap[name] = option
		// make sure method exists
		if m := methods.ByName(name); m == nil {
			return fmt.Errorf("rpc method %q not found for service %q", name, service.FullName())
		}
	}

	for i := 0; i < methods.Len(); i++ {
		methodDescriptor := methods.Get(i)
		methodOpts, ok := rpcOptMap[methodDescriptor.Name()]
		if !ok {
			methodOpts = &autocliv1.RpcCommandOptions{}
		}

		if methodOpts.Skip {
			continue
		}

		if !util.IsSupportedVersion(methodDescriptor) {
			continue
		}

		methodCmd, err := b.BuildQueryMethodCommand(cmd.Context(), methodDescriptor, methodOpts)
		if err != nil {
			return err
		}

		if findSubCommand(cmd, methodCmd.Name()) != nil {
			// do not overwrite existing commands
			// we do not display a warning because you may want to overwrite an autocli command
			continue
		}

		cmd.AddCommand(methodCmd)
	}

	return nil
}

// BuildQueryMethodCommand creates a gRPC query command for the given service method. This can be used to auto-generate
// just a single command for a single service rpc method.
func (b *Builder) BuildQueryMethodCommand(ctx context.Context, descriptor protoreflect.MethodDescriptor, options *autocliv1.RpcCommandOptions) (*cobra.Command, error) {
	getClientConn := b.GetClientConn
	serviceDescriptor := descriptor.Parent().(protoreflect.ServiceDescriptor)
	methodName := fmt.Sprintf("/%s/%s", serviceDescriptor.FullName(), descriptor.Name())
	outputType := util.ResolveMessageType(b.TypeResolver, descriptor.Output())
	encoderOptions := aminojson.EncoderOptions{
		Indent:             "  ",
		EnumAsString:       true,
		DoNotSortFields:    true,
		AminoNameAsTypeURL: true,
		TypeResolver:       b.TypeResolver,
		FileResolver:       b.FileResolver,
	}

	cmd, err := b.buildMethodCommandCommon(descriptor, options, func(cmd *cobra.Command, input protoreflect.Message) error {
		clientConn, err := getClientConn(cmd)
		if err != nil {
			return err
		}

		output := outputType.New()
		if err := clientConn.Invoke(cmd.Context(), methodName, input.Interface(), output.Interface()); err != nil {
			return err
		}

		if noIndent, _ := cmd.Flags().GetBool(flags.FlagNoIndent); noIndent {
			encoderOptions.Indent = ""
		}

		enc := encoder(aminojson.NewEncoder(encoderOptions))
		bz, err := enc.Marshal(output.Interface())
		if err != nil {
			return fmt.Errorf("cannot marshal response %v: %w", output.Interface(), err)
		}

		return b.outOrStdoutFormat(cmd, bz)
	})
	if err != nil {
		return nil, err
	}

	if b.AddQueryConnFlags != nil {
		b.AddQueryConnFlags(cmd)

		cmd.Flags().BoolP(flags.FlagNoIndent, "", false, "Do not indent JSON output")
	}

	// silence usage only for inner txs & queries commands
	if cmd != nil {
		cmd.SilenceUsage = true
	}

	return cmd, nil
}

func encoder(encoder aminojson.Encoder) aminojson.Encoder {
	return encoder.DefineTypeEncoding("google.protobuf.Duration", func(_ *aminojson.Encoder, msg protoreflect.Message, w io.Writer) error {
		var (
			secondsName protoreflect.Name = "seconds"
			nanosName   protoreflect.Name = "nanos"
		)

		fields := msg.Descriptor().Fields()
		secondsField := fields.ByName(secondsName)
		if secondsField == nil {
<<<<<<< HEAD
			return errors.New("expected seconds field")
=======
			return fmt.Errorf("expected seconds field")
>>>>>>> 751e5ecb
		}

		seconds := msg.Get(secondsField).Int()

		nanosField := fields.ByName(nanosName)
		if nanosField == nil {
<<<<<<< HEAD
			return errors.New("expected nanos field")
=======
			return fmt.Errorf("expected nanos field")
>>>>>>> 751e5ecb
		}

		nanos := msg.Get(nanosField).Int()

		_, err := fmt.Fprintf(w, `"%s"`, (time.Duration(seconds)*time.Second + (time.Duration(nanos) * time.Nanosecond)).String())
		return err
	}).DefineTypeEncoding("cosmos.base.v1beta1.DecCoin", func(_ *aminojson.Encoder, msg protoreflect.Message, w io.Writer) error {
		var (
			denomName  protoreflect.Name = "denom"
			amountName protoreflect.Name = "amount"
		)

		fields := msg.Descriptor().Fields()
		denomField := fields.ByName(denomName)
		if denomField == nil {
<<<<<<< HEAD
			return errors.New("expected denom field")
=======
			return fmt.Errorf("expected denom field")
>>>>>>> 751e5ecb
		}

		denom := msg.Get(denomField).String()

		amountField := fields.ByName(amountName)
		if amountField == nil {
<<<<<<< HEAD
			return errors.New("expected amount field")
=======
			return fmt.Errorf("expected amount field")
>>>>>>> 751e5ecb
		}

		amount := msg.Get(amountField).String()
		decimalPlace := len(amount) - math.LegacyPrecision
		if decimalPlace > 0 {
			amount = amount[:decimalPlace] + "." + amount[decimalPlace:]
		} else if decimalPlace == 0 {
			amount = "0." + amount
		} else {
			amount = "0." + strings.Repeat("0", -decimalPlace) + amount
		}

		amountDec, err := math.LegacyNewDecFromStr(amount)
		if err != nil {
			return fmt.Errorf("invalid amount: %s: %w", amount, err)
		}

		_, err = fmt.Fprintf(w, `"%s"`, sdk.NewDecCoinFromDec(denom, amountDec)) // TODO(@julienrbrt): Eventually remove this SDK dependency
		return err
	})
}<|MERGE_RESOLUTION|>--- conflicted
+++ resolved
@@ -2,10 +2,6 @@
 
 import (
 	"context"
-<<<<<<< HEAD
-	"errors"
-=======
->>>>>>> 751e5ecb
 	"fmt"
 	"io"
 	"strings"
@@ -14,11 +10,7 @@
 	autocliv1 "cosmossdk.io/api/cosmos/autocli/v1"
 	"cosmossdk.io/math"
 	"cosmossdk.io/x/tx/signing/aminojson"
-<<<<<<< HEAD
-
-=======
 	"github.com/cockroachdb/errors"
->>>>>>> 751e5ecb
 	"github.com/spf13/cobra"
 	"google.golang.org/protobuf/reflect/protoreflect"
 
@@ -72,7 +64,7 @@
 
 	descriptor, err := b.FileResolver.FindDescriptorByName(protoreflect.FullName(cmdDescriptor.Service))
 	if err != nil {
-		return fmt.Errorf("can't find service %s: %w", cmdDescriptor.Service, err)
+		return errors.Errorf("can't find service %s: %v", cmdDescriptor.Service, err)
 	}
 
 	service := descriptor.(protoreflect.ServiceDescriptor)
@@ -157,7 +149,8 @@
 			return fmt.Errorf("cannot marshal response %v: %w", output.Interface(), err)
 		}
 
-		return b.outOrStdoutFormat(cmd, bz)
+		err = b.outOrStdoutFormat(cmd, bz)
+		return err
 	})
 	if err != nil {
 		return nil, err
@@ -187,22 +180,14 @@
 		fields := msg.Descriptor().Fields()
 		secondsField := fields.ByName(secondsName)
 		if secondsField == nil {
-<<<<<<< HEAD
-			return errors.New("expected seconds field")
-=======
 			return fmt.Errorf("expected seconds field")
->>>>>>> 751e5ecb
 		}
 
 		seconds := msg.Get(secondsField).Int()
 
 		nanosField := fields.ByName(nanosName)
 		if nanosField == nil {
-<<<<<<< HEAD
-			return errors.New("expected nanos field")
-=======
 			return fmt.Errorf("expected nanos field")
->>>>>>> 751e5ecb
 		}
 
 		nanos := msg.Get(nanosField).Int()
@@ -218,22 +203,14 @@
 		fields := msg.Descriptor().Fields()
 		denomField := fields.ByName(denomName)
 		if denomField == nil {
-<<<<<<< HEAD
-			return errors.New("expected denom field")
-=======
 			return fmt.Errorf("expected denom field")
->>>>>>> 751e5ecb
 		}
 
 		denom := msg.Get(denomField).String()
 
 		amountField := fields.ByName(amountName)
 		if amountField == nil {
-<<<<<<< HEAD
-			return errors.New("expected amount field")
-=======
 			return fmt.Errorf("expected amount field")
->>>>>>> 751e5ecb
 		}
 
 		amount := msg.Get(amountField).String()
