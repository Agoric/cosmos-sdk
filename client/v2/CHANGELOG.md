--- conflicted
+++ resolved
@@ -36,35 +36,13 @@
 
 ## [Unreleased]
 
-<<<<<<< HEAD
-<!-- ## [v2.1.0-rc.1] to be tagged after v0.51 final or in SDK agnostic version -->
-
-### Features
-
-* [#18626](https://github.com/cosmos/cosmos-sdk/pull/18626) Support for off-chain signing and verification of a file.
-* [#18461](https://github.com/cosmos/cosmos-sdk/pull/18461) Support governance proposals.
-* [#20623](https://github.com/cosmos/cosmos-sdk/pull/20623) Introduce client/v2 tx factory.
-* [#20623](https://github.com/cosmos/cosmos-sdk/pull/20623) Extend client/v2 keyring interface with `KeyType` and `KeyInfo`.
-
-=======
->>>>>>> 751e5ecb
 ### Improvements
 
 * [#21936](https://github.com/cosmos/cosmos-sdk/pull/21936) Print possible enum values in error message after an invalid input was provided.
 
-<<<<<<< HEAD
-### API Breaking Changes
-
-* [#17709](https://github.com/cosmos/cosmos-sdk/pull/17709) Address codecs have been removed from `autocli.AppOptions` and `flag.Builder`. Instead client/v2 uses the address codecs present in the context (introduced in [#17503](https://github.com/cosmos/cosmos-sdk/pull/17503)).
-
-### Bug Fixes
-
-* [#21853](https://github.com/cosmos/cosmos-sdk/pull/21853) Fix `*big.Int` unmarshalling in txs.
-=======
 ### Bug Fixes
 
 * [#21809](https://github.com/cosmos/cosmos-sdk/pull/21809) Correctly handle enhanced sub commands.
->>>>>>> 751e5ecb
 
 ## [v2.0.0-beta.5] - 2024-09-18
 
