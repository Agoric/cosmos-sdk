--- conflicted
+++ resolved
@@ -20,11 +20,6 @@
 	"github.com/cosmos/cosmos-sdk/types/bech32/legacybech32" //nolint:staticcheck // we do old keys, they're keys after all.
 	"github.com/cosmos/cosmos-sdk/types/errors"
 	"github.com/cosmos/cosmos-sdk/version"
-<<<<<<< HEAD
-
-	legacybech32 "github.com/cosmos/cosmos-sdk/types/bech32/legacybech32" //nolint:staticcheck
-=======
->>>>>>> 787ee698
 )
 
 var (
@@ -133,11 +128,7 @@
 }
 
 func bytesToPubkey(bz []byte, keytype string) (cryptotypes.PubKey, bool) {
-<<<<<<< HEAD
-	if keytype == "ed25519" { //nolint:goconst
-=======
 	if keytype == ed {
->>>>>>> 787ee698
 		if len(bz) == ed25519.PubKeySize {
 			return &ed25519.PubKey{Key: bz}, true
 		}
@@ -218,13 +209,8 @@
 
 			var consensusPub string
 			edPK, ok := pk.(*ed25519.PubKey)
-<<<<<<< HEAD
-			if ok && pubkeyType == "ed25519" {
-				consensusPub, err = legacybech32.MarshalPubKey(legacybech32.ConsPK, edPK) //nolint:staticcheck
-=======
 			if ok && pubkeyType == ed {
 				consensusPub, err = legacybech32.MarshalPubKey(legacybech32.ConsPK, edPK)
->>>>>>> 787ee698
 				if err != nil {
 					return err
 				}
