--- conflicted
+++ resolved
@@ -104,15 +104,9 @@
 
 // AddQueryFlagsToCmd adds common flags to a module query command.
 func AddQueryFlagsToCmd(cmd *cobra.Command) {
-<<<<<<< HEAD
-	cmd.Flags().String(FlagNode, "tcp://localhost:26657", "<host>:<port> to Tendermint RPC interface for this chain")
-	cmd.Flags().String(FlagGRPC, "", "the gRPC endpoint to use for this chain")
-	cmd.Flags().Bool(FlagGRPCInsecure, false, "allow gRPC over insecure channels, if not TLS the server must use TLS")
-=======
 	cmd.Flags().String(FlagNode, "tcp://localhost:26657", "<host>:<port> to CometBFT RPC interface for this chain")
 	cmd.Flags().String(FlagGRPC, "", "the gRPC endpoint to use for this chain")
 	cmd.Flags().Bool(FlagGRPCInsecure, false, "allow gRPC over insecure channels, if not the server must use TLS")
->>>>>>> 787ee698
 	cmd.Flags().Int64(FlagHeight, 0, "Use a specific height to query state at (this can error if the node is pruning state)")
 	cmd.Flags().StringP(FlagOutput, "o", "text", "Output format (text|json)")
 
@@ -123,35 +117,6 @@
 
 // AddTxFlagsToCmd adds common flags to a module tx command.
 func AddTxFlagsToCmd(cmd *cobra.Command) {
-<<<<<<< HEAD
-	cmd.Flags().StringP(tmcli.OutputFlag, "o", "json", "Output format (text|json)")
-	cmd.Flags().String(FlagKeyringDir, "", "The client Keyring directory; if omitted, the default 'home' directory will be used")
-	cmd.Flags().String(FlagFrom, "", "Name or address of private key with which to sign")
-	cmd.Flags().Uint64P(FlagAccountNumber, "a", 0, "The account number of the signing account (offline mode only)")
-	cmd.Flags().Uint64P(FlagSequence, "s", 0, "The sequence number of the signing account (offline mode only)")
-	cmd.Flags().String(FlagNote, "", "Note to add a description to the transaction (previously --memo)")
-	cmd.Flags().String(FlagFees, "", "Fees to pay along with transaction; eg: 10uatom")
-	cmd.Flags().String(FlagGasPrices, "", "Gas prices in decimal format to determine the transaction fee (e.g. 0.1uatom)")
-	cmd.Flags().String(FlagNode, "tcp://localhost:26657", "<host>:<port> to tendermint rpc interface for this chain")
-	cmd.Flags().Bool(FlagUseLedger, false, "Use a connected Ledger device")
-	cmd.Flags().Float64(FlagGasAdjustment, DefaultGasAdjustment, "adjustment factor to be multiplied against the estimate returned by the tx simulation; if the gas limit is set manually this flag is ignored ")
-	cmd.Flags().StringP(FlagBroadcastMode, "b", BroadcastSync, "Transaction broadcasting mode (sync|async|block)")
-	cmd.Flags().Bool(FlagDryRun, false, "ignore the --gas flag and perform a simulation of a transaction, but don't broadcast it (when enabled, the local Keybase is not accessible)")
-	cmd.Flags().Bool(FlagGenerateOnly, false, "Build an unsigned transaction and write it to STDOUT (when enabled, the local Keybase only accessed when providing a key name)")
-	cmd.Flags().Bool(FlagOffline, false, "Offline mode (does not allow any online functionality)")
-	cmd.Flags().BoolP(FlagSkipConfirmation, "y", false, "Skip tx broadcasting prompt confirmation")
-	cmd.Flags().String(FlagKeyringBackend, DefaultKeyringBackend, "Select keyring's backend (os|file|kwallet|pass|test|memory)")
-	cmd.Flags().String(FlagSignMode, "", "Choose sign mode (direct|amino-json|direct-aux), this is an advanced feature")
-	cmd.Flags().Uint64(FlagTimeoutHeight, 0, "Set a block timeout height to prevent the tx from being committed past a certain height")
-	cmd.Flags().String(FlagFeePayer, "", "Fee payer pays fees for the transaction instead of deducting from the signer")
-	cmd.Flags().String(FlagFeeGranter, "", "Fee granter grants fees for the transaction")
-	cmd.Flags().String(FlagTip, "", "Tip is the amount that is going to be transferred to the fee payer on the target chain. This flag is only valid when used with --aux, and is ignored if the target chain didn't enable the TipDecorator")
-	cmd.Flags().Bool(FlagAux, false, "Generate aux signer data instead of sending a tx")
-
-	// --gas can accept integers and "auto"
-	cmd.Flags().String(FlagGas, "", fmt.Sprintf("gas limit to set per-transaction; set to %q to calculate sufficient gas automatically. Note: %q option doesn't always report accurate results. Set a valid coin value to adjust the result. Can be used instead of %q. (default %d)",
-		GasFlagAuto, GasFlagAuto, FlagFees, DefaultGasLimit))
-=======
 	f := cmd.Flags()
 	f.StringP(FlagOutput, "o", OutputFormatJSON, "Output format (text|json)")
 	if cmd.Flag(FlagFrom) == nil { // avoid flag redefinition when it's already been added by AutoCLI
@@ -189,7 +154,6 @@
 func AddKeyringFlags(flags *pflag.FlagSet) {
 	flags.String(FlagKeyringDir, "", "The client Keyring directory; if omitted, the default 'home' directory will be used")
 	flags.String(FlagKeyringBackend, DefaultKeyringBackend, "Select keyring's backend (os|file|kwallet|pass|test|memory)")
->>>>>>> 787ee698
 }
 
 // AddPaginationFlagsToCmd adds common pagination flags to cmd
