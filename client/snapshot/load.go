--- conflicted
+++ resolved
@@ -4,7 +4,6 @@
 	"archive/tar"
 	"bytes"
 	"compress/gzip"
-	"errors"
 	"fmt"
 	"io"
 	"os"
@@ -15,10 +14,6 @@
 
 	snapshottypes "cosmossdk.io/store/snapshots/types"
 
-<<<<<<< HEAD
-	"github.com/cosmos/cosmos-sdk/client"
-=======
->>>>>>> 751e5ecb
 	"github.com/cosmos/cosmos-sdk/server"
 )
 
@@ -31,8 +26,8 @@
 		Short: "Load a snapshot archive file (.tar.gz) into snapshot store",
 		Args:  cobra.ExactArgs(1),
 		RunE: func(cmd *cobra.Command, args []string) error {
-			viper := client.GetViperFromCmd(cmd)
-			snapshotStore, err := server.GetSnapshotStore(viper)
+			ctx := server.GetServerContextFromCmd(cmd)
+			snapshotStore, err := server.GetSnapshotStore(ctx.Viper)
 			if err != nil {
 				return err
 			}
@@ -85,7 +80,7 @@
 			for i := uint32(0); i < snapshot.Chunks; i++ {
 				hdr, err = tr.Next()
 				if err != nil {
-					if errors.Is(err, io.EOF) {
+					if err == io.EOF {
 						break
 					}
 					return err
@@ -105,12 +100,12 @@
 
 			savedSnapshot := <-quitChan
 			if savedSnapshot == nil {
-				return errors.New("failed to save snapshot")
+				return fmt.Errorf("failed to save snapshot")
 			}
 
 			if !reflect.DeepEqual(&snapshot, savedSnapshot) {
 				_ = snapshotStore.Delete(snapshot.Height, snapshot.Format)
-				return errors.New("invalid archive, the saved snapshot is not equal to the original one")
+				return fmt.Errorf("invalid archive, the saved snapshot is not equal to the original one")
 			}
 
 			return nil
