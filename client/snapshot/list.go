--- conflicted
+++ resolved
@@ -5,10 +5,6 @@
 
 	"github.com/spf13/cobra"
 
-<<<<<<< HEAD
-	"github.com/cosmos/cosmos-sdk/client"
-=======
->>>>>>> 751e5ecb
 	"github.com/cosmos/cosmos-sdk/server"
 )
 
@@ -17,8 +13,8 @@
 	Use:   "list",
 	Short: "List local snapshots",
 	RunE: func(cmd *cobra.Command, args []string) error {
-		viper := client.GetViperFromCmd(cmd)
-		snapshotStore, err := server.GetSnapshotStore(viper)
+		ctx := server.GetServerContextFromCmd(cmd)
+		snapshotStore, err := server.GetSnapshotStore(ctx.Viper)
 		if err != nil {
 			return err
 		}
