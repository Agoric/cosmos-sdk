package config_test

import (
	"fmt"
	"os"
	"testing"

	"github.com/spf13/cobra"
	"github.com/stretchr/testify/require"

	"github.com/cosmos/cosmos-sdk/client"
	"github.com/cosmos/cosmos-sdk/client/config"
	"github.com/cosmos/cosmos-sdk/client/flags"
	"github.com/cosmos/cosmos-sdk/codec"
	codectypes "github.com/cosmos/cosmos-sdk/codec/types"
	clitestutil "github.com/cosmos/cosmos-sdk/testutil/cli"
)

const (
	chainID   = "test-chain"
	nodeEnv   = "CONFIG_TEST_NODE"
	testNode1 = "http://localhost:1"
	testNode2 = "http://localhost:2"
)

// initClientContext initiates client.Context for tests
func initClientContext(t *testing.T, envVar string) (client.Context, func()) {
	t.Helper()

	clientCtx, cleanup, err := initClientContextWithTemplate(t, envVar, "", nil)
	require.NoError(t, err)
	require.Equal(t, chainID, clientCtx.ChainID)

	return clientCtx, cleanup
}

// initClientContextWithTemplate initiates client.Context with custom config and template for tests
func initClientContextWithTemplate(t *testing.T, envVar, customTemplate string, customConfig interface{}) (client.Context, func(), error) {
	t.Helper()
	home := t.TempDir()
	chainId := "test-chain"
	clientCtx := client.Context{}.
		WithHomeDir(home).
		WithViper("").
		WithCodec(codec.NewProtoCodec(codectypes.NewInterfaceRegistry())).
<<<<<<< HEAD
		WithChainID(chainId)
=======
		WithChainID(chainID)
>>>>>>> 787ee698

	if envVar != "" {
		require.NoError(t, os.Setenv(nodeEnv, envVar))
	}

<<<<<<< HEAD
	clientCtx, err := config.ReadFromClientConfig(clientCtx)
	require.NoError(t, err)
	require.Equal(t, clientCtx.ChainID, chainId)

	return clientCtx, func() { _ = os.RemoveAll(home) }
=======
	clientCtx, err := config.CreateClientConfig(clientCtx, customTemplate, customConfig)
	return clientCtx, func() {
		_ = os.RemoveAll(home)
		_ = os.Unsetenv(nodeEnv)
	}, err
>>>>>>> 787ee698
}

func TestCustomTemplateAndConfig(t *testing.T) {
	type GasConfig struct {
		GasAdjustment float64 `mapstructure:"gas-adjustment"`
	}

	type CustomClientConfig struct {
		config.Config `mapstructure:",squash"`

		GasConfig GasConfig `mapstructure:"gas"`

		Note string `mapstructure:"note"`
	}

	clientCfg := config.DefaultConfig()
	// Overwrite the default keyring backend.
	clientCfg.KeyringBackend = "test"

	customClientConfig := CustomClientConfig{
		Config: *clientCfg,
		GasConfig: GasConfig{
			GasAdjustment: 1.5,
		},
		Note: "Sent from the CLI.",
	}

	customClientConfigTemplate := config.DefaultClientConfigTemplate + `
# This is the gas adjustment factor used by the tx commands.
# Sets the default and can be overwritten by the --gas-adjustment flag in tx commands.
gas-adjustment = {{ .GasConfig.GasAdjustment }}
# Memo to include in all transactions.
note = "{{ .Note }}"
`
	t.Run("custom template and config provided", func(t *testing.T) {
		clientCtx, cleanup, err := initClientContextWithTemplate(t, "", customClientConfigTemplate, customClientConfig)
		defer func() {
			cleanup()
		}()

		require.NoError(t, err)
		require.Equal(t, customClientConfig.KeyringBackend, clientCtx.Viper.Get(flags.FlagKeyringBackend))
		require.Equal(t, customClientConfig.GasConfig.GasAdjustment, clientCtx.Viper.GetFloat64(flags.FlagGasAdjustment))
		require.Equal(t, customClientConfig.Note, clientCtx.Viper.GetString(flags.FlagNote))
	})

	t.Run("no template and custom config provided", func(t *testing.T) {
		_, cleanup, err := initClientContextWithTemplate(t, "", "", customClientConfig)
		defer func() {
			cleanup()
		}()

		require.Error(t, err)
	})

	t.Run("default template and custom config provided", func(t *testing.T) {
		clientCtx, cleanup, err := initClientContextWithTemplate(t, "", config.DefaultClientConfigTemplate, customClientConfig)
		defer func() {
			cleanup()
		}()

		require.NoError(t, err)
		require.Equal(t, customClientConfig.KeyringBackend, clientCtx.Viper.Get(flags.FlagKeyringBackend))
		require.Nil(t, clientCtx.Viper.Get(flags.FlagGasAdjustment)) // nil because we do not read the flags
	})

	t.Run("no template and no config provided", func(t *testing.T) {
		clientCtx, cleanup, err := initClientContextWithTemplate(t, "", "", nil)
		defer func() {
			cleanup()
		}()

		require.NoError(t, err)
		require.Equal(t, config.DefaultConfig().KeyringBackend, clientCtx.Viper.Get(flags.FlagKeyringBackend))
		require.Nil(t, clientCtx.Viper.Get(flags.FlagGasAdjustment)) // nil because we do not read the flags
	})
}

func TestConfigCmdEnvFlag(t *testing.T) {
	tt := []struct {
		name    string
		envVar  string
		args    []string
		expNode string
	}{
		{"env var is set with no flag", testNode1, []string{}, testNode1},
		{"env var is set with a flag", testNode1, []string{fmt.Sprintf("--%s=%s", flags.FlagNode, testNode2)}, testNode2},
		{"env var is not set with no flag", "", []string{}, "tcp://localhost:26657"},
		{"env var is not set with a flag", "", []string{fmt.Sprintf("--%s=%s", flags.FlagNode, testNode2)}, testNode2},
	}

	for _, tc := range tt {
		t.Run(tc.name, func(t *testing.T) {
			testCmd := &cobra.Command{
				Use: "test",
				RunE: func(cmd *cobra.Command, args []string) error {
					clientCtx, err := client.GetClientQueryContext(cmd)
					if err != nil {
						return err
					}

					return fmt.Errorf("%s", clientCtx.NodeURI)
				},
			}
			flags.AddQueryFlagsToCmd(testCmd)

			clientCtx, cleanup := initClientContext(t, tc.envVar)
			defer func() {
				cleanup()
			}()

			/*
				env var is set with a flag

				NODE=http://localhost:1 test-cmd --node http://localhost:2
				Prints "http://localhost:2"

				It prints http://localhost:2 cause a flag has the higher priority than env variable.
			*/

			_, err := clitestutil.ExecTestCLICmd(clientCtx, testCmd, tc.args)
			require.Error(t, err)
			require.Contains(t, err.Error(), tc.expNode)
		})
	}
}

func TestGRPCConfig(t *testing.T) {
	expectedGRPCConfig := config.GRPCConfig{
		Address:  "localhost:7070",
		Insecure: true,
	}

	clientCfg := config.DefaultConfig()
	clientCfg.GRPC = expectedGRPCConfig

	t.Run("custom template with gRPC config", func(t *testing.T) {
		clientCtx, cleanup, err := initClientContextWithTemplate(t, "", config.DefaultClientConfigTemplate, clientCfg)
		defer cleanup()

		require.NoError(t, err)

		require.Equal(t, expectedGRPCConfig.Address, clientCtx.Viper.GetString("grpc-address"))
		require.Equal(t, expectedGRPCConfig.Insecure, clientCtx.Viper.GetBool("grpc-insecure"))
	})
}<|MERGE_RESOLUTION|>--- conflicted
+++ resolved
@@ -43,29 +43,17 @@
 		WithHomeDir(home).
 		WithViper("").
 		WithCodec(codec.NewProtoCodec(codectypes.NewInterfaceRegistry())).
-<<<<<<< HEAD
-		WithChainID(chainId)
-=======
 		WithChainID(chainID)
->>>>>>> 787ee698
 
 	if envVar != "" {
 		require.NoError(t, os.Setenv(nodeEnv, envVar))
 	}
 
-<<<<<<< HEAD
-	clientCtx, err := config.ReadFromClientConfig(clientCtx)
-	require.NoError(t, err)
-	require.Equal(t, clientCtx.ChainID, chainId)
-
-	return clientCtx, func() { _ = os.RemoveAll(home) }
-=======
 	clientCtx, err := config.CreateClientConfig(clientCtx, customTemplate, customConfig)
 	return clientCtx, func() {
 		_ = os.RemoveAll(home)
 		_ = os.Unsetenv(nodeEnv)
 	}, err
->>>>>>> 787ee698
 }
 
 func TestCustomTemplateAndConfig(t *testing.T) {
