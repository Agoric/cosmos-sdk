--- conflicted
+++ resolved
@@ -1,40 +1,5 @@
 queue_rules:
   - name: default
-<<<<<<< HEAD
-    conditions:
-      - "#approved-reviews-by>1"
-
-pull_request_rules:
-  - name: automerge to main with label automerge and branch protection passing
-    conditions:
-      - "#approved-reviews-by>1"
-      - base=main
-      - label=A:automerge
-    actions:
-      queue:
-        name: default
-        method: squash
-        commit_message_template: |
-          {{ title }} (#{{ number }})
-          {{ body }}
-  - name: backport patches to v0.50.x branch
-    conditions:
-      - base=main
-      - label=backport/v0.50.x
-    actions:
-      backport:
-        branches:
-          - release/v0.50.x
-  - name: backport patches to v0.47.x branch
-    conditions:
-      - base=main
-      - label=backport/v0.47.x
-    actions:
-      backport:
-        branches:
-          - release/v0.47.x
-  - name: backport patches to v0.46.x branch
-=======
     queue_conditions:
       - "#approved-reviews-by>0"
       - base~=^Agoric
@@ -45,7 +10,6 @@
 
 pull_request_rules:
   - name: backport patches to Agoric branch
->>>>>>> 57485f58
     conditions:
       - base=main
       - label=backport/0.46.x
@@ -60,12 +24,8 @@
     actions:
       backport:
         branches:
-<<<<<<< HEAD
-          - release/v0.45.x
-=======
           - Agoric-ag0
   - name: automerge to Agoric* with label automerge and branch protection passing
     conditions: []
     actions:
-      queue:
->>>>>>> 57485f58
+      queue: