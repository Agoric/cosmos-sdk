syntax = "proto3";
package cosmos.base.v1beta1;

import "gogoproto/gogo.proto";
import "cosmos_proto/cosmos.proto";
import "amino/amino.proto";

option go_package                       = "github.com/cosmos/cosmos-sdk/types";
option (gogoproto.goproto_stringer_all) = false;
option (gogoproto.stringer_all)         = false;

// Coin defines a token with a denomination and an amount.
//
// NOTE: The amount field is an Int which implements the custom method
// signatures required by gogoproto.
message Coin {
  option (gogoproto.equal) = true;

  string denom  = 1;
  string amount = 2 [
    (cosmos_proto.scalar)  = "cosmos.Int",
    (gogoproto.customtype) = "cosmossdk.io/math.Int",
    (gogoproto.nullable)   = false,
    (amino.dont_omitempty) = true
  ];
}

// DecCoin defines a token with a denomination and a decimal amount.
//
// NOTE: The amount field is an Dec which implements the custom method
// signatures required by gogoproto.
message DecCoin {
  option (gogoproto.equal) = true;

  string denom  = 1;
  string amount = 2 [
    (cosmos_proto.scalar)  = "cosmos.Dec",
    (gogoproto.customtype) = "cosmossdk.io/math.LegacyDec",
    (gogoproto.nullable)   = false
  ];
<<<<<<< HEAD
=======
}

// IntProto defines a Protobuf wrapper around an Int object.
// Deprecated: Prefer to use math.Int directly. It supports binary Marshal and Unmarshal.
message IntProto {
  string int = 1 [
    (cosmos_proto.scalar)  = "cosmos.Int",
    (gogoproto.customtype) = "cosmossdk.io/math.Int",
    (gogoproto.nullable)   = false
  ];
}

// DecProto defines a Protobuf wrapper around a Dec object.
// Deprecated: Prefer to use math.LegacyDec directly. It supports binary Marshal and Unmarshal.
message DecProto {
  string dec = 1 [
    (cosmos_proto.scalar)  = "cosmos.Dec",
    (gogoproto.customtype) = "cosmossdk.io/math.LegacyDec",
    (gogoproto.nullable)   = false
  ];
>>>>>>> 751e5ecb
}<|MERGE_RESOLUTION|>--- conflicted
+++ resolved
@@ -38,8 +38,6 @@
     (gogoproto.customtype) = "cosmossdk.io/math.LegacyDec",
     (gogoproto.nullable)   = false
   ];
-<<<<<<< HEAD
-=======
 }
 
 // IntProto defines a Protobuf wrapper around an Int object.
@@ -60,5 +58,4 @@
     (gogoproto.customtype) = "cosmossdk.io/math.LegacyDec",
     (gogoproto.nullable)   = false
   ];
->>>>>>> 751e5ecb
 }