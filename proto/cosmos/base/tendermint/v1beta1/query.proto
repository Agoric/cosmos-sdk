syntax = "proto3";
package cosmos.base.tendermint.v1beta1;

import "gogoproto/gogo.proto";
import "google/protobuf/any.proto";
import "google/api/annotations.proto";
<<<<<<< HEAD
import "tendermint/p2p/types.proto";
import "tendermint/types/types.proto";
import "cosmos/base/query/v1beta1/pagination.proto";
import "cosmos/base/tendermint/v1beta1/types.proto";
import "cosmos_proto/cosmos.proto";
import "tendermint/types/block.proto";
=======
import "cometbft/p2p/v1/types.proto";
import "cometbft/types/v1/types.proto";
import "cosmos/base/query/v1beta1/pagination.proto";
import "cosmos/base/tendermint/v1beta1/types.proto";
import "cosmos_proto/cosmos.proto";
import "cometbft/types/v1/block.proto";
import "cometbft/crypto/v1/proof.proto";
import "amino/amino.proto";
>>>>>>> 787ee698

option go_package = "github.com/cosmos/cosmos-sdk/client/grpc/cmtservice";

// Service defines the gRPC querier service for tendermint queries.
service Service {
  // GetNodeInfo queries the current node info.
  rpc GetNodeInfo(GetNodeInfoRequest) returns (GetNodeInfoResponse) {
    option (google.api.http).get = "/cosmos/base/tendermint/v1beta1/node_info";
  }

  // GetSyncing queries node syncing.
  rpc GetSyncing(GetSyncingRequest) returns (GetSyncingResponse) {
    option (google.api.http).get = "/cosmos/base/tendermint/v1beta1/syncing";
  }

  // GetLatestBlock returns the latest block.
  rpc GetLatestBlock(GetLatestBlockRequest) returns (GetLatestBlockResponse) {
    option (google.api.http).get = "/cosmos/base/tendermint/v1beta1/blocks/latest";
  }

  // GetBlockByHeight queries block for given height.
  rpc GetBlockByHeight(GetBlockByHeightRequest) returns (GetBlockByHeightResponse) {
    option (google.api.http).get = "/cosmos/base/tendermint/v1beta1/blocks/{height}";
  }

  // GetLatestValidatorSet queries latest validator-set.
  rpc GetLatestValidatorSet(GetLatestValidatorSetRequest) returns (GetLatestValidatorSetResponse) {
    option (google.api.http).get = "/cosmos/base/tendermint/v1beta1/validatorsets/latest";
  }

  // GetValidatorSetByHeight queries validator-set at a given height.
  rpc GetValidatorSetByHeight(GetValidatorSetByHeightRequest) returns (GetValidatorSetByHeightResponse) {
    option (google.api.http).get = "/cosmos/base/tendermint/v1beta1/validatorsets/{height}";
  }

<<<<<<< HEAD
  // ABCIQuery defines a query handler that supports ABCI queries directly to
  // the application, bypassing Tendermint completely. The ABCI query must
  // contain a valid and supported path, including app, custom, p2p, and store.
  //
  // Since: cosmos-sdk 0.46
=======
  // ABCIQuery defines a query handler that supports ABCI queries directly to the
  // application, bypassing Tendermint completely. The ABCI query must contain
  // a valid and supported path, including app, custom, p2p, and store.
>>>>>>> 787ee698
  rpc ABCIQuery(ABCIQueryRequest) returns (ABCIQueryResponse) {
    option (google.api.http).get          = "/cosmos/base/tendermint/v1beta1/abci_query";
    option (cosmos_proto.method_added_in) = "cosmos-sdk 0.46";
  }
}

// GetValidatorSetByHeightRequest is the request type for the
// Query/GetValidatorSetByHeight RPC method.
message GetValidatorSetByHeightRequest {
  int64 height = 1;
  // pagination defines an pagination for the request.
  cosmos.base.query.v1beta1.PageRequest pagination = 2;
}

// GetValidatorSetByHeightResponse is the response type for the
// Query/GetValidatorSetByHeight RPC method.
message GetValidatorSetByHeightResponse {
  int64              block_height = 1;
  repeated Validator validators   = 2;
  // pagination defines an pagination for the response.
  cosmos.base.query.v1beta1.PageResponse pagination = 3;
}

// GetLatestValidatorSetRequest is the request type for the
// Query/GetValidatorSetByHeight RPC method.
message GetLatestValidatorSetRequest {
  // pagination defines an pagination for the request.
  cosmos.base.query.v1beta1.PageRequest pagination = 1;
}

// GetLatestValidatorSetResponse is the response type for the
// Query/GetValidatorSetByHeight RPC method.
message GetLatestValidatorSetResponse {
  int64              block_height = 1;
  repeated Validator validators   = 2;
  // pagination defines an pagination for the response.
  cosmos.base.query.v1beta1.PageResponse pagination = 3;
}

// Validator is the type for the validator-set.
message Validator {
  string              address           = 1 [(cosmos_proto.scalar) = "cosmos.AddressString"];
  google.protobuf.Any pub_key           = 2;
  int64               voting_power      = 3;
  int64               proposer_priority = 4;
}

// GetBlockByHeightRequest is the request type for the Query/GetBlockByHeight
// RPC method.
message GetBlockByHeightRequest {
  int64 height = 1;
}

// GetBlockByHeightResponse is the response type for the Query/GetBlockByHeight
// RPC method.
message GetBlockByHeightResponse {
<<<<<<< HEAD
  .tendermint.types.BlockID block_id = 1;

  // Deprecated: please use `sdk_block` instead
  .tendermint.types.Block block = 2;

  // Since: cosmos-sdk 0.47
  Block sdk_block = 3;
=======
  .cometbft.types.v1.BlockID block_id = 1;

  // Deprecated: please use `sdk_block` instead
  .cometbft.types.v1.Block block = 2;

  Block sdk_block = 3 [(cosmos_proto.field_added_in) = "cosmos-sdk 0.47"];
>>>>>>> 787ee698
}

// GetLatestBlockRequest is the request type for the Query/GetLatestBlock RPC
// method.
message GetLatestBlockRequest {}

// GetLatestBlockResponse is the response type for the Query/GetLatestBlock RPC
// method.
message GetLatestBlockResponse {
<<<<<<< HEAD
  .tendermint.types.BlockID block_id = 1;

  // Deprecated: please use `sdk_block` instead
  .tendermint.types.Block block = 2;

  // Since: cosmos-sdk 0.47
  Block sdk_block = 3;
=======
  .cometbft.types.v1.BlockID block_id = 1;

  // Deprecated: please use `sdk_block` instead
  .cometbft.types.v1.Block block = 2;

  Block sdk_block = 3 [(cosmos_proto.field_added_in) = "cosmos-sdk 0.47"];
>>>>>>> 787ee698
}

// GetSyncingRequest is the request type for the Query/GetSyncing RPC method.
message GetSyncingRequest {}

// GetSyncingResponse is the response type for the Query/GetSyncing RPC method.
message GetSyncingResponse {
  bool syncing = 1;
}

// GetNodeInfoRequest is the request type for the Query/GetNodeInfo RPC method.
message GetNodeInfoRequest {}

// GetNodeInfoResponse is the response type for the Query/GetNodeInfo RPC
// method.
message GetNodeInfoResponse {
<<<<<<< HEAD
  .tendermint.p2p.DefaultNodeInfo default_node_info   = 1;
  VersionInfo                     application_version = 2;
=======
  .cometbft.p2p.v1.DefaultNodeInfo default_node_info   = 1;
  VersionInfo                      application_version = 2;
>>>>>>> 787ee698
}

// VersionInfo is the type for the GetNodeInfoResponse message.
message VersionInfo {
  string          name               = 1;
  string          app_name           = 2;
  string          version            = 3;
  string          git_commit         = 4;
  string          build_tags         = 5;
  string          go_version         = 6;
  repeated Module build_deps         = 7;
  string          cosmos_sdk_version = 8 [(cosmos_proto.field_added_in) = "cosmos-sdk 0.43"];
}

// Module is the type for VersionInfo
message Module {
  // module path
  string path = 1;
  // module version
  string version = 2;
  // checksum
  string sum = 3;
}

// ABCIQueryRequest defines the request structure for the ABCIQuery gRPC query.
message ABCIQueryRequest {
  bytes  data   = 1;
  string path   = 2;
  int64  height = 3;
  bool   prove  = 4;
}

// ABCIQueryResponse defines the response structure for the ABCIQuery gRPC
// query.
//
// Note: This type is a duplicate of the ResponseQuery proto type defined in
// Tendermint.
message ABCIQueryResponse {
  uint32 code = 1;
  // Deprecated: use "value" instead
  reserved 2;
<<<<<<< HEAD
  string   log       = 3; // nondeterministic
  string   info      = 4; // nondeterministic
  int64    index     = 5;
  bytes    key       = 6;
  bytes    value     = 7;
  ProofOps proof_ops = 8;
  int64    height    = 9;
  string   codespace = 10;
=======
  string log   = 3; // nondeterministic
  string info  = 4; // nondeterministic
  int64  index = 5;
  bytes  key   = 6;
  bytes  value = 7;
  // deprecated in favor of comet proof type
  reserved 8;
  int64                        height    = 9;
  string                       codespace = 10;
  .cometbft.crypto.v1.ProofOps proof_ops = 11;
>>>>>>> 787ee698
}

// ProofOp defines an operation used for calculating Merkle root. The data could
// be arbitrary format, providing necessary data for example neighbouring node
// hash.
//
// Note: This type is a duplicate of the ProofOp proto type defined in
// Tendermint.
message ProofOp {
  option deprecated = true;
  string type       = 1;
  bytes  key        = 2;
  bytes  data       = 3;
}

// ProofOps is Merkle proof defined by the list of ProofOps.
//
// Note: This type is a duplicate of the ProofOps proto type defined in
// Tendermint.
message ProofOps {
  option           deprecated = true;
  repeated ProofOp ops        = 1 [(gogoproto.nullable) = false, (amino.dont_omitempty) = true];
}<|MERGE_RESOLUTION|>--- conflicted
+++ resolved
@@ -4,14 +4,6 @@
 import "gogoproto/gogo.proto";
 import "google/protobuf/any.proto";
 import "google/api/annotations.proto";
-<<<<<<< HEAD
-import "tendermint/p2p/types.proto";
-import "tendermint/types/types.proto";
-import "cosmos/base/query/v1beta1/pagination.proto";
-import "cosmos/base/tendermint/v1beta1/types.proto";
-import "cosmos_proto/cosmos.proto";
-import "tendermint/types/block.proto";
-=======
 import "cometbft/p2p/v1/types.proto";
 import "cometbft/types/v1/types.proto";
 import "cosmos/base/query/v1beta1/pagination.proto";
@@ -20,7 +12,6 @@
 import "cometbft/types/v1/block.proto";
 import "cometbft/crypto/v1/proof.proto";
 import "amino/amino.proto";
->>>>>>> 787ee698
 
 option go_package = "github.com/cosmos/cosmos-sdk/client/grpc/cmtservice";
 
@@ -56,17 +47,9 @@
     option (google.api.http).get = "/cosmos/base/tendermint/v1beta1/validatorsets/{height}";
   }
 
-<<<<<<< HEAD
-  // ABCIQuery defines a query handler that supports ABCI queries directly to
-  // the application, bypassing Tendermint completely. The ABCI query must
-  // contain a valid and supported path, including app, custom, p2p, and store.
-  //
-  // Since: cosmos-sdk 0.46
-=======
   // ABCIQuery defines a query handler that supports ABCI queries directly to the
   // application, bypassing Tendermint completely. The ABCI query must contain
   // a valid and supported path, including app, custom, p2p, and store.
->>>>>>> 787ee698
   rpc ABCIQuery(ABCIQueryRequest) returns (ABCIQueryResponse) {
     option (google.api.http).get          = "/cosmos/base/tendermint/v1beta1/abci_query";
     option (cosmos_proto.method_added_in) = "cosmos-sdk 0.46";
@@ -123,22 +106,12 @@
 // GetBlockByHeightResponse is the response type for the Query/GetBlockByHeight
 // RPC method.
 message GetBlockByHeightResponse {
-<<<<<<< HEAD
-  .tendermint.types.BlockID block_id = 1;
-
-  // Deprecated: please use `sdk_block` instead
-  .tendermint.types.Block block = 2;
-
-  // Since: cosmos-sdk 0.47
-  Block sdk_block = 3;
-=======
   .cometbft.types.v1.BlockID block_id = 1;
 
   // Deprecated: please use `sdk_block` instead
   .cometbft.types.v1.Block block = 2;
 
   Block sdk_block = 3 [(cosmos_proto.field_added_in) = "cosmos-sdk 0.47"];
->>>>>>> 787ee698
 }
 
 // GetLatestBlockRequest is the request type for the Query/GetLatestBlock RPC
@@ -148,22 +121,12 @@
 // GetLatestBlockResponse is the response type for the Query/GetLatestBlock RPC
 // method.
 message GetLatestBlockResponse {
-<<<<<<< HEAD
-  .tendermint.types.BlockID block_id = 1;
-
-  // Deprecated: please use `sdk_block` instead
-  .tendermint.types.Block block = 2;
-
-  // Since: cosmos-sdk 0.47
-  Block sdk_block = 3;
-=======
   .cometbft.types.v1.BlockID block_id = 1;
 
   // Deprecated: please use `sdk_block` instead
   .cometbft.types.v1.Block block = 2;
 
   Block sdk_block = 3 [(cosmos_proto.field_added_in) = "cosmos-sdk 0.47"];
->>>>>>> 787ee698
 }
 
 // GetSyncingRequest is the request type for the Query/GetSyncing RPC method.
@@ -180,13 +143,8 @@
 // GetNodeInfoResponse is the response type for the Query/GetNodeInfo RPC
 // method.
 message GetNodeInfoResponse {
-<<<<<<< HEAD
-  .tendermint.p2p.DefaultNodeInfo default_node_info   = 1;
-  VersionInfo                     application_version = 2;
-=======
   .cometbft.p2p.v1.DefaultNodeInfo default_node_info   = 1;
   VersionInfo                      application_version = 2;
->>>>>>> 787ee698
 }
 
 // VersionInfo is the type for the GetNodeInfoResponse message.
@@ -228,16 +186,6 @@
   uint32 code = 1;
   // Deprecated: use "value" instead
   reserved 2;
-<<<<<<< HEAD
-  string   log       = 3; // nondeterministic
-  string   info      = 4; // nondeterministic
-  int64    index     = 5;
-  bytes    key       = 6;
-  bytes    value     = 7;
-  ProofOps proof_ops = 8;
-  int64    height    = 9;
-  string   codespace = 10;
-=======
   string log   = 3; // nondeterministic
   string info  = 4; // nondeterministic
   int64  index = 5;
@@ -248,7 +196,6 @@
   int64                        height    = 9;
   string                       codespace = 10;
   .cometbft.crypto.v1.ProofOps proof_ops = 11;
->>>>>>> 787ee698
 }
 
 // ProofOp defines an operation used for calculating Merkle root. The data could
