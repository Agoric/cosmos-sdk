syntax = "proto3";
package cosmos.tx.v1beta1;

import "cosmos_proto/cosmos.proto";
import "amino/amino.proto";
import "gogoproto/gogo.proto";
import "cosmos/crypto/multisig/v1beta1/multisig.proto";
import "cosmos/base/v1beta1/coin.proto";
import "cosmos/tx/signing/v1beta1/signing.proto";
import "google/protobuf/any.proto";
import "google/protobuf/timestamp.proto";

option go_package = "github.com/cosmos/cosmos-sdk/types/tx";

// Tx is the standard type used for broadcasting transactions.
message Tx {
  // body is the processable content of the transaction
  TxBody body = 1;

  // auth_info is the authorization related content of the transaction,
  // specifically signers, signer modes and fee
  AuthInfo auth_info = 2;

  // signatures is a list of signatures that matches the length and order of
  // AuthInfo's signer_infos to allow connecting signature meta information like
  // public key and signing mode by position.
  repeated bytes signatures = 3;
}

// TxRaw is a variant of Tx that pins the signer's exact binary representation
// of body and auth_info. This is used for signing, broadcasting and
// verification. The binary `serialize(tx: TxRaw)` is stored in Tendermint and
// the hash `sha256(serialize(tx: TxRaw))` becomes the "txhash", commonly used
// as the transaction ID.
message TxRaw {
  // body_bytes is a protobuf serialization of a TxBody that matches the
  // representation in SignDoc.
  bytes body_bytes = 1;

  // auth_info_bytes is a protobuf serialization of an AuthInfo that matches the
  // representation in SignDoc.
  bytes auth_info_bytes = 2;

  // signatures is a list of signatures that matches the length and order of
  // AuthInfo's signer_infos to allow connecting signature meta information like
  // public key and signing mode by position.
  repeated bytes signatures = 3;
}

// SignDoc is the type used for generating sign bytes for SIGN_MODE_DIRECT.
message SignDoc {
  // body_bytes is protobuf serialization of a TxBody that matches the
  // representation in TxRaw.
  bytes body_bytes = 1;

  // auth_info_bytes is a protobuf serialization of an AuthInfo that matches the
  // representation in TxRaw.
  bytes auth_info_bytes = 2;

  // chain_id is the unique identifier of the chain this transaction targets.
  // It prevents signed transactions from being used on another chain by an
  // attacker
  string chain_id = 3;

  // account_number is the account number of the account in state
  uint64 account_number = 4;
}

// SignDocDirectAux is the type used for generating sign bytes for
// SIGN_MODE_DIRECT_AUX.
message SignDocDirectAux {
  option (cosmos_proto.message_added_in) = "cosmos-sdk 0.46";
  // body_bytes is protobuf serialization of a TxBody that matches the
  // representation in TxRaw.
  bytes body_bytes = 1;

  // public_key is the public key of the signing account.
  google.protobuf.Any public_key = 2;

  // chain_id is the identifier of the chain this transaction targets.
  // It prevents signed transactions from being used on another chain by an
  // attacker.
  string chain_id = 3;

  // account_number is the account number of the account in state.
  uint64 account_number = 4;

  // sequence is the sequence number of the signing account.
  uint64 sequence = 5;

<<<<<<< HEAD
  // Tip is the optional tip used for transactions fees paid in another denom.
  // It should be left empty if the signer is not the tipper for this
  // transaction.
  //
  // This field is ignored if the chain didn't enable tips, i.e. didn't add the
  // `TipDecorator` in its posthandler.
  Tip tip = 6;
=======
  // tips have been deprecated and should not be used
  Tip tip = 6 [deprecated = true];
>>>>>>> 787ee698
}

// TxBody is the body of a transaction that all signers sign over.
message TxBody {
  // messages is a list of messages to be executed. The required signers of
  // those messages define the number and order of elements in AuthInfo's
  // signer_infos and Tx's signatures. Each required signer address is added to
  // the list only the first time it occurs.
  // By convention, the first required signer (usually from the first message)
  // is referred to as the primary signer and pays the fee for the whole
  // transaction.
  repeated google.protobuf.Any messages = 1;

  // memo is any arbitrary note/comment to be added to the transaction.
  // WARNING: in clients, any publicly exposed text should not be called memo,
  // but should be called `note` instead (see
  // https://github.com/cosmos/cosmos-sdk/issues/9122).
  string memo = 2;

  // timeout_height is the block height after which this transaction will not
  // be processed by the chain.
  uint64 timeout_height = 3;

  // unordered, when set to true, indicates that the transaction signer(s)
  // intend for the transaction to be evaluated and executed in an un-ordered
  // fashion. Specifically, the account's nonce will NOT be checked or
  // incremented, which allows for fire-and-forget as well as concurrent
  // transaction execution.
  //
  // Note, when set to true, the existing 'timeout_height' value must
  // be set and will be used to correspond to a time_stamp in which the transaction is deemed
  // valid.
  bool unordered = 4;

  // timeout_timestamp is the block time after which this transaction will not
  // be processed by the chain.
  //
  // Note, if unordered=true this value MUST be set
  // and will act as a short-lived TTL in which the transaction is deemed valid
  // and kept in memory to prevent duplicates.
  google.protobuf.Timestamp timeout_timestamp = 5 [(gogoproto.nullable) = true, (gogoproto.stdtime) = true];

  // extension_options are arbitrary options that can be added by chains
  // when the default options are not sufficient. If any of these are present
  // and can't be handled, the transaction will be rejected
  repeated google.protobuf.Any extension_options = 1023;

  // extension_options are arbitrary options that can be added by chains
  // when the default options are not sufficient. If any of these are present
  // and can't be handled, they will be ignored
  repeated google.protobuf.Any non_critical_extension_options = 2047;
}

// AuthInfo describes the fee and signer modes that are used to sign a
// transaction.
message AuthInfo {
  // signer_infos defines the signing modes for the required signers. The number
  // and order of elements must match the required signers from TxBody's
  // messages. The first element is the primary signer and the one which pays
  // the fee.
  repeated SignerInfo signer_infos = 1;

  // Fee is the fee and gas limit for the transaction. The first signer is the
  // primary signer and the one which pays the fee. The fee can be calculated
  // based on the cost of evaluating the body and doing signature verification
  // of the signers. This can be estimated via simulation.
  Fee fee = 2;
<<<<<<< HEAD

  // Tip is the optional tip used for transactions fees paid in another denom.
  //
  // This field is ignored if the chain didn't enable tips, i.e. didn't add the
  // `TipDecorator` in its posthandler.
=======
  // Tip is the optional tip used for transactions fees paid in another denom.
>>>>>>> 787ee698
  //
  // This field is ignored if the chain didn't enable tips, i.e. didn't add the
  // `TipDecorator` in its posthandler.
  Tip tip = 3 [deprecated = true, (cosmos_proto.field_added_in) = "cosmos-sdk 0.46"];
}

// SignerInfo describes the public key and signing mode of a single top-level
// signer.
message SignerInfo {
  // public_key is the public key of the signer. It is optional for accounts
  // that already exist in state. If unset, the verifier can use the required \
  // signer address for this position and lookup the public key.
  google.protobuf.Any public_key = 1;

  // mode_info describes the signing mode of the signer and is a nested
  // structure to support nested multisig pubkey's
  ModeInfo mode_info = 2;

  // sequence is the sequence of the account, which describes the
  // number of committed transactions signed by a given address. It is used to
  // prevent replay attacks.
  uint64 sequence = 3;
}

// ModeInfo describes the signing mode of a single or nested multisig signer.
message ModeInfo {
  // sum is the oneof that specifies whether this represents a single or nested
  // multisig signer
  oneof sum {
    // single represents a single signer
    Single single = 1;

    // multi represents a nested multisig signer
    Multi multi = 2;
  }

  // Single is the mode info for a single signer. It is structured as a message
  // to allow for additional fields such as locale for SIGN_MODE_TEXTUAL in the
  // future
  message Single {
    // mode is the signing mode of the single signer
    cosmos.tx.signing.v1beta1.SignMode mode = 1;
  }

  // Multi is the mode info for a multisig public key
  message Multi {
    // bitarray specifies which keys within the multisig are signing
    cosmos.crypto.multisig.v1beta1.CompactBitArray bitarray = 1;

    // mode_infos is the corresponding modes of the signers of the multisig
    // which could include nested multisig public keys
    repeated ModeInfo mode_infos = 2;
  }
}

// Fee includes the amount of coins paid in fees and the maximum
// gas to be used by the transaction. The ratio yields an effective "gasprice",
// which must be above some minimum to be accepted into the mempool.
message Fee {
  // amount is the amount of coins to be paid as a fee
  repeated cosmos.base.v1beta1.Coin amount = 1 [
    (gogoproto.nullable)     = false,
    (gogoproto.castrepeated) = "github.com/cosmos/cosmos-sdk/types.Coins",
    (amino.dont_omitempty)   = true,
    (amino.encoding)         = "legacy_coins"
  ];

  // gas_limit is the maximum gas that can be used in transaction processing
  // before an out of gas error occurs
  uint64 gas_limit = 2;

  // if unset, the first signer is responsible for paying the fees. If set, the
  // specified account must pay the fees. the payer must be a tx signer (and
  // thus have signed this field in AuthInfo). setting this field does *not*
  // change the ordering of required signers for the transaction.
  string payer = 3 [(cosmos_proto.scalar) = "cosmos.AddressString"];

  // if set, the fee payer (either the first signer or the value of the payer
  // field) requests that a fee grant be used to pay fees instead of the fee
  // payer's own balance. If an appropriate fee grant does not exist or the
  // chain does not support fee grants, this will fail
  string granter = 4 [(cosmos_proto.scalar) = "cosmos.AddressString"];
}

// Tip is the tip used for meta-transactions.
message Tip {
  option deprecated                      = true;
  option (cosmos_proto.message_added_in) = "cosmos-sdk 0.46";
  // amount is the amount of the tip
  repeated cosmos.base.v1beta1.Coin amount = 1 [
    (gogoproto.nullable)     = false,
    (gogoproto.castrepeated) = "github.com/cosmos/cosmos-sdk/types.Coins",
    (amino.dont_omitempty)   = true,
    (amino.encoding)         = "legacy_coins"
  ];
  // tipper is the address of the account paying for the tip
  string tipper = 2 [(cosmos_proto.scalar) = "cosmos.AddressString"];
}

// AuxSignerData is the intermediary format that an auxiliary signer (e.g. a
// tipper) builds and sends to the fee payer (who will build and broadcast the
// actual tx). AuxSignerData is not a valid tx in itself, and will be rejected
// by the node if sent directly as-is.
message AuxSignerData {
  option (cosmos_proto.message_added_in) = "cosmos-sdk 0.46";

  // address is the bech32-encoded address of the auxiliary signer. If using
  // AuxSignerData across different chains, the bech32 prefix of the target
  // chain (where the final transaction is broadcasted) should be used.
  string address = 1 [(cosmos_proto.scalar) = "cosmos.AddressString"];
  // sign_doc is the SIGN_MODE_DIRECT_AUX sign doc that the auxiliary signer
  // signs. Note: we use the same sign doc even if we're signing with
  // LEGACY_AMINO_JSON.
  SignDocDirectAux sign_doc = 2;
  // mode is the signing mode of the single signer.
  cosmos.tx.signing.v1beta1.SignMode mode = 3;
  // sig is the signature of the sign doc.
  bytes sig = 4;
}<|MERGE_RESOLUTION|>--- conflicted
+++ resolved
@@ -88,18 +88,8 @@
   // sequence is the sequence number of the signing account.
   uint64 sequence = 5;
 
-<<<<<<< HEAD
-  // Tip is the optional tip used for transactions fees paid in another denom.
-  // It should be left empty if the signer is not the tipper for this
-  // transaction.
-  //
-  // This field is ignored if the chain didn't enable tips, i.e. didn't add the
-  // `TipDecorator` in its posthandler.
-  Tip tip = 6;
-=======
   // tips have been deprecated and should not be used
   Tip tip = 6 [deprecated = true];
->>>>>>> 787ee698
 }
 
 // TxBody is the body of a transaction that all signers sign over.
@@ -167,15 +157,7 @@
   // based on the cost of evaluating the body and doing signature verification
   // of the signers. This can be estimated via simulation.
   Fee fee = 2;
-<<<<<<< HEAD
-
   // Tip is the optional tip used for transactions fees paid in another denom.
-  //
-  // This field is ignored if the chain didn't enable tips, i.e. didn't add the
-  // `TipDecorator` in its posthandler.
-=======
-  // Tip is the optional tip used for transactions fees paid in another denom.
->>>>>>> 787ee698
   //
   // This field is ignored if the chain didn't enable tips, i.e. didn't add the
   // `TipDecorator` in its posthandler.
