--- conflicted
+++ resolved
@@ -83,34 +83,22 @@
   repeated string events = 1 [deprecated = true];
 
   // pagination defines a pagination for the request.
-<<<<<<< HEAD
-  // Deprecated post v0.46.x: use page and limit instead.
+  // Deprecated: post v0.46.x use page and limit instead.
   cosmos.base.query.v1beta1.PageRequest pagination = 2 [deprecated = true];
 
   OrderBy order_by = 3;
-  // page is the page number to query, starts at 1. If not provided, will default to first page.
+
+  // page is the page number to query, starts at 1. If not provided, will
+  // default to first page.
   uint64 page = 4;
+
   // limit is the total number of results to be returned in the result page.
   // If left empty it will default to a value to be set by each app.
   uint64 limit = 5;
-=======
-  // Deprecated: post v0.46.x use page and limit instead.
-  cosmos.base.query.v1beta1.PageRequest pagination = 2 [deprecated = true];
-
-  OrderBy order_by = 3;
-
-  // page is the page number to query, starts at 1. If not provided, will
-  // default to first page.
-  uint64 page = 4;
-
-  // limit is the total number of results to be returned in the result page.
-  // If left empty it will default to a value to be set by each app.
-  uint64 limit = 5;
 
   // query defines the transaction event query that is proxied to Tendermint's
   // TxSearch RPC method. The query must be valid.
   string query = 6 [(cosmos_proto.field_added_in) = "cosmos-sdk 0.50"];
->>>>>>> 787ee698
 }
 
 // OrderBy defines the sorting order
@@ -132,11 +120,7 @@
   // tx_responses is the list of queried TxResponses.
   repeated cosmos.base.abci.v1beta1.TxResponse tx_responses = 2;
   // pagination defines a pagination for the response.
-<<<<<<< HEAD
-  // Deprecated post v0.46.x: use total instead.
-=======
   // Deprecated: post v0.46.x use total instead.
->>>>>>> 787ee698
   cosmos.base.query.v1beta1.PageResponse pagination = 3 [deprecated = true];
   // total is total number of results available
   uint64 total = 4;
@@ -222,13 +206,8 @@
 message GetBlockWithTxsResponse {
   // txs are the transactions in the block.
   repeated cosmos.tx.v1beta1.Tx txs      = 1;
-<<<<<<< HEAD
-  .tendermint.types.BlockID     block_id = 2;
-  .tendermint.types.Block       block    = 3;
-=======
   .cometbft.types.v1.BlockID    block_id = 2;
   .cometbft.types.v1.Block      block    = 3;
->>>>>>> 787ee698
   // pagination defines a pagination for the response.
   cosmos.base.query.v1beta1.PageResponse pagination = 4;
   option (cosmos_proto.message_added_in)            = "cosmos-sdk 0.45.2";
