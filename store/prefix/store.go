package prefix

import (
	"bytes"
	"errors"
	"io"

<<<<<<< HEAD
	"github.com/cosmos/cosmos-sdk/store/cachekv"
	"github.com/cosmos/cosmos-sdk/store/tracekv"
	"github.com/cosmos/cosmos-sdk/store/types"
=======
	"cosmossdk.io/store/cachekv"
	"cosmossdk.io/store/tracekv"
	"cosmossdk.io/store/types"
>>>>>>> 787ee698
)

var _ types.KVStore = Store{}

// Store is similar with cometbft/cometbft/libs/db/prefix_db
// both gives access only to the limited subset of the store
// for convenience or safety
type Store struct {
	parent types.KVStore
	prefix []byte
}

func NewStore(parent types.KVStore, prefix []byte) Store {
	return Store{
		parent: parent,
		prefix: prefix,
	}
}

func cloneAppend(bz, tail []byte) (res []byte) {
	res = make([]byte, len(bz)+len(tail))
	copy(res, bz)
	copy(res[len(bz):], tail)
	return
}

func (s Store) key(key []byte) (res []byte) {
	if key == nil {
		panic("nil key on Store")
	}
	res = cloneAppend(s.prefix, key)
	return
}

// GetStoreType implements Store
func (s Store) GetStoreType() types.StoreType {
	return s.parent.GetStoreType()
}

// CacheWrap implements CacheWrap
func (s Store) CacheWrap() types.CacheWrap {
	return cachekv.NewStore(s)
}

// CacheWrapWithTrace implements the KVStore interface.
func (s Store) CacheWrapWithTrace(w io.Writer, tc types.TraceContext) types.CacheWrap {
	return cachekv.NewStore(tracekv.NewStore(s, w, tc))
}

<<<<<<< HEAD
// Implements KVStore
=======
// Get implements KVStore
>>>>>>> 787ee698
func (s Store) Get(key []byte) []byte {
	res := s.parent.Get(s.key(key))
	return res
}

// Has implements KVStore
func (s Store) Has(key []byte) bool {
	return s.parent.Has(s.key(key))
}

// Set implements KVStore
func (s Store) Set(key, value []byte) {
	types.AssertValidKey(key)
	types.AssertValidValue(value)
	s.parent.Set(s.key(key), value)
}

// Delete implements KVStore
func (s Store) Delete(key []byte) {
	s.parent.Delete(s.key(key))
}

// Iterator implements KVStore
// Check https://github.com/cometbft/cometbft/blob/master/libs/db/prefix_db.go#L106
func (s Store) Iterator(start, end []byte) types.Iterator {
	newstart := cloneAppend(s.prefix, start)

	var newend []byte
	if end == nil {
		newend = cpIncr(s.prefix)
	} else {
		newend = cloneAppend(s.prefix, end)
	}

	iter := s.parent.Iterator(newstart, newend)

	return newPrefixIterator(s.prefix, start, end, iter)
}

// ReverseIterator implements KVStore
// Check https://github.com/cometbft/cometbft/blob/master/libs/db/prefix_db.go#L129
func (s Store) ReverseIterator(start, end []byte) types.Iterator {
	newstart := cloneAppend(s.prefix, start)

	var newend []byte
	if end == nil {
		newend = cpIncr(s.prefix)
	} else {
		newend = cloneAppend(s.prefix, end)
	}

	iter := s.parent.ReverseIterator(newstart, newend)

	return newPrefixIterator(s.prefix, start, end, iter)
}

var _ types.Iterator = (*prefixIterator)(nil)

type prefixIterator struct {
	prefix []byte
	start  []byte
	end    []byte
	iter   types.Iterator
	valid  bool
}

func newPrefixIterator(prefix, start, end []byte, parent types.Iterator) *prefixIterator {
	return &prefixIterator{
		prefix: prefix,
		start:  start,
		end:    end,
		iter:   parent,
		valid:  parent.Valid() && bytes.HasPrefix(parent.Key(), prefix),
	}
}

// Domain implements Iterator
func (pi *prefixIterator) Domain() ([]byte, []byte) {
	return pi.start, pi.end
}

// Valid implements Iterator
func (pi *prefixIterator) Valid() bool {
	return pi.valid && pi.iter.Valid()
}

// Next implements Iterator
func (pi *prefixIterator) Next() {
	if !pi.valid {
		panic("prefixIterator invalid, cannot call Next()")
	}

	if pi.iter.Next(); !pi.iter.Valid() || !bytes.HasPrefix(pi.iter.Key(), pi.prefix) {
		// TODO: shouldn't pi be set to nil instead?
		pi.valid = false
	}
}

// Key implements Iterator
func (pi *prefixIterator) Key() (key []byte) {
	if !pi.valid {
		panic("prefixIterator invalid, cannot call Key()")
	}

	key = pi.iter.Key()
	key = stripPrefix(key, pi.prefix)

	return
}

// Value implements Iterator
func (pi *prefixIterator) Value() []byte {
	if !pi.valid {
		panic("prefixIterator invalid, cannot call Value()")
	}

	return pi.iter.Value()
}

// Close implements Iterator
func (pi *prefixIterator) Close() error {
	return pi.iter.Close()
}

// Error returns an error if the prefixIterator is invalid defined by the Valid
// method.
func (pi *prefixIterator) Error() error {
	if !pi.Valid() {
		return errors.New("invalid prefixIterator")
	}

	return nil
}

// copied from github.com/cometbft/cometbft/libs/db/prefix_db.go
func stripPrefix(key, prefix []byte) []byte {
	if len(key) < len(prefix) || !bytes.Equal(key[:len(prefix)], prefix) {
		panic("should not happen")
	}

	return key[len(prefix):]
}

// wrapping types.PrefixEndBytes
func cpIncr(bz []byte) []byte {
	return types.PrefixEndBytes(bz)
}<|MERGE_RESOLUTION|>--- conflicted
+++ resolved
@@ -5,15 +5,9 @@
 	"errors"
 	"io"
 
-<<<<<<< HEAD
-	"github.com/cosmos/cosmos-sdk/store/cachekv"
-	"github.com/cosmos/cosmos-sdk/store/tracekv"
-	"github.com/cosmos/cosmos-sdk/store/types"
-=======
 	"cosmossdk.io/store/cachekv"
 	"cosmossdk.io/store/tracekv"
 	"cosmossdk.io/store/types"
->>>>>>> 787ee698
 )
 
 var _ types.KVStore = Store{}
@@ -63,11 +57,7 @@
 	return cachekv.NewStore(tracekv.NewStore(s, w, tc))
 }
 
-<<<<<<< HEAD
-// Implements KVStore
-=======
 // Get implements KVStore
->>>>>>> 787ee698
 func (s Store) Get(key []byte) []byte {
 	res := s.parent.Get(s.key(key))
 	return res
