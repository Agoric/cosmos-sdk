package prefix

import (
	"crypto/rand"
	"testing"

	tiavl "github.com/cosmos/iavl"
	"github.com/stretchr/testify/require"

	coretesting "cosmossdk.io/core/testing"
	"cosmossdk.io/log"
	"cosmossdk.io/store/cachekv"
	"cosmossdk.io/store/dbadapter"
	"cosmossdk.io/store/gaskv"
	"cosmossdk.io/store/iavl"
	"cosmossdk.io/store/types"
)

// copied from iavl/store_test.go
var (
	cacheSize = 100
)

func bz(s string) []byte { return []byte(s) }

type kvpair struct {
	key   []byte
	value []byte
}

func genRandomKVPairs(t *testing.T) []kvpair {
	t.Helper()
	kvps := make([]kvpair, 20)

	for i := 0; i < 20; i++ {
		kvps[i].key = make([]byte, 32)
		_, err := rand.Read(kvps[i].key)
		require.NoError(t, err)
		kvps[i].value = make([]byte, 32)
		_, err = rand.Read(kvps[i].value)
		require.NoError(t, err)
	}

	return kvps
}

func setRandomKVPairs(t *testing.T, store types.KVStore) []kvpair {
	t.Helper()
	kvps := genRandomKVPairs(t)
	for _, kvp := range kvps {
		store.Set(kvp.key, kvp.value)
	}
	return kvps
}

func testPrefixStore(t *testing.T, baseStore types.KVStore, prefix []byte) {
	t.Helper()
	prefixStore := NewStore(baseStore, prefix)
	prefixPrefixStore := NewStore(prefixStore, []byte("prefix"))

	require.Panics(t, func() { prefixStore.Get(nil) })
	require.Panics(t, func() { prefixStore.Set(nil, []byte{}) })

	kvps := setRandomKVPairs(t, prefixPrefixStore)

	for i := 0; i < 20; i++ {
		key := kvps[i].key
		value := kvps[i].value
		require.True(t, prefixPrefixStore.Has(key))
		require.Equal(t, value, prefixPrefixStore.Get(key))

		key = append([]byte("prefix"), key...)
		require.True(t, prefixStore.Has(key))
		require.Equal(t, value, prefixStore.Get(key))
		key = append(prefix, key...)
		require.True(t, baseStore.Has(key))
		require.Equal(t, value, baseStore.Get(key))

		key = kvps[i].key
		prefixPrefixStore.Delete(key)
		require.False(t, prefixPrefixStore.Has(key))
		require.Nil(t, prefixPrefixStore.Get(key))
		key = append([]byte("prefix"), key...)
		require.False(t, prefixStore.Has(key))
		require.Nil(t, prefixStore.Get(key))
		key = append(prefix, key...)
		require.False(t, baseStore.Has(key))
		require.Nil(t, baseStore.Get(key))
	}
}

func TestIAVLStorePrefix(t *testing.T) {
<<<<<<< HEAD
	db := dbm.NewMemDB()
	tree, err := tiavl.NewMutableTree(db, cacheSize, false)
	require.NoError(t, err)
=======
	db := coretesting.NewMemDB()
	tree := tiavl.NewMutableTree(db, cacheSize, false, log.NewNopLogger())
>>>>>>> 787ee698
	iavlStore := iavl.UnsafeNewStore(tree)

	testPrefixStore(t, iavlStore, []byte("test"))
}

func TestPrefixKVStoreNoNilSet(t *testing.T) {
	meter := types.NewGasMeter(100000000)
	mem := dbadapter.Store{DB: coretesting.NewMemDB()}
	gasStore := gaskv.NewStore(mem, meter, types.KVGasConfig())
	require.Panics(t, func() { gasStore.Set([]byte("key"), nil) }, "setting a nil value should panic")
}

func TestPrefixStoreIterate(t *testing.T) {
	db := coretesting.NewMemDB()
	baseStore := dbadapter.Store{DB: db}
	prefix := []byte("test")
	prefixStore := NewStore(baseStore, prefix)

	setRandomKVPairs(t, prefixStore)

	bIter := types.KVStorePrefixIterator(baseStore, prefix)
	pIter := types.KVStorePrefixIterator(prefixStore, nil)

	for bIter.Valid() && pIter.Valid() {
		require.Equal(t, bIter.Key(), append(prefix, pIter.Key()...))
		require.Equal(t, bIter.Value(), pIter.Value())

		bIter.Next()
		pIter.Next()
	}

	bIter.Close()
	pIter.Close()
}

func incFirstByte(bz []byte) {
	bz[0]++
}

func TestCloneAppend(t *testing.T) {
	kvps := genRandomKVPairs(t)
	for _, kvp := range kvps {
		bz := cloneAppend(kvp.key, kvp.value)
		require.Equal(t, bz, append(kvp.key, kvp.value...))

		incFirstByte(bz)
		require.NotEqual(t, bz, append(kvp.key, kvp.value...))

		bz = cloneAppend(kvp.key, kvp.value)
		incFirstByte(kvp.key)
		require.NotEqual(t, bz, append(kvp.key, kvp.value...))

		bz = cloneAppend(kvp.key, kvp.value)
		incFirstByte(kvp.value)
		require.NotEqual(t, bz, append(kvp.key, kvp.value...))
	}
}

func TestPrefixStoreIteratorEdgeCase(t *testing.T) {
	db := coretesting.NewMemDB()
	baseStore := dbadapter.Store{DB: db}

	// overflow in cpIncr
	prefix := []byte{0xAA, 0xFF, 0xFF}
	prefixStore := NewStore(baseStore, prefix)

	// ascending order
	baseStore.Set([]byte{0xAA, 0xFF, 0xFE}, []byte{})
	baseStore.Set([]byte{0xAA, 0xFF, 0xFE, 0x00}, []byte{})
	baseStore.Set([]byte{0xAA, 0xFF, 0xFF}, []byte{})
	baseStore.Set([]byte{0xAA, 0xFF, 0xFF, 0x00}, []byte{})
	baseStore.Set([]byte{0xAB}, []byte{})
	baseStore.Set([]byte{0xAB, 0x00}, []byte{})
	baseStore.Set([]byte{0xAB, 0x00, 0x00}, []byte{})

	iter := prefixStore.Iterator(nil, nil)

	checkDomain(t, iter, nil, nil)
	checkItem(t, iter, []byte{}, bz(""))
	checkNext(t, iter, true)
	checkItem(t, iter, []byte{0x00}, bz(""))
	checkNext(t, iter, false)

	checkInvalid(t, iter)

	iter.Close()
}

func TestPrefixStoreReverseIteratorEdgeCase(t *testing.T) {
	db := coretesting.NewMemDB()
	baseStore := dbadapter.Store{DB: db}

	// overflow in cpIncr
	prefix := []byte{0xAA, 0xFF, 0xFF}
	prefixStore := NewStore(baseStore, prefix)

	// descending order
	baseStore.Set([]byte{0xAB, 0x00, 0x00}, []byte{})
	baseStore.Set([]byte{0xAB, 0x00}, []byte{})
	baseStore.Set([]byte{0xAB}, []byte{})
	baseStore.Set([]byte{0xAA, 0xFF, 0xFF, 0x00}, []byte{})
	baseStore.Set([]byte{0xAA, 0xFF, 0xFF}, []byte{})
	baseStore.Set([]byte{0xAA, 0xFF, 0xFE, 0x00}, []byte{})
	baseStore.Set([]byte{0xAA, 0xFF, 0xFE}, []byte{})

	iter := prefixStore.ReverseIterator(nil, nil)

	checkDomain(t, iter, nil, nil)
	checkItem(t, iter, []byte{0x00}, bz(""))
	checkNext(t, iter, true)
	checkItem(t, iter, []byte{}, bz(""))
	checkNext(t, iter, false)

	checkInvalid(t, iter)

	iter.Close()

	db = coretesting.NewMemDB()
	baseStore = dbadapter.Store{DB: db}

	// underflow in cpDecr
	prefix = []byte{0xAA, 0x00, 0x00}
	prefixStore = NewStore(baseStore, prefix)

	baseStore.Set([]byte{0xAB, 0x00, 0x01, 0x00, 0x00}, []byte{})
	baseStore.Set([]byte{0xAB, 0x00, 0x01, 0x00}, []byte{})
	baseStore.Set([]byte{0xAB, 0x00, 0x01}, []byte{})
	baseStore.Set([]byte{0xAA, 0x00, 0x00, 0x00}, []byte{})
	baseStore.Set([]byte{0xAA, 0x00, 0x00}, []byte{})
	baseStore.Set([]byte{0xA9, 0xFF, 0xFF, 0x00}, []byte{})
	baseStore.Set([]byte{0xA9, 0xFF, 0xFF}, []byte{})

	iter = prefixStore.ReverseIterator(nil, nil)

	checkDomain(t, iter, nil, nil)
	checkItem(t, iter, []byte{0x00}, bz(""))
	checkNext(t, iter, true)
	checkItem(t, iter, []byte{}, bz(""))
	checkNext(t, iter, false)

	checkInvalid(t, iter)

	iter.Close()
}

// Tests below are ported from https://github.com/cometbft/cometbft/blob/master/libs/db/prefix_db_test.go

func mockStoreWithStuff() types.KVStore {
	db := coretesting.NewMemDB()
	store := dbadapter.Store{DB: db}
	// Under "key" prefix
	store.Set(bz("key"), bz("value"))
	store.Set(bz("key1"), bz("value1"))
	store.Set(bz("key2"), bz("value2"))
	store.Set(bz("key3"), bz("value3"))
	store.Set(bz("something"), bz("else"))
	store.Set(bz("k"), bz("val"))
	store.Set(bz("ke"), bz("value"))
	store.Set(bz("kee"), bz("valuu"))
	return store
}

func checkValue(t *testing.T, store types.KVStore, key, expected []byte) {
	t.Helper()
	bz := store.Get(key)
	require.Equal(t, expected, bz)
}

func checkValid(t *testing.T, itr types.Iterator, expected bool) {
	t.Helper()
	valid := itr.Valid()
	require.Equal(t, expected, valid)
}

func checkNext(t *testing.T, itr types.Iterator, expected bool) {
	t.Helper()
	itr.Next()
	valid := itr.Valid()
	require.Equal(t, expected, valid)
}

func checkDomain(t *testing.T, itr types.Iterator, start, end []byte) {
	t.Helper()
	ds, de := itr.Domain()
	require.Equal(t, start, ds)
	require.Equal(t, end, de)
}

func checkItem(t *testing.T, itr types.Iterator, key, value []byte) {
	t.Helper()
	require.Exactly(t, key, itr.Key())
	require.Exactly(t, value, itr.Value())
}

func checkInvalid(t *testing.T, itr types.Iterator) {
	t.Helper()
	checkValid(t, itr, false)
	checkKeyPanics(t, itr)
	checkValuePanics(t, itr)
	checkNextPanics(t, itr)
}

func checkKeyPanics(t *testing.T, itr types.Iterator) {
	t.Helper()
	require.Panics(t, func() { itr.Key() })
}

func checkValuePanics(t *testing.T, itr types.Iterator) {
	t.Helper()
	require.Panics(t, func() { itr.Value() })
}

func checkNextPanics(t *testing.T, itr types.Iterator) {
	t.Helper()
	require.Panics(t, func() { itr.Next() })
}

func TestPrefixDBSimple(t *testing.T) {
	store := mockStoreWithStuff()
	pstore := NewStore(store, bz("key"))

	checkValue(t, pstore, bz("key"), nil)
	checkValue(t, pstore, bz(""), bz("value"))
	checkValue(t, pstore, bz("key1"), nil)
	checkValue(t, pstore, bz("1"), bz("value1"))
	checkValue(t, pstore, bz("key2"), nil)
	checkValue(t, pstore, bz("2"), bz("value2"))
	checkValue(t, pstore, bz("key3"), nil)
	checkValue(t, pstore, bz("3"), bz("value3"))
	checkValue(t, pstore, bz("something"), nil)
	checkValue(t, pstore, bz("k"), nil)
	checkValue(t, pstore, bz("ke"), nil)
	checkValue(t, pstore, bz("kee"), nil)
}

func TestPrefixDBIterator1(t *testing.T) {
	store := mockStoreWithStuff()
	pstore := NewStore(store, bz("key"))

	itr := pstore.Iterator(nil, nil)
	checkDomain(t, itr, nil, nil)
	checkItem(t, itr, bz(""), bz("value"))
	checkNext(t, itr, true)
	checkItem(t, itr, bz("1"), bz("value1"))
	checkNext(t, itr, true)
	checkItem(t, itr, bz("2"), bz("value2"))
	checkNext(t, itr, true)
	checkItem(t, itr, bz("3"), bz("value3"))
	checkNext(t, itr, false)
	checkInvalid(t, itr)
	itr.Close()
}

func TestPrefixDBIterator2(t *testing.T) {
	store := mockStoreWithStuff()
	pstore := NewStore(store, bz("key"))

	itr := pstore.Iterator(nil, bz(""))
	checkDomain(t, itr, nil, bz(""))
	checkInvalid(t, itr)
	itr.Close()
}

func TestPrefixDBIterator3(t *testing.T) {
	store := mockStoreWithStuff()
	pstore := NewStore(store, bz("key"))

	itr := pstore.Iterator(bz(""), nil)
	checkDomain(t, itr, bz(""), nil)
	checkItem(t, itr, bz(""), bz("value"))
	checkNext(t, itr, true)
	checkItem(t, itr, bz("1"), bz("value1"))
	checkNext(t, itr, true)
	checkItem(t, itr, bz("2"), bz("value2"))
	checkNext(t, itr, true)
	checkItem(t, itr, bz("3"), bz("value3"))
	checkNext(t, itr, false)
	checkInvalid(t, itr)
	itr.Close()
}

func TestPrefixDBIterator4(t *testing.T) {
	store := mockStoreWithStuff()
	pstore := NewStore(store, bz("key"))

	itr := pstore.Iterator(bz(""), bz(""))
	checkDomain(t, itr, bz(""), bz(""))
	checkInvalid(t, itr)
	itr.Close()
}

func TestPrefixDBReverseIterator1(t *testing.T) {
	store := mockStoreWithStuff()
	pstore := NewStore(store, bz("key"))

	itr := pstore.ReverseIterator(nil, nil)
	checkDomain(t, itr, nil, nil)
	checkItem(t, itr, bz("3"), bz("value3"))
	checkNext(t, itr, true)
	checkItem(t, itr, bz("2"), bz("value2"))
	checkNext(t, itr, true)
	checkItem(t, itr, bz("1"), bz("value1"))
	checkNext(t, itr, true)
	checkItem(t, itr, bz(""), bz("value"))
	checkNext(t, itr, false)
	checkInvalid(t, itr)
	itr.Close()
}

func TestPrefixDBReverseIterator2(t *testing.T) {
	store := mockStoreWithStuff()
	pstore := NewStore(store, bz("key"))

	itr := pstore.ReverseIterator(bz(""), nil)
	checkDomain(t, itr, bz(""), nil)
	checkItem(t, itr, bz("3"), bz("value3"))
	checkNext(t, itr, true)
	checkItem(t, itr, bz("2"), bz("value2"))
	checkNext(t, itr, true)
	checkItem(t, itr, bz("1"), bz("value1"))
	checkNext(t, itr, true)
	checkItem(t, itr, bz(""), bz("value"))
	checkNext(t, itr, false)
	checkInvalid(t, itr)
	itr.Close()
}

func TestPrefixDBReverseIterator3(t *testing.T) {
	store := mockStoreWithStuff()
	pstore := NewStore(store, bz("key"))

	itr := pstore.ReverseIterator(nil, bz(""))
	checkDomain(t, itr, nil, bz(""))
	checkInvalid(t, itr)
	itr.Close()
}

func TestPrefixDBReverseIterator4(t *testing.T) {
	store := mockStoreWithStuff()
	pstore := NewStore(store, bz("key"))

	itr := pstore.ReverseIterator(bz(""), bz(""))
	checkInvalid(t, itr)
	itr.Close()
}

func TestCacheWraps(t *testing.T) {
	db := coretesting.NewMemDB()
	store := dbadapter.Store{DB: db}

	cacheWrapper := store.CacheWrap()
	require.IsType(t, &cachekv.Store{}, cacheWrapper)

	cacheWrappedWithTrace := store.CacheWrapWithTrace(nil, nil)
	require.IsType(t, &cachekv.Store{}, cacheWrappedWithTrace)
}<|MERGE_RESOLUTION|>--- conflicted
+++ resolved
@@ -90,14 +90,8 @@
 }
 
 func TestIAVLStorePrefix(t *testing.T) {
-<<<<<<< HEAD
-	db := dbm.NewMemDB()
-	tree, err := tiavl.NewMutableTree(db, cacheSize, false)
-	require.NoError(t, err)
-=======
 	db := coretesting.NewMemDB()
 	tree := tiavl.NewMutableTree(db, cacheSize, false, log.NewNopLogger())
->>>>>>> 787ee698
 	iavlStore := iavl.UnsafeNewStore(tree)
 
 	testPrefixStore(t, iavlStore, []byte("test"))
