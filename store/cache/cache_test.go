--- conflicted
+++ resolved
@@ -20,12 +20,7 @@
 	mngr := cache.NewCommitKVStoreCacheManager(cache.DefaultCommitKVStoreCacheSize)
 
 	sKey := types.NewKVStoreKey("test")
-<<<<<<< HEAD
-	tree, err := iavl.NewMutableTree(db, 100, false)
-	require.NoError(t, err)
-=======
 	tree := iavl.NewMutableTree(db, 100, false, log.NewNopLogger())
->>>>>>> 787ee698
 	store := iavlstore.UnsafeNewStore(tree)
 	store2 := mngr.GetStoreCache(sKey, store)
 
@@ -38,12 +33,7 @@
 	mngr := cache.NewCommitKVStoreCacheManager(cache.DefaultCommitKVStoreCacheSize)
 
 	sKey := types.NewKVStoreKey("test")
-<<<<<<< HEAD
-	tree, err := iavl.NewMutableTree(db, 100, false)
-	require.NoError(t, err)
-=======
 	tree := iavl.NewMutableTree(db, 100, false, log.NewNopLogger())
->>>>>>> 787ee698
 	store := iavlstore.UnsafeNewStore(tree)
 	_ = mngr.GetStoreCache(sKey, store)
 
@@ -56,12 +46,7 @@
 	mngr := cache.NewCommitKVStoreCacheManager(cache.DefaultCommitKVStoreCacheSize)
 
 	sKey := types.NewKVStoreKey("test")
-<<<<<<< HEAD
-	tree, err := iavl.NewMutableTree(db, 100, false)
-	require.NoError(t, err)
-=======
 	tree := iavl.NewMutableTree(db, 100, false, log.NewNopLogger())
->>>>>>> 787ee698
 	store := iavlstore.UnsafeNewStore(tree)
 	kvStore := mngr.GetStoreCache(sKey, store)
 
