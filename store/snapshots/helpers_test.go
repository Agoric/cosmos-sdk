--- conflicted
+++ resolved
@@ -11,14 +11,10 @@
 	"testing"
 	"time"
 
-<<<<<<< HEAD
-=======
 	db "github.com/cosmos/cosmos-db"
->>>>>>> 751e5ecb
 	protoio "github.com/cosmos/gogoproto/io"
 	"github.com/stretchr/testify/require"
 
-	coretesting "cosmossdk.io/core/testing"
 	errorsmod "cosmossdk.io/errors"
 	"cosmossdk.io/log"
 	"cosmossdk.io/store/snapshots"
@@ -131,7 +127,7 @@
 	for {
 		item.Reset()
 		err := protoReader.ReadMsg(&item)
-		if errors.Is(err, io.EOF) {
+		if err == io.EOF {
 			break
 		} else if err != nil {
 			return snapshottypes.SnapshotItem{}, errorsmod.Wrap(err, "invalid protobuf message")
@@ -211,11 +207,7 @@
 // The snapshot will complete when the returned closer is called.
 func setupBusyManager(t *testing.T) *snapshots.Manager {
 	t.Helper()
-<<<<<<< HEAD
-	store, err := snapshots.NewStore(coretesting.NewMemDB(), t.TempDir())
-=======
 	store, err := snapshots.NewStore(db.NewMemDB(), t.TempDir())
->>>>>>> 751e5ecb
 	require.NoError(t, err)
 	hung := newHungSnapshotter()
 	hung.SetSnapshotInterval(opts.Interval)
@@ -320,7 +312,7 @@
 func (s *extSnapshotter) RestoreExtension(height uint64, format uint32, payloadReader snapshottypes.ExtensionPayloadReader) error {
 	for {
 		payload, err := payloadReader()
-		if errors.Is(err, io.EOF) {
+		if err == io.EOF {
 			break
 		} else if err != nil {
 			return err
