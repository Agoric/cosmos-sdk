package types

import (
<<<<<<< HEAD
	abci "github.com/cometbft/cometbft/api/cometbft/abci/v1"
=======
	abci "github.com/cometbft/cometbft/abci/types"
>>>>>>> 751e5ecb
	proto "github.com/cosmos/gogoproto/proto"

	"cosmossdk.io/errors"
)

// SnapshotFromABCI converts an ABCI snapshot to a snapshot. Mainly to decode the SDK metadata.
func SnapshotFromABCI(in *abci.Snapshot) (Snapshot, error) {
	snapshot := Snapshot{
		Height: in.Height,
		Format: in.Format,
		Chunks: in.Chunks,
		Hash:   in.Hash,
	}
	err := proto.Unmarshal(in.Metadata, &snapshot.Metadata)
	if err != nil {
		return Snapshot{}, errors.Wrap(err, "failed to unmarshal snapshot metadata")
	}
	return snapshot, nil
}

// ToABCI converts a Snapshot to its ABCI representation. Mainly to encode the SDK metadata.
func (s Snapshot) ToABCI() (abci.Snapshot, error) {
	out := abci.Snapshot{
		Height: s.Height,
		Format: s.Format,
		Chunks: s.Chunks,
		Hash:   s.Hash,
	}
	var err error
	out.Metadata, err = proto.Marshal(&s.Metadata)
	if err != nil {
		return abci.Snapshot{}, errors.Wrap(err, "failed to marshal snapshot metadata")
	}
	return out, nil
}<|MERGE_RESOLUTION|>--- conflicted
+++ resolved
@@ -1,17 +1,13 @@
 package types
 
 import (
-<<<<<<< HEAD
-	abci "github.com/cometbft/cometbft/api/cometbft/abci/v1"
-=======
 	abci "github.com/cometbft/cometbft/abci/types"
->>>>>>> 751e5ecb
 	proto "github.com/cosmos/gogoproto/proto"
 
 	"cosmossdk.io/errors"
 )
 
-// SnapshotFromABCI converts an ABCI snapshot to a snapshot. Mainly to decode the SDK metadata.
+// Converts an ABCI snapshot to a snapshot. Mainly to decode the SDK metadata.
 func SnapshotFromABCI(in *abci.Snapshot) (Snapshot, error) {
 	snapshot := Snapshot{
 		Height: in.Height,
@@ -26,7 +22,7 @@
 	return snapshot, nil
 }
 
-// ToABCI converts a Snapshot to its ABCI representation. Mainly to encode the SDK metadata.
+// Converts a Snapshot to its ABCI representation. Mainly to encode the SDK metadata.
 func (s Snapshot) ToABCI() (abci.Snapshot, error) {
 	out := abci.Snapshot{
 		Height: s.Height,
