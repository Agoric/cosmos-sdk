package types

import (
	"fmt"
	"io"

<<<<<<< HEAD
	abci "github.com/tendermint/tendermint/abci/types"
	dbm "github.com/tendermint/tm-db"
=======
	crypto "github.com/cometbft/cometbft/api/cometbft/crypto/v1"
>>>>>>> 787ee698

	corestore "cosmossdk.io/core/store"
	"cosmossdk.io/store/metrics"
	pruningtypes "cosmossdk.io/store/pruning/types"
	snapshottypes "cosmossdk.io/store/snapshots/types"
)

type Store interface {
	GetStoreType() StoreType
	CacheWrapper
}

// Committer is something that can persist to disk
type Committer interface {
	Commit() CommitID
	LastCommitID() CommitID

	// WorkingHash returns the hash of the KVStore's state before commit.
	WorkingHash() []byte

	SetPruning(pruningtypes.PruningOptions)
	GetPruning() pruningtypes.PruningOptions
}

type PausablePruner interface {
	// PausePruning let the pruning handler know that the store is being committed
	// or not, so the handler can decide to prune or not the store.
	//
	// NOTE: PausePruning(true) should be called before Commit() and PausePruning(false)
	PausePruning(bool)
}

// CommitStore represents a store that can be committed and provides basic store operations.
// It combines the functionality of Committer and Store interfaces.
// Stores of MultiStore must implement CommitStore.
type CommitStore interface {
	Committer
	Store
}

// Queryable allows a Store to expose internal state to the abci.Query
// interface. Multistore can route requests to the proper Store.
//
// This is an optional, but useful extension to any CommitStore
type Queryable interface {
	Query(*RequestQuery) (*ResponseQuery, error)
}

type RequestQuery struct {
	Data   []byte
	Path   string
	Height int64
	Prove  bool
}

type ResponseQuery struct {
	Code      uint32
	Log       string
	Info      string
	Index     int64
	Key       []byte
	Value     []byte
	ProofOps  *crypto.ProofOps
	Height    int64
	Codespace string
}

//----------------------------------------
// MultiStore

// StoreUpgrades defines a series of transformations to apply the multistore db upon load
type StoreUpgrades struct {
	Added   []string      `json:"added"`
	Renamed []StoreRename `json:"renamed"`
	Deleted []string      `json:"deleted"`
}

// StoreRename defines a name change of a sub-store.
// All data previously under a PrefixStore with OldKey will be copied
// to a PrefixStore with NewKey, then deleted from OldKey store.
type StoreRename struct {
	OldKey string `json:"old_key"`
	NewKey string `json:"new_key"`
}

// IsAdded returns true if the given key should be added
func (s *StoreUpgrades) IsAdded(key string) bool {
	if s == nil {
		return false
	}
	for _, added := range s.Added {
		if key == added {
			return true
		}
	}
	return false
}

// IsDeleted returns true if the given key should be deleted
func (s *StoreUpgrades) IsDeleted(key string) bool {
	if s == nil {
		return false
	}
	for _, d := range s.Deleted {
		if d == key {
			return true
		}
	}
	return false
}

// RenamedFrom returns the oldKey if it was renamed
// Returns "" if it was not renamed
func (s *StoreUpgrades) RenamedFrom(key string) string {
	if s == nil {
		return ""
	}
	for _, re := range s.Renamed {
		if re.NewKey == key {
			return re.OldKey
		}
	}
	return ""
}

type MultiStore interface {
	Store

	// CacheMultiStore branches MultiStore into a cached storage object.
	// NOTE: Caller should probably not call .Write() on each, but
	// call CacheMultiStore.Write().
	CacheMultiStore() CacheMultiStore

	// CacheMultiStoreWithVersion branches the underlying MultiStore where
	// each stored is loaded at a specific version (height).
	CacheMultiStoreWithVersion(version int64) (CacheMultiStore, error)

	// GetStore is convenience for fetching substores.
	// If the store does not exist, panics.
	GetStore(StoreKey) Store
	GetKVStore(StoreKey) KVStore

	// TracingEnabled returns if tracing is enabled for the MultiStore.
	TracingEnabled() bool

	// SetTracer sets the tracer for the MultiStore that the underlying
	// stores will utilize to trace operations. The modified MultiStore is
	// returned.
	SetTracer(w io.Writer) MultiStore

	// SetTracingContext sets the tracing context for a MultiStore. It is
	// implied that the caller should update the context when necessary between
	// tracing operations. The modified MultiStore is returned.
	SetTracingContext(TraceContext) MultiStore

	// LatestVersion returns the latest version in the store
	LatestVersion() int64
}

// CacheMultiStore is from MultiStore.CacheMultiStore()....
type CacheMultiStore interface {
	MultiStore
	Write() // Writes operations to underlying KVStore
}

// CommitMultiStore is an interface for a MultiStore without cache capabilities.
type CommitMultiStore interface {
	Committer
	MultiStore
	snapshottypes.Snapshotter

	// MountStoreWithDB mount a store of type using the given db.
	// If db == nil, the new store will use the CommitMultiStore db.
	MountStoreWithDB(key StoreKey, typ StoreType, db corestore.KVStoreWithBatch)

	// GetCommitStore panics on a nil key.
	GetCommitStore(key StoreKey) CommitStore

	// GetCommitKVStore panics on a nil key.
	GetCommitKVStore(key StoreKey) CommitKVStore

	// LoadLatestVersion load the latest persisted version. Called once after all calls to
	// Mount*Store() are complete.
	LoadLatestVersion() error

	// LoadLatestVersionAndUpgrade will load the latest version, but also
	// rename/delete/create sub-store keys, before registering all the keys
	// in order to handle breaking formats in migrations
	LoadLatestVersionAndUpgrade(upgrades *StoreUpgrades) error

	// LoadVersionAndUpgrade will load the named version, but also
	// rename/delete/create sub-store keys, before registering all the keys
	// in order to handle breaking formats in migrations
	LoadVersionAndUpgrade(ver int64, upgrades *StoreUpgrades) error

	// LoadVersion load a specific persisted version. When you load an old version, or when
	// the last commit attempt didn't complete, the next commit after loading
	// must be idempotent (return the same commit id). Otherwise the behavior is
	// undefined.
	LoadVersion(ver int64) error

	// SetInterBlockCache set an inter-block (persistent) cache that maintains a mapping from
	// StoreKeys to CommitKVStores.
	SetInterBlockCache(MultiStorePersistentCache)

	// SetInitialVersion sets the initial version of the IAVL tree. It is used when
	// starting a new chain at an arbitrary height.
	SetInitialVersion(version int64) error

	// SetIAVLCacheSize sets the cache size of the IAVL tree.
	SetIAVLCacheSize(size int)

	// SetIAVLDisableFastNode enables/disables fastnode feature on iavl.
	SetIAVLDisableFastNode(disable bool)

<<<<<<< HEAD
	// SetIAVLLazyLoading enable/disable lazy loading on iavl.
	SetLazyLoading(lazyLoading bool)

=======
>>>>>>> 787ee698
	// RollbackToVersion rollback the db to specific version(height).
	RollbackToVersion(version int64) error

	// ListeningEnabled returns if listening is enabled for the KVStore belonging the provided StoreKey
	ListeningEnabled(key StoreKey) bool

<<<<<<< HEAD
	// AddListeners adds WriteListeners for the KVStore belonging to the provided StoreKey
	// It appends the listeners to a current set, if one already exists
	AddListeners(key StoreKey, listeners []WriteListener)
=======
	// AddListeners adds a listener for the KVStore belonging to the provided StoreKey
	AddListeners(keys []StoreKey)

	// PopStateCache returns the accumulated state change messages from the CommitMultiStore
	PopStateCache() []*StoreKVPair

	// SetMetrics sets the metrics for the KVStore
	SetMetrics(metrics metrics.StoreMetrics)
>>>>>>> 787ee698
}

//---------subsp-------------------------------
// KVStore

// BasicKVStore is a simple interface to get/set data
type BasicKVStore interface {
	// Get returns nil if key doesn't exist. Panics on nil key.
	Get(key []byte) []byte

	// Has checks if a key exists. Panics on nil key.
	Has(key []byte) bool

	// Set sets the key. Panics on nil key or value.
	Set(key, value []byte)

	// Delete deletes the key. Panics on nil key.
	Delete(key []byte)
}

// KVStore additionally provides iteration and deletion
type KVStore interface {
	Store
	BasicKVStore

	// Iterator over a domain of keys in ascending order. End is exclusive.
	// Start must be less than end, or the Iterator is invalid.
	// Iterator must be closed by caller.
	// To iterate over entire domain, use store.Iterator(nil, nil)
	// CONTRACT: No writes may happen within a domain while an iterator exists over it.
	// Exceptionally allowed for cachekv.Store, safe to write in the modules.
	Iterator(start, end []byte) Iterator

	// ReverseIterator iterates over a domain of keys in descending order. End is exclusive.
	// Start must be less than end, or the Iterator is invalid.
	// Iterator must be closed by caller.
	// CONTRACT: No writes may happen within a domain while an iterator exists over it.
	// Exceptionally allowed for cachekv.Store, safe to write in the modules.
	ReverseIterator(start, end []byte) Iterator
}

// Iterator is an alias db's Iterator for convenience.
type Iterator = corestore.Iterator

// CacheKVStore branches a KVStore and provides read cache functionality.
// After calling .Write() on the CacheKVStore, all previously created
// CacheKVStores on the object expire.
type CacheKVStore interface {
	KVStore

	// Write writes operations to underlying KVStore
	Write()
}

// CommitKVStore is an interface for MultiStore.
type CommitKVStore interface {
	Committer
	KVStore
}

//----------------------------------------
// CacheWrap

// CacheWrap is the most appropriate interface for store ephemeral branching and cache.
// For example, IAVLStore.CacheWrap() returns a CacheKVStore. CacheWrap should not return
// a Committer, since Commit ephemeral store make no sense. It can return KVStore,
// HeapStore, SpaceStore, etc.
type CacheWrap interface {
	// Write syncs with the underlying store.
	Write()

	// CacheWrap recursively wraps again.
	CacheWrap() CacheWrap

	// CacheWrapWithTrace recursively wraps again with tracing enabled.
	CacheWrapWithTrace(w io.Writer, tc TraceContext) CacheWrap
}

type CacheWrapper interface {
	// CacheWrap branches a store.
	CacheWrap() CacheWrap

	// CacheWrapWithTrace branches a store with tracing enabled.
	CacheWrapWithTrace(w io.Writer, tc TraceContext) CacheWrap
}

func (cid CommitID) IsZero() bool {
	return cid.Version == 0 && len(cid.Hash) == 0
}

func (cid CommitID) String() string {
	return fmt.Sprintf("CommitID{%v:%X}", cid.Hash, cid.Version)
}

//----------------------------------------
// Store types

// StoreType is kind of store
type StoreType int

const (
	StoreTypeMulti StoreType = iota
	StoreTypeDB
	StoreTypeIAVL
	StoreTypeTransient
	StoreTypeMemory
	StoreTypeSMT
	StoreTypePersistent
)

func (st StoreType) String() string {
	switch st {
	case StoreTypeMulti:
		return "StoreTypeMulti"

	case StoreTypeDB:
		return "StoreTypeDB"

	case StoreTypeIAVL:
		return "StoreTypeIAVL"

	case StoreTypeTransient:
		return "StoreTypeTransient"

	case StoreTypeMemory:
		return "StoreTypeMemory"

	case StoreTypeSMT:
		return "StoreTypeSMT"

	case StoreTypePersistent:
		return "StoreTypePersistent"
	}

	return "unknown store type"
}

//----------------------------------------
// Keys for accessing substores

// StoreKey is a key used to index stores in a MultiStore.
type StoreKey interface {
	Name() string
	String() string
}

// CapabilityKey represent the Cosmos SDK keys for object-capability
// generation in the IBC protocol as defined in https://github.com/cosmos/ibc/tree/master/spec/core/ics-005-port-allocation#data-structures
type CapabilityKey StoreKey

// KVStoreKey is used for accessing substores.
// Only the pointer value should ever be used - it functions as a capabilities key.
type KVStoreKey struct {
	name string
}

// NewKVStoreKey returns a new pointer to a KVStoreKey.
// Use a pointer so keys don't collide.
func NewKVStoreKey(name string) *KVStoreKey {
	if name == "" {
		panic("empty key name not allowed")
	}
	return &KVStoreKey{
		name: name,
	}
}

// NewKVStoreKeys returns a map of new  pointers to KVStoreKey's.
// The function will panic if there is a potential conflict in names (see `assertNoPrefix`
// function for more details).
func NewKVStoreKeys(names ...string) map[string]*KVStoreKey {
	assertNoCommonPrefix(names)
	keys := make(map[string]*KVStoreKey, len(names))
	for _, n := range names {
		keys[n] = NewKVStoreKey(n)
	}

	return keys
}

func (key *KVStoreKey) Name() string {
	return key.name
}

func (key *KVStoreKey) String() string {
	return fmt.Sprintf("KVStoreKey{%p, %s}", key, key.name)
}

// TransientStoreKey is used for indexing transient stores in a MultiStore
type TransientStoreKey struct {
	name string
}

// NewTransientStoreKey constructs new TransientStoreKey
// Must return a pointer according to the ocap principle
func NewTransientStoreKey(name string) *TransientStoreKey {
	return &TransientStoreKey{
		name: name,
	}
}

// Name implements StoreKey
func (key *TransientStoreKey) Name() string {
	return key.name
}

// String implements StoreKey
func (key *TransientStoreKey) String() string {
	return fmt.Sprintf("TransientStoreKey{%p, %s}", key, key.name)
}

// MemoryStoreKey defines a typed key to be used with an in-memory KVStore.
type MemoryStoreKey struct {
	name string
}

func NewMemoryStoreKey(name string) *MemoryStoreKey {
	return &MemoryStoreKey{name: name}
}

// Name returns the name of the MemoryStoreKey.
func (key *MemoryStoreKey) Name() string {
	return key.name
}

// String returns a stringified representation of the MemoryStoreKey.
func (key *MemoryStoreKey) String() string {
	return fmt.Sprintf("MemoryStoreKey{%p, %s}", key, key.name)
}

//----------------------------------------

// TraceContext contains TraceKVStore context data. It will be written with
// every trace operation.
type TraceContext map[string]interface{}

// Clone clones tc into another instance of TraceContext.
func (tc TraceContext) Clone() TraceContext {
	ret := TraceContext{}
	for k, v := range tc {
		ret[k] = v
	}

	return ret
}

// Merge merges value of newTc into tc.
func (tc TraceContext) Merge(newTc TraceContext) TraceContext {
	if tc == nil {
		tc = TraceContext{}
	}

	for k, v := range newTc {
		tc[k] = v
	}

	return tc
}

// MultiStorePersistentCache defines an interface which provides inter-block
// (persistent) caching capabilities for multiple CommitKVStores based on StoreKeys.
type MultiStorePersistentCache interface {
	// GetStoreCache wrap and return the provided CommitKVStore with an inter-block (persistent)
	// cache.
	GetStoreCache(key StoreKey, store CommitKVStore) CommitKVStore

	// Unwrap return the underlying CommitKVStore for a StoreKey.
	Unwrap(key StoreKey) CommitKVStore

	// Reset the entire set of internal caches.
	Reset()
}

// StoreWithInitialVersion is a store that can have an arbitrary initial
// version.
type StoreWithInitialVersion interface {
	// SetInitialVersion sets the initial version of the IAVL tree. It is used when
	// starting a new chain at an arbitrary height.
	SetInitialVersion(version int64)
}

// NewTransientStoreKeys constructs a new map of TransientStoreKey's
// Must return pointers according to the ocap principle
// The function will panic if there is a potential conflict in names
// see `assertNoCommonPrefix` function for more details.
func NewTransientStoreKeys(names ...string) map[string]*TransientStoreKey {
	assertNoCommonPrefix(names)
	keys := make(map[string]*TransientStoreKey)
	for _, n := range names {
		keys[n] = NewTransientStoreKey(n)
	}

	return keys
}

// NewMemoryStoreKeys constructs a new map matching store key names to their
// respective MemoryStoreKey references.
// The function will panic if there is a potential conflict in names (see `assertNoPrefix`
// function for more details).
func NewMemoryStoreKeys(names ...string) map[string]*MemoryStoreKey {
	assertNoCommonPrefix(names)
	keys := make(map[string]*MemoryStoreKey)
	for _, n := range names {
		keys[n] = NewMemoryStoreKey(n)
	}

	return keys
}<|MERGE_RESOLUTION|>--- conflicted
+++ resolved
@@ -4,12 +4,7 @@
 	"fmt"
 	"io"
 
-<<<<<<< HEAD
-	abci "github.com/tendermint/tendermint/abci/types"
-	dbm "github.com/tendermint/tm-db"
-=======
 	crypto "github.com/cometbft/cometbft/api/cometbft/crypto/v1"
->>>>>>> 787ee698
 
 	corestore "cosmossdk.io/core/store"
 	"cosmossdk.io/store/metrics"
@@ -225,23 +220,12 @@
 	// SetIAVLDisableFastNode enables/disables fastnode feature on iavl.
 	SetIAVLDisableFastNode(disable bool)
 
-<<<<<<< HEAD
-	// SetIAVLLazyLoading enable/disable lazy loading on iavl.
-	SetLazyLoading(lazyLoading bool)
-
-=======
->>>>>>> 787ee698
 	// RollbackToVersion rollback the db to specific version(height).
 	RollbackToVersion(version int64) error
 
 	// ListeningEnabled returns if listening is enabled for the KVStore belonging the provided StoreKey
 	ListeningEnabled(key StoreKey) bool
 
-<<<<<<< HEAD
-	// AddListeners adds WriteListeners for the KVStore belonging to the provided StoreKey
-	// It appends the listeners to a current set, if one already exists
-	AddListeners(key StoreKey, listeners []WriteListener)
-=======
 	// AddListeners adds a listener for the KVStore belonging to the provided StoreKey
 	AddListeners(keys []StoreKey)
 
@@ -250,7 +234,6 @@
 
 	// SetMetrics sets the metrics for the KVStore
 	SetMetrics(metrics metrics.StoreMetrics)
->>>>>>> 787ee698
 }
 
 //---------subsp-------------------------------
