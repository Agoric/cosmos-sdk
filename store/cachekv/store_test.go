package cachekv_test

import (
	"fmt"
	"strconv"
	"testing"

	"github.com/stretchr/testify/require"

	corestore "cosmossdk.io/core/store"
	coretesting "cosmossdk.io/core/testing"
	"cosmossdk.io/math/unsafe"
	"cosmossdk.io/store/cachekv"
	"cosmossdk.io/store/dbadapter"
	"cosmossdk.io/store/types"
)

func newCacheKVStore() types.CacheKVStore {
	mem := dbadapter.Store{DB: coretesting.NewMemDB()}
	return cachekv.NewStore(mem)
}

func keyFmt(i int) []byte { return bz(fmt.Sprintf("key%0.8d", i)) }
func valFmt(i int) []byte { return bz(fmt.Sprintf("value%0.8d", i)) }

func TestCacheKVStore(t *testing.T) {
	mem := dbadapter.Store{DB: coretesting.NewMemDB()}
	st := cachekv.NewStore(mem)

	require.Empty(t, st.Get(keyFmt(1)), "Expected `key1` to be empty")

	// put something in mem and in cache
	mem.Set(keyFmt(1), valFmt(1))
	st.Set(keyFmt(1), valFmt(1))
	require.Equal(t, valFmt(1), st.Get(keyFmt(1)))

	// update it in cache, shouldn't change mem
	st.Set(keyFmt(1), valFmt(2))
	require.Equal(t, valFmt(2), st.Get(keyFmt(1)))
	require.Equal(t, valFmt(1), mem.Get(keyFmt(1)))

	// write it. should change mem
	st.Write()
	require.Equal(t, valFmt(2), mem.Get(keyFmt(1)))
	require.Equal(t, valFmt(2), st.Get(keyFmt(1)))

	// more writes and checks
	st.Write()
	st.Write()
	require.Equal(t, valFmt(2), mem.Get(keyFmt(1)))
	require.Equal(t, valFmt(2), st.Get(keyFmt(1)))

	// make a new one, check it
	st = cachekv.NewStore(mem)
	require.Equal(t, valFmt(2), st.Get(keyFmt(1)))

	// make a new one and delete - should not be removed from mem
	st = cachekv.NewStore(mem)
	st.Delete(keyFmt(1))
	require.Empty(t, st.Get(keyFmt(1)))
	require.Equal(t, mem.Get(keyFmt(1)), valFmt(2))

	// Write. should now be removed from both
	st.Write()
	require.Empty(t, st.Get(keyFmt(1)), "Expected `key1` to be empty")
	require.Empty(t, mem.Get(keyFmt(1)), "Expected `key1` to be empty")
}

func TestCacheKVStoreNoNilSet(t *testing.T) {
	mem := dbadapter.Store{DB: coretesting.NewMemDB()}
	st := cachekv.NewStore(mem)
	require.Panics(t, func() { st.Set([]byte("key"), nil) }, "setting a nil value should panic")
	require.Panics(t, func() { st.Set(nil, []byte("value")) }, "setting a nil key should panic")
	require.Panics(t, func() { st.Set([]byte(""), []byte("value")) }, "setting an empty key should panic")
}

func TestCacheKVStoreNested(t *testing.T) {
	mem := dbadapter.Store{DB: coretesting.NewMemDB()}
	st := cachekv.NewStore(mem)

	// set. check its there on st and not on mem.
	st.Set(keyFmt(1), valFmt(1))
	require.Empty(t, mem.Get(keyFmt(1)))
	require.Equal(t, valFmt(1), st.Get(keyFmt(1)))

	// make a new from st and check
	st2 := cachekv.NewStore(st)
	require.Equal(t, valFmt(1), st2.Get(keyFmt(1)))

	// update the value on st2, check it only effects st2
	st2.Set(keyFmt(1), valFmt(3))
	require.Equal(t, []byte(nil), mem.Get(keyFmt(1)))
	require.Equal(t, valFmt(1), st.Get(keyFmt(1)))
	require.Equal(t, valFmt(3), st2.Get(keyFmt(1)))

	// st2 writes to its parent, st. doesn't effect mem
	st2.Write()
	require.Equal(t, []byte(nil), mem.Get(keyFmt(1)))
	require.Equal(t, valFmt(3), st.Get(keyFmt(1)))

	// updates mem
	st.Write()
	require.Equal(t, valFmt(3), mem.Get(keyFmt(1)))
}

func TestCacheKVIteratorBounds(t *testing.T) {
	st := newCacheKVStore()

	// set some items
	nItems := 5
	for i := 0; i < nItems; i++ {
		st.Set(keyFmt(i), valFmt(i))
	}

	// iterate over all of them
	itr := st.Iterator(nil, nil)
	i := 0
	for ; itr.Valid(); itr.Next() {
		k, v := itr.Key(), itr.Value()
		require.Equal(t, keyFmt(i), k)
		require.Equal(t, valFmt(i), v)
		i++
	}
	require.Equal(t, nItems, i)
	require.NoError(t, itr.Close())

	// iterate over none
	itr = st.Iterator(bz("money"), nil)
	i = 0
	for ; itr.Valid(); itr.Next() {
		i++
	}
	require.Equal(t, 0, i)
	require.NoError(t, itr.Close())

	// iterate over lower
	itr = st.Iterator(keyFmt(0), keyFmt(3))
	i = 0
	for ; itr.Valid(); itr.Next() {
		k, v := itr.Key(), itr.Value()
		require.Equal(t, keyFmt(i), k)
		require.Equal(t, valFmt(i), v)
		i++
	}
	require.Equal(t, 3, i)
	require.NoError(t, itr.Close())

	// iterate over upper
	itr = st.Iterator(keyFmt(2), keyFmt(4))
	i = 2
	for ; itr.Valid(); itr.Next() {
		k, v := itr.Key(), itr.Value()
		require.Equal(t, keyFmt(i), k)
		require.Equal(t, valFmt(i), v)
		i++
	}
	require.Equal(t, 4, i)
	require.NoError(t, itr.Close())
}

func TestCacheKVReverseIteratorBounds(t *testing.T) {
	st := newCacheKVStore()

	// set some items
	nItems := 5
	for i := 0; i < nItems; i++ {
		st.Set(keyFmt(i), valFmt(i))
	}

	// iterate over all of them
	itr := st.ReverseIterator(nil, nil)
	i := 0
	for ; itr.Valid(); itr.Next() {
		k, v := itr.Key(), itr.Value()
		require.Equal(t, keyFmt(nItems-1-i), k)
		require.Equal(t, valFmt(nItems-1-i), v)
		i++
	}
	require.Equal(t, nItems, i)
	require.NoError(t, itr.Close())

	// iterate over none
	itr = st.ReverseIterator(bz("money"), nil)
	i = 0
	for ; itr.Valid(); itr.Next() {
		i++
	}
	require.Equal(t, 0, i)
	require.NoError(t, itr.Close())

	// iterate over lower
	end := 3
	itr = st.ReverseIterator(keyFmt(0), keyFmt(end))
	i = 0
	for ; itr.Valid(); itr.Next() {
		i++
		k, v := itr.Key(), itr.Value()
		require.Equal(t, keyFmt(end-i), k)
		require.Equal(t, valFmt(end-i), v)
	}
	require.Equal(t, 3, i)
	require.NoError(t, itr.Close())

	// iterate over upper
	end = 4
	itr = st.ReverseIterator(keyFmt(2), keyFmt(end))
	i = 0
	for ; itr.Valid(); itr.Next() {
		i++
		k, v := itr.Key(), itr.Value()
		require.Equal(t, keyFmt(end-i), k)
		require.Equal(t, valFmt(end-i), v)
	}
	require.Equal(t, 2, i)
	require.NoError(t, itr.Close())
}

func TestCacheKVMergeIteratorBasics(t *testing.T) {
	st := newCacheKVStore()

	// set and delete an item in the cache, iterator should be empty
	k, v := keyFmt(0), valFmt(0)
	st.Set(k, v)
	st.Delete(k)
	assertIterateDomain(t, st, 0)

	// now set it and assert its there
	st.Set(k, v)
	assertIterateDomain(t, st, 1)

	// write it and assert its there
	st.Write()
	assertIterateDomain(t, st, 1)

	// remove it in cache and assert its not
	st.Delete(k)
	assertIterateDomain(t, st, 0)

	// write the delete and assert its not there
	st.Write()
	assertIterateDomain(t, st, 0)

	// add two keys and assert they're there
	k1, v1 := keyFmt(1), valFmt(1)
	st.Set(k, v)
	st.Set(k1, v1)
	assertIterateDomain(t, st, 2)

	// write it and assert they're there
	st.Write()
	assertIterateDomain(t, st, 2)

	// remove one in cache and assert it's not
	st.Delete(k1)
	assertIterateDomain(t, st, 1)

	// write the delete and assert it's not there
	st.Write()
	assertIterateDomain(t, st, 1)

	// delete the other key in cache and asserts it's empty
	st.Delete(k)
	assertIterateDomain(t, st, 0)
}

func TestCacheKVMergeIteratorDeleteLast(t *testing.T) {
	st := newCacheKVStore()

	// set some items and write them
	nItems := 5
	for i := 0; i < nItems; i++ {
		st.Set(keyFmt(i), valFmt(i))
	}
	st.Write()

	// set some more items and leave dirty
	for i := nItems; i < nItems*2; i++ {
		st.Set(keyFmt(i), valFmt(i))
	}

	// iterate over all of them
	assertIterateDomain(t, st, nItems*2)

	// delete them all
	for i := 0; i < nItems*2; i++ {
		last := nItems*2 - 1 - i
		st.Delete(keyFmt(last))
		assertIterateDomain(t, st, last)
	}
}

func TestCacheKVMergeIteratorDeletes(t *testing.T) {
	st := newCacheKVStore()
	truth := coretesting.NewMemDB()

	// set some items and write them
	nItems := 10
	for i := 0; i < nItems; i++ {
		doOp(t, st, truth, opSet, i)
	}
	st.Write()

	// delete every other item, starting from 0
	for i := 0; i < nItems; i += 2 {
		doOp(t, st, truth, opDel, i)
		assertIterateDomainCompare(t, st, truth)
	}

	// reset
	st = newCacheKVStore()
	truth = coretesting.NewMemDB()

	// set some items and write them
	for i := 0; i < nItems; i++ {
		doOp(t, st, truth, opSet, i)
	}
	st.Write()

	// delete every other item, starting from 1
	for i := 1; i < nItems; i += 2 {
		doOp(t, st, truth, opDel, i)
		assertIterateDomainCompare(t, st, truth)
	}
}

func TestCacheKVMergeIteratorChunks(t *testing.T) {
	st := newCacheKVStore()

	// Use the truth to check values on the merge iterator
	truth := coretesting.NewMemDB()

	// sets to the parent
	setRange(t, st, truth, 0, 20)
	setRange(t, st, truth, 40, 60)
	st.Write()

	// sets to the cache
	setRange(t, st, truth, 20, 40)
	setRange(t, st, truth, 60, 80)
	assertIterateDomainCheck(t, st, truth, []keyRange{{0, 80}})

	// remove some parents and some cache
	deleteRange(t, st, truth, 15, 25)
	assertIterateDomainCheck(t, st, truth, []keyRange{{0, 15}, {25, 80}})

	// remove some parents and some cache
	deleteRange(t, st, truth, 35, 45)
	assertIterateDomainCheck(t, st, truth, []keyRange{{0, 15}, {25, 35}, {45, 80}})

	// write, add more to the cache, and delete some cache
	st.Write()
	setRange(t, st, truth, 38, 42)
	deleteRange(t, st, truth, 40, 43)
	assertIterateDomainCheck(t, st, truth, []keyRange{{0, 15}, {25, 35}, {38, 40}, {45, 80}})
}

func TestCacheKVMergeIteratorDomain(t *testing.T) {
	st := newCacheKVStore()

	itr := st.Iterator(nil, nil)
	start, end := itr.Domain()
	require.Equal(t, start, end)
	require.NoError(t, itr.Close())

	itr = st.Iterator(keyFmt(40), keyFmt(60))
	start, end = itr.Domain()
	require.Equal(t, keyFmt(40), start)
	require.Equal(t, keyFmt(60), end)
	require.NoError(t, itr.Close())

	start, end = st.ReverseIterator(keyFmt(0), keyFmt(80)).Domain()
	require.Equal(t, keyFmt(0), start)
	require.Equal(t, keyFmt(80), end)
}

func TestCacheKVMergeIteratorRandom(t *testing.T) {
	st := newCacheKVStore()
	truth := coretesting.NewMemDB()

	start, end := 25, 975
	max := 1000
	setRange(t, st, truth, start, end)

	// do an op, test the iterator
	for i := 0; i < 2000; i++ {
		doRandomOp(t, st, truth, max)
		assertIterateDomainCompare(t, st, truth)
	}
}

func TestNilEndIterator(t *testing.T) {
	const SIZE = 3000

	tests := []struct {
		name       string
		write      bool
		startIndex int
		end        []byte
	}{
		{name: "write=false, end=nil", write: false, end: nil, startIndex: 1000},
		{name: "write=false, end=nil; full key scan", write: false, end: nil, startIndex: 2000},
		{name: "write=true, end=nil", write: true, end: nil, startIndex: 1000},
		{name: "write=false, end=non-nil", write: false, end: keyFmt(3000), startIndex: 1000},
	}

	for _, tt := range tests {
		t.Run(tt.name, func(t *testing.T) {
			st := newCacheKVStore()

			for i := 0; i < SIZE; i++ {
				kstr := keyFmt(i)
				st.Set(kstr, valFmt(i))
			}

			if tt.write {
				st.Write()
			}

			itr := st.Iterator(keyFmt(tt.startIndex), tt.end)
			i := tt.startIndex
			j := 0
			for itr.Valid() {
				require.Equal(t, keyFmt(i), itr.Key())
				require.Equal(t, valFmt(i), itr.Value())
				itr.Next()
				i++
				j++
			}

			require.Equal(t, SIZE-tt.startIndex, j)
			require.NoError(t, itr.Close())
		})
	}
}

// TestIteratorDeadlock demonstrate the deadlock issue in cache store.
func TestIteratorDeadlock(t *testing.T) {
<<<<<<< HEAD
	mem := dbadapter.Store{DB: dbm.NewMemDB()}
=======
	mem := dbadapter.Store{DB: coretesting.NewMemDB()}
>>>>>>> 787ee698
	store := cachekv.NewStore(mem)
	// the channel buffer is 64 and received once, so put at least 66 elements.
	for i := 0; i < 66; i++ {
		store.Set([]byte(fmt.Sprintf("key%d", i)), []byte{1})
	}
	it := store.Iterator(nil, nil)
	defer it.Close()
	store.Set([]byte("key20"), []byte{1})
	// it'll be blocked here with previous version, or enable lock on btree.
	it2 := store.Iterator(nil, nil)
	defer it2.Close()
}

//-------------------------------------------------------------------------------------------
// do some random ops

const (
	opSet      = 0
	opSetRange = 1
	opDel      = 2
	opDelRange = 3
	opWrite    = 4

	totalOps = 5 // number of possible operations
)

func randInt(n int) int {
	return unsafe.NewRand().Int() % n
}

// useful for replaying a error case if we find one
func doOp(t *testing.T, st types.CacheKVStore, truth corestore.KVStoreWithBatch, op int, args ...int) {
	t.Helper()
	switch op {
	case opSet:
		k := args[0]
		st.Set(keyFmt(k), valFmt(k))
		err := truth.Set(keyFmt(k), valFmt(k))
		require.NoError(t, err)
	case opSetRange:
		if len(args) < 2 {
			panic("expected 2 args")
		}

		start := args[0]
		end := args[1]
		setRange(t, st, truth, start, end)
	case opDel:
		k := args[0]
		st.Delete(keyFmt(k))
		err := truth.Delete(keyFmt(k))
		require.NoError(t, err)
	case opDelRange:
		if len(args) < 2 {
			panic("expected 2 args")
		}

		start := args[0]
		end := args[1]
		deleteRange(t, st, truth, start, end)
	case opWrite:
		st.Write()
	}
}

func doRandomOp(t *testing.T, st types.CacheKVStore, truth corestore.KVStoreWithBatch, maxKey int) {
	t.Helper()
	r := randInt(totalOps)
	switch r {
	case opSet:
		k := randInt(maxKey)
		st.Set(keyFmt(k), valFmt(k))
		err := truth.Set(keyFmt(k), valFmt(k))
		require.NoError(t, err)
	case opSetRange:
		start := randInt(maxKey - 2)
		end := randInt(maxKey-start) + start
		setRange(t, st, truth, start, end)
	case opDel:
		k := randInt(maxKey)
		st.Delete(keyFmt(k))
		err := truth.Delete(keyFmt(k))
		require.NoError(t, err)
	case opDelRange:
		start := randInt(maxKey - 2)
		end := randInt(maxKey-start) + start
		deleteRange(t, st, truth, start, end)
	case opWrite:
		st.Write()
	}
}

//-------------------------------------------------------------------------------------------

// iterate over whole domain
func assertIterateDomain(t *testing.T, st types.KVStore, expectedN int) {
	t.Helper()
	itr := st.Iterator(nil, nil)
	i := 0
	for ; itr.Valid(); itr.Next() {
		k, v := itr.Key(), itr.Value()
		require.Equal(t, keyFmt(i), k)
		require.Equal(t, valFmt(i), v)
		i++
	}
	require.Equal(t, expectedN, i)
	require.NoError(t, itr.Close())
}

func assertIterateDomainCheck(t *testing.T, st types.KVStore, mem corestore.KVStoreWithBatch, r []keyRange) {
	t.Helper()
	// iterate over each and check they match the other
	itr := st.Iterator(nil, nil)
	itr2, err := mem.Iterator(nil, nil) // ground truth
	require.NoError(t, err)

	krc := newKeyRangeCounter(r)
	i := 0

	for ; krc.valid(); krc.next() {
		require.True(t, itr.Valid())
		require.True(t, itr2.Valid())

		// check the key/val matches the ground truth
		k, v := itr.Key(), itr.Value()
		k2, v2 := itr2.Key(), itr2.Value()
		require.Equal(t, k, k2)
		require.Equal(t, v, v2)

		// check they match the counter
		require.Equal(t, k, keyFmt(krc.key()))

		itr.Next()
		itr2.Next()
		i++
	}

	require.False(t, itr.Valid())
	require.False(t, itr2.Valid())
	require.NoError(t, itr.Close())
	require.NoError(t, itr2.Close())
}

func assertIterateDomainCompare(t *testing.T, st types.KVStore, mem corestore.KVStoreWithBatch) {
	t.Helper()
	// iterate over each and check they match the other
	itr := st.Iterator(nil, nil)
	itr2, err := mem.Iterator(nil, nil) // ground truth
	require.NoError(t, err)
	checkIterators(t, itr, itr2)
	checkIterators(t, itr2, itr)
	require.NoError(t, itr.Close())
	require.NoError(t, itr2.Close())
}

func checkIterators(t *testing.T, itr, itr2 types.Iterator) {
	t.Helper()
	for ; itr.Valid(); itr.Next() {
		require.True(t, itr2.Valid())
		k, v := itr.Key(), itr.Value()
		k2, v2 := itr2.Key(), itr2.Value()
		require.Equal(t, k, k2)
		require.Equal(t, v, v2)
		itr2.Next()
	}
	require.False(t, itr.Valid())
	require.False(t, itr2.Valid())
}

//--------------------------------------------------------

func setRange(t *testing.T, st types.KVStore, mem corestore.KVStoreWithBatch, start, end int) {
	t.Helper()
	for i := start; i < end; i++ {
		st.Set(keyFmt(i), valFmt(i))
		err := mem.Set(keyFmt(i), valFmt(i))
		require.NoError(t, err)
	}
}

func deleteRange(t *testing.T, st types.KVStore, mem corestore.KVStoreWithBatch, start, end int) {
	t.Helper()
	for i := start; i < end; i++ {
		st.Delete(keyFmt(i))
		err := mem.Delete(keyFmt(i))
		require.NoError(t, err)
	}
}

//--------------------------------------------------------

type keyRange struct {
	start int
	end   int
}

func (kr keyRange) len() int {
	return kr.end - kr.start
}

func newKeyRangeCounter(kr []keyRange) *keyRangeCounter {
	return &keyRangeCounter{keyRanges: kr}
}

// we can iterate over this and make sure our real iterators have all the right keys
type keyRangeCounter struct {
	rangeIdx  int
	idx       int
	keyRanges []keyRange
}

func (krc *keyRangeCounter) valid() bool {
	maxRangeIdx := len(krc.keyRanges) - 1
	maxRange := krc.keyRanges[maxRangeIdx]

	// if we're not in the max range, we're valid
	if krc.rangeIdx <= maxRangeIdx &&
		krc.idx < maxRange.len() {
		return true
	}

	return false
}

func (krc *keyRangeCounter) next() {
	thisKeyRange := krc.keyRanges[krc.rangeIdx]
	if krc.idx == thisKeyRange.len()-1 {
		krc.rangeIdx++
		krc.idx = 0
	} else {
		krc.idx++
	}
}

func (krc *keyRangeCounter) key() int {
	thisKeyRange := krc.keyRanges[krc.rangeIdx]
	return thisKeyRange.start + krc.idx
}

//--------------------------------------------------------

func bz(s string) []byte { return []byte(s) }

func BenchmarkCacheKVStoreGetNoKeyFound(b *testing.B) {
	b.ReportAllocs()
	st := newCacheKVStore()
	b.ResetTimer()
	// assumes b.N < 2**24
	for i := 0; i < b.N; i++ {
		st.Get([]byte{byte((i & 0xFF0000) >> 16), byte((i & 0xFF00) >> 8), byte(i & 0xFF)})
	}
}

func BenchmarkCacheKVStoreGetKeyFound(b *testing.B) {
	b.ReportAllocs()
	st := newCacheKVStore()
	for i := 0; i < b.N; i++ {
		arr := []byte{byte((i & 0xFF0000) >> 16), byte((i & 0xFF00) >> 8), byte(i & 0xFF)}
		st.Set(arr, arr)
	}
	b.ResetTimer()
	// assumes b.N < 2**24
	for i := 0; i < b.N; i++ {
		st.Get([]byte{byte((i & 0xFF0000) >> 16), byte((i & 0xFF00) >> 8), byte(i & 0xFF)})
	}
}

func TestIteratorNested(t *testing.T) {
	mem := dbadapter.Store{DB: dbm.NewMemDB()}
	store := cachekv.NewStore(mem)

	// setup:
	// - (owner, contract id) -> contract
	// - (contract id, record id) -> record
	owner1 := 1
	contract1 := 1
	contract2 := 2
	record1 := 1
	record2 := 2
	store.Set([]byte(fmt.Sprintf("c%04d%04d", owner1, contract1)), []byte("contract1"))
	store.Set([]byte(fmt.Sprintf("c%04d%04d", owner1, contract2)), []byte("contract2"))
	store.Set([]byte(fmt.Sprintf("R%04d%04d", contract1, record1)), []byte("contract1-record1"))
	store.Set([]byte(fmt.Sprintf("R%04d%04d", contract1, record2)), []byte("contract1-record2"))
	store.Set([]byte(fmt.Sprintf("R%04d%04d", contract2, record1)), []byte("contract2-record1"))
	store.Set([]byte(fmt.Sprintf("R%04d%04d", contract2, record2)), []byte("contract2-record2"))

	it := types.KVStorePrefixIterator(store, []byte(fmt.Sprintf("c%04d", owner1)))
	defer it.Close()

	var records []string
	for ; it.Valid(); it.Next() {
		contractID, err := strconv.ParseInt(string(it.Key()[5:]), 10, 32)
		require.NoError(t, err)

		it2 := types.KVStorePrefixIterator(store, []byte(fmt.Sprintf("R%04d", contractID)))
		for ; it2.Valid(); it2.Next() {
			records = append(records, string(it2.Value()))
		}

		it2.Close()
	}

	require.Equal(t, []string{
		"contract1-record1",
		"contract1-record2",
		"contract2-record1",
		"contract2-record2",
	}, records)
}<|MERGE_RESOLUTION|>--- conflicted
+++ resolved
@@ -435,11 +435,7 @@
 
 // TestIteratorDeadlock demonstrate the deadlock issue in cache store.
 func TestIteratorDeadlock(t *testing.T) {
-<<<<<<< HEAD
-	mem := dbadapter.Store{DB: dbm.NewMemDB()}
-=======
 	mem := dbadapter.Store{DB: coretesting.NewMemDB()}
->>>>>>> 787ee698
 	store := cachekv.NewStore(mem)
 	// the channel buffer is 64 and received once, so put at least 66 elements.
 	for i := 0; i < 66; i++ {
