package listenkv

import (
	"io"

	"cosmossdk.io/store/types"
)

var _ types.KVStore = &Store{}

// Store implements the KVStore interface with listening enabled.
// Operations are traced on each core KVStore call and written to any of the
// underlying listeners with the proper key and operation permissions
type Store struct {
	parent         types.KVStore
	listener       *types.MemoryListener
	parentStoreKey types.StoreKey
}

// NewStore returns a reference to a new traceKVStore given a parent
// KVStore implementation and a buffered writer.
func NewStore(parent types.KVStore, parentStoreKey types.StoreKey, listener *types.MemoryListener) *Store {
	return &Store{parent: parent, listener: listener, parentStoreKey: parentStoreKey}
}

// Get implements the KVStore interface. It traces a read operation and
// delegates a Get call to the parent KVStore.
func (s *Store) Get(key []byte) []byte {
	value := s.parent.Get(key)
	return value
}

// Set implements the KVStore interface. It traces a write operation and
// delegates the Set call to the parent KVStore.
func (s *Store) Set(key, value []byte) {
	types.AssertValidKey(key)
	s.parent.Set(key, value)
	s.listener.OnWrite(s.parentStoreKey, key, value, false)
}

// Delete implements the KVStore interface. It traces a write operation and
// delegates the Delete call to the parent KVStore.
func (s *Store) Delete(key []byte) {
	s.parent.Delete(key)
	s.listener.OnWrite(s.parentStoreKey, key, nil, true)
}

// Has implements the KVStore interface. It delegates the Has call to the
// parent KVStore.
func (s *Store) Has(key []byte) bool {
	return s.parent.Has(key)
}

// Iterator implements the KVStore interface. It delegates the Iterator call
// the to the parent KVStore.
func (s *Store) Iterator(start, end []byte) types.Iterator {
	return s.iterator(start, end, true)
}

// ReverseIterator implements the KVStore interface. It delegates the
// ReverseIterator call the to the parent KVStore.
func (s *Store) ReverseIterator(start, end []byte) types.Iterator {
	return s.iterator(start, end, false)
}

// iterator facilitates iteration over a KVStore. It delegates the necessary
// calls to it's parent KVStore.
func (s *Store) iterator(start, end []byte, ascending bool) types.Iterator {
	var parent types.Iterator

	if ascending {
		parent = s.parent.Iterator(start, end)
	} else {
		parent = s.parent.ReverseIterator(start, end)
	}

	return newTraceIterator(parent, s.listener)
}

type listenIterator struct {
	parent   types.Iterator
	listener *types.MemoryListener
}

func newTraceIterator(parent types.Iterator, listener *types.MemoryListener) types.Iterator {
	return &listenIterator{parent: parent, listener: listener}
}

// Domain implements the Iterator interface.
func (li *listenIterator) Domain() (start, end []byte) {
	return li.parent.Domain()
}

// Valid implements the Iterator interface.
func (li *listenIterator) Valid() bool {
	return li.parent.Valid()
}

// Next implements the Iterator interface.
func (li *listenIterator) Next() {
	li.parent.Next()
}

// Key implements the Iterator interface.
func (li *listenIterator) Key() []byte {
	key := li.parent.Key()
	return key
}

// Value implements the Iterator interface.
func (li *listenIterator) Value() []byte {
	value := li.parent.Value()
	return value
}

// Close implements the Iterator interface.
func (li *listenIterator) Close() error {
	return li.parent.Close()
}

// Error delegates the Error call to the parent iterator.
func (li *listenIterator) Error() error {
	return li.parent.Error()
}

// GetStoreType implements the KVStore interface. It returns the underlying
// KVStore type.
func (s *Store) GetStoreType() types.StoreType {
	return s.parent.GetStoreType()
}

// CacheWrap implements the KVStore interface. It panics as a Store
// cannot be cache wrapped.
func (s *Store) CacheWrap() types.CacheWrap {
	panic("cannot CacheWrap a ListenKVStore")
}

// CacheWrapWithTrace implements the KVStore interface. It panics as a
// Store cannot be cache wrapped.
func (s *Store) CacheWrapWithTrace(_ io.Writer, _ types.TraceContext) types.CacheWrap {
	panic("cannot CacheWrapWithTrace a ListenKVStore")
<<<<<<< HEAD
}

// onWrite writes a KVStore operation to all of the WriteListeners
func (s *Store) onWrite(delete bool, key, value []byte) {
	for _, l := range s.listeners {
		l.OnWrite(s.parentStoreKey, key, value, delete)
	}
=======
>>>>>>> 787ee698
}<|MERGE_RESOLUTION|>--- conflicted
+++ resolved
@@ -139,14 +139,4 @@
 // Store cannot be cache wrapped.
 func (s *Store) CacheWrapWithTrace(_ io.Writer, _ types.TraceContext) types.CacheWrap {
 	panic("cannot CacheWrapWithTrace a ListenKVStore")
-<<<<<<< HEAD
-}
-
-// onWrite writes a KVStore operation to all of the WriteListeners
-func (s *Store) onWrite(delete bool, key, value []byte) {
-	for _, l := range s.listeners {
-		l.OnWrite(s.parentStoreKey, key, value, delete)
-	}
-=======
->>>>>>> 787ee698
 }