--- conflicted
+++ resolved
@@ -12,14 +12,6 @@
 
 func TestImmutableTreePanics(t *testing.T) {
 	t.Parallel()
-<<<<<<< HEAD
-	immTree := iavl.NewImmutableTree(dbm.NewMemDB(), 100, false)
-	it := &immutableTree{immTree}
-	require.Panics(t, func() { it.Set([]byte{}, []byte{}) })
-	require.Panics(t, func() { it.Remove([]byte{}) })
-	require.Panics(t, func() { it.SaveVersion() })           // nolint:errcheck
-	require.Panics(t, func() { it.DeleteVersion(int64(1)) }) // nolint:errcheck
-=======
 	immTree := iavl.NewImmutableTree(coretesting.NewMemDB(), 100, false, log.NewNopLogger())
 	it := &immutableTree{immTree}
 	require.Panics(t, func() {
@@ -32,7 +24,6 @@
 	})
 	require.Panics(t, func() { _, _, _ = it.SaveVersion() })
 	require.Panics(t, func() { _ = it.DeleteVersionsTo(int64(1)) })
->>>>>>> 787ee698
 
 	val, err := it.GetVersioned(nil, 1)
 	require.Error(t, err)
