package iavl

import (
	"fmt"

	"github.com/cosmos/iavl"
<<<<<<< HEAD

	corestore "cosmossdk.io/core/store"
=======
	idb "github.com/cosmos/iavl/db"
>>>>>>> 751e5ecb
)

var (
	_ Tree = (*immutableTree)(nil)
	_ Tree = (*iavl.MutableTree)(nil)
)

type (
	// Tree defines an interface that both mutable and immutable IAVL trees
	// must implement. For mutable IAVL trees, the interface is directly
	// implemented by an iavl.MutableTree. For an immutable IAVL tree, a wrapper
	// must be made.
	Tree interface {
		Has(key []byte) (bool, error)
		Get(key []byte) ([]byte, error)
		Set(key, value []byte) (bool, error)
		Remove(key []byte) ([]byte, bool, error)
		SetCommitting()
		UnsetCommitting()
		SaveVersion() ([]byte, int64, error)
		Version() int64
		Hash() []byte
		WorkingHash() []byte
		VersionExists(version int64) bool
		DeleteVersionsTo(version int64) error
		GetVersioned(key []byte, version int64) ([]byte, error)
		GetImmutable(version int64) (*iavl.ImmutableTree, error)
		SetInitialVersion(version uint64)
<<<<<<< HEAD
		Iterator(start, end []byte, ascending bool) (corestore.Iterator, error)
=======
		Iterator(start, end []byte, ascending bool) (idb.Iterator, error)
>>>>>>> 751e5ecb
		AvailableVersions() []int
		LoadVersionForOverwriting(targetVersion int64) error
		TraverseStateChanges(startVersion, endVersion int64, fn func(version int64, changeSet *iavl.ChangeSet) error) error
	}

	// immutableTree is a simple wrapper around a reference to an iavl.ImmutableTree
	// that implements the Tree interface. It should only be used for querying
	// and iteration, specifically at previous heights.
	immutableTree struct {
		*iavl.ImmutableTree
	}
)

func (it *immutableTree) Set(_, _ []byte) (bool, error) {
	panic("cannot call 'Set' on an immutable IAVL tree")
}

func (it *immutableTree) Remove(_ []byte) ([]byte, bool, error) {
	panic("cannot call 'Remove' on an immutable IAVL tree")
}

func (it *immutableTree) SetCommitting() {
	panic("cannot call 'SetCommitting' on an immutable IAVL tree")
}

func (it *immutableTree) UnsetCommitting() {
	panic("cannot call 'UnsetCommitting' on an immutable IAVL tree")
}

func (it *immutableTree) SaveVersion() ([]byte, int64, error) {
	panic("cannot call 'SaveVersion' on an immutable IAVL tree")
}

func (it *immutableTree) DeleteVersionsTo(_ int64) error {
	panic("cannot call 'DeleteVersionsTo' on an immutable IAVL tree")
}

func (it *immutableTree) SetInitialVersion(_ uint64) {
	panic("cannot call 'SetInitialVersion' on an immutable IAVL tree")
}

func (it *immutableTree) VersionExists(version int64) bool {
	return it.Version() == version
}

func (it *immutableTree) GetVersioned(key []byte, version int64) ([]byte, error) {
	if it.Version() != version {
		return nil, fmt.Errorf("version mismatch on immutable IAVL tree; got: %d, expected: %d", version, it.Version())
	}

	return it.Get(key)
}

func (it *immutableTree) GetImmutable(version int64) (*iavl.ImmutableTree, error) {
	if it.Version() != version {
		return nil, fmt.Errorf("version mismatch on immutable IAVL tree; got: %d, expected: %d", version, it.Version())
	}

	return it.ImmutableTree, nil
}

func (it *immutableTree) AvailableVersions() []int {
	return []int{}
}

func (it *immutableTree) LoadVersionForOverwriting(targetVersion int64) error {
	panic("cannot call 'LoadVersionForOverwriting' on an immutable IAVL tree")
}

func (it *immutableTree) WorkingHash() []byte {
	panic("cannot call 'WorkingHash' on an immutable IAVL tree")
}<|MERGE_RESOLUTION|>--- conflicted
+++ resolved
@@ -4,12 +4,7 @@
 	"fmt"
 
 	"github.com/cosmos/iavl"
-<<<<<<< HEAD
-
-	corestore "cosmossdk.io/core/store"
-=======
 	idb "github.com/cosmos/iavl/db"
->>>>>>> 751e5ecb
 )
 
 var (
@@ -27,8 +22,6 @@
 		Get(key []byte) ([]byte, error)
 		Set(key, value []byte) (bool, error)
 		Remove(key []byte) ([]byte, bool, error)
-		SetCommitting()
-		UnsetCommitting()
 		SaveVersion() ([]byte, int64, error)
 		Version() int64
 		Hash() []byte
@@ -38,11 +31,7 @@
 		GetVersioned(key []byte, version int64) ([]byte, error)
 		GetImmutable(version int64) (*iavl.ImmutableTree, error)
 		SetInitialVersion(version uint64)
-<<<<<<< HEAD
-		Iterator(start, end []byte, ascending bool) (corestore.Iterator, error)
-=======
 		Iterator(start, end []byte, ascending bool) (idb.Iterator, error)
->>>>>>> 751e5ecb
 		AvailableVersions() []int
 		LoadVersionForOverwriting(targetVersion int64) error
 		TraverseStateChanges(startVersion, endVersion int64, fn func(version int64, changeSet *iavl.ChangeSet) error) error
@@ -62,14 +51,6 @@
 
 func (it *immutableTree) Remove(_ []byte) ([]byte, bool, error) {
 	panic("cannot call 'Remove' on an immutable IAVL tree")
-}
-
-func (it *immutableTree) SetCommitting() {
-	panic("cannot call 'SetCommitting' on an immutable IAVL tree")
-}
-
-func (it *immutableTree) UnsetCommitting() {
-	panic("cannot call 'UnsetCommitting' on an immutable IAVL tree")
 }
 
 func (it *immutableTree) SaveVersion() ([]byte, int64, error) {
