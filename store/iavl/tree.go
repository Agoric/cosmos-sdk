--- conflicted
+++ resolved
@@ -24,25 +24,10 @@
 		Get(key []byte) ([]byte, error)
 		Set(key, value []byte) (bool, error)
 		Remove(key []byte) ([]byte, bool, error)
-<<<<<<< HEAD
-=======
 		SetCommitting()
 		UnsetCommitting()
->>>>>>> 787ee698
 		SaveVersion() ([]byte, int64, error)
 		Version() int64
-<<<<<<< HEAD
-		Hash() ([]byte, error)
-		VersionExists(version int64) bool
-		GetVersioned(key []byte, version int64) ([]byte, error)
-		GetVersionedWithProof(key []byte, version int64) ([]byte, *iavl.RangeProof, error)
-		GetImmutable(version int64) (*iavl.ImmutableTree, error)
-		SetInitialVersion(version uint64)
-		Iterator(start, end []byte, ascending bool) (types.Iterator, error)
-		AvailableVersions() []int
-		LoadVersionForOverwriting(targetVersion int64) (int64, error)
-		LazyLoadVersionForOverwriting(targetVersion int64) (int64, error)
-=======
 		Hash() []byte
 		WorkingHash() []byte
 		VersionExists(version int64) bool
@@ -54,7 +39,6 @@
 		AvailableVersions() []int
 		LoadVersionForOverwriting(targetVersion int64) error
 		TraverseStateChanges(startVersion, endVersion int64, fn func(version int64, changeSet *iavl.ChangeSet) error) error
->>>>>>> 787ee698
 	}
 
 	// immutableTree is a simple wrapper around a reference to an iavl.ImmutableTree
@@ -117,19 +101,10 @@
 	return []int{}
 }
 
-<<<<<<< HEAD
-func (it *immutableTree) LoadVersionForOverwriting(targetVersion int64) (int64, error) {
-	panic("cannot call 'LoadVersionForOverwriting' on an immutable IAVL tree")
-}
-
-func (it *immutableTree) LazyLoadVersionForOverwriting(targetVersion int64) (int64, error) {
-	panic("cannot call 'LazyLoadVersionForOverwriting' on an immutable IAVL tree")
-=======
 func (it *immutableTree) LoadVersionForOverwriting(targetVersion int64) error {
 	panic("cannot call 'LoadVersionForOverwriting' on an immutable IAVL tree")
 }
 
 func (it *immutableTree) WorkingHash() []byte {
 	panic("cannot call 'WorkingHash' on an immutable IAVL tree")
->>>>>>> 787ee698
 }