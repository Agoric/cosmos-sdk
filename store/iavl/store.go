--- conflicted
+++ resolved
@@ -7,20 +7,6 @@
 
 	cmtprotocrypto "github.com/cometbft/cometbft/api/cometbft/crypto/v1"
 	"github.com/cosmos/iavl"
-<<<<<<< HEAD
-	abci "github.com/tendermint/tendermint/abci/types"
-	"github.com/tendermint/tendermint/libs/log"
-	tmcrypto "github.com/tendermint/tendermint/proto/tendermint/crypto"
-	dbm "github.com/tendermint/tm-db"
-
-	pruningtypes "github.com/cosmos/cosmos-sdk/pruning/types"
-	"github.com/cosmos/cosmos-sdk/store/cachekv"
-	"github.com/cosmos/cosmos-sdk/store/tracekv"
-	"github.com/cosmos/cosmos-sdk/store/types"
-	"github.com/cosmos/cosmos-sdk/telemetry"
-	sdkerrors "github.com/cosmos/cosmos-sdk/types/errors"
-	"github.com/cosmos/cosmos-sdk/types/kv"
-=======
 	ics23 "github.com/cosmos/ics23/go"
 
 	corestore "cosmossdk.io/core/store"
@@ -31,7 +17,6 @@
 	pruningtypes "cosmossdk.io/store/pruning/types"
 	"cosmossdk.io/store/tracekv"
 	"cosmossdk.io/store/types"
->>>>>>> 787ee698
 )
 
 const (
@@ -49,71 +34,37 @@
 
 // Store Implements types.KVStore and CommitKVStore.
 type Store struct {
-<<<<<<< HEAD
-	tree   Tree
-	logger log.Logger
-=======
 	tree    Tree
 	logger  types.Logger
 	metrics metrics.StoreMetrics
->>>>>>> 787ee698
 }
 
 // LoadStore returns an IAVL Store as a CommitKVStore. Internally, it will load the
 // store's version (id) from the provided DB. An error is returned if the version
 // fails to load, or if called with a positive version on an empty tree.
-<<<<<<< HEAD
-func LoadStore(db dbm.DB, logger log.Logger, key types.StoreKey, id types.CommitID, lazyLoading bool, cacheSize int, disableFastNode bool) (types.CommitKVStore, error) {
-	return LoadStoreWithInitialVersion(db, logger, key, id, lazyLoading, 0, cacheSize, disableFastNode)
-=======
 func LoadStore(db corestore.KVStoreWithBatch, logger types.Logger, key types.StoreKey, id types.CommitID, cacheSize int, disableFastNode bool, metrics metrics.StoreMetrics) (types.CommitKVStore, error) {
 	return LoadStoreWithInitialVersion(db, logger, key, id, 0, cacheSize, disableFastNode, metrics)
->>>>>>> 787ee698
 }
 
 // LoadStoreWithInitialVersion returns an IAVL Store as a CommitKVStore setting its initialVersion
 // to the one given. Internally, it will load the store's version (id) from the
 // provided DB. An error is returned if the version fails to load, or if called with a positive
 // version on an empty tree.
-<<<<<<< HEAD
-func LoadStoreWithInitialVersion(db dbm.DB, logger log.Logger, key types.StoreKey, id types.CommitID, lazyLoading bool, initialVersion uint64, cacheSize int, disableFastNode bool) (types.CommitKVStore, error) {
-	tree, err := iavl.NewMutableTreeWithOpts(db, cacheSize, &iavl.Options{InitialVersion: initialVersion}, disableFastNode)
-=======
 func LoadStoreWithInitialVersion(db corestore.KVStoreWithBatch, logger types.Logger, key types.StoreKey, id types.CommitID, initialVersion uint64, cacheSize int, disableFastNode bool, metrics metrics.StoreMetrics) (types.CommitKVStore, error) {
 	tree := iavl.NewMutableTree(db, cacheSize, disableFastNode, logger, iavl.InitialVersionOption(initialVersion), iavl.AsyncPruningOption(true))
 
 	isUpgradeable, err := tree.IsUpgradeable()
->>>>>>> 787ee698
 	if err != nil {
 		return nil, err
 	}
 
-<<<<<<< HEAD
-	isUpgradeable, err := tree.IsUpgradeable()
-	if err != nil {
-		return nil, err
-	}
-
-=======
->>>>>>> 787ee698
 	if isUpgradeable && logger != nil {
 		logger.Info(
 			"Upgrading IAVL storage for faster queries + execution on live state. This may take a while",
 			"store_key", key.String(),
 			"version", initialVersion,
 			"commit", fmt.Sprintf("%X", id),
-<<<<<<< HEAD
-			"is_lazy", lazyLoading,
 		)
-	}
-
-	if lazyLoading {
-		_, err = tree.LazyLoadVersion(id.Version)
-	} else {
-		_, err = tree.LoadVersion(id.Version)
-=======
-		)
->>>>>>> 787ee698
 	}
 
 	_, err = tree.LoadVersion(id.Version)
@@ -126,14 +77,9 @@
 	}
 
 	return &Store{
-<<<<<<< HEAD
-		tree:   tree,
-		logger: logger,
-=======
 		tree:    tree,
 		logger:  logger,
 		metrics: metrics,
->>>>>>> 787ee698
 	}, nil
 }
 
@@ -157,11 +103,7 @@
 // Any mutable operations executed will result in a panic.
 func (st *Store) GetImmutable(version int64) (*Store, error) {
 	if !st.VersionExists(version) {
-<<<<<<< HEAD
-		return nil, fmt.Errorf("version mismatch on immutable IAVL tree; version does not exist. Version has either been pruned, or is for a future block height")
-=======
 		return nil, errors.New("version mismatch on immutable IAVL tree; version does not exist. Version has either been pruned, or is for a future block height")
->>>>>>> 787ee698
 	}
 
 	iTree, err := st.tree.GetImmutable(version)
@@ -255,11 +197,7 @@
 	return cachekv.NewStore(tracekv.NewStore(st, w, tc))
 }
 
-<<<<<<< HEAD
-// Implements types.KVStore.
-=======
 // Set implements types.KVStore.
->>>>>>> 787ee698
 func (st *Store) Set(key, value []byte) {
 	types.AssertValidKey(key)
 	types.AssertValidValue(value)
@@ -271,11 +209,7 @@
 
 // Get implements types.KVStore.
 func (st *Store) Get(key []byte) []byte {
-<<<<<<< HEAD
-	defer telemetry.MeasureSince(time.Now(), "store", "iavl", "get")
-=======
 	defer st.metrics.MeasureSince("store", "iavl", "get")
->>>>>>> 787ee698
 	value, err := st.tree.Get(key)
 	if err != nil {
 		panic(err)
@@ -285,11 +219,7 @@
 
 // Has implements types.KVStore.
 func (st *Store) Has(key []byte) (exists bool) {
-<<<<<<< HEAD
-	defer telemetry.MeasureSince(time.Now(), "store", "iavl", "has")
-=======
 	defer st.metrics.MeasureSince("store", "iavl", "has")
->>>>>>> 787ee698
 	has, err := st.tree.Has(key)
 	if err != nil {
 		panic(err)
@@ -314,26 +244,12 @@
 }
 
 // LoadVersionForOverwriting attempts to load a tree at a previously committed
-<<<<<<< HEAD
-// version, or the latest version below it. Any versions greater than targetVersion will be deleted.
-func (st *Store) LoadVersionForOverwriting(targetVersion int64) (int64, error) {
-	return st.tree.LoadVersionForOverwriting(targetVersion)
-}
-
-// LazyLoadVersionForOverwriting is the lazy version of LoadVersionForOverwriting.
-func (st *Store) LazyLoadVersionForOverwriting(targetVersion int64) (int64, error) {
-	return st.tree.LazyLoadVersionForOverwriting(targetVersion)
-}
-
-// Implements types.KVStore.
-=======
 // version. Any versions greater than targetVersion will be deleted.
 func (st *Store) LoadVersionForOverwriting(targetVersion int64) error {
 	return st.tree.LoadVersionForOverwriting(targetVersion)
 }
 
 // Iterator implements types.KVStore.
->>>>>>> 787ee698
 func (st *Store) Iterator(start, end []byte) types.Iterator {
 	iterator, err := st.tree.Iterator(start, end, true)
 	if err != nil {
@@ -510,32 +426,5 @@
 	}
 
 	op := types.NewIavlCommitmentOp(key, commitmentProof)
-<<<<<<< HEAD
-	return &tmcrypto.ProofOps{Ops: []tmcrypto.ProofOp{op.ProofOp()}}
-}
-
-//----------------------------------------
-
-// iavlIterator implements types.Iterator.
-type iavlIterator struct {
-	dbm.Iterator
-}
-
-var _ types.Iterator = (*iavlIterator)(nil)
-
-// newIAVLIterator will create a new iavlIterator.
-// CONTRACT: Caller must release the iavlIterator, as each one creates a new
-// goroutine.
-func newIAVLIterator(tree *iavl.ImmutableTree, start, end []byte, ascending bool) *iavlIterator { //nolint:unused
-	iterator, err := tree.Iterator(start, end, ascending)
-	if err != nil {
-		panic(err)
-	}
-	iter := &iavlIterator{
-		Iterator: iterator,
-	}
-	return iter
-=======
 	return &cmtprotocrypto.ProofOps{Ops: []cmtprotocrypto.ProofOp{op.ProofOp()}}
->>>>>>> 787ee698
 }