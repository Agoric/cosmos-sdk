package iavl

import (
	"errors"
	"fmt"
	"io"

	cmtprotocrypto "github.com/cometbft/cometbft/api/cometbft/crypto/v1"
	"github.com/cosmos/iavl"
	ics23 "github.com/cosmos/ics23/go"

	corestore "cosmossdk.io/core/store"
	errorsmod "cosmossdk.io/errors"
	"cosmossdk.io/store/cachekv"
	"cosmossdk.io/store/internal/kv"
	"cosmossdk.io/store/metrics"
	pruningtypes "cosmossdk.io/store/pruning/types"
	"cosmossdk.io/store/tracekv"
	"cosmossdk.io/store/types"
	"cosmossdk.io/store/wrapper"
)

const (
	DefaultIAVLCacheSize = 500000
)

var (
	_ types.KVStore                 = (*Store)(nil)
	_ types.CommitStore             = (*Store)(nil)
	_ types.CommitKVStore           = (*Store)(nil)
	_ types.Queryable               = (*Store)(nil)
	_ types.StoreWithInitialVersion = (*Store)(nil)
	_ types.PausablePruner          = (*Store)(nil)
)

// Store Implements types.KVStore and CommitKVStore.
type Store struct {
	tree    Tree
	logger  types.Logger
	metrics metrics.StoreMetrics
}

// LoadStore returns an IAVL Store as a CommitKVStore. Internally, it will load the
// store's version (id) from the provided DB. An error is returned if the version
// fails to load, or if called with a positive version on an empty tree.
func LoadStore(db corestore.KVStoreWithBatch, logger types.Logger, key types.StoreKey, id types.CommitID, cacheSize int, disableFastNode bool, metrics metrics.StoreMetrics) (types.CommitKVStore, error) {
	return LoadStoreWithInitialVersion(db, logger, key, id, 0, cacheSize, disableFastNode, metrics)
}

// LoadStoreWithInitialVersion returns an IAVL Store as a CommitKVStore setting its initialVersion
// to the one given. Internally, it will load the store's version (id) from the
// provided DB. An error is returned if the version fails to load, or if called with a positive
// version on an empty tree.
<<<<<<< HEAD
func LoadStoreWithInitialVersion(db corestore.KVStoreWithBatch, logger types.Logger, key types.StoreKey, id types.CommitID, initialVersion uint64, cacheSize int, disableFastNode bool, metrics metrics.StoreMetrics) (types.CommitKVStore, error) {
	tree := iavl.NewMutableTree(db, cacheSize, disableFastNode, logger, iavl.InitialVersionOption(initialVersion), iavl.AsyncPruningOption(true))
=======
func LoadStoreWithInitialVersion(db dbm.DB, logger log.Logger, key types.StoreKey, id types.CommitID, initialVersion uint64, cacheSize int, disableFastNode bool, metrics metrics.StoreMetrics) (types.CommitKVStore, error) {
	tree := iavl.NewMutableTree(wrapper.NewDBWrapper(db), cacheSize, disableFastNode, logger, iavl.InitialVersionOption(initialVersion))
>>>>>>> 751e5ecb

	isUpgradeable, err := tree.IsUpgradeable()
	if err != nil {
		return nil, err
	}

	if isUpgradeable && logger != nil {
		logger.Info(
			"Upgrading IAVL storage for faster queries + execution on live state. This may take a while",
			"store_key", key.String(),
			"version", initialVersion,
			"commit", fmt.Sprintf("%X", id),
		)
	}

	_, err = tree.LoadVersion(id.Version)
	if err != nil {
		return nil, err
	}

	if logger != nil {
		logger.Debug("Finished loading IAVL tree")
	}

	return &Store{
		tree:    tree,
		logger:  logger,
		metrics: metrics,
	}, nil
}

// UnsafeNewStore returns a reference to a new IAVL Store with a given mutable
// IAVL tree reference. It should only be used for testing purposes.
//
// CONTRACT: The IAVL tree should be fully loaded.
// CONTRACT: PruningOptions passed in as argument must be the same as pruning options
// passed into iavl.MutableTree
func UnsafeNewStore(tree *iavl.MutableTree) *Store {
	return &Store{
		tree:    tree,
		metrics: metrics.NewNoOpMetrics(),
	}
}

// GetImmutable returns a reference to a new store backed by an immutable IAVL
// tree at a specific version (height) without any pruning options. This should
// be used for querying and iteration only. If the version does not exist or has
// been pruned, an empty immutable IAVL tree will be used.
// Any mutable operations executed will result in a panic.
func (st *Store) GetImmutable(version int64) (*Store, error) {
	if !st.VersionExists(version) {
		return nil, errors.New("version mismatch on immutable IAVL tree; version does not exist. Version has either been pruned, or is for a future block height")
	}

	iTree, err := st.tree.GetImmutable(version)
	if err != nil {
		return nil, err
	}

	return &Store{
		tree:    &immutableTree{iTree},
		metrics: st.metrics,
	}, nil
}

// Commit commits the current store state and returns a CommitID with the new
// version and hash.
func (st *Store) Commit() types.CommitID {
	defer st.metrics.MeasureSince("store", "iavl", "commit")

	hash, version, err := st.tree.SaveVersion()
	if err != nil {
		panic(err)
	}

	return types.CommitID{
		Version: version,
		Hash:    hash,
	}
}

// WorkingHash returns the hash of the current working tree.
func (st *Store) WorkingHash() []byte {
	return st.tree.WorkingHash()
}

// LastCommitID implements Committer.
func (st *Store) LastCommitID() types.CommitID {
	return types.CommitID{
		Version: st.tree.Version(),
		Hash:    st.tree.Hash(),
	}
}

// PausePruning implements CommitKVStore interface.
func (st *Store) PausePruning(pause bool) {
	if pause {
		st.tree.SetCommitting()
	} else {
		st.tree.UnsetCommitting()
	}
}

// SetPruning panics as pruning options should be provided at initialization
// since IAVl accepts pruning options directly.
func (st *Store) SetPruning(_ pruningtypes.PruningOptions) {
	panic("cannot set pruning options on an initialized IAVL store")
}

// GetPruning panics as pruning options should be provided at initialization
// since IAVl accepts pruning options directly.
func (st *Store) GetPruning() pruningtypes.PruningOptions {
	panic("cannot get pruning options on an initialized IAVL store")
}

// VersionExists returns whether or not a given version is stored.
func (st *Store) VersionExists(version int64) bool {
	return st.tree.VersionExists(version)
}

// GetAllVersions returns all versions in the iavl tree
func (st *Store) GetAllVersions() []int {
	return st.tree.AvailableVersions()
}

// GetStoreType implements Store.
func (st *Store) GetStoreType() types.StoreType {
	return types.StoreTypeIAVL
}

// CacheWrap implements Store.
func (st *Store) CacheWrap() types.CacheWrap {
	return cachekv.NewStore(st)
}

// CacheWrapWithTrace implements the Store interface.
func (st *Store) CacheWrapWithTrace(w io.Writer, tc types.TraceContext) types.CacheWrap {
	return cachekv.NewStore(tracekv.NewStore(st, w, tc))
}

// Set implements types.KVStore.
func (st *Store) Set(key, value []byte) {
	types.AssertValidKey(key)
	types.AssertValidValue(value)
	_, err := st.tree.Set(key, value)
	if err != nil && st.logger != nil {
		st.logger.Error("iavl set error", "error", err.Error())
	}
}

// Get implements types.KVStore.
func (st *Store) Get(key []byte) []byte {
	defer st.metrics.MeasureSince("store", "iavl", "get")
	value, err := st.tree.Get(key)
	if err != nil {
		panic(err)
	}
	return value
}

// Has implements types.KVStore.
func (st *Store) Has(key []byte) (exists bool) {
	defer st.metrics.MeasureSince("store", "iavl", "has")
	has, err := st.tree.Has(key)
	if err != nil {
		panic(err)
	}
	return has
}

// Delete implements types.KVStore.
func (st *Store) Delete(key []byte) {
	defer st.metrics.MeasureSince("store", "iavl", "delete")
	_, _, err := st.tree.Remove(key)
	if err != nil {
		panic(err)
	}
}

// DeleteVersionsTo deletes versions up to the given version from the MutableTree. An error
// is returned if any single version is invalid or the delete fails. All writes
// happen in a single batch with a single commit.
func (st *Store) DeleteVersionsTo(version int64) error {
	return st.tree.DeleteVersionsTo(version)
}

// LoadVersionForOverwriting attempts to load a tree at a previously committed
// version. Any versions greater than targetVersion will be deleted.
func (st *Store) LoadVersionForOverwriting(targetVersion int64) error {
	return st.tree.LoadVersionForOverwriting(targetVersion)
}

// Iterator implements types.KVStore.
func (st *Store) Iterator(start, end []byte) types.Iterator {
	iterator, err := st.tree.Iterator(start, end, true)
	if err != nil {
		panic(err)
	}
	return iterator
}

// ReverseIterator implements types.KVStore.
func (st *Store) ReverseIterator(start, end []byte) types.Iterator {
	iterator, err := st.tree.Iterator(start, end, false)
	if err != nil {
		panic(err)
	}
	return iterator
}

// SetInitialVersion sets the initial version of the IAVL tree. It is used when
// starting a new chain at an arbitrary height.
func (st *Store) SetInitialVersion(version int64) {
	st.tree.SetInitialVersion(uint64(version))
}

// Export exports the IAVL store at the given version, returning an iavl.Exporter for the tree.
func (st *Store) Export(version int64) (*iavl.Exporter, error) {
	istore, err := st.GetImmutable(version)
	if err != nil {
		return nil, errorsmod.Wrapf(err, "iavl export failed for version %v", version)
	}
	tree, ok := istore.tree.(*immutableTree)
	if !ok || tree == nil {
		return nil, fmt.Errorf("iavl export failed: unable to fetch tree for version %v", version)
	}
	return tree.Export()
}

// Import imports an IAVL tree at the given version, returning an iavl.Importer for importing.
func (st *Store) Import(version int64) (*iavl.Importer, error) {
	tree, ok := st.tree.(*iavl.MutableTree)
	if !ok {
		return nil, errors.New("iavl import failed: unable to find mutable tree")
	}
	return tree.Import(version)
}

// Handle gatest the latest height, if height is 0
func getHeight(tree Tree, req *types.RequestQuery) int64 {
	height := req.Height
	if height == 0 {
		latest := tree.Version()
		if tree.VersionExists(latest - 1) {
			height = latest - 1
		} else {
			height = latest
		}
	}
	return height
}

// Query implements ABCI interface, allows queries
//
// by default we will return from (latest height -1),
// as we will have merkle proofs immediately (header height = data height + 1)
// If latest-1 is not present, use latest (which must be present)
// if you care to have the latest data to see a tx results, you must
// explicitly set the height you want to see
func (st *Store) Query(req *types.RequestQuery) (res *types.ResponseQuery, err error) {
	defer st.metrics.MeasureSince("store", "iavl", "query")

	if len(req.Data) == 0 {
		return &types.ResponseQuery{}, errorsmod.Wrap(types.ErrTxDecode, "query cannot be zero length")
	}

	tree := st.tree

	// store the height we chose in the response, with 0 being changed to the
	// latest height
	res = &types.ResponseQuery{
		Height: getHeight(tree, req),
	}

	switch req.Path {
	case "/key": // get by key
		key := req.Data // data holds the key bytes

		res.Key = key
		if !st.VersionExists(res.Height) {
			res.Log = iavl.ErrVersionDoesNotExist.Error()
			break
		}

		value, err := tree.GetVersioned(key, res.Height)
		if err != nil {
			panic(err)
		}
		res.Value = value

		if !req.Prove {
			break
		}

		// Continue to prove existence/absence of value
		// Must convert store.Tree to iavl.MutableTree with given version to use in CreateProof
		iTree, err := tree.GetImmutable(res.Height)
		if err != nil {
			// sanity check: If value for given version was retrieved, immutable tree must also be retrievable
			panic(fmt.Sprintf("version exists in store but could not retrieve corresponding versioned tree in store, %s", err.Error()))
		}
		mtree := &iavl.MutableTree{
			ImmutableTree: iTree,
		}

		// get proof from tree and convert to merkle.Proof before adding to result
		res.ProofOps = getProofFromTree(mtree, req.Data, res.Value != nil)

	case "/subspace":
		pairs := kv.Pairs{ //nolint:staticcheck // We are in store v1.
			Pairs: make([]kv.Pair, 0), //nolint:staticcheck // We are in store v1.
		}

		subspace := req.Data
		res.Key = subspace

		iterator := types.KVStorePrefixIterator(st, subspace)
		for ; iterator.Valid(); iterator.Next() {
			pairs.Pairs = append(pairs.Pairs, kv.Pair{Key: iterator.Key(), Value: iterator.Value()}) //nolint:staticcheck // We are in store v1.
		}
		if err := iterator.Close(); err != nil {
			panic(fmt.Errorf("failed to close iterator: %w", err))
		}
<<<<<<< HEAD
=======
		if err := iterator.Close(); err != nil {
			panic(fmt.Errorf("failed to close iterator: %w", err))
		}
>>>>>>> 751e5ecb

		bz, err := pairs.Marshal()
		if err != nil {
			panic(fmt.Errorf("failed to marshal KV pairs: %w", err))
		}

		res.Value = bz

	default:
		return &types.ResponseQuery{}, errorsmod.Wrapf(types.ErrUnknownRequest, "unexpected query path: %v", req.Path)
	}

	return res, err
}

// TraverseStateChanges traverses the state changes between two versions and calls the given function.
func (st *Store) TraverseStateChanges(startVersion, endVersion int64, fn func(version int64, changeSet *iavl.ChangeSet) error) error {
	return st.tree.TraverseStateChanges(startVersion, endVersion, fn)
}

// Takes a MutableTree, a key, and a flag for creating existence or absence proof and returns the
// appropriate merkle.Proof. Since this must be called after querying for the value, this function should never error
// Thus, it will panic on error rather than returning it
func getProofFromTree(tree *iavl.MutableTree, key []byte, exists bool) *cmtprotocrypto.ProofOps {
	var (
		commitmentProof *ics23.CommitmentProof
		err             error
	)

	if exists {
		// value was found
		commitmentProof, err = tree.GetMembershipProof(key)
		if err != nil {
			// sanity check: If value was found, membership proof must be creatable
			panic(fmt.Sprintf("unexpected value for empty proof: %s", err.Error()))
		}
	} else {
		// value wasn't found
		commitmentProof, err = tree.GetNonMembershipProof(key)
		if err != nil {
			// sanity check: If value wasn't found, nonmembership proof must be creatable
			panic(fmt.Sprintf("unexpected error for nonexistence proof: %s", err.Error()))
		}
	}

	op := types.NewIavlCommitmentOp(key, commitmentProof)
	return &cmtprotocrypto.ProofOps{Ops: []cmtprotocrypto.ProofOp{op.ProofOp()}}
}<|MERGE_RESOLUTION|>--- conflicted
+++ resolved
@@ -5,12 +5,13 @@
 	"fmt"
 	"io"
 
-	cmtprotocrypto "github.com/cometbft/cometbft/api/cometbft/crypto/v1"
+	cmtprotocrypto "github.com/cometbft/cometbft/proto/tendermint/crypto"
+	dbm "github.com/cosmos/cosmos-db"
 	"github.com/cosmos/iavl"
 	ics23 "github.com/cosmos/ics23/go"
 
-	corestore "cosmossdk.io/core/store"
 	errorsmod "cosmossdk.io/errors"
+	"cosmossdk.io/log"
 	"cosmossdk.io/store/cachekv"
 	"cosmossdk.io/store/internal/kv"
 	"cosmossdk.io/store/metrics"
@@ -30,20 +31,19 @@
 	_ types.CommitKVStore           = (*Store)(nil)
 	_ types.Queryable               = (*Store)(nil)
 	_ types.StoreWithInitialVersion = (*Store)(nil)
-	_ types.PausablePruner          = (*Store)(nil)
 )
 
 // Store Implements types.KVStore and CommitKVStore.
 type Store struct {
 	tree    Tree
-	logger  types.Logger
+	logger  log.Logger
 	metrics metrics.StoreMetrics
 }
 
 // LoadStore returns an IAVL Store as a CommitKVStore. Internally, it will load the
 // store's version (id) from the provided DB. An error is returned if the version
 // fails to load, or if called with a positive version on an empty tree.
-func LoadStore(db corestore.KVStoreWithBatch, logger types.Logger, key types.StoreKey, id types.CommitID, cacheSize int, disableFastNode bool, metrics metrics.StoreMetrics) (types.CommitKVStore, error) {
+func LoadStore(db dbm.DB, logger log.Logger, key types.StoreKey, id types.CommitID, cacheSize int, disableFastNode bool, metrics metrics.StoreMetrics) (types.CommitKVStore, error) {
 	return LoadStoreWithInitialVersion(db, logger, key, id, 0, cacheSize, disableFastNode, metrics)
 }
 
@@ -51,13 +51,8 @@
 // to the one given. Internally, it will load the store's version (id) from the
 // provided DB. An error is returned if the version fails to load, or if called with a positive
 // version on an empty tree.
-<<<<<<< HEAD
-func LoadStoreWithInitialVersion(db corestore.KVStoreWithBatch, logger types.Logger, key types.StoreKey, id types.CommitID, initialVersion uint64, cacheSize int, disableFastNode bool, metrics metrics.StoreMetrics) (types.CommitKVStore, error) {
-	tree := iavl.NewMutableTree(db, cacheSize, disableFastNode, logger, iavl.InitialVersionOption(initialVersion), iavl.AsyncPruningOption(true))
-=======
 func LoadStoreWithInitialVersion(db dbm.DB, logger log.Logger, key types.StoreKey, id types.CommitID, initialVersion uint64, cacheSize int, disableFastNode bool, metrics metrics.StoreMetrics) (types.CommitKVStore, error) {
 	tree := iavl.NewMutableTree(wrapper.NewDBWrapper(db), cacheSize, disableFastNode, logger, iavl.InitialVersionOption(initialVersion))
->>>>>>> 751e5ecb
 
 	isUpgradeable, err := tree.IsUpgradeable()
 	if err != nil {
@@ -152,22 +147,13 @@
 	}
 }
 
-// PausePruning implements CommitKVStore interface.
-func (st *Store) PausePruning(pause bool) {
-	if pause {
-		st.tree.SetCommitting()
-	} else {
-		st.tree.UnsetCommitting()
-	}
-}
-
 // SetPruning panics as pruning options should be provided at initialization
 // since IAVl accepts pruning options directly.
 func (st *Store) SetPruning(_ pruningtypes.PruningOptions) {
 	panic("cannot set pruning options on an initialized IAVL store")
 }
 
-// GetPruning panics as pruning options should be provided at initialization
+// SetPruning panics as pruning options should be provided at initialization
 // since IAVl accepts pruning options directly.
 func (st *Store) GetPruning() pruningtypes.PruningOptions {
 	panic("cannot get pruning options on an initialized IAVL store")
@@ -183,12 +169,12 @@
 	return st.tree.AvailableVersions()
 }
 
-// GetStoreType implements Store.
+// Implements Store.
 func (st *Store) GetStoreType() types.StoreType {
 	return types.StoreTypeIAVL
 }
 
-// CacheWrap implements Store.
+// Implements Store.
 func (st *Store) CacheWrap() types.CacheWrap {
 	return cachekv.NewStore(st)
 }
@@ -198,7 +184,7 @@
 	return cachekv.NewStore(tracekv.NewStore(st, w, tc))
 }
 
-// Set implements types.KVStore.
+// Implements types.KVStore.
 func (st *Store) Set(key, value []byte) {
 	types.AssertValidKey(key)
 	types.AssertValidValue(value)
@@ -208,7 +194,7 @@
 	}
 }
 
-// Get implements types.KVStore.
+// Implements types.KVStore.
 func (st *Store) Get(key []byte) []byte {
 	defer st.metrics.MeasureSince("store", "iavl", "get")
 	value, err := st.tree.Get(key)
@@ -218,7 +204,7 @@
 	return value
 }
 
-// Has implements types.KVStore.
+// Implements types.KVStore.
 func (st *Store) Has(key []byte) (exists bool) {
 	defer st.metrics.MeasureSince("store", "iavl", "has")
 	has, err := st.tree.Has(key)
@@ -228,7 +214,7 @@
 	return has
 }
 
-// Delete implements types.KVStore.
+// Implements types.KVStore.
 func (st *Store) Delete(key []byte) {
 	defer st.metrics.MeasureSince("store", "iavl", "delete")
 	_, _, err := st.tree.Remove(key)
@@ -237,7 +223,7 @@
 	}
 }
 
-// DeleteVersionsTo deletes versions up to the given version from the MutableTree. An error
+// DeleteVersionsTo deletes versions upto the given version from the MutableTree. An error
 // is returned if any single version is invalid or the delete fails. All writes
 // happen in a single batch with a single commit.
 func (st *Store) DeleteVersionsTo(version int64) error {
@@ -250,7 +236,7 @@
 	return st.tree.LoadVersionForOverwriting(targetVersion)
 }
 
-// Iterator implements types.KVStore.
+// Implements types.KVStore.
 func (st *Store) Iterator(start, end []byte) types.Iterator {
 	iterator, err := st.tree.Iterator(start, end, true)
 	if err != nil {
@@ -259,7 +245,7 @@
 	return iterator
 }
 
-// ReverseIterator implements types.KVStore.
+// Implements types.KVStore.
 func (st *Store) ReverseIterator(start, end []byte) types.Iterator {
 	iterator, err := st.tree.Iterator(start, end, false)
 	if err != nil {
@@ -274,7 +260,7 @@
 	st.tree.SetInitialVersion(uint64(version))
 }
 
-// Export exports the IAVL store at the given version, returning an iavl.Exporter for the tree.
+// Exports the IAVL store at the given version, returning an iavl.Exporter for the tree.
 func (st *Store) Export(version int64) (*iavl.Exporter, error) {
 	istore, err := st.GetImmutable(version)
 	if err != nil {
@@ -367,8 +353,8 @@
 		res.ProofOps = getProofFromTree(mtree, req.Data, res.Value != nil)
 
 	case "/subspace":
-		pairs := kv.Pairs{ //nolint:staticcheck // We are in store v1.
-			Pairs: make([]kv.Pair, 0), //nolint:staticcheck // We are in store v1.
+		pairs := kv.Pairs{
+			Pairs: make([]kv.Pair, 0),
 		}
 
 		subspace := req.Data
@@ -376,17 +362,11 @@
 
 		iterator := types.KVStorePrefixIterator(st, subspace)
 		for ; iterator.Valid(); iterator.Next() {
-			pairs.Pairs = append(pairs.Pairs, kv.Pair{Key: iterator.Key(), Value: iterator.Value()}) //nolint:staticcheck // We are in store v1.
+			pairs.Pairs = append(pairs.Pairs, kv.Pair{Key: iterator.Key(), Value: iterator.Value()})
 		}
 		if err := iterator.Close(); err != nil {
 			panic(fmt.Errorf("failed to close iterator: %w", err))
 		}
-<<<<<<< HEAD
-=======
-		if err := iterator.Close(); err != nil {
-			panic(fmt.Errorf("failed to close iterator: %w", err))
-		}
->>>>>>> 751e5ecb
 
 		bz, err := pairs.Marshal()
 		if err != nil {
