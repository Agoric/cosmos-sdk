package rootmulti

import (
	"bytes"
	"crypto/sha256"
	"fmt"
	"testing"
	"time"

	"github.com/stretchr/testify/require"

	corestore "cosmossdk.io/core/store"
	coretesting "cosmossdk.io/core/testing"
	"cosmossdk.io/errors"
	"cosmossdk.io/log"
	"cosmossdk.io/store/cachemulti"
	"cosmossdk.io/store/iavl"
	sdkmaps "cosmossdk.io/store/internal/maps"
	"cosmossdk.io/store/metrics"
	pruningtypes "cosmossdk.io/store/pruning/types"
	"cosmossdk.io/store/types"
)

func TestStoreType(t *testing.T) {
	db := coretesting.NewMemDB()
	store := NewStore(db, log.NewNopLogger(), metrics.NewNoOpMetrics())
	store.MountStoreWithDB(types.NewKVStoreKey("store1"), types.StoreTypeIAVL, db)
}

func TestGetCommitKVStore(t *testing.T) {
	db := coretesting.NewMemDB()
	ms := newMultiStoreWithMounts(db, pruningtypes.NewPruningOptions(pruningtypes.PruningDefault))
	err := ms.LoadLatestVersion()
	require.Nil(t, err)

	key := ms.keysByName["store1"]

	store1 := ms.GetCommitKVStore(key)
	require.NotNil(t, store1)
	require.IsType(t, &iavl.Store{}, store1)

	store2 := ms.GetCommitStore(key)
	require.NotNil(t, store2)
	require.IsType(t, &iavl.Store{}, store2)
}

func TestStoreMount(t *testing.T) {
	db := coretesting.NewMemDB()
	store := NewStore(db, log.NewNopLogger(), metrics.NewNoOpMetrics())

	key1 := types.NewKVStoreKey("store1")
	key2 := types.NewKVStoreKey("store2")
	dup1 := types.NewKVStoreKey("store1")

	require.NotPanics(t, func() { store.MountStoreWithDB(key1, types.StoreTypeIAVL, db) })
	require.NotPanics(t, func() { store.MountStoreWithDB(key2, types.StoreTypeIAVL, db) })

	require.Panics(t, func() { store.MountStoreWithDB(key1, types.StoreTypeIAVL, db) })
	require.Panics(t, func() { store.MountStoreWithDB(nil, types.StoreTypeIAVL, db) })
	require.Panics(t, func() { store.MountStoreWithDB(dup1, types.StoreTypeIAVL, db) })
}

func TestCacheMultiStore(t *testing.T) {
	db := coretesting.NewMemDB()
	ms := newMultiStoreWithMounts(db, pruningtypes.NewPruningOptions(pruningtypes.PruningNothing))

	cacheMulti := ms.CacheMultiStore()
	require.IsType(t, cachemulti.Store{}, cacheMulti)
}

func TestCacheMultiStoreWithVersion(t *testing.T) {
	db := coretesting.NewMemDB()
	ms := newMultiStoreWithMounts(db, pruningtypes.NewPruningOptions(pruningtypes.PruningNothing))
	err := ms.LoadLatestVersion()
	require.Nil(t, err)

	emptyHash := sha256.Sum256([]byte{})
	appHash := emptyHash[:]
	commitID := types.CommitID{Hash: appHash}
	checkStore(t, ms, commitID, commitID)

	k, v := []byte("wind"), []byte("blows")

	store1 := ms.GetStoreByName("store1").(types.KVStore)
	store1.Set(k, v)

	cID := ms.Commit()
	require.Equal(t, int64(1), cID.Version)

	// require no failure when given an invalid or pruned version
	_, err = ms.CacheMultiStoreWithVersion(cID.Version + 1)
	require.Error(t, err)

	// require a valid version can be cache-loaded
	cms, err := ms.CacheMultiStoreWithVersion(cID.Version)
	require.NoError(t, err)

	// require a valid key lookup yields the correct value
	kvStore := cms.GetKVStore(ms.keysByName["store1"])
	require.NotNil(t, kvStore)
	require.Equal(t, kvStore.Get(k), v)

	// add new module stores (store4 and store5) to multi stores and commit
<<<<<<< HEAD
	ms.MountStoreWithDB(types.NewKVStoreKey("store4"), types.StoreTypeIAVL, nil)
	ms.MountStoreWithDB(types.NewKVStoreKey("store5"), types.StoreTypeIAVL, nil)
=======
	key4, key5 := types.NewKVStoreKey("store4"), types.NewKVStoreKey("store5")
	ms.MountStoreWithDB(key4, types.StoreTypeIAVL, nil)
	ms.MountStoreWithDB(key5, types.StoreTypeIAVL, nil)
>>>>>>> 787ee698
	err = ms.LoadLatestVersionAndUpgrade(&types.StoreUpgrades{Added: []string{"store4", "store5"}})
	require.NoError(t, err)
	ms.Commit()

	// cache multistore of version before adding store4 should works
<<<<<<< HEAD
	_, err = ms.CacheMultiStoreWithVersion(1)
	require.NoError(t, err)

=======
	cms2, err := ms.CacheMultiStoreWithVersion(1)
	require.NoError(t, err)

	require.Empty(t, cms2.GetKVStore(key4).Get([]byte("key")))

>>>>>>> 787ee698
	// require we cannot commit (write) to a cache-versioned multi-store
	require.Panics(t, func() {
		kvStore.Set(k, []byte("newValue"))
		cms.Write()
	})
}

func TestHashStableWithEmptyCommit(t *testing.T) {
	db := coretesting.NewMemDB()
	ms := newMultiStoreWithMounts(db, pruningtypes.NewPruningOptions(pruningtypes.PruningNothing))
	err := ms.LoadLatestVersion()
	require.Nil(t, err)

	emptyHash := sha256.Sum256([]byte{})
	appHash := emptyHash[:]
	commitID := types.CommitID{Hash: appHash}
	checkStore(t, ms, commitID, commitID)

	k, v := []byte("wind"), []byte("blows")

	store1 := ms.GetStoreByName("store1").(types.KVStore)
	store1.Set(k, v)

	workingHash := ms.WorkingHash()
	cID := ms.Commit()
	require.Equal(t, int64(1), cID.Version)
	hash := cID.Hash
	require.Equal(t, workingHash, hash)

	// make an empty commit, it should update version, but not affect hash
	workingHash = ms.WorkingHash()
	cID = ms.Commit()
	require.Equal(t, workingHash, cID.Hash)
	require.Equal(t, int64(2), cID.Version)
	require.Equal(t, hash, cID.Hash)
}

func TestMultistoreCommitLoad(t *testing.T) {
	db := coretesting.NewMemDB()
	store := newMultiStoreWithMounts(db, pruningtypes.NewPruningOptions(pruningtypes.PruningNothing))
	err := store.LoadLatestVersion()
	require.Nil(t, err)

	emptyHash := sha256.Sum256([]byte{})
	appHash := emptyHash[:]
	// New store has empty last commit.
	commitID := types.CommitID{Hash: appHash}
	checkStore(t, store, commitID, commitID)

	// Make sure we can get stores by name.
	s1 := store.GetStoreByName("store1")
	require.NotNil(t, s1)
	s3 := store.GetStoreByName("store3")
	require.NotNil(t, s3)
	s77 := store.GetStoreByName("store77")
	require.Nil(t, s77)

	// Make a few commits and check them.
	nCommits := int64(3)
	for i := int64(0); i < nCommits; i++ {
		workingHash := store.WorkingHash()
		commitID = store.Commit()
		require.Equal(t, workingHash, commitID.Hash)
		expectedCommitID := getExpectedCommitID(store, i+1)
		checkStore(t, store, expectedCommitID, commitID)
	}

	// Load the latest multistore again and check version.
	store = newMultiStoreWithMounts(db, pruningtypes.NewPruningOptions(pruningtypes.PruningNothing))
	err = store.LoadLatestVersion()
	require.Nil(t, err)
	commitID = getExpectedCommitID(store, nCommits)
	checkStore(t, store, commitID, commitID)

	// Commit and check version.
	workingHash := store.WorkingHash()
	commitID = store.Commit()
	require.Equal(t, workingHash, commitID.Hash)
	expectedCommitID := getExpectedCommitID(store, nCommits+1)
	checkStore(t, store, expectedCommitID, commitID)

	// Load an older multistore and check version.
	ver := nCommits - 1
	store = newMultiStoreWithMounts(db, pruningtypes.NewPruningOptions(pruningtypes.PruningNothing))
	err = store.LoadVersion(ver)
	require.Nil(t, err)
	commitID = getExpectedCommitID(store, ver)
	checkStore(t, store, commitID, commitID)
}

func TestMultistoreLoadWithUpgrade(t *testing.T) {
	db := coretesting.NewMemDB()
	store := newMultiStoreWithMounts(db, pruningtypes.NewPruningOptions(pruningtypes.PruningNothing))
	err := store.LoadLatestVersion()
	require.Nil(t, err)

	// write some data in all stores
	k1, v1 := []byte("first"), []byte("store")
	s1, _ := store.GetStoreByName("store1").(types.KVStore)
	require.NotNil(t, s1)
	s1.Set(k1, v1)

	k2, v2 := []byte("second"), []byte("restore")
	s2, _ := store.GetStoreByName("store2").(types.KVStore)
	require.NotNil(t, s2)
	s2.Set(k2, v2)

	k3, v3 := []byte("third"), []byte("dropped")
	s3, _ := store.GetStoreByName("store3").(types.KVStore)
	require.NotNil(t, s3)
	s3.Set(k3, v3)

	s4, _ := store.GetStoreByName("store4").(types.KVStore)
	require.Nil(t, s4)

	// do one commit
	workingHash := store.WorkingHash()
	commitID := store.Commit()
	require.Equal(t, workingHash, commitID.Hash)
	expectedCommitID := getExpectedCommitID(store, 1)
	checkStore(t, store, expectedCommitID, commitID)

	ci, err := store.GetCommitInfo(1)
	require.NoError(t, err)
	require.Equal(t, int64(1), ci.Version)
	require.Equal(t, 3, len(ci.StoreInfos))
	checkContains(t, ci.StoreInfos, []string{"store1", "store2", "store3"})

	// Load without changes and make sure it is sensible
	store = newMultiStoreWithMounts(db, pruningtypes.NewPruningOptions(pruningtypes.PruningNothing))

	err = store.LoadLatestVersion()
	require.Nil(t, err)
	commitID = getExpectedCommitID(store, 1)
	checkStore(t, store, commitID, commitID)

	// let's query data to see it was saved properly
	s2, _ = store.GetStoreByName("store2").(types.KVStore)
	require.NotNil(t, s2)
	require.Equal(t, v2, s2.Get(k2))

	// now, let's load with upgrades...
	restore, upgrades := newMultiStoreWithModifiedMounts(db, pruningtypes.NewPruningOptions(pruningtypes.PruningNothing))
	err = restore.LoadLatestVersionAndUpgrade(upgrades)
	require.Nil(t, err)

	// s1 was not changed
	s1, _ = restore.GetStoreByName("store1").(types.KVStore)
	require.NotNil(t, s1)
	require.Equal(t, v1, s1.Get(k1))

	// store3 is mounted, but data deleted are gone
	s3, _ = restore.GetStoreByName("store3").(types.KVStore)
	require.NotNil(t, s3)
	require.Nil(t, s3.Get(k3)) // data was deleted

	// store4 is mounted, with empty data
	s4, _ = restore.GetStoreByName("store4").(types.KVStore)
	require.NotNil(t, s4)

	iterator := s4.Iterator(nil, nil)

	values := 0
	for ; iterator.Valid(); iterator.Next() {
		values++
	}
	require.Zero(t, values)

	require.NoError(t, iterator.Close())

	// write something inside store4
	k4, v4 := []byte("fourth"), []byte("created")
	s4.Set(k4, v4)

	// store2 is no longer mounted
	st2 := restore.GetStoreByName("store2")
	require.Nil(t, st2)

	// restore2 has the old data
	rs2, _ := restore.GetStoreByName("restore2").(types.KVStore)
	require.NotNil(t, rs2)
	require.Equal(t, v2, rs2.Get(k2))

	// store this migrated data, and load it again without migrations
	migratedID := restore.Commit()
	require.Equal(t, migratedID.Version, int64(2))

	reload, _ := newMultiStoreWithModifiedMounts(db, pruningtypes.NewPruningOptions(pruningtypes.PruningNothing))
	// unmount store3 since store3 was deleted
	unmountStore(reload, "store3")

	rs3, _ := reload.GetStoreByName("store3").(types.KVStore)
	require.Nil(t, rs3)

	err = reload.LoadLatestVersion()
	require.Nil(t, err)
	require.Equal(t, migratedID, reload.LastCommitID())

	// query this new store
	rl1, _ := reload.GetStoreByName("store1").(types.KVStore)
	require.NotNil(t, rl1)
	require.Equal(t, v1, rl1.Get(k1))

	rl2, _ := reload.GetStoreByName("restore2").(types.KVStore)
	require.NotNil(t, rl2)
	require.Equal(t, v2, rl2.Get(k2))

	rl4, _ := reload.GetStoreByName("store4").(types.KVStore)
	require.NotNil(t, rl4)
	require.Equal(t, v4, rl4.Get(k4))

	// check commitInfo in storage
	ci, err = reload.GetCommitInfo(2)
	require.NoError(t, err)
	require.Equal(t, int64(2), ci.Version)
	require.Equal(t, 3, len(ci.StoreInfos), ci.StoreInfos)
	checkContains(t, ci.StoreInfos, []string{"store1", "restore2", "store4"})
}

func TestParsePath(t *testing.T) {
	_, _, err := parsePath("foo")
	require.Error(t, err)

	store, subpath, err := parsePath("/foo")
	require.NoError(t, err)
	require.Equal(t, store, "foo")
	require.Equal(t, subpath, "")

	store, subpath, err = parsePath("/fizz/bang/baz")
	require.NoError(t, err)
	require.Equal(t, store, "fizz")
	require.Equal(t, subpath, "/bang/baz")

	substore, subsubpath, err := parsePath(subpath)
	require.NoError(t, err)
	require.Equal(t, substore, "bang")
	require.Equal(t, subsubpath, "/baz")
}

func TestMultiStoreRestart(t *testing.T) {
	db := coretesting.NewMemDB()
	pruning := pruningtypes.NewCustomPruningOptions(2, 1)
	multi := newMultiStoreWithMounts(db, pruning)
	err := multi.LoadLatestVersion()
	require.Nil(t, err)

	initCid := multi.LastCommitID()

	k, v := "wind", "blows"
	k2, v2 := "water", "flows"
	k3, v3 := "fire", "burns"

	for i := 1; i < 3; i++ {
		// Set and commit data in one store.
		store1 := multi.GetStoreByName("store1").(types.KVStore)
		store1.Set([]byte(k), []byte(fmt.Sprintf("%s:%d", v, i)))

		// ... and another.
		store2 := multi.GetStoreByName("store2").(types.KVStore)
		store2.Set([]byte(k2), []byte(fmt.Sprintf("%s:%d", v2, i)))

		// ... and another.
		store3 := multi.GetStoreByName("store3").(types.KVStore)
		store3.Set([]byte(k3), []byte(fmt.Sprintf("%s:%d", v3, i)))

		multi.Commit()

		cinfo, err := multi.GetCommitInfo(int64(i))
		require.NoError(t, err)
		require.Equal(t, int64(i), cinfo.Version)
	}

	// Set and commit data in one store.
	store1 := multi.GetStoreByName("store1").(types.KVStore)
	store1.Set([]byte(k), []byte(fmt.Sprintf("%s:%d", v, 3)))

	// ... and another.
	store2 := multi.GetStoreByName("store2").(types.KVStore)
	store2.Set([]byte(k2), []byte(fmt.Sprintf("%s:%d", v2, 3)))

	multi.Commit()

	flushedCinfo, err := multi.GetCommitInfo(3)
	require.Nil(t, err)
	require.NotEqual(t, initCid, flushedCinfo, "CID is different after flush to disk")

	// ... and another.
	store3 := multi.GetStoreByName("store3").(types.KVStore)
	store3.Set([]byte(k3), []byte(fmt.Sprintf("%s:%d", v3, 3)))

	multi.Commit()

	postFlushCinfo, err := multi.GetCommitInfo(4)
	require.NoError(t, err)
	require.Equal(t, int64(4), postFlushCinfo.Version, "Commit changed after in-memory commit")

	multi = newMultiStoreWithMounts(db, pruning)
	err = multi.LoadLatestVersion()
	require.Nil(t, err)

	reloadedCid := multi.LastCommitID()
	require.Equal(t, int64(4), reloadedCid.Version, "Reloaded CID is not the same as last flushed CID")

	// Check that store1 and store2 retained date from 3rd commit
	store1 = multi.GetStoreByName("store1").(types.KVStore)
	val := store1.Get([]byte(k))
	require.Equal(t, []byte(fmt.Sprintf("%s:%d", v, 3)), val, "Reloaded value not the same as last flushed value")

	store2 = multi.GetStoreByName("store2").(types.KVStore)
	val2 := store2.Get([]byte(k2))
	require.Equal(t, []byte(fmt.Sprintf("%s:%d", v2, 3)), val2, "Reloaded value not the same as last flushed value")

	// Check that store3 still has data from last commit even though update happened on 2nd commit
	store3 = multi.GetStoreByName("store3").(types.KVStore)
	val3 := store3.Get([]byte(k3))
	require.Equal(t, []byte(fmt.Sprintf("%s:%d", v3, 3)), val3, "Reloaded value not the same as last flushed value")
}

func TestMultiStoreQuery(t *testing.T) {
	db := coretesting.NewMemDB()
	multi := newMultiStoreWithMounts(db, pruningtypes.NewPruningOptions(pruningtypes.PruningNothing))
	err := multi.LoadLatestVersion()
	require.Nil(t, err)

	k, v := []byte("wind"), []byte("blows")
	k2, v2 := []byte("water"), []byte("flows")
	// v3 := []byte("is cold")

	// Commit the multistore.
	_ = multi.Commit()

	// Make sure we can get by name.
	garbage := multi.GetStoreByName("bad-name")
	require.Nil(t, garbage)

	// Set and commit data in one store.
	store1 := multi.GetStoreByName("store1").(types.KVStore)
	store1.Set(k, v)

	// ... and another.
	store2 := multi.GetStoreByName("store2").(types.KVStore)
	store2.Set(k2, v2)

	// Commit the multistore.
	cid := multi.Commit()
	ver := cid.Version

	// Reload multistore from database
	multi = newMultiStoreWithMounts(db, pruningtypes.NewPruningOptions(pruningtypes.PruningNothing))
	err = multi.LoadLatestVersion()
	require.Nil(t, err)

	// Test bad path.
	query := types.RequestQuery{Path: "/key", Data: k, Height: ver}
	_, err = multi.Query(&query)
	codespace, code, _ := errors.ABCIInfo(err, false)
	require.EqualValues(t, types.ErrUnknownRequest.ABCICode(), code)
	require.EqualValues(t, types.ErrUnknownRequest.Codespace(), codespace)

	query.Path = "h897fy32890rf63296r92"
	_, err = multi.Query(&query)
	codespace, code, _ = errors.ABCIInfo(err, false)
	require.EqualValues(t, types.ErrUnknownRequest.ABCICode(), code)
	require.EqualValues(t, types.ErrUnknownRequest.Codespace(), codespace)

	// Test invalid store name.
	query.Path = "/garbage/key"
	_, err = multi.Query(&query)
	codespace, code, _ = errors.ABCIInfo(err, false)
	require.EqualValues(t, types.ErrUnknownRequest.ABCICode(), code)
	require.EqualValues(t, types.ErrUnknownRequest.Codespace(), codespace)

	// Test valid query with data.
	query.Path = "/store1/key"
	qres, err := multi.Query(&query)
	require.NoError(t, err)
	require.Equal(t, v, qres.Value)

	// Test valid but empty query.
	query.Path = "/store2/key"
	query.Prove = true
	qres, err = multi.Query(&query)
	require.NoError(t, err)
	require.Nil(t, qres.Value)

	// Test store2 data.
	// Since we are using the request as a reference, the path will be modified.
	query.Data = k2
	query.Path = "/store2/key"
	qres, err = multi.Query(&query)
	require.NoError(t, err)
	require.Equal(t, v2, qres.Value)
}

func TestMultiStore_Pruning(t *testing.T) {
	testCases := []struct {
		name        string
		numVersions int64
		po          pruningtypes.PruningOptions
		deleted     []int64
		saved       []int64
	}{
		{"prune nothing", 10, pruningtypes.NewPruningOptions(pruningtypes.PruningNothing), nil, []int64{1, 2, 3, 4, 5, 6, 7, 8, 9, 10}},
		{"prune everything", 12, pruningtypes.NewPruningOptions(pruningtypes.PruningEverything), []int64{1, 2, 3, 4, 5, 6, 7}, []int64{8, 9, 10, 11, 12}},
		{"prune some; no batch", 10, pruningtypes.NewCustomPruningOptions(2, 1), []int64{1, 2, 3, 4, 6, 5, 7}, []int64{8, 9, 10}},
		{"prune some; small batch", 10, pruningtypes.NewCustomPruningOptions(2, 3), []int64{1, 2, 3, 4, 5, 6}, []int64{7, 8, 9, 10}},
		{"prune some; large batch", 10, pruningtypes.NewCustomPruningOptions(2, 11), nil, []int64{1, 2, 3, 4, 5, 6, 7, 8, 9, 10}},
	}

	for _, tc := range testCases {
		t.Run(tc.name, func(t *testing.T) {
			db := coretesting.NewMemDB()
			ms := newMultiStoreWithMounts(db, tc.po)
			require.NoError(t, ms.LoadLatestVersion())

			for i := int64(0); i < tc.numVersions; i++ {
				ms.Commit()
			}

<<<<<<< HEAD
			for _, v := range tc.saved {
				_, err := ms.CacheMultiStoreWithVersion(v)
				require.NoError(t, err, "expected no error when loading height: %d", v)
=======
			for _, v := range tc.deleted {
				// Ensure async pruning is done
				checkErr := func() bool {
					_, err := ms.CacheMultiStoreWithVersion(v)
					return err != nil
				}
				require.Eventually(t, checkErr, 1*time.Second, 10*time.Millisecond, "expected error when loading height: %d", v)
>>>>>>> 787ee698
			}

			for _, v := range tc.saved {
				_, err := ms.CacheMultiStoreWithVersion(v)
<<<<<<< HEAD
				require.Error(t, err, "expected error when loading height: %d", v)
=======
				require.NoError(t, err, "expected no error when loading height: %d", v)
>>>>>>> 787ee698
			}
		})
	}
}

func TestMultiStore_Pruning_SameHeightsTwice(t *testing.T) {
	const (
		numVersions int64  = 10
		keepRecent  uint64 = 2
		interval    uint64 = 10
	)

	db := coretesting.NewMemDB()

	ms := newMultiStoreWithMounts(db, pruningtypes.NewCustomPruningOptions(keepRecent, interval))
	require.NoError(t, ms.LoadLatestVersion())

	var lastCommitInfo types.CommitID
	for i := int64(0); i < numVersions; i++ {
		lastCommitInfo = ms.Commit()
	}

	require.Equal(t, numVersions, lastCommitInfo.Version)

	// Get latest
	err := ms.LoadVersion(numVersions - 1)
	require.NoError(t, err)

	// Ensure already pruned snapshot heights were loaded
	require.NoError(t, ms.pruningManager.LoadSnapshotHeights(db))

	// Test pruning the same heights again
	lastCommitInfo = ms.Commit()
	require.Equal(t, numVersions, lastCommitInfo.Version)

	// Ensure that can commit one more height with no panic
	lastCommitInfo = ms.Commit()
	require.Equal(t, numVersions+1, lastCommitInfo.Version)

	isPruned := func() bool {
		ls := ms.Commit() // to flush the batch with the pruned heights
		for v := int64(1); v < numVersions-int64(keepRecent); v++ {
			if err := ms.LoadVersion(v); err == nil {
				require.NoError(t, ms.LoadVersion(ls.Version)) // load latest
				return false
			}
		}
		return true
	}
	require.Eventually(t, isPruned, 1000*time.Second, 10*time.Millisecond, "expected error when loading pruned heights")
}

func TestMultiStore_PruningRestart(t *testing.T) {
	db := coretesting.NewMemDB()
	ms := newMultiStoreWithMounts(db, pruningtypes.NewCustomPruningOptions(2, 11))
	require.NoError(t, ms.LoadLatestVersion())

	// Commit enough to build up heights to prune, where on the next block we should
	// batch delete.
	for i := int64(0); i < 10; i++ {
		ms.Commit()
	}

	actualHeightToPrune := ms.pruningManager.GetPruningHeight(ms.LatestVersion())
	require.Equal(t, int64(0), actualHeightToPrune)

	// "restart"
	ms = newMultiStoreWithMounts(db, pruningtypes.NewCustomPruningOptions(2, 11))
	err := ms.LoadLatestVersion()
	require.NoError(t, err)

	actualHeightToPrune = ms.pruningManager.GetPruningHeight(ms.LatestVersion())
	require.Equal(t, int64(0), actualHeightToPrune)

	// commit one more block and ensure the heights have been pruned
	ms.Commit()

	actualHeightToPrune = ms.pruningManager.GetPruningHeight(ms.LatestVersion())
	require.Equal(t, int64(8), actualHeightToPrune)

	// Ensure async pruning is done
	isPruned := func() bool {
		ms.Commit() // to flush the batch with the pruned heights
		for v := int64(1); v <= actualHeightToPrune; v++ {
			if _, err := ms.CacheMultiStoreWithVersion(v); err == nil {
				return false
			}
		}
		return true
	}

	require.Eventually(t, isPruned, 1*time.Second, 10*time.Millisecond, "expected error when loading pruned heights")
}

var _ types.PausablePruner = &pauseableCommitKVStoreStub{}

type pauseableCommitKVStoreStub struct {
	types.CommitKVStore
	pauseCalled []bool
}

func (p *pauseableCommitKVStoreStub) PausePruning(b bool) {
	p.pauseCalled = append(p.pauseCalled, b)
}

func TestPausePruningOnCommit(t *testing.T) {
	store := NewStore(coretesting.NewMemDB(), log.NewNopLogger(), metrics.NewNoOpMetrics())
	store.SetPruning(pruningtypes.NewCustomPruningOptions(2, 11))
	store.MountStoreWithDB(testStoreKey1, types.StoreTypeIAVL, nil)
	require.NoError(t, store.LoadLatestVersion())

	myStub := &pauseableCommitKVStoreStub{CommitKVStore: store.stores[testStoreKey1]}
	store.stores[testStoreKey1] = myStub
	// when
	store.Commit()
	// then
	require.Equal(t, []bool{true, false}, myStub.pauseCalled)
}

// TestUnevenStoresHeightCheck tests if loading root store correctly errors when
// there's any module store with the wrong height
func TestUnevenStoresHeightCheck(t *testing.T) {
	db := coretesting.NewMemDB()
	store := newMultiStoreWithMounts(db, pruningtypes.NewPruningOptions(pruningtypes.PruningNothing))
	err := store.LoadLatestVersion()
	require.Nil(t, err)

	// commit to increment store's height
	store.Commit()

	// mount store4 to root store
	store.MountStoreWithDB(types.NewKVStoreKey("store4"), types.StoreTypeIAVL, nil)

	// load the stores without upgrades
	err = store.LoadLatestVersion()
	require.Error(t, err)

	// now, let's load with upgrades...
	upgrades := &types.StoreUpgrades{
		Added: []string{"store4"},
	}
	err = store.LoadLatestVersionAndUpgrade(upgrades)
	require.Nil(t, err)
}

// TestUnevenStoresHeightCheck tests if loading root store correctly errors when
// there's any module store with the wrong height
func TestUnevenStoresHeightCheck(t *testing.T) {
	var db dbm.DB = dbm.NewMemDB()
	store := newMultiStoreWithMounts(db, pruningtypes.NewPruningOptions(pruningtypes.PruningNothing))
	err := store.LoadLatestVersion()
	require.Nil(t, err)

	// commit to increment store's height
	store.Commit()

	// mount store4 to root store
	store.MountStoreWithDB(types.NewKVStoreKey("store4"), types.StoreTypeIAVL, nil)

	// load the stores without upgrades
	err = store.LoadLatestVersion()
	require.Error(t, err)

	// now, let's load with upgrades...
	upgrades := &types.StoreUpgrades{
		Added: []string{"store4"},
	}
	err = store.LoadLatestVersionAndUpgrade(upgrades)
	require.Nil(t, err)
}

func TestSetInitialVersion(t *testing.T) {
	db := coretesting.NewMemDB()
	multi := newMultiStoreWithMounts(db, pruningtypes.NewPruningOptions(pruningtypes.PruningNothing))

	require.NoError(t, multi.LoadLatestVersion())

	err := multi.SetInitialVersion(5)
	require.NoError(t, err)
	require.Equal(t, int64(5), multi.initialVersion)

	multi.Commit()
	require.Equal(t, int64(5), multi.LastCommitID().Version)

	ckvs := multi.GetCommitKVStore(multi.keysByName["store1"])
	iavlStore, ok := ckvs.(*iavl.Store)
	require.True(t, ok)
	require.True(t, iavlStore.VersionExists(5))
}

func TestAddListenersAndListeningEnabled(t *testing.T) {
	db := coretesting.NewMemDB()
	multi := newMultiStoreWithMounts(db, pruningtypes.NewPruningOptions(pruningtypes.PruningNothing))
	testKey := types.NewKVStoreKey("listening_test_key")
	enabled := multi.ListeningEnabled(testKey)
	require.False(t, enabled)

	wrongTestKey := types.NewKVStoreKey("wrong_listening_test_key")
	multi.AddListeners([]types.StoreKey{testKey})
	enabled = multi.ListeningEnabled(wrongTestKey)
	require.False(t, enabled)

	enabled = multi.ListeningEnabled(testKey)
	require.True(t, enabled)
}

func TestCacheWraps(t *testing.T) {
	db := coretesting.NewMemDB()
	multi := newMultiStoreWithMounts(db, pruningtypes.NewPruningOptions(pruningtypes.PruningNothing))

	cacheWrapper := multi.CacheWrap()
	require.IsType(t, cachemulti.Store{}, cacheWrapper)

	cacheWrappedWithTrace := multi.CacheWrapWithTrace(nil, nil)
	require.IsType(t, cachemulti.Store{}, cacheWrappedWithTrace)
}

func TestTraceConcurrency(t *testing.T) {
	db := coretesting.NewMemDB()
	multi := newMultiStoreWithMounts(db, pruningtypes.NewPruningOptions(pruningtypes.PruningNothing))
	err := multi.LoadLatestVersion()
	require.NoError(t, err)

	b := &bytes.Buffer{}
	key := multi.keysByName["store1"]
	tc := types.TraceContext(map[string]interface{}{"blockHeight": 64})

	multi.SetTracer(b)
	multi.SetTracingContext(tc)

	cms := multi.CacheMultiStore()
	store1 := cms.GetKVStore(key)
	cw := store1.CacheWrapWithTrace(b, tc)
	_ = cw
	require.NotNil(t, store1)

	stop := make(chan struct{})
	stopW := make(chan struct{})

	go func(stop chan struct{}) {
		for {
			select {
			case <-stop:
				return
			default:
				store1.Set([]byte{1}, []byte{1})
				cms.Write()
			}
		}
	}(stop)

	go func(stop chan struct{}) {
		for {
			select {
			case <-stop:
				return
			default:
				multi.SetTracingContext(tc)
			}
		}
	}(stopW)

	time.Sleep(3 * time.Second)
	stop <- struct{}{}
	stopW <- struct{}{}
}

func TestCommitOrdered(t *testing.T) {
	db := coretesting.NewMemDB()
	multi := newMultiStoreWithMounts(db, pruningtypes.NewPruningOptions(pruningtypes.PruningNothing))
	err := multi.LoadLatestVersion()
	require.Nil(t, err)

	emptyHash := sha256.Sum256([]byte{})
	appHash := emptyHash[:]
	commitID := types.CommitID{Hash: appHash}
	checkStore(t, multi, commitID, commitID)

	k, v := []byte("wind"), []byte("blows")
	k2, v2 := []byte("water"), []byte("flows")
	k3, v3 := []byte("fire"), []byte("burns")

	store1 := multi.GetStoreByName("store1").(types.KVStore)
	store1.Set(k, v)

	store2 := multi.GetStoreByName("store2").(types.KVStore)
	store2.Set(k2, v2)

	store3 := multi.GetStoreByName("store3").(types.KVStore)
	store3.Set(k3, v3)

	typeID := multi.Commit()
	require.Equal(t, int64(1), typeID.Version)

	ci, err := multi.GetCommitInfo(1)
	require.NoError(t, err)
	require.Equal(t, int64(1), ci.Version)
	require.Equal(t, 3, len(ci.StoreInfos))
	for i, s := range ci.StoreInfos {
		require.Equal(t, s.Name, fmt.Sprintf("store%d", i+1))
	}
}

//-----------------------------------------------------------------------
// utils

var (
	testStoreKey1 = types.NewKVStoreKey("store1")
	testStoreKey2 = types.NewKVStoreKey("store2")
	testStoreKey3 = types.NewKVStoreKey("store3")
)

func newMultiStoreWithMounts(db corestore.KVStoreWithBatch, pruningOpts pruningtypes.PruningOptions) *Store {
	store := NewStore(db, log.NewNopLogger(), metrics.NewNoOpMetrics())
	store.SetPruning(pruningOpts)

	store.MountStoreWithDB(testStoreKey1, types.StoreTypeIAVL, nil)
	store.MountStoreWithDB(testStoreKey2, types.StoreTypeIAVL, nil)
	store.MountStoreWithDB(testStoreKey3, types.StoreTypeIAVL, nil)

	return store
}

func newMultiStoreWithModifiedMounts(db corestore.KVStoreWithBatch, pruningOpts pruningtypes.PruningOptions) (*Store, *types.StoreUpgrades) {
	store := NewStore(db, log.NewNopLogger(), metrics.NewNoOpMetrics())
	store.SetPruning(pruningOpts)

	store.MountStoreWithDB(types.NewKVStoreKey("store1"), types.StoreTypeIAVL, nil)
	store.MountStoreWithDB(types.NewKVStoreKey("restore2"), types.StoreTypeIAVL, nil)
	store.MountStoreWithDB(types.NewKVStoreKey("store3"), types.StoreTypeIAVL, nil)
	store.MountStoreWithDB(types.NewKVStoreKey("store4"), types.StoreTypeIAVL, nil)

	upgrades := &types.StoreUpgrades{
		Added: []string{"store4"},
		Renamed: []types.StoreRename{{
			OldKey: "store2",
			NewKey: "restore2",
		}},
		Deleted: []string{"store3"},
	}

	return store, upgrades
}

func unmountStore(rootStore *Store, storeKeyName string) {
	sk := rootStore.keysByName[storeKeyName]
	delete(rootStore.stores, sk)
	delete(rootStore.storesParams, sk)
	delete(rootStore.keysByName, storeKeyName)
}

func checkStore(t *testing.T, store *Store, expect, got types.CommitID) {
	t.Helper()
	require.Equal(t, expect, got)
	require.Equal(t, expect, store.LastCommitID())
}

func checkContains(tb testing.TB, info []types.StoreInfo, wanted []string) {
	tb.Helper()

	for _, want := range wanted {
		checkHas(tb, info, want)
	}
}

func checkHas(tb testing.TB, info []types.StoreInfo, want string) {
	tb.Helper()
	for _, i := range info {
		if i.Name == want {
			return
		}
	}
	tb.Fatalf("storeInfo doesn't contain %s", want)
}

func getExpectedCommitID(store *Store, ver int64) types.CommitID {
	return types.CommitID{
		Version: ver,
		Hash:    hashStores(store.stores),
	}
}

func hashStores(stores map[types.StoreKey]types.CommitKVStore) []byte {
	m := make(map[string][]byte, len(stores))
	for key, store := range stores {
		name := key.Name()
		m[name] = types.StoreInfo{
			Name:     name,
			CommitId: store.LastCommitID(),
		}.GetHash()
	}
	return sdkmaps.HashFromMap(m)
}

type MockListener struct {
	stateCache []types.StoreKVPair
}

<<<<<<< HEAD
func (tl *MockListener) OnWrite(storeKey types.StoreKey, key []byte, value []byte, delete bool) error {
=======
func (tl *MockListener) OnWrite(storeKey types.StoreKey, key, value []byte, delete bool) error {
>>>>>>> 787ee698
	tl.stateCache = append(tl.stateCache, types.StoreKVPair{
		StoreKey: storeKey.Name(),
		Key:      key,
		Value:    value,
		Delete:   delete,
	})
	return nil
}

func TestStateListeners(t *testing.T) {
<<<<<<< HEAD
	var db dbm.DB = dbm.NewMemDB()
	ms := newMultiStoreWithMounts(db, pruningtypes.NewPruningOptions(pruningtypes.PruningNothing))

	listener := &MockListener{}
	ms.AddListeners(testStoreKey1, []types.WriteListener{listener})
=======
	db := coretesting.NewMemDB()
	ms := newMultiStoreWithMounts(db, pruningtypes.NewPruningOptions(pruningtypes.PruningNothing))
	require.Empty(t, ms.listeners)

	ms.AddListeners([]types.StoreKey{testStoreKey1})
	require.Equal(t, 1, len(ms.listeners))
>>>>>>> 787ee698

	require.NoError(t, ms.LoadLatestVersion())
	cacheMulti := ms.CacheMultiStore()

<<<<<<< HEAD
	store1 := cacheMulti.GetKVStore(testStoreKey1)
	store1.Set([]byte{1}, []byte{1})
	require.Empty(t, listener.stateCache)

	// writes are observed when cache store commit.
	cacheMulti.Write()
	require.Equal(t, 1, len(listener.stateCache))

	// test nested cache store
	listener.stateCache = []types.StoreKVPair{}
	nested := cacheMulti.CacheMultiStore()

	store1 = nested.GetKVStore(testStoreKey1)
	store1.Set([]byte{1}, []byte{1})
	require.Empty(t, listener.stateCache)

	// writes are not observed when nested cache store commit
	nested.Write()
	require.Empty(t, listener.stateCache)

	// writes are observed when inner cache store commit
	cacheMulti.Write()
	require.Equal(t, 1, len(listener.stateCache))
=======
	store := cacheMulti.GetKVStore(testStoreKey1)
	store.Set([]byte{1}, []byte{1})
	require.Empty(t, ms.PopStateCache())

	// writes are observed when cache store commit.
	cacheMulti.Write()
	require.Equal(t, 1, len(ms.PopStateCache()))

	// test no listening on unobserved store
	store = cacheMulti.GetKVStore(testStoreKey2)
	store.Set([]byte{1}, []byte{1})
	require.Empty(t, ms.PopStateCache())

	// writes are not observed when cache store commit
	cacheMulti.Write()
	require.Empty(t, ms.PopStateCache())
>>>>>>> 787ee698
}

type commitKVStoreStub struct {
	types.CommitKVStore
	Committed int
}

func (stub *commitKVStoreStub) Commit() types.CommitID {
	commitID := stub.CommitKVStore.Commit()
<<<<<<< HEAD
	stub.Committed += 1
	return commitID
}

func prepareStoreMap() map[types.StoreKey]types.CommitKVStore {
	var db dbm.DB = dbm.NewMemDB()
	store := NewStore(db, log.NewNopLogger())
	store.MountStoreWithDB(types.NewKVStoreKey("iavl1"), types.StoreTypeIAVL, nil)
	store.MountStoreWithDB(types.NewKVStoreKey("iavl2"), types.StoreTypeIAVL, nil)
	store.MountStoreWithDB(types.NewTransientStoreKey("trans1"), types.StoreTypeTransient, nil)
	store.LoadLatestVersion()
=======
	stub.Committed++
	return commitID
}

func prepareStoreMap() (map[types.StoreKey]types.CommitKVStore, error) {
	db := coretesting.NewMemDB()
	store := NewStore(db, log.NewNopLogger(), metrics.NewNoOpMetrics())
	store.MountStoreWithDB(types.NewKVStoreKey("iavl1"), types.StoreTypeIAVL, nil)
	store.MountStoreWithDB(types.NewKVStoreKey("iavl2"), types.StoreTypeIAVL, nil)
	store.MountStoreWithDB(types.NewTransientStoreKey("trans1"), types.StoreTypeTransient, nil)
	if err := store.LoadLatestVersion(); err != nil {
		return nil, err
	}
>>>>>>> 787ee698
	return map[types.StoreKey]types.CommitKVStore{
		testStoreKey1: &commitKVStoreStub{
			CommitKVStore: store.GetStoreByName("iavl1").(types.CommitKVStore),
		},
		testStoreKey2: &commitKVStoreStub{
			CommitKVStore: store.GetStoreByName("iavl2").(types.CommitKVStore),
		},
		testStoreKey3: &commitKVStoreStub{
			CommitKVStore: store.GetStoreByName("trans1").(types.CommitKVStore),
		},
<<<<<<< HEAD
	}
=======
	}, nil
>>>>>>> 787ee698
}

func TestCommitStores(t *testing.T) {
	testCases := []struct {
		name          string
		committed     int
		exptectCommit int
	}{
		{
			"when upgrade not get interrupted",
			0,
			1,
		},
		{
			"when upgrade get interrupted once",
			1,
			0,
		},
		{
			"when upgrade get interrupted twice",
			2,
			0,
		},
	}
	for _, tc := range testCases {
		t.Run(tc.name, func(t *testing.T) {
<<<<<<< HEAD
			storeMap := prepareStoreMap()
=======
			storeMap, err := prepareStoreMap()
			require.NoError(t, err)
>>>>>>> 787ee698
			store := storeMap[testStoreKey1].(*commitKVStoreStub)
			for i := tc.committed; i > 0; i-- {
				store.Commit()
			}
			store.Committed = 0
			var version int64 = 1
			removalMap := map[types.StoreKey]bool{}
			res := commitStores(version, storeMap, removalMap)
			for _, s := range res.StoreInfos {
				require.Equal(t, version, s.CommitId.Version)
			}
			require.Equal(t, version, res.Version)
			require.Equal(t, tc.exptectCommit, store.Committed)
		})
	}
}<|MERGE_RESOLUTION|>--- conflicted
+++ resolved
@@ -101,30 +101,19 @@
 	require.Equal(t, kvStore.Get(k), v)
 
 	// add new module stores (store4 and store5) to multi stores and commit
-<<<<<<< HEAD
-	ms.MountStoreWithDB(types.NewKVStoreKey("store4"), types.StoreTypeIAVL, nil)
-	ms.MountStoreWithDB(types.NewKVStoreKey("store5"), types.StoreTypeIAVL, nil)
-=======
 	key4, key5 := types.NewKVStoreKey("store4"), types.NewKVStoreKey("store5")
 	ms.MountStoreWithDB(key4, types.StoreTypeIAVL, nil)
 	ms.MountStoreWithDB(key5, types.StoreTypeIAVL, nil)
->>>>>>> 787ee698
 	err = ms.LoadLatestVersionAndUpgrade(&types.StoreUpgrades{Added: []string{"store4", "store5"}})
 	require.NoError(t, err)
 	ms.Commit()
 
 	// cache multistore of version before adding store4 should works
-<<<<<<< HEAD
-	_, err = ms.CacheMultiStoreWithVersion(1)
-	require.NoError(t, err)
-
-=======
 	cms2, err := ms.CacheMultiStoreWithVersion(1)
 	require.NoError(t, err)
 
 	require.Empty(t, cms2.GetKVStore(key4).Get([]byte("key")))
 
->>>>>>> 787ee698
 	// require we cannot commit (write) to a cache-versioned multi-store
 	require.Panics(t, func() {
 		kvStore.Set(k, []byte("newValue"))
@@ -544,11 +533,6 @@
 				ms.Commit()
 			}
 
-<<<<<<< HEAD
-			for _, v := range tc.saved {
-				_, err := ms.CacheMultiStoreWithVersion(v)
-				require.NoError(t, err, "expected no error when loading height: %d", v)
-=======
 			for _, v := range tc.deleted {
 				// Ensure async pruning is done
 				checkErr := func() bool {
@@ -556,16 +540,11 @@
 					return err != nil
 				}
 				require.Eventually(t, checkErr, 1*time.Second, 10*time.Millisecond, "expected error when loading height: %d", v)
->>>>>>> 787ee698
 			}
 
 			for _, v := range tc.saved {
 				_, err := ms.CacheMultiStoreWithVersion(v)
-<<<<<<< HEAD
-				require.Error(t, err, "expected error when loading height: %d", v)
-=======
 				require.NoError(t, err, "expected no error when loading height: %d", v)
->>>>>>> 787ee698
 			}
 		})
 	}
@@ -964,11 +943,7 @@
 	stateCache []types.StoreKVPair
 }
 
-<<<<<<< HEAD
-func (tl *MockListener) OnWrite(storeKey types.StoreKey, key []byte, value []byte, delete bool) error {
-=======
 func (tl *MockListener) OnWrite(storeKey types.StoreKey, key, value []byte, delete bool) error {
->>>>>>> 787ee698
 	tl.stateCache = append(tl.stateCache, types.StoreKVPair{
 		StoreKey: storeKey.Name(),
 		Key:      key,
@@ -979,49 +954,16 @@
 }
 
 func TestStateListeners(t *testing.T) {
-<<<<<<< HEAD
-	var db dbm.DB = dbm.NewMemDB()
-	ms := newMultiStoreWithMounts(db, pruningtypes.NewPruningOptions(pruningtypes.PruningNothing))
-
-	listener := &MockListener{}
-	ms.AddListeners(testStoreKey1, []types.WriteListener{listener})
-=======
 	db := coretesting.NewMemDB()
 	ms := newMultiStoreWithMounts(db, pruningtypes.NewPruningOptions(pruningtypes.PruningNothing))
 	require.Empty(t, ms.listeners)
 
 	ms.AddListeners([]types.StoreKey{testStoreKey1})
 	require.Equal(t, 1, len(ms.listeners))
->>>>>>> 787ee698
 
 	require.NoError(t, ms.LoadLatestVersion())
 	cacheMulti := ms.CacheMultiStore()
 
-<<<<<<< HEAD
-	store1 := cacheMulti.GetKVStore(testStoreKey1)
-	store1.Set([]byte{1}, []byte{1})
-	require.Empty(t, listener.stateCache)
-
-	// writes are observed when cache store commit.
-	cacheMulti.Write()
-	require.Equal(t, 1, len(listener.stateCache))
-
-	// test nested cache store
-	listener.stateCache = []types.StoreKVPair{}
-	nested := cacheMulti.CacheMultiStore()
-
-	store1 = nested.GetKVStore(testStoreKey1)
-	store1.Set([]byte{1}, []byte{1})
-	require.Empty(t, listener.stateCache)
-
-	// writes are not observed when nested cache store commit
-	nested.Write()
-	require.Empty(t, listener.stateCache)
-
-	// writes are observed when inner cache store commit
-	cacheMulti.Write()
-	require.Equal(t, 1, len(listener.stateCache))
-=======
 	store := cacheMulti.GetKVStore(testStoreKey1)
 	store.Set([]byte{1}, []byte{1})
 	require.Empty(t, ms.PopStateCache())
@@ -1038,7 +980,6 @@
 	// writes are not observed when cache store commit
 	cacheMulti.Write()
 	require.Empty(t, ms.PopStateCache())
->>>>>>> 787ee698
 }
 
 type commitKVStoreStub struct {
@@ -1048,19 +989,6 @@
 
 func (stub *commitKVStoreStub) Commit() types.CommitID {
 	commitID := stub.CommitKVStore.Commit()
-<<<<<<< HEAD
-	stub.Committed += 1
-	return commitID
-}
-
-func prepareStoreMap() map[types.StoreKey]types.CommitKVStore {
-	var db dbm.DB = dbm.NewMemDB()
-	store := NewStore(db, log.NewNopLogger())
-	store.MountStoreWithDB(types.NewKVStoreKey("iavl1"), types.StoreTypeIAVL, nil)
-	store.MountStoreWithDB(types.NewKVStoreKey("iavl2"), types.StoreTypeIAVL, nil)
-	store.MountStoreWithDB(types.NewTransientStoreKey("trans1"), types.StoreTypeTransient, nil)
-	store.LoadLatestVersion()
-=======
 	stub.Committed++
 	return commitID
 }
@@ -1074,7 +1002,6 @@
 	if err := store.LoadLatestVersion(); err != nil {
 		return nil, err
 	}
->>>>>>> 787ee698
 	return map[types.StoreKey]types.CommitKVStore{
 		testStoreKey1: &commitKVStoreStub{
 			CommitKVStore: store.GetStoreByName("iavl1").(types.CommitKVStore),
@@ -1085,11 +1012,7 @@
 		testStoreKey3: &commitKVStoreStub{
 			CommitKVStore: store.GetStoreByName("trans1").(types.CommitKVStore),
 		},
-<<<<<<< HEAD
-	}
-=======
 	}, nil
->>>>>>> 787ee698
 }
 
 func TestCommitStores(t *testing.T) {
@@ -1116,12 +1039,8 @@
 	}
 	for _, tc := range testCases {
 		t.Run(tc.name, func(t *testing.T) {
-<<<<<<< HEAD
-			storeMap := prepareStoreMap()
-=======
 			storeMap, err := prepareStoreMap()
 			require.NoError(t, err)
->>>>>>> 787ee698
 			store := storeMap[testStoreKey1].(*commitKVStoreStub)
 			for i := tc.committed; i > 0; i-- {
 				store.Commit()
