package rootmulti

import (
	"crypto/sha256"
	"errors"
	"fmt"
	"io"
	"math"
	"sort"
	"strings"
	"sync"

<<<<<<< HEAD
	cmtproto "github.com/cometbft/cometbft/api/cometbft/types/v1"
=======
	cmtproto "github.com/cometbft/cometbft/proto/tendermint/types"
	dbm "github.com/cosmos/cosmos-db"
>>>>>>> 751e5ecb
	protoio "github.com/cosmos/gogoproto/io"
	gogotypes "github.com/cosmos/gogoproto/types"
	iavltree "github.com/cosmos/iavl"

	corestore "cosmossdk.io/core/store"
	coretesting "cosmossdk.io/core/testing"
	errorsmod "cosmossdk.io/errors"
	"cosmossdk.io/log"
	"cosmossdk.io/store/cachemulti"
	dbm "cosmossdk.io/store/db"
	"cosmossdk.io/store/dbadapter"
	"cosmossdk.io/store/iavl"
	"cosmossdk.io/store/listenkv"
	"cosmossdk.io/store/mem"
	"cosmossdk.io/store/metrics"
	"cosmossdk.io/store/pruning"
	pruningtypes "cosmossdk.io/store/pruning/types"
	snapshottypes "cosmossdk.io/store/snapshots/types"
	"cosmossdk.io/store/tracekv"
	"cosmossdk.io/store/transient"
	"cosmossdk.io/store/types"
)

const (
	latestVersionKey = "s/latest"
	commitInfoKeyFmt = "s/%d" // s/<version>
)

const iavlDisablefastNodeDefault = false

// keysFromStoreKeyMap returns a slice of keys for the provided map lexically sorted by StoreKey.Name()
func keysFromStoreKeyMap[V any](m map[types.StoreKey]V) []types.StoreKey {
	keys := make([]types.StoreKey, 0, len(m))
	for key := range m {
		keys = append(keys, key)
	}
	sort.Slice(keys, func(i, j int) bool {
		ki, kj := keys[i], keys[j]
		return ki.Name() < kj.Name()
	})
	return keys
}

// Store is composed of many CommitStores. Name contrasts with
// cacheMultiStore which is used for branching other MultiStores. It implements
// the CommitMultiStore interface.
type Store struct {
	db                  corestore.KVStoreWithBatch
	logger              iavltree.Logger
	lastCommitInfo      *types.CommitInfo
	pruningManager      *pruning.Manager
	iavlCacheSize       int
	iavlDisableFastNode bool
	storesParams        map[types.StoreKey]storeParams
	stores              map[types.StoreKey]types.CommitKVStore
	keysByName          map[string]types.StoreKey
	initialVersion      int64
	removalMap          map[types.StoreKey]bool
	traceWriter         io.Writer
	traceContext        types.TraceContext
	traceContextMutex   sync.Mutex
	interBlockCache     types.MultiStorePersistentCache
	listeners           map[types.StoreKey]*types.MemoryListener
	metrics             metrics.StoreMetrics
	commitHeader        cmtproto.Header
}

var (
	_ types.CommitMultiStore = (*Store)(nil)
	_ types.Queryable        = (*Store)(nil)
)

// NewStore returns a reference to a new Store object with the provided DB. The
// store will be created with a PruneNothing pruning strategy by default. After
// a store is created, KVStores must be mounted and finally LoadLatestVersion or
// LoadVersion must be called.
func NewStore(db corestore.KVStoreWithBatch, logger iavltree.Logger, metricGatherer metrics.StoreMetrics) *Store {
	return &Store{
		db:                  db,
		logger:              logger,
		iavlCacheSize:       iavl.DefaultIAVLCacheSize,
		iavlDisableFastNode: iavlDisablefastNodeDefault,
		storesParams:        make(map[types.StoreKey]storeParams),
		stores:              make(map[types.StoreKey]types.CommitKVStore),
		keysByName:          make(map[string]types.StoreKey),
		listeners:           make(map[types.StoreKey]*types.MemoryListener),
		removalMap:          make(map[types.StoreKey]bool),
		pruningManager:      pruning.NewManager(db, logger),
		metrics:             metricGatherer,
	}
}

// GetPruning fetches the pruning strategy from the root store.
func (rs *Store) GetPruning() pruningtypes.PruningOptions {
	return rs.pruningManager.GetOptions()
}

// SetPruning sets the pruning strategy on the root store and all the sub-stores.
// Note, calling SetPruning on the root store prior to LoadVersion or
// LoadLatestVersion performs a no-op as the stores aren't mounted yet.
func (rs *Store) SetPruning(pruningOpts pruningtypes.PruningOptions) {
	rs.pruningManager.SetOptions(pruningOpts)
}

// SetMetrics sets the metrics gatherer for the store package
func (rs *Store) SetMetrics(metrics metrics.StoreMetrics) {
	rs.metrics = metrics
}

// SetSnapshotInterval sets the interval at which the snapshots are taken.
// It is used by the store to determine which heights to retain until after the snapshot is complete.
func (rs *Store) SetSnapshotInterval(snapshotInterval uint64) {
	rs.pruningManager.SetSnapshotInterval(snapshotInterval)
}

func (rs *Store) SetIAVLCacheSize(cacheSize int) {
	rs.iavlCacheSize = cacheSize
}

func (rs *Store) SetIAVLDisableFastNode(disableFastNode bool) {
	rs.iavlDisableFastNode = disableFastNode
}

// GetStoreType implements Store.
func (rs *Store) GetStoreType() types.StoreType {
	return types.StoreTypeMulti
}

// MountStoreWithDB implements CommitMultiStore.
func (rs *Store) MountStoreWithDB(key types.StoreKey, typ types.StoreType, db corestore.KVStoreWithBatch) {
	if key == nil {
		panic("MountIAVLStore() key cannot be nil")
	}
	if _, ok := rs.storesParams[key]; ok {
		panic(fmt.Sprintf("store duplicate store key %v", key))
	}
	if _, ok := rs.keysByName[key.Name()]; ok {
		panic(fmt.Sprintf("store duplicate store key name %v", key))
	}
	rs.storesParams[key] = newStoreParams(key, db, typ, 0)
	rs.keysByName[key.Name()] = key
}

// GetCommitStore returns a mounted CommitStore for a given StoreKey. If the
// store is wrapped in an inter-block cache, it will be unwrapped before returning.
func (rs *Store) GetCommitStore(key types.StoreKey) types.CommitStore {
	return rs.GetCommitKVStore(key)
}

// GetCommitKVStore returns a mounted CommitKVStore for a given StoreKey. If the
// store is wrapped in an inter-block cache, it will be unwrapped before returning.
func (rs *Store) GetCommitKVStore(key types.StoreKey) types.CommitKVStore {
	// If the Store has an inter-block cache, first attempt to lookup and unwrap
	// the underlying CommitKVStore by StoreKey. If it does not exist, fallback to
	// the main mapping of CommitKVStores.
	if rs.interBlockCache != nil {
		if store := rs.interBlockCache.Unwrap(key); store != nil {
			return store
		}
	}

	return rs.stores[key]
}

// StoreKeysByName returns mapping storeNames -> StoreKeys
func (rs *Store) StoreKeysByName() map[string]types.StoreKey {
	return rs.keysByName
}

// LoadLatestVersionAndUpgrade implements CommitMultiStore
func (rs *Store) LoadLatestVersionAndUpgrade(upgrades *types.StoreUpgrades) error {
	ver := GetLatestVersion(rs.db)
	return rs.loadVersion(ver, upgrades)
}

// LoadVersionAndUpgrade allows us to rename substores while loading an older version
func (rs *Store) LoadVersionAndUpgrade(ver int64, upgrades *types.StoreUpgrades) error {
	return rs.loadVersion(ver, upgrades)
}

// LoadLatestVersion implements CommitMultiStore.
func (rs *Store) LoadLatestVersion() error {
	ver := GetLatestVersion(rs.db)
	return rs.loadVersion(ver, nil)
}

// LoadVersion implements CommitMultiStore.
func (rs *Store) LoadVersion(ver int64) error {
	return rs.loadVersion(ver, nil)
}

func (rs *Store) loadVersion(ver int64, upgrades *types.StoreUpgrades) error {
	infos := make(map[string]types.StoreInfo)

	rs.logger.Debug("loadVersion", "ver", ver)
	cInfo := &types.CommitInfo{}

	// load old data if we are not version 0
	if ver != 0 {
		var err error
		cInfo, err = rs.GetCommitInfo(ver)
		if err != nil {
			return err
		}

		// convert StoreInfos slice to map
		for _, storeInfo := range cInfo.StoreInfos {
			infos[storeInfo.Name] = storeInfo
		}
	}

	// load each Store (note this doesn't panic on unmounted keys now)
	newStores := make(map[types.StoreKey]types.CommitKVStore)

	storesKeys := make([]types.StoreKey, 0, len(rs.storesParams))

	for key := range rs.storesParams {
		storesKeys = append(storesKeys, key)
	}

	if upgrades != nil {
		// deterministic iteration order for upgrades
		// (as the underlying store may change and
		// upgrades make store changes where the execution order may matter)
		sort.Slice(storesKeys, func(i, j int) bool {
			return storesKeys[i].Name() < storesKeys[j].Name()
		})
	}

	for _, key := range storesKeys {
		storeParams := rs.storesParams[key]
		commitID := rs.getCommitID(infos, key.Name())
		rs.logger.Debug("loadVersion commitID", "key", key, "ver", ver, "hash", fmt.Sprintf("%x", commitID.Hash))

		// If it has been added, set the initial version
		if upgrades.IsAdded(key.Name()) || upgrades.RenamedFrom(key.Name()) != "" {
			storeParams.initialVersion = uint64(ver) + 1
		} else if commitID.Version != ver && storeParams.typ == types.StoreTypeIAVL {
			return fmt.Errorf("version of store %q mismatch root store's version; expected %d got %d; new stores should be added using StoreUpgrades", key.Name(), ver, commitID.Version)
		}

		store, err := rs.loadCommitStoreFromParams(key, commitID, storeParams)
		if err != nil {
			return errorsmod.Wrap(err, "failed to load store")
		}

		newStores[key] = store

		// If it was deleted, remove all data
		if upgrades.IsDeleted(key.Name()) {
			if err := deleteKVStore(store.(types.KVStore)); err != nil {
				return errorsmod.Wrapf(err, "failed to delete store %s", key.Name())
			}
			rs.removalMap[key] = true
		} else if oldName := upgrades.RenamedFrom(key.Name()); oldName != "" {
			// handle renames specially
			// make an unregistered key to satisfy loadCommitStore params
			oldKey := types.NewKVStoreKey(oldName)
			oldParams := newStoreParams(oldKey, storeParams.db, storeParams.typ, 0)

			// load from the old name
			oldStore, err := rs.loadCommitStoreFromParams(oldKey, rs.getCommitID(infos, oldName), oldParams)
			if err != nil {
				return errorsmod.Wrapf(err, "failed to load old store %s", oldName)
			}

			// move all data
			if err := moveKVStoreData(oldStore.(types.KVStore), store.(types.KVStore)); err != nil {
				return errorsmod.Wrapf(err, "failed to move store %s -> %s", oldName, key.Name())
			}

			// add the old key so its deletion is committed
			newStores[oldKey] = oldStore
			// this will ensure it's not perpetually stored in commitInfo
			rs.removalMap[oldKey] = true
		}
	}

	rs.lastCommitInfo = cInfo
	rs.stores = newStores

	// load any snapshot heights we missed from disk to be pruned on the next run
	if err := rs.pruningManager.LoadSnapshotHeights(rs.db); err != nil {
		return err
	}

	return nil
}

func (rs *Store) getCommitID(infos map[string]types.StoreInfo, name string) types.CommitID {
	info, ok := infos[name]
	if !ok {
		return types.CommitID{}
	}

	return info.CommitId
}

func deleteKVStore(kv types.KVStore) error {
	// Note that we cannot write while iterating, so load all keys here, delete below
	var keys [][]byte
	itr := kv.Iterator(nil, nil)
	for itr.Valid() {
		keys = append(keys, itr.Key())
		itr.Next()
	}
	if err := itr.Close(); err != nil {
		return err
	}

	for _, k := range keys {
		kv.Delete(k)
	}
	return nil
}

// we simulate move by a copy and delete
func moveKVStoreData(oldDB, newDB types.KVStore) error {
	// we read from one and write to another
	itr := oldDB.Iterator(nil, nil)
	for itr.Valid() {
		newDB.Set(itr.Key(), itr.Value())
		itr.Next()
	}
	if err := itr.Close(); err != nil {
		return err
	}

	// then delete the old store
	return deleteKVStore(oldDB)
}

// PruneSnapshotHeight prunes the given height according to the prune strategy.
// If the strategy is PruneNothing, this is a no-op.
// For other strategies, this height is persisted until the snapshot is operated.
func (rs *Store) PruneSnapshotHeight(height int64) {
	rs.pruningManager.HandleSnapshotHeight(height)
}

// SetInterBlockCache sets the Store's internal inter-block (persistent) cache.
// When this is defined, all CommitKVStores will be wrapped with their respective
// inter-block cache.
func (rs *Store) SetInterBlockCache(c types.MultiStorePersistentCache) {
	rs.interBlockCache = c
}

// SetTracer sets the tracer for the MultiStore that the underlying
// stores will utilize to trace operations. A MultiStore is returned.
func (rs *Store) SetTracer(w io.Writer) types.MultiStore {
	rs.traceWriter = w
	return rs
}

// SetTracingContext updates the tracing context for the MultiStore by merging
// the given context with the existing context by key. Any existing keys will
// be overwritten. It is implied that the caller should update the context when
// necessary between tracing operations. It returns a modified MultiStore.
func (rs *Store) SetTracingContext(tc types.TraceContext) types.MultiStore {
	rs.traceContextMutex.Lock()
	defer rs.traceContextMutex.Unlock()
	rs.traceContext = rs.traceContext.Merge(tc)

	return rs
}

func (rs *Store) getTracingContext() types.TraceContext {
	rs.traceContextMutex.Lock()
	defer rs.traceContextMutex.Unlock()

	if rs.traceContext == nil {
		return nil
	}

	ctx := types.TraceContext{}
	for k, v := range rs.traceContext {
		ctx[k] = v
	}

	return ctx
}

// TracingEnabled returns if tracing is enabled for the MultiStore.
func (rs *Store) TracingEnabled() bool {
	return rs.traceWriter != nil
}

// AddListeners adds a listener for the KVStore belonging to the provided StoreKey
func (rs *Store) AddListeners(keys []types.StoreKey) {
	for i := range keys {
		listener := rs.listeners[keys[i]]
		if listener == nil {
			rs.listeners[keys[i]] = types.NewMemoryListener()
		}
	}
}

// ListeningEnabled returns if listening is enabled for a specific KVStore
func (rs *Store) ListeningEnabled(key types.StoreKey) bool {
	if ls, ok := rs.listeners[key]; ok {
		return ls != nil
	}
	return false
}

// PopStateCache returns the accumulated state change messages from the CommitMultiStore
// Calling PopStateCache destroys only the currently accumulated state in each listener
// not the state in the store itself. This is a mutating and destructive operation.
// This method has been synchronized.
func (rs *Store) PopStateCache() []*types.StoreKVPair {
	var cache []*types.StoreKVPair
	for key := range rs.listeners {
		ls := rs.listeners[key]
		if ls != nil {
			cache = append(cache, ls.PopStateCache()...)
		}
	}
	sort.SliceStable(cache, func(i, j int) bool {
		return cache[i].StoreKey < cache[j].StoreKey
	})
	return cache
}

// LatestVersion returns the latest version in the store
func (rs *Store) LatestVersion() int64 {
	return rs.LastCommitID().Version
}

// LastCommitID implements Committer/CommitStore.
func (rs *Store) LastCommitID() types.CommitID {
	if rs.lastCommitInfo == nil {
		emptyHash := sha256.Sum256([]byte{})
		appHash := emptyHash[:]
		return types.CommitID{
			Version: GetLatestVersion(rs.db),
			Hash:    appHash, // set empty apphash to sha256([]byte{}) if info is nil
		}
	}
	if len(rs.lastCommitInfo.CommitID().Hash) == 0 {
		emptyHash := sha256.Sum256([]byte{})
		appHash := emptyHash[:]
		return types.CommitID{
			Version: rs.lastCommitInfo.Version,
			Hash:    appHash, // set empty apphash to sha256([]byte{}) if hash is nil
		}
	}

	return rs.lastCommitInfo.CommitID()
}

// PausePruning temporarily pauses the pruning of all individual stores which implement
// the PausablePruner interface.
func (rs *Store) PausePruning(pause bool) {
	for _, store := range rs.stores {
		if pauseable, ok := store.(types.PausablePruner); ok {
			pauseable.PausePruning(pause)
		}
	}
}

// Commit implements Committer/CommitStore.
func (rs *Store) Commit() types.CommitID {
	var previousHeight, version int64
	if rs.lastCommitInfo.GetVersion() == 0 && rs.initialVersion > 1 {
		// This case means that no commit has been made in the store, we
		// start from initialVersion.
		version = rs.initialVersion
	} else {
		// This case can means two things:
		// - either there was already a previous commit in the store, in which
		// case we increment the version from there,
		// - or there was no previous commit, and initial version was not set,
		// in which case we start at version 1.
		previousHeight = rs.lastCommitInfo.GetVersion()
		version = previousHeight + 1
	}

	if rs.commitHeader.Height != version {
		rs.logger.Debug("commit header and version mismatch", "header_height", rs.commitHeader.Height, "version", version)
	}

	func() { // ensure unpause
		// set the committing flag on all stores to block the pruning
		rs.PausePruning(true)
		// unset the committing flag on all stores to continue the pruning
		defer rs.PausePruning(false)
		rs.lastCommitInfo = commitStores(version, rs.stores, rs.removalMap)
	}()

	rs.lastCommitInfo.Timestamp = rs.commitHeader.Time
	defer rs.flushMetadata(rs.db, version, rs.lastCommitInfo)

	// remove remnants of removed stores
	for sk := range rs.removalMap {
		if _, ok := rs.stores[sk]; ok {
			delete(rs.stores, sk)
			delete(rs.storesParams, sk)
			delete(rs.keysByName, sk.Name())
		}
	}

	// reset the removalMap
	rs.removalMap = make(map[types.StoreKey]bool)

	if err := rs.handlePruning(version); err != nil {
		rs.logger.Error(
			"failed to prune store, please check your pruning configuration",
			"err", err,
		)
	}

	return types.CommitID{
		Version: version,
		Hash:    rs.lastCommitInfo.Hash(),
	}
}

// WorkingHash returns the current hash of the store.
// it will be used to get the current app hash before commit.
func (rs *Store) WorkingHash() []byte {
	storeInfos := make([]types.StoreInfo, 0, len(rs.stores))
	storeKeys := keysFromStoreKeyMap(rs.stores)

	for _, key := range storeKeys {
		store := rs.stores[key]

		if store.GetStoreType() != types.StoreTypeIAVL {
			continue
		}

		if !rs.removalMap[key] {
			si := types.StoreInfo{
				Name: key.Name(),
				CommitId: types.CommitID{
					Hash: store.WorkingHash(),
				},
			}
			storeInfos = append(storeInfos, si)
		}
	}

	sort.SliceStable(storeInfos, func(i, j int) bool {
		return storeInfos[i].Name < storeInfos[j].Name
	})

	return types.CommitInfo{StoreInfos: storeInfos}.Hash()
}

// CacheWrap implements CacheWrapper/Store/CommitStore.
func (rs *Store) CacheWrap() types.CacheWrap {
	return rs.CacheMultiStore().(types.CacheWrap)
}

// CacheWrapWithTrace implements the CacheWrapper interface.
func (rs *Store) CacheWrapWithTrace(_ io.Writer, _ types.TraceContext) types.CacheWrap {
	return rs.CacheWrap()
}

// CacheMultiStore creates ephemeral branch of the multi-store and returns a CacheMultiStore.
// It implements the MultiStore interface.
func (rs *Store) CacheMultiStore() types.CacheMultiStore {
	stores := make(map[types.StoreKey]types.CacheWrapper)
	for k, v := range rs.stores {
		store := types.KVStore(v)
		// Wire the listenkv.Store to allow listeners to observe the writes from the cache store,
		// set same listeners on cache store will observe duplicated writes.
		if rs.ListeningEnabled(k) {
			store = listenkv.NewStore(store, k, rs.listeners[k])
		}
		stores[k] = store
	}
	return cachemulti.NewStore(rs.db, stores, rs.keysByName, rs.traceWriter, rs.getTracingContext())
}

// CacheMultiStoreWithVersion is analogous to CacheMultiStore except that it
// attempts to load stores at a given version (height). An error is returned if
// any store cannot be loaded. This should only be used for querying and
// iterating at past heights.
func (rs *Store) CacheMultiStoreWithVersion(version int64) (types.CacheMultiStore, error) {
	cachedStores := make(map[types.StoreKey]types.CacheWrapper)
	var commitInfo *types.CommitInfo
	storeInfos := map[string]bool{}
	for key, store := range rs.stores {
		var cacheStore types.KVStore
		switch store.GetStoreType() {
		case types.StoreTypeIAVL:
			// If the store is wrapped with an inter-block cache, we must first unwrap
			// it to get the underlying IAVL store.
			store = rs.GetCommitKVStore(key)

			// Attempt to lazy-load an already saved IAVL store version. If the
			// version does not exist or is pruned, an error should be returned.
			var err error
			cacheStore, err = store.(*iavl.Store).GetImmutable(version)
			// if we got error from loading a module store
			// we fetch commit info of this version
			// we use commit info to check if the store existed at this version or not
			if err != nil {
				if commitInfo == nil {
					var errCommitInfo error
					commitInfo, errCommitInfo = rs.GetCommitInfo(version)

					if errCommitInfo != nil {
						return nil, errCommitInfo
					}

					for _, storeInfo := range commitInfo.StoreInfos {
						storeInfos[storeInfo.Name] = true
					}
				}

				// If the store existed at this version, it means there's actually an error
				// getting the root store at this version.
				if storeInfos[key.Name()] {
					return nil, err
				}

				// If the store donesn't exist at this version, create a dummy one to prevent
				// nil pointer panic in newer query APIs.
				cacheStore = dbadapter.Store{DB: coretesting.NewMemDB()}
			}

		default:
			cacheStore = store
		}

		// Wire the listenkv.Store to allow listeners to observe the writes from the cache store,
		// set same listeners on cache store will observe duplicated writes.
		if rs.ListeningEnabled(key) {
			cacheStore = listenkv.NewStore(cacheStore, key, rs.listeners[key])
		}

		cachedStores[key] = cacheStore
	}

	return cachemulti.NewStore(rs.db, cachedStores, rs.keysByName, rs.traceWriter, rs.getTracingContext()), nil
}

// GetStore returns a mounted Store for a given StoreKey. If the StoreKey does
// not exist, it will panic. If the Store is wrapped in an inter-block cache, it
// will be unwrapped prior to being returned.
//
// TODO: This isn't used directly upstream. Consider returning the Store as-is
// instead of unwrapping.
func (rs *Store) GetStore(key types.StoreKey) types.Store {
	store := rs.GetCommitKVStore(key)
	if store == nil {
		panic(fmt.Sprintf("store does not exist for key: %s", key.Name()))
	}

	return store
}

// GetKVStore returns a mounted KVStore for a given StoreKey. If tracing is
// enabled on the KVStore, a wrapped TraceKVStore will be returned with the root
// store's tracer, otherwise, the original KVStore will be returned.
//
// NOTE: The returned KVStore may be wrapped in an inter-block cache if it is
// set on the root store.
func (rs *Store) GetKVStore(key types.StoreKey) types.KVStore {
	s := rs.stores[key]
	if s == nil {
		panic(fmt.Sprintf("store does not exist for key: %s", key.Name()))
	}
	store := types.KVStore(s)

	if rs.TracingEnabled() {
		store = tracekv.NewStore(store, rs.traceWriter, rs.getTracingContext())
	}
	if rs.ListeningEnabled(key) {
		store = listenkv.NewStore(store, key, rs.listeners[key])
	}

	return store
}

func (rs *Store) handlePruning(version int64) error {
	pruneHeight := rs.pruningManager.GetPruningHeight(version)
	rs.logger.Debug("prune start", "height", version)
	defer rs.logger.Debug("prune end", "height", version)
	return rs.PruneStores(pruneHeight)
}

// PruneStores prunes all history up to the specific height of the multi store.
func (rs *Store) PruneStores(pruningHeight int64) (err error) {
	if pruningHeight <= 0 {
		rs.logger.Debug("pruning skipped, height is less than or equal to 0")
		return nil
	}

	rs.logger.Debug("pruning store", "heights", pruningHeight)

	for key, store := range rs.stores {
		rs.logger.Debug("pruning store", "key", key) // Also log store.name (a private variable)?

		// If the store is wrapped with an inter-block cache, we must first unwrap
		// it to get the underlying IAVL store.
		if store.GetStoreType() != types.StoreTypeIAVL {
			continue
		}

		store = rs.GetCommitKVStore(key)

		err := store.(*iavl.Store).DeleteVersionsTo(pruningHeight)
		if err == nil {
			continue
		}

		if errors.Is(err, iavltree.ErrVersionDoesNotExist) {
			return err
		}

		rs.logger.Error("failed to prune store", "key", key, "err", err)
	}
	return nil
}

// GetStoreByName performs a lookup of a StoreKey given a store name typically
// provided in a path. The StoreKey is then used to perform a lookup and return
// a Store. If the Store is wrapped in an inter-block cache, it will be unwrapped
// prior to being returned. If the StoreKey does not exist, nil is returned.
func (rs *Store) GetStoreByName(name string) types.Store {
	key := rs.keysByName[name]
	if key == nil {
		return nil
	}

	return rs.GetCommitKVStore(key)
}

// Query calls substore.Query with the same `req` where `req.Path` is
// modified to remove the substore prefix.
// Ie. `req.Path` here is `/<substore>/<path>`, and trimmed to `/<path>` for the substore.
// TODO: add proof for `multistore -> substore`.
func (rs *Store) Query(req *types.RequestQuery) (*types.ResponseQuery, error) {
	path := req.Path
	storeName, subpath, err := parsePath(path)
	if err != nil {
		return &types.ResponseQuery{}, err
	}

	store := rs.GetStoreByName(storeName)
	if store == nil {
		return &types.ResponseQuery{}, errorsmod.Wrapf(types.ErrUnknownRequest, "no such store: %s", storeName)
	}

	queryable, ok := store.(types.Queryable)
	if !ok {
		return &types.ResponseQuery{}, errorsmod.Wrapf(types.ErrUnknownRequest, "store %s (type %T) doesn't support queries", storeName, store)
	}

	// trim the path and make the query
	req.Path = subpath
	res, err := queryable.Query(req)

	if !req.Prove || !RequireProof(subpath) {
		return res, err
	}

	if res.ProofOps == nil || len(res.ProofOps.Ops) == 0 {
		return &types.ResponseQuery{}, errorsmod.Wrap(types.ErrInvalidRequest, "proof is unexpectedly empty; ensure height has not been pruned")
	}

	// If the request's height is the latest height we've committed, then utilize
	// the store's lastCommitInfo as this commit info may not be flushed to disk.
	// Otherwise, we query for the commit info from disk.
	var commitInfo *types.CommitInfo

	if res.Height == rs.lastCommitInfo.Version {
		commitInfo = rs.lastCommitInfo
	} else {
		commitInfo, err = rs.GetCommitInfo(res.Height)
		if err != nil {
			return &types.ResponseQuery{}, err
		}
	}

	// Restore origin path and append proof op.
	res.ProofOps.Ops = append(res.ProofOps.Ops, commitInfo.ProofOp(storeName))

	return res, nil
}

// SetInitialVersion sets the initial version of the IAVL tree. It is used when
// starting a new chain at an arbitrary height.
func (rs *Store) SetInitialVersion(version int64) error {
	rs.initialVersion = version

	// Loop through all the stores, if it's an IAVL store, then set initial
	// version on it.
	for key, store := range rs.stores {
		if store.GetStoreType() == types.StoreTypeIAVL {
			// If the store is wrapped with an inter-block cache, we must first unwrap
			// it to get the underlying IAVL store.
			store = rs.GetCommitKVStore(key)
			store.(types.StoreWithInitialVersion).SetInitialVersion(version)
		}
	}

	return nil
}

// parsePath expects a format like /<storeName>[/<subpath>]
// Must start with /, subpath may be empty
// Returns error if it doesn't start with /
func parsePath(path string) (storeName, subpath string, err error) {
	if !strings.HasPrefix(path, "/") {
		return storeName, subpath, errorsmod.Wrapf(types.ErrUnknownRequest, "invalid path: %s", path)
	}

	paths := strings.SplitN(path[1:], "/", 2)
	storeName = paths[0]

	if len(paths) == 2 {
		subpath = "/" + paths[1]
	}

	return storeName, subpath, nil
}

//---------------------- Snapshotting ------------------

// Snapshot implements snapshottypes.Snapshotter. The snapshot output for a given format must be
// identical across nodes such that chunks from different sources fit together. If the output for a
// given format changes (at the byte level), the snapshot format must be bumped - see
// TestMultistoreSnapshot_Checksum test.
func (rs *Store) Snapshot(height uint64, protoWriter protoio.Writer) error {
	if height == 0 {
		return errorsmod.Wrap(types.ErrLogic, "cannot snapshot height 0")
	}
	if height > uint64(GetLatestVersion(rs.db)) {
		return errorsmod.Wrapf(types.ErrLogic, "cannot snapshot future height %v", height)
	}

	// Collect stores to snapshot (only IAVL stores are supported)
	type namedStore struct {
		*iavl.Store
		name string
	}
	stores := []namedStore{}
	keys := keysFromStoreKeyMap(rs.stores)
	for _, key := range keys {
		switch store := rs.GetCommitKVStore(key).(type) {
		case *iavl.Store:
			stores = append(stores, namedStore{name: key.Name(), Store: store})
		case *transient.Store, *mem.Store:
			// Non-persisted stores shouldn't be snapshotted
			continue
		default:
			return errorsmod.Wrapf(types.ErrLogic,
				"don't know how to snapshot store %q of type %T", key.Name(), store)
		}
	}
	sort.Slice(stores, func(i, j int) bool {
		return strings.Compare(stores[i].name, stores[j].name) == -1
	})

	// Export each IAVL store. Stores are serialized as a stream of SnapshotItem Protobuf
	// messages. The first item contains a SnapshotStore with store metadata (i.e. name),
	// and the following messages contain a SnapshotNode (i.e. an ExportNode). Store changes
	// are demarcated by new SnapshotStore items.
	for _, store := range stores {
		rs.logger.Debug("starting snapshot", "store", store.name, "height", height)
		exporter, err := store.Export(int64(height))
		if err != nil {
			rs.logger.Error("snapshot failed; exporter error", "store", store.name, "err", err)
			return err
		}

		err = func() error {
			defer exporter.Close()

			err := protoWriter.WriteMsg(&snapshottypes.SnapshotItem{
				Item: &snapshottypes.SnapshotItem_Store{
					Store: &snapshottypes.SnapshotStoreItem{
						Name: store.name,
					},
				},
			})
			if err != nil {
				rs.logger.Error("snapshot failed; item store write failed", "store", store.name, "err", err)
				return err
			}

			nodeCount := 0
			for {
				node, err := exporter.Next()
				if errors.Is(err, iavltree.ErrorExportDone) {
					rs.logger.Debug("snapshot Done", "store", store.name, "nodeCount", nodeCount)
					break
				} else if err != nil {
					return err
				}
				err = protoWriter.WriteMsg(&snapshottypes.SnapshotItem{
					Item: &snapshottypes.SnapshotItem_IAVL{
						IAVL: &snapshottypes.SnapshotIAVLItem{
							Key:     node.Key,
							Value:   node.Value,
							Height:  int32(node.Height),
							Version: node.Version,
						},
					},
				})
				if err != nil {
					return err
				}
				nodeCount++
			}

			return nil
		}()
		if err != nil {
			return err
		}
	}

	return nil
}

// Restore implements snapshottypes.Snapshotter.
// returns next snapshot item and error.
func (rs *Store) Restore(
	height uint64, format uint32, protoReader protoio.Reader,
) (snapshottypes.SnapshotItem, error) {
	// Import nodes into stores. The first item is expected to be a SnapshotItem containing
	// a SnapshotStoreItem, telling us which store to import into. The following items will contain
	// SnapshotNodeItem (i.e. ExportNode) until we reach the next SnapshotStoreItem or EOF.
	var importer *iavltree.Importer
	var snapshotItem snapshottypes.SnapshotItem
loop:
	for {
		snapshotItem = snapshottypes.SnapshotItem{}
		err := protoReader.ReadMsg(&snapshotItem)
		if errors.Is(err, io.EOF) {
			break
		} else if err != nil {
			return snapshottypes.SnapshotItem{}, errorsmod.Wrap(err, "invalid protobuf message")
		}

		switch item := snapshotItem.Item.(type) {
		case *snapshottypes.SnapshotItem_Store:
			if importer != nil {
				err = importer.Commit()
				if err != nil {
					return snapshottypes.SnapshotItem{}, errorsmod.Wrap(err, "IAVL commit failed")
				}
				importer.Close()
			}
			store, ok := rs.GetStoreByName(item.Store.Name).(*iavl.Store)
			if !ok || store == nil {
				return snapshottypes.SnapshotItem{}, errorsmod.Wrapf(types.ErrLogic, "cannot import into non-IAVL store %q", item.Store.Name)
			}
			importer, err = store.Import(int64(height))
			if err != nil {
				return snapshottypes.SnapshotItem{}, errorsmod.Wrap(err, "import failed")
			}
			defer importer.Close()
			// Importer height must reflect the node height (which usually matches the block height, but not always)
			rs.logger.Debug("restoring snapshot", "store", item.Store.Name)

		case *snapshottypes.SnapshotItem_IAVL:
			if importer == nil {
				rs.logger.Error("failed to restore; received IAVL node item before store item")
				return snapshottypes.SnapshotItem{}, errorsmod.Wrap(types.ErrLogic, "received IAVL node item before store item")
			}
			if item.IAVL.Height > math.MaxInt8 {
				return snapshottypes.SnapshotItem{}, errorsmod.Wrapf(types.ErrLogic, "node height %v cannot exceed %v",
					item.IAVL.Height, math.MaxInt8)
			}
			node := &iavltree.ExportNode{
				Key:     item.IAVL.Key,
				Value:   item.IAVL.Value,
				Height:  int8(item.IAVL.Height),
				Version: item.IAVL.Version,
			}
			// Protobuf does not differentiate between []byte{} as nil, but fortunately IAVL does
			// not allow nil keys nor nil values for leaf nodes, so we can always set them to empty.
			if node.Key == nil {
				node.Key = []byte{}
			}
			if node.Height == 0 && node.Value == nil {
				node.Value = []byte{}
			}
			err := importer.Add(node)
			if err != nil {
				return snapshottypes.SnapshotItem{}, errorsmod.Wrap(err, "IAVL node import failed")
			}

		default:
			break loop
		}
	}

	if importer != nil {
		err := importer.Commit()
		if err != nil {
			return snapshottypes.SnapshotItem{}, errorsmod.Wrap(err, "IAVL commit failed")
		}
		importer.Close()
	}

	rs.flushMetadata(rs.db, int64(height), rs.buildCommitInfo(int64(height)))
	return snapshotItem, rs.LoadLatestVersion()
}

func (rs *Store) loadCommitStoreFromParams(key types.StoreKey, id types.CommitID, params storeParams) (types.CommitKVStore, error) {
	var db corestore.KVStoreWithBatch

	if params.db != nil {
		db = dbm.NewPrefixDB(params.db, []byte("s/_/"))
	} else {
		prefix := "s/k:" + params.key.Name() + "/"
		db = dbm.NewPrefixDB(rs.db, []byte(prefix))
	}

	switch params.typ {
	case types.StoreTypeMulti:
		panic("recursive MultiStores not yet supported")

	case types.StoreTypeIAVL:
		var store types.CommitKVStore
		var err error

		if params.initialVersion == 0 {
			store, err = iavl.LoadStore(db, rs.logger, key, id, rs.iavlCacheSize, rs.iavlDisableFastNode, rs.metrics)
		} else {
			store, err = iavl.LoadStoreWithInitialVersion(db, rs.logger, key, id, params.initialVersion, rs.iavlCacheSize, rs.iavlDisableFastNode, rs.metrics)
		}

		if err != nil {
			return nil, err
		}

		if rs.interBlockCache != nil {
			// Wrap and get a CommitKVStore with inter-block caching. Note, this should
			// only wrap the primary CommitKVStore, not any store that is already
			// branched as that will create unexpected behavior.
			store = rs.interBlockCache.GetStoreCache(key, store)
		}

		return store, err

	case types.StoreTypeDB:
		return commitDBStoreAdapter{Store: dbadapter.Store{DB: db}}, nil

	case types.StoreTypeTransient:
		_, ok := key.(*types.TransientStoreKey)
		if !ok {
			return nil, fmt.Errorf("invalid StoreKey for StoreTypeTransient: %s", key.String())
		}

		return transient.NewStore(), nil

	case types.StoreTypeMemory:
		if _, ok := key.(*types.MemoryStoreKey); !ok {
			return nil, fmt.Errorf("unexpected key type for a MemoryStoreKey; got: %s", key.String())
		}

		return mem.NewStore(), nil

	default:
		panic(fmt.Sprintf("unrecognized store type %v", params.typ))
	}
}

func (rs *Store) buildCommitInfo(version int64) *types.CommitInfo {
	keys := keysFromStoreKeyMap(rs.stores)
	storeInfos := []types.StoreInfo{}
	for _, key := range keys {
		store := rs.stores[key]
		storeType := store.GetStoreType()
		if storeType == types.StoreTypeTransient || storeType == types.StoreTypeMemory {
			continue
		}
		storeInfos = append(storeInfos, types.StoreInfo{
			Name:     key.Name(),
			CommitId: store.LastCommitID(),
		})
	}
	return &types.CommitInfo{
		Version:    version,
		StoreInfos: storeInfos,
	}
}

// RollbackToVersion delete the versions after `target` and update the latest version.
func (rs *Store) RollbackToVersion(target int64) error {
	if target <= 0 {
		return fmt.Errorf("invalid rollback height target: %d", target)
	}

	for key, store := range rs.stores {
		if store.GetStoreType() == types.StoreTypeIAVL {
			// If the store is wrapped with an inter-block cache, we must first unwrap
			// it to get the underlying IAVL store.
			store = rs.GetCommitKVStore(key)
			err := store.(*iavl.Store).LoadVersionForOverwriting(target)
			if err != nil {
				return err
			}
		}
	}

	rs.flushMetadata(rs.db, target, rs.buildCommitInfo(target))

	return rs.LoadLatestVersion()
}

// SetCommitHeader sets the commit block header of the store.
func (rs *Store) SetCommitHeader(h cmtproto.Header) {
	rs.commitHeader = h
}

// GetCommitInfo attempts to retrieve CommitInfo for a given version/height. It
// will return an error if no CommitInfo exists, we fail to unmarshal the record
// or if we cannot retrieve the object from the DB.
func (rs *Store) GetCommitInfo(ver int64) (*types.CommitInfo, error) {
	cInfoKey := fmt.Sprintf(commitInfoKeyFmt, ver)

	bz, err := rs.db.Get([]byte(cInfoKey))
	if err != nil {
		return nil, errorsmod.Wrap(err, "failed to get commit info")
	} else if bz == nil {
		return nil, errors.New("no commit info found")
	}

	cInfo := &types.CommitInfo{}
	if err = cInfo.Unmarshal(bz); err != nil {
		return nil, errorsmod.Wrap(err, "failed unmarshal commit info")
	}

	return cInfo, nil
}

func (rs *Store) flushMetadata(db corestore.KVStoreWithBatch, version int64, cInfo *types.CommitInfo) {
	rs.logger.Debug("flushing metadata", "height", version)
	batch := db.NewBatch()
	defer func() {
<<<<<<< HEAD
		if err := batch.Close(); err != nil {
			rs.logger.Error("call flushMetadata error on batch close", "err", err)
		}
=======
		_ = batch.Close()
>>>>>>> 751e5ecb
	}()

	if cInfo != nil {
		flushCommitInfo(batch, version, cInfo)
	} else {
		rs.logger.Debug("commitInfo is nil, not flushed", "height", version)
	}

	flushLatestVersion(batch, version)

	if err := batch.WriteSync(); err != nil {
		panic(fmt.Errorf("error on batch write %w", err))
	}
	rs.logger.Debug("flushing metadata finished", "height", version)
}

type storeParams struct {
	key            types.StoreKey
	db             corestore.KVStoreWithBatch
	typ            types.StoreType
	initialVersion uint64
}

func newStoreParams(key types.StoreKey, db corestore.KVStoreWithBatch, typ types.StoreType, initialVersion uint64) storeParams {
	return storeParams{
		key:            key,
		db:             db,
		typ:            typ,
		initialVersion: initialVersion,
	}
}

func GetLatestVersion(db corestore.KVStoreWithBatch) int64 {
	bz, err := db.Get([]byte(latestVersionKey))
	if err != nil {
		panic(err)
	} else if bz == nil {
		return 0
	}

	var latestVersion int64

	if err := gogotypes.StdInt64Unmarshal(&latestVersion, bz); err != nil {
		panic(err)
	}

	return latestVersion
}

// Commits each store and returns a new commitInfo.
func commitStores(version int64, storeMap map[types.StoreKey]types.CommitKVStore, removalMap map[types.StoreKey]bool) *types.CommitInfo {
	storeInfos := make([]types.StoreInfo, 0, len(storeMap))
	storeKeys := keysFromStoreKeyMap(storeMap)

	for _, key := range storeKeys {
		store := storeMap[key]
		last := store.LastCommitID()

		// If a commit event execution is interrupted, a new iavl store's version
		// will be larger than the RMS's metadata, when the block is replayed, we
		// should avoid committing that iavl store again.
		var commitID types.CommitID
		if last.Version >= version {
			last.Version = version
			commitID = last
		} else {
			commitID = store.Commit()
		}

		storeType := store.GetStoreType()
		if storeType == types.StoreTypeTransient || storeType == types.StoreTypeMemory {
			continue
		}

		if !removalMap[key] {
			si := types.StoreInfo{}
			si.Name = key.Name()
			si.CommitId = commitID
			storeInfos = append(storeInfos, si)
		}
	}

	sort.SliceStable(storeInfos, func(i, j int) bool {
		return strings.Compare(storeInfos[i].Name, storeInfos[j].Name) < 0
	})

	return &types.CommitInfo{
		Version:    version,
		StoreInfos: storeInfos,
	}
}

func flushCommitInfo(batch corestore.Batch, version int64, cInfo *types.CommitInfo) {
	bz, err := cInfo.Marshal()
	if err != nil {
		panic(err)
	}

	cInfoKey := fmt.Sprintf(commitInfoKeyFmt, version)
	err = batch.Set([]byte(cInfoKey), bz)
	if err != nil {
		panic(err)
	}
}

func flushLatestVersion(batch corestore.Batch, version int64) {
	bz, err := gogotypes.StdInt64Marshal(version)
	if err != nil {
		panic(err)
	}

	err = batch.Set([]byte(latestVersionKey), bz)
	if err != nil {
		panic(err)
	}
}<|MERGE_RESOLUTION|>--- conflicted
+++ resolved
@@ -10,22 +10,15 @@
 	"strings"
 	"sync"
 
-<<<<<<< HEAD
-	cmtproto "github.com/cometbft/cometbft/api/cometbft/types/v1"
-=======
 	cmtproto "github.com/cometbft/cometbft/proto/tendermint/types"
 	dbm "github.com/cosmos/cosmos-db"
->>>>>>> 751e5ecb
 	protoio "github.com/cosmos/gogoproto/io"
 	gogotypes "github.com/cosmos/gogoproto/types"
 	iavltree "github.com/cosmos/iavl"
 
-	corestore "cosmossdk.io/core/store"
-	coretesting "cosmossdk.io/core/testing"
 	errorsmod "cosmossdk.io/errors"
 	"cosmossdk.io/log"
 	"cosmossdk.io/store/cachemulti"
-	dbm "cosmossdk.io/store/db"
 	"cosmossdk.io/store/dbadapter"
 	"cosmossdk.io/store/iavl"
 	"cosmossdk.io/store/listenkv"
@@ -63,8 +56,8 @@
 // cacheMultiStore which is used for branching other MultiStores. It implements
 // the CommitMultiStore interface.
 type Store struct {
-	db                  corestore.KVStoreWithBatch
-	logger              iavltree.Logger
+	db                  dbm.DB
+	logger              log.Logger
 	lastCommitInfo      *types.CommitInfo
 	pruningManager      *pruning.Manager
 	iavlCacheSize       int
@@ -92,7 +85,7 @@
 // store will be created with a PruneNothing pruning strategy by default. After
 // a store is created, KVStores must be mounted and finally LoadLatestVersion or
 // LoadVersion must be called.
-func NewStore(db corestore.KVStoreWithBatch, logger iavltree.Logger, metricGatherer metrics.StoreMetrics) *Store {
+func NewStore(db dbm.DB, logger log.Logger, metricGatherer metrics.StoreMetrics) *Store {
 	return &Store{
 		db:                  db,
 		logger:              logger,
@@ -145,7 +138,7 @@
 }
 
 // MountStoreWithDB implements CommitMultiStore.
-func (rs *Store) MountStoreWithDB(key types.StoreKey, typ types.StoreType, db corestore.KVStoreWithBatch) {
+func (rs *Store) MountStoreWithDB(key types.StoreKey, typ types.StoreType, db dbm.DB) {
 	if key == nil {
 		panic("MountIAVLStore() key cannot be nil")
 	}
@@ -254,7 +247,7 @@
 		if upgrades.IsAdded(key.Name()) || upgrades.RenamedFrom(key.Name()) != "" {
 			storeParams.initialVersion = uint64(ver) + 1
 		} else if commitID.Version != ver && storeParams.typ == types.StoreTypeIAVL {
-			return fmt.Errorf("version of store %q mismatch root store's version; expected %d got %d; new stores should be added using StoreUpgrades", key.Name(), ver, commitID.Version)
+			return fmt.Errorf("version of store %s mismatch root store's version; expected %d got %d; new stores should be added using StoreUpgrades", key.Name(), ver, commitID.Version)
 		}
 
 		store, err := rs.loadCommitStoreFromParams(key, commitID, storeParams)
@@ -463,16 +456,6 @@
 	}
 
 	return rs.lastCommitInfo.CommitID()
-}
-
-// PausePruning temporarily pauses the pruning of all individual stores which implement
-// the PausablePruner interface.
-func (rs *Store) PausePruning(pause bool) {
-	for _, store := range rs.stores {
-		if pauseable, ok := store.(types.PausablePruner); ok {
-			pauseable.PausePruning(pause)
-		}
-	}
 }
 
 // Commit implements Committer/CommitStore.
@@ -496,14 +479,7 @@
 		rs.logger.Debug("commit header and version mismatch", "header_height", rs.commitHeader.Height, "version", version)
 	}
 
-	func() { // ensure unpause
-		// set the committing flag on all stores to block the pruning
-		rs.PausePruning(true)
-		// unset the committing flag on all stores to continue the pruning
-		defer rs.PausePruning(false)
-		rs.lastCommitInfo = commitStores(version, rs.stores, rs.removalMap)
-	}()
-
+	rs.lastCommitInfo = commitStores(version, rs.stores, rs.removalMap)
 	rs.lastCommitInfo.Timestamp = rs.commitHeader.Time
 	defer rs.flushMetadata(rs.db, version, rs.lastCommitInfo)
 
@@ -631,10 +607,6 @@
 				if storeInfos[key.Name()] {
 					return nil, err
 				}
-
-				// If the store donesn't exist at this version, create a dummy one to prevent
-				// nil pointer panic in newer query APIs.
-				cacheStore = dbadapter.Store{DB: coretesting.NewMemDB()}
 			}
 
 		default:
@@ -698,7 +670,7 @@
 	return rs.PruneStores(pruneHeight)
 }
 
-// PruneStores prunes all history up to the specific height of the multi store.
+// PruneStores prunes all history upto the specific height of the multi store.
 func (rs *Store) PruneStores(pruningHeight int64) (err error) {
 	if pruningHeight <= 0 {
 		rs.logger.Debug("pruning skipped, height is less than or equal to 0")
@@ -732,7 +704,7 @@
 	return nil
 }
 
-// GetStoreByName performs a lookup of a StoreKey given a store name typically
+// getStoreByName performs a lookup of a StoreKey given a store name typically
 // provided in a path. The StoreKey is then used to perform a lookup and return
 // a Store. If the Store is wrapped in an inter-block cache, it will be unwrapped
 // prior to being returned. If the StoreKey does not exist, nil is returned.
@@ -902,7 +874,7 @@
 			nodeCount := 0
 			for {
 				node, err := exporter.Next()
-				if errors.Is(err, iavltree.ErrorExportDone) {
+				if err == iavltree.ErrorExportDone {
 					rs.logger.Debug("snapshot Done", "store", store.name, "nodeCount", nodeCount)
 					break
 				} else if err != nil {
@@ -926,6 +898,7 @@
 
 			return nil
 		}()
+
 		if err != nil {
 			return err
 		}
@@ -948,7 +921,7 @@
 	for {
 		snapshotItem = snapshottypes.SnapshotItem{}
 		err := protoReader.ReadMsg(&snapshotItem)
-		if errors.Is(err, io.EOF) {
+		if err == io.EOF {
 			break
 		} else if err != nil {
 			return snapshottypes.SnapshotItem{}, errorsmod.Wrap(err, "invalid protobuf message")
@@ -1021,7 +994,7 @@
 }
 
 func (rs *Store) loadCommitStoreFromParams(key types.StoreKey, id types.CommitID, params storeParams) (types.CommitKVStore, error) {
-	var db corestore.KVStoreWithBatch
+	var db dbm.DB
 
 	if params.db != nil {
 		db = dbm.NewPrefixDB(params.db, []byte("s/_/"))
@@ -1149,17 +1122,11 @@
 	return cInfo, nil
 }
 
-func (rs *Store) flushMetadata(db corestore.KVStoreWithBatch, version int64, cInfo *types.CommitInfo) {
+func (rs *Store) flushMetadata(db dbm.DB, version int64, cInfo *types.CommitInfo) {
 	rs.logger.Debug("flushing metadata", "height", version)
 	batch := db.NewBatch()
 	defer func() {
-<<<<<<< HEAD
-		if err := batch.Close(); err != nil {
-			rs.logger.Error("call flushMetadata error on batch close", "err", err)
-		}
-=======
 		_ = batch.Close()
->>>>>>> 751e5ecb
 	}()
 
 	if cInfo != nil {
@@ -1178,12 +1145,12 @@
 
 type storeParams struct {
 	key            types.StoreKey
-	db             corestore.KVStoreWithBatch
+	db             dbm.DB
 	typ            types.StoreType
 	initialVersion uint64
 }
 
-func newStoreParams(key types.StoreKey, db corestore.KVStoreWithBatch, typ types.StoreType, initialVersion uint64) storeParams {
+func newStoreParams(key types.StoreKey, db dbm.DB, typ types.StoreType, initialVersion uint64) storeParams {
 	return storeParams{
 		key:            key,
 		db:             db,
@@ -1192,7 +1159,7 @@
 	}
 }
 
-func GetLatestVersion(db corestore.KVStoreWithBatch) int64 {
+func GetLatestVersion(db dbm.DB) int64 {
 	bz, err := db.Get([]byte(latestVersionKey))
 	if err != nil {
 		panic(err)
@@ -1252,7 +1219,7 @@
 	}
 }
 
-func flushCommitInfo(batch corestore.Batch, version int64, cInfo *types.CommitInfo) {
+func flushCommitInfo(batch dbm.Batch, version int64, cInfo *types.CommitInfo) {
 	bz, err := cInfo.Marshal()
 	if err != nil {
 		panic(err)
@@ -1265,7 +1232,7 @@
 	}
 }
 
-func flushLatestVersion(batch corestore.Batch, version int64) {
+func flushLatestVersion(batch dbm.Batch, version int64) {
 	bz, err := gogotypes.StdInt64Marshal(version)
 	if err != nil {
 		panic(err)
