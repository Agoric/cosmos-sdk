package rootmulti

import (
	"crypto/sha256"
	"errors"
	"fmt"
	"io"
	"math"
	"sort"
	"strings"
	"sync"

	cmtproto "github.com/cometbft/cometbft/api/cometbft/types/v1"
	protoio "github.com/cosmos/gogoproto/io"
	gogotypes "github.com/cosmos/gogoproto/types"
	iavltree "github.com/cosmos/iavl"

	corestore "cosmossdk.io/core/store"
	coretesting "cosmossdk.io/core/testing"
	errorsmod "cosmossdk.io/errors"
	"cosmossdk.io/store/cachemulti"
	dbm "cosmossdk.io/store/db"
	"cosmossdk.io/store/dbadapter"
	"cosmossdk.io/store/iavl"
	"cosmossdk.io/store/listenkv"
	"cosmossdk.io/store/mem"
	"cosmossdk.io/store/metrics"
	"cosmossdk.io/store/pruning"
	pruningtypes "cosmossdk.io/store/pruning/types"
	snapshottypes "cosmossdk.io/store/snapshots/types"
	"cosmossdk.io/store/tracekv"
	"cosmossdk.io/store/transient"
	"cosmossdk.io/store/types"
)

const (
	latestVersionKey = "s/latest"
	commitInfoKeyFmt = "s/%d" // s/<version>
)

const iavlDisablefastNodeDefault = false

<<<<<<< HEAD
=======
// keysFromStoreKeyMap returns a slice of keys for the provided map lexically sorted by StoreKey.Name()
func keysFromStoreKeyMap[V any](m map[types.StoreKey]V) []types.StoreKey {
	keys := make([]types.StoreKey, 0, len(m))
	for key := range m {
		keys = append(keys, key)
	}
	sort.Slice(keys, func(i, j int) bool {
		ki, kj := keys[i], keys[j]
		return ki.Name() < kj.Name()
	})
	return keys
}

>>>>>>> 787ee698
// Store is composed of many CommitStores. Name contrasts with
// cacheMultiStore which is used for branching other MultiStores. It implements
// the CommitMultiStore interface.
type Store struct {
<<<<<<< HEAD
	db                  dbm.DB
	logger              log.Logger
=======
	db                  corestore.KVStoreWithBatch
	logger              iavltree.Logger
>>>>>>> 787ee698
	lastCommitInfo      *types.CommitInfo
	pruningManager      *pruning.Manager
	iavlCacheSize       int
	iavlDisableFastNode bool
	storesParams        map[types.StoreKey]storeParams
	stores              map[types.StoreKey]types.CommitKVStore
	keysByName          map[string]types.StoreKey
<<<<<<< HEAD
	lazyLoading         bool
	initialVersion      int64
	removalMap          map[types.StoreKey]bool

	traceWriter       io.Writer
	traceContext      types.TraceContext
	traceContextMutex sync.Mutex

	interBlockCache types.MultiStorePersistentCache

	listeners map[types.StoreKey][]types.WriteListener
=======
	initialVersion      int64
	removalMap          map[types.StoreKey]bool
	traceWriter         io.Writer
	traceContext        types.TraceContext
	traceContextMutex   sync.Mutex
	interBlockCache     types.MultiStorePersistentCache
	listeners           map[types.StoreKey]*types.MemoryListener
	metrics             metrics.StoreMetrics
	commitHeader        cmtproto.Header
>>>>>>> 787ee698
}

var (
	_ types.CommitMultiStore = (*Store)(nil)
	_ types.Queryable        = (*Store)(nil)
)

// NewStore returns a reference to a new Store object with the provided DB. The
// store will be created with a PruneNothing pruning strategy by default. After
// a store is created, KVStores must be mounted and finally LoadLatestVersion or
// LoadVersion must be called.
func NewStore(db corestore.KVStoreWithBatch, logger iavltree.Logger, metricGatherer metrics.StoreMetrics) *Store {
	return &Store{
		db:                  db,
		logger:              logger,
		iavlCacheSize:       iavl.DefaultIAVLCacheSize,
		iavlDisableFastNode: iavlDisablefastNodeDefault,
		storesParams:        make(map[types.StoreKey]storeParams),
		stores:              make(map[types.StoreKey]types.CommitKVStore),
		keysByName:          make(map[string]types.StoreKey),
<<<<<<< HEAD
		listeners:           make(map[types.StoreKey][]types.WriteListener),
		removalMap:          make(map[types.StoreKey]bool),
		pruningManager:      pruning.NewManager(db, logger),
=======
		listeners:           make(map[types.StoreKey]*types.MemoryListener),
		removalMap:          make(map[types.StoreKey]bool),
		pruningManager:      pruning.NewManager(db, logger),
		metrics:             metricGatherer,
>>>>>>> 787ee698
	}
}

// GetPruning fetches the pruning strategy from the root store.
func (rs *Store) GetPruning() pruningtypes.PruningOptions {
	return rs.pruningManager.GetOptions()
}

// SetPruning sets the pruning strategy on the root store and all the sub-stores.
// Note, calling SetPruning on the root store prior to LoadVersion or
// LoadLatestVersion performs a no-op as the stores aren't mounted yet.
func (rs *Store) SetPruning(pruningOpts pruningtypes.PruningOptions) {
	rs.pruningManager.SetOptions(pruningOpts)
}

// SetMetrics sets the metrics gatherer for the store package
func (rs *Store) SetMetrics(metrics metrics.StoreMetrics) {
	rs.metrics = metrics
}

// SetSnapshotInterval sets the interval at which the snapshots are taken.
// It is used by the store to determine which heights to retain until after the snapshot is complete.
func (rs *Store) SetSnapshotInterval(snapshotInterval uint64) {
	rs.pruningManager.SetSnapshotInterval(snapshotInterval)
}

func (rs *Store) SetIAVLCacheSize(cacheSize int) {
	rs.iavlCacheSize = cacheSize
}

func (rs *Store) SetIAVLDisableFastNode(disableFastNode bool) {
	rs.iavlDisableFastNode = disableFastNode
<<<<<<< HEAD
}

// SetLazyLoading sets if the iavl store should be loaded lazily or not
func (rs *Store) SetLazyLoading(lazyLoading bool) {
	rs.lazyLoading = lazyLoading
=======
>>>>>>> 787ee698
}

// GetStoreType implements Store.
func (rs *Store) GetStoreType() types.StoreType {
	return types.StoreTypeMulti
}

// MountStoreWithDB implements CommitMultiStore.
func (rs *Store) MountStoreWithDB(key types.StoreKey, typ types.StoreType, db corestore.KVStoreWithBatch) {
	if key == nil {
		panic("MountIAVLStore() key cannot be nil")
	}
	if _, ok := rs.storesParams[key]; ok {
		panic(fmt.Sprintf("store duplicate store key %v", key))
	}
	if _, ok := rs.keysByName[key.Name()]; ok {
		panic(fmt.Sprintf("store duplicate store key name %v", key))
	}
	rs.storesParams[key] = newStoreParams(key, db, typ, 0)
	rs.keysByName[key.Name()] = key
}

// GetCommitStore returns a mounted CommitStore for a given StoreKey. If the
// store is wrapped in an inter-block cache, it will be unwrapped before returning.
func (rs *Store) GetCommitStore(key types.StoreKey) types.CommitStore {
	return rs.GetCommitKVStore(key)
}

// GetCommitKVStore returns a mounted CommitKVStore for a given StoreKey. If the
// store is wrapped in an inter-block cache, it will be unwrapped before returning.
func (rs *Store) GetCommitKVStore(key types.StoreKey) types.CommitKVStore {
	// If the Store has an inter-block cache, first attempt to lookup and unwrap
	// the underlying CommitKVStore by StoreKey. If it does not exist, fallback to
	// the main mapping of CommitKVStores.
	if rs.interBlockCache != nil {
		if store := rs.interBlockCache.Unwrap(key); store != nil {
			return store
		}
	}

	return rs.stores[key]
}

// StoreKeysByName returns mapping storeNames -> StoreKeys
func (rs *Store) StoreKeysByName() map[string]types.StoreKey {
	return rs.keysByName
}

// LoadLatestVersionAndUpgrade implements CommitMultiStore
func (rs *Store) LoadLatestVersionAndUpgrade(upgrades *types.StoreUpgrades) error {
	ver := GetLatestVersion(rs.db)
	return rs.loadVersion(ver, upgrades)
}

// LoadVersionAndUpgrade allows us to rename substores while loading an older version
func (rs *Store) LoadVersionAndUpgrade(ver int64, upgrades *types.StoreUpgrades) error {
	return rs.loadVersion(ver, upgrades)
}

// LoadLatestVersion implements CommitMultiStore.
func (rs *Store) LoadLatestVersion() error {
	ver := GetLatestVersion(rs.db)
	return rs.loadVersion(ver, nil)
}

// LoadVersion implements CommitMultiStore.
func (rs *Store) LoadVersion(ver int64) error {
	return rs.loadVersion(ver, nil)
}

func (rs *Store) loadVersion(ver int64, upgrades *types.StoreUpgrades) error {
	infos := make(map[string]types.StoreInfo)

	rs.logger.Debug("loadVersion", "ver", ver)
	cInfo := &types.CommitInfo{}

	// load old data if we are not version 0
	if ver != 0 {
		var err error
		cInfo, err = rs.GetCommitInfo(ver)
		if err != nil {
			return err
		}

		// convert StoreInfos slice to map
		for _, storeInfo := range cInfo.StoreInfos {
			infos[storeInfo.Name] = storeInfo
		}
	}

	// load each Store (note this doesn't panic on unmounted keys now)
	newStores := make(map[types.StoreKey]types.CommitKVStore)

	storesKeys := make([]types.StoreKey, 0, len(rs.storesParams))

	for key := range rs.storesParams {
		storesKeys = append(storesKeys, key)
	}

	if upgrades != nil {
		// deterministic iteration order for upgrades
		// (as the underlying store may change and
		// upgrades make store changes where the execution order may matter)
		sort.Slice(storesKeys, func(i, j int) bool {
			return storesKeys[i].Name() < storesKeys[j].Name()
		})
	}

	for _, key := range storesKeys {
		storeParams := rs.storesParams[key]
		commitID := rs.getCommitID(infos, key.Name())
		rs.logger.Debug("loadVersion commitID", "key", key, "ver", ver, "hash", fmt.Sprintf("%x", commitID.Hash))

		// If it has been added, set the initial version
		if upgrades.IsAdded(key.Name()) || upgrades.RenamedFrom(key.Name()) != "" {
			storeParams.initialVersion = uint64(ver) + 1
		} else if commitID.Version != ver && storeParams.typ == types.StoreTypeIAVL {
<<<<<<< HEAD
			return fmt.Errorf("version of store %s mismatch root store's version; expected %d got %d", key.Name(), ver, commitID.Version)
=======
			return fmt.Errorf("version of store %q mismatch root store's version; expected %d got %d; new stores should be added using StoreUpgrades", key.Name(), ver, commitID.Version)
>>>>>>> 787ee698
		}

		store, err := rs.loadCommitStoreFromParams(key, commitID, storeParams)
		if err != nil {
			return errorsmod.Wrap(err, "failed to load store")
		}

		newStores[key] = store

		// If it was deleted, remove all data
		if upgrades.IsDeleted(key.Name()) {
<<<<<<< HEAD
			if err := deleteKVStore(types.KVStore(store)); err != nil {
				return errors.Wrapf(err, "failed to delete store %s", key.Name())
=======
			if err := deleteKVStore(store.(types.KVStore)); err != nil {
				return errorsmod.Wrapf(err, "failed to delete store %s", key.Name())
>>>>>>> 787ee698
			}
			rs.removalMap[key] = true
		} else if oldName := upgrades.RenamedFrom(key.Name()); oldName != "" {
			// handle renames specially
			// make an unregistered key to satisfy loadCommitStore params
			oldKey := types.NewKVStoreKey(oldName)
			oldParams := newStoreParams(oldKey, storeParams.db, storeParams.typ, 0)

			// load from the old name
			oldStore, err := rs.loadCommitStoreFromParams(oldKey, rs.getCommitID(infos, oldName), oldParams)
			if err != nil {
				return errorsmod.Wrapf(err, "failed to load old store %s", oldName)
			}

			// move all data
<<<<<<< HEAD
			if err := moveKVStoreData(types.KVStore(oldStore), types.KVStore(store)); err != nil {
				return errors.Wrapf(err, "failed to move store %s -> %s", oldName, key.Name())
=======
			if err := moveKVStoreData(oldStore.(types.KVStore), store.(types.KVStore)); err != nil {
				return errorsmod.Wrapf(err, "failed to move store %s -> %s", oldName, key.Name())
>>>>>>> 787ee698
			}

			// add the old key so its deletion is committed
			newStores[oldKey] = oldStore
			// this will ensure it's not perpetually stored in commitInfo
			rs.removalMap[oldKey] = true
		}
	}

	rs.lastCommitInfo = cInfo
	rs.stores = newStores

	// load any snapshot heights we missed from disk to be pruned on the next run
	if err := rs.pruningManager.LoadSnapshotHeights(rs.db); err != nil {
		return err
	}

	return nil
}

func (rs *Store) getCommitID(infos map[string]types.StoreInfo, name string) types.CommitID {
	info, ok := infos[name]
	if !ok {
		return types.CommitID{}
	}

	return info.CommitId
}

func deleteKVStore(kv types.KVStore) error {
	// Note that we cannot write while iterating, so load all keys here, delete below
	var keys [][]byte
	itr := kv.Iterator(nil, nil)
	for itr.Valid() {
		keys = append(keys, itr.Key())
		itr.Next()
	}
	if err := itr.Close(); err != nil {
		return err
	}

	for _, k := range keys {
		kv.Delete(k)
	}
	return nil
}

// we simulate move by a copy and delete
func moveKVStoreData(oldDB, newDB types.KVStore) error {
	// we read from one and write to another
	itr := oldDB.Iterator(nil, nil)
	for itr.Valid() {
		newDB.Set(itr.Key(), itr.Value())
		itr.Next()
	}
	if err := itr.Close(); err != nil {
		return err
	}

	// then delete the old store
	return deleteKVStore(oldDB)
}

// PruneSnapshotHeight prunes the given height according to the prune strategy.
// If the strategy is PruneNothing, this is a no-op.
// For other strategies, this height is persisted until the snapshot is operated.
func (rs *Store) PruneSnapshotHeight(height int64) {
	rs.pruningManager.HandleSnapshotHeight(height)
}

// SetInterBlockCache sets the Store's internal inter-block (persistent) cache.
// When this is defined, all CommitKVStores will be wrapped with their respective
// inter-block cache.
func (rs *Store) SetInterBlockCache(c types.MultiStorePersistentCache) {
	rs.interBlockCache = c
}

// SetTracer sets the tracer for the MultiStore that the underlying
// stores will utilize to trace operations. A MultiStore is returned.
func (rs *Store) SetTracer(w io.Writer) types.MultiStore {
	rs.traceWriter = w
	return rs
}

// SetTracingContext updates the tracing context for the MultiStore by merging
// the given context with the existing context by key. Any existing keys will
// be overwritten. It is implied that the caller should update the context when
// necessary between tracing operations. It returns a modified MultiStore.
func (rs *Store) SetTracingContext(tc types.TraceContext) types.MultiStore {
	rs.traceContextMutex.Lock()
	defer rs.traceContextMutex.Unlock()
	rs.traceContext = rs.traceContext.Merge(tc)

	return rs
}

func (rs *Store) getTracingContext() types.TraceContext {
	rs.traceContextMutex.Lock()
	defer rs.traceContextMutex.Unlock()

	if rs.traceContext == nil {
		return nil
	}

	ctx := types.TraceContext{}
	for k, v := range rs.traceContext {
		ctx[k] = v
	}

	return ctx
}

// TracingEnabled returns if tracing is enabled for the MultiStore.
func (rs *Store) TracingEnabled() bool {
	return rs.traceWriter != nil
}

// AddListeners adds a listener for the KVStore belonging to the provided StoreKey
func (rs *Store) AddListeners(keys []types.StoreKey) {
	for i := range keys {
		listener := rs.listeners[keys[i]]
		if listener == nil {
			rs.listeners[keys[i]] = types.NewMemoryListener()
		}
	}
}

// ListeningEnabled returns if listening is enabled for a specific KVStore
func (rs *Store) ListeningEnabled(key types.StoreKey) bool {
	if ls, ok := rs.listeners[key]; ok {
		return ls != nil
	}
	return false
}

<<<<<<< HEAD
=======
// PopStateCache returns the accumulated state change messages from the CommitMultiStore
// Calling PopStateCache destroys only the currently accumulated state in each listener
// not the state in the store itself. This is a mutating and destructive operation.
// This method has been synchronized.
func (rs *Store) PopStateCache() []*types.StoreKVPair {
	var cache []*types.StoreKVPair
	for key := range rs.listeners {
		ls := rs.listeners[key]
		if ls != nil {
			cache = append(cache, ls.PopStateCache()...)
		}
	}
	sort.SliceStable(cache, func(i, j int) bool {
		return cache[i].StoreKey < cache[j].StoreKey
	})
	return cache
}

>>>>>>> 787ee698
// LatestVersion returns the latest version in the store
func (rs *Store) LatestVersion() int64 {
	return rs.LastCommitID().Version
}

// LastCommitID implements Committer/CommitStore.
func (rs *Store) LastCommitID() types.CommitID {
	if rs.lastCommitInfo == nil {
		emptyHash := sha256.Sum256([]byte{})
		appHash := emptyHash[:]
		return types.CommitID{
			Version: GetLatestVersion(rs.db),
<<<<<<< HEAD
=======
			Hash:    appHash, // set empty apphash to sha256([]byte{}) if info is nil
		}
	}
	if len(rs.lastCommitInfo.CommitID().Hash) == 0 {
		emptyHash := sha256.Sum256([]byte{})
		appHash := emptyHash[:]
		return types.CommitID{
			Version: rs.lastCommitInfo.Version,
			Hash:    appHash, // set empty apphash to sha256([]byte{}) if hash is nil
>>>>>>> 787ee698
		}
	}

	return rs.lastCommitInfo.CommitID()
}

// PausePruning temporarily pauses the pruning of all individual stores which implement
// the PausablePruner interface.
func (rs *Store) PausePruning(pause bool) {
	for _, store := range rs.stores {
		if pauseable, ok := store.(types.PausablePruner); ok {
			pauseable.PausePruning(pause)
		}
	}
}

// Commit implements Committer/CommitStore.
func (rs *Store) Commit() types.CommitID {
	var previousHeight, version int64
	if rs.lastCommitInfo.GetVersion() == 0 && rs.initialVersion > 1 {
		// This case means that no commit has been made in the store, we
		// start from initialVersion.
		version = rs.initialVersion
	} else {
		// This case can means two things:
		// - either there was already a previous commit in the store, in which
		// case we increment the version from there,
		// - or there was no previous commit, and initial version was not set,
		// in which case we start at version 1.
		previousHeight = rs.lastCommitInfo.GetVersion()
		version = previousHeight + 1
	}

	if rs.commitHeader.Height != version {
		rs.logger.Debug("commit header and version mismatch", "header_height", rs.commitHeader.Height, "version", version)
	}

	func() { // ensure unpause
		// set the committing flag on all stores to block the pruning
		rs.PausePruning(true)
		// unset the committing flag on all stores to continue the pruning
		defer rs.PausePruning(false)
		rs.lastCommitInfo = commitStores(version, rs.stores, rs.removalMap)
	}()

	rs.lastCommitInfo.Timestamp = rs.commitHeader.Time
	defer rs.flushMetadata(rs.db, version, rs.lastCommitInfo)

	// remove remnants of removed stores
	for sk := range rs.removalMap {
		if _, ok := rs.stores[sk]; ok {
			delete(rs.stores, sk)
			delete(rs.storesParams, sk)
			delete(rs.keysByName, sk.Name())
		}
	}

	// reset the removalMap
	rs.removalMap = make(map[types.StoreKey]bool)

	if err := rs.handlePruning(version); err != nil {
		rs.logger.Error(
			"failed to prune store, please check your pruning configuration",
			"err", err,
		)
	}

	return types.CommitID{
		Version: version,
		Hash:    rs.lastCommitInfo.Hash(),
	}
}

// WorkingHash returns the current hash of the store.
// it will be used to get the current app hash before commit.
func (rs *Store) WorkingHash() []byte {
	storeInfos := make([]types.StoreInfo, 0, len(rs.stores))
	storeKeys := keysFromStoreKeyMap(rs.stores)

	for _, key := range storeKeys {
		store := rs.stores[key]

		if store.GetStoreType() != types.StoreTypeIAVL {
			continue
		}

		if !rs.removalMap[key] {
			si := types.StoreInfo{
				Name: key.Name(),
				CommitId: types.CommitID{
					Hash: store.WorkingHash(),
				},
			}
			storeInfos = append(storeInfos, si)
		}
	}

	sort.SliceStable(storeInfos, func(i, j int) bool {
		return storeInfos[i].Name < storeInfos[j].Name
	})

	return types.CommitInfo{StoreInfos: storeInfos}.Hash()
}

// CacheWrap implements CacheWrapper/Store/CommitStore.
func (rs *Store) CacheWrap() types.CacheWrap {
	return rs.CacheMultiStore().(types.CacheWrap)
}

// CacheWrapWithTrace implements the CacheWrapper interface.
func (rs *Store) CacheWrapWithTrace(_ io.Writer, _ types.TraceContext) types.CacheWrap {
	return rs.CacheWrap()
}

// CacheMultiStore creates ephemeral branch of the multi-store and returns a CacheMultiStore.
// It implements the MultiStore interface.
func (rs *Store) CacheMultiStore() types.CacheMultiStore {
	stores := make(map[types.StoreKey]types.CacheWrapper)
	for k, v := range rs.stores {
		store := types.KVStore(v)
		// Wire the listenkv.Store to allow listeners to observe the writes from the cache store,
		// set same listeners on cache store will observe duplicated writes.
		if rs.ListeningEnabled(k) {
			store = listenkv.NewStore(store, k, rs.listeners[k])
		}
		stores[k] = store
	}
	return cachemulti.NewStore(rs.db, stores, rs.keysByName, rs.traceWriter, rs.getTracingContext())
}

// CacheMultiStoreWithVersion is analogous to CacheMultiStore except that it
// attempts to load stores at a given version (height). An error is returned if
// any store cannot be loaded. This should only be used for querying and
// iterating at past heights.
func (rs *Store) CacheMultiStoreWithVersion(version int64) (types.CacheMultiStore, error) {
	cachedStores := make(map[types.StoreKey]types.CacheWrapper)
	var commitInfo *types.CommitInfo
	storeInfos := map[string]bool{}
	for key, store := range rs.stores {
		var cacheStore types.KVStore
		switch store.GetStoreType() {
		case types.StoreTypeIAVL:
			// If the store is wrapped with an inter-block cache, we must first unwrap
			// it to get the underlying IAVL store.
			store = rs.GetCommitKVStore(key)

			// Attempt to lazy-load an already saved IAVL store version. If the
			// version does not exist or is pruned, an error should be returned.
			var err error
			cacheStore, err = store.(*iavl.Store).GetImmutable(version)
			// if we got error from loading a module store
			// we fetch commit info of this version
			// we use commit info to check if the store existed at this version or not
			if err != nil {
				if commitInfo == nil {
					var errCommitInfo error
<<<<<<< HEAD
					commitInfo, errCommitInfo = getCommitInfo(rs.db, version)

					if errCommitInfo != nil {
						return nil, errCommitInfo
					}

					for _, storeInfo := range commitInfo.StoreInfos {
						storeInfos[storeInfo.Name] = true
					}
				}

=======
					commitInfo, errCommitInfo = rs.GetCommitInfo(version)

					if errCommitInfo != nil {
						return nil, errCommitInfo
					}

					for _, storeInfo := range commitInfo.StoreInfos {
						storeInfos[storeInfo.Name] = true
					}
				}

>>>>>>> 787ee698
				// If the store existed at this version, it means there's actually an error
				// getting the root store at this version.
				if storeInfos[key.Name()] {
					return nil, err
				}
<<<<<<< HEAD
=======

				// If the store donesn't exist at this version, create a dummy one to prevent
				// nil pointer panic in newer query APIs.
				cacheStore = dbadapter.Store{DB: coretesting.NewMemDB()}
>>>>>>> 787ee698
			}

		default:
			cacheStore = store
<<<<<<< HEAD
		}

		// Wire the listenkv.Store to allow listeners to observe the writes from the cache store,
		// set same listeners on cache store will observe duplicated writes.
		if rs.ListeningEnabled(key) {
			cacheStore = listenkv.NewStore(cacheStore, key, rs.listeners[key])
		}

=======
		}

		// Wire the listenkv.Store to allow listeners to observe the writes from the cache store,
		// set same listeners on cache store will observe duplicated writes.
		if rs.ListeningEnabled(key) {
			cacheStore = listenkv.NewStore(cacheStore, key, rs.listeners[key])
		}

>>>>>>> 787ee698
		cachedStores[key] = cacheStore
	}

	return cachemulti.NewStore(rs.db, cachedStores, rs.keysByName, rs.traceWriter, rs.getTracingContext()), nil
}

// GetStore returns a mounted Store for a given StoreKey. If the StoreKey does
// not exist, it will panic. If the Store is wrapped in an inter-block cache, it
// will be unwrapped prior to being returned.
//
// TODO: This isn't used directly upstream. Consider returning the Store as-is
// instead of unwrapping.
func (rs *Store) GetStore(key types.StoreKey) types.Store {
	store := rs.GetCommitKVStore(key)
	if store == nil {
		panic(fmt.Sprintf("store does not exist for key: %s", key.Name()))
	}

	return store
}

// GetKVStore returns a mounted KVStore for a given StoreKey. If tracing is
// enabled on the KVStore, a wrapped TraceKVStore will be returned with the root
// store's tracer, otherwise, the original KVStore will be returned.
//
// NOTE: The returned KVStore may be wrapped in an inter-block cache if it is
// set on the root store.
func (rs *Store) GetKVStore(key types.StoreKey) types.KVStore {
	s := rs.stores[key]
	if s == nil {
		panic(fmt.Sprintf("store does not exist for key: %s", key.Name()))
	}
	store := types.KVStore(s)

	if rs.TracingEnabled() {
		store = tracekv.NewStore(store, rs.traceWriter, rs.getTracingContext())
	}
	if rs.ListeningEnabled(key) {
		store = listenkv.NewStore(store, key, rs.listeners[key])
	}

	return store
}

func (rs *Store) handlePruning(version int64) error {
<<<<<<< HEAD
	rs.pruningManager.HandleHeight(version - 1) // we should never prune the current version.
	if !rs.pruningManager.ShouldPruneAtHeight(version) {
		return nil
	}
	rs.logger.Info("prune start", "height", version)
	defer rs.logger.Info("prune end", "height", version)
	return rs.PruneStores(true, nil)
}

// PruneStores prunes the specific heights of the multi store.
// If clearPruningManager is true, the pruning manager will return the pruning heights,
// and they are appended to the pruningHeights to be pruned.
func (rs *Store) PruneStores(clearPruningManager bool, pruningHeights []int64) (err error) {
	if clearPruningManager {
		heights, err := rs.pruningManager.GetFlushAndResetPruningHeights()
		if err != nil {
			return err
		}

		if len(heights) == 0 {
			rs.logger.Debug("no heights to be pruned from pruning manager")
		}

		pruningHeights = append(pruningHeights, heights...)
	}

	if len(pruningHeights) == 0 {
		rs.logger.Debug("no heights need to be pruned")
=======
	pruneHeight := rs.pruningManager.GetPruningHeight(version)
	rs.logger.Debug("prune start", "height", version)
	defer rs.logger.Debug("prune end", "height", version)
	return rs.PruneStores(pruneHeight)
}

// PruneStores prunes all history up to the specific height of the multi store.
func (rs *Store) PruneStores(pruningHeight int64) (err error) {
	if pruningHeight <= 0 {
		rs.logger.Debug("pruning skipped, height is less than or equal to 0")
>>>>>>> 787ee698
		return nil
	}

	rs.logger.Debug("pruning store", "heights", pruningHeight)

	for key, store := range rs.stores {
		rs.logger.Debug("pruning store", "key", key) // Also log store.name (a private variable)?

		// If the store is wrapped with an inter-block cache, we must first unwrap
		// it to get the underlying IAVL store.
		if store.GetStoreType() != types.StoreTypeIAVL {
			continue
		}

		store = rs.GetCommitKVStore(key)

		err := store.(*iavl.Store).DeleteVersionsTo(pruningHeight)
		if err == nil {
			continue
		}

		if errors.Is(err, iavltree.ErrVersionDoesNotExist) {
			return err
		}

		rs.logger.Error("failed to prune store", "key", key, "err", err)
	}
	return nil
}

// GetStoreByName performs a lookup of a StoreKey given a store name typically
// provided in a path. The StoreKey is then used to perform a lookup and return
// a Store. If the Store is wrapped in an inter-block cache, it will be unwrapped
// prior to being returned. If the StoreKey does not exist, nil is returned.
func (rs *Store) GetStoreByName(name string) types.Store {
	key := rs.keysByName[name]
	if key == nil {
		return nil
	}

	return rs.GetCommitKVStore(key)
}

// Query calls substore.Query with the same `req` where `req.Path` is
// modified to remove the substore prefix.
// Ie. `req.Path` here is `/<substore>/<path>`, and trimmed to `/<path>` for the substore.
// TODO: add proof for `multistore -> substore`.
func (rs *Store) Query(req *types.RequestQuery) (*types.ResponseQuery, error) {
	path := req.Path
	storeName, subpath, err := parsePath(path)
	if err != nil {
		return &types.ResponseQuery{}, err
	}

	store := rs.GetStoreByName(storeName)
	if store == nil {
		return &types.ResponseQuery{}, errorsmod.Wrapf(types.ErrUnknownRequest, "no such store: %s", storeName)
	}

	queryable, ok := store.(types.Queryable)
	if !ok {
		return &types.ResponseQuery{}, errorsmod.Wrapf(types.ErrUnknownRequest, "store %s (type %T) doesn't support queries", storeName, store)
	}

	// trim the path and make the query
	req.Path = subpath
	res, err := queryable.Query(req)

	if !req.Prove || !RequireProof(subpath) {
		return res, err
	}

	if res.ProofOps == nil || len(res.ProofOps.Ops) == 0 {
		return &types.ResponseQuery{}, errorsmod.Wrap(types.ErrInvalidRequest, "proof is unexpectedly empty; ensure height has not been pruned")
	}

	// If the request's height is the latest height we've committed, then utilize
	// the store's lastCommitInfo as this commit info may not be flushed to disk.
	// Otherwise, we query for the commit info from disk.
	var commitInfo *types.CommitInfo

	if res.Height == rs.lastCommitInfo.Version {
		commitInfo = rs.lastCommitInfo
	} else {
		commitInfo, err = rs.GetCommitInfo(res.Height)
		if err != nil {
			return &types.ResponseQuery{}, err
		}
	}

	// Restore origin path and append proof op.
	res.ProofOps.Ops = append(res.ProofOps.Ops, commitInfo.ProofOp(storeName))

	return res, nil
}

// SetInitialVersion sets the initial version of the IAVL tree. It is used when
// starting a new chain at an arbitrary height.
func (rs *Store) SetInitialVersion(version int64) error {
	rs.initialVersion = version

	// Loop through all the stores, if it's an IAVL store, then set initial
	// version on it.
	for key, store := range rs.stores {
		if store.GetStoreType() == types.StoreTypeIAVL {
			// If the store is wrapped with an inter-block cache, we must first unwrap
			// it to get the underlying IAVL store.
			store = rs.GetCommitKVStore(key)
			store.(types.StoreWithInitialVersion).SetInitialVersion(version)
		}
	}

	return nil
}

// parsePath expects a format like /<storeName>[/<subpath>]
// Must start with /, subpath may be empty
// Returns error if it doesn't start with /
func parsePath(path string) (storeName, subpath string, err error) {
	if !strings.HasPrefix(path, "/") {
		return storeName, subpath, errorsmod.Wrapf(types.ErrUnknownRequest, "invalid path: %s", path)
	}

	paths := strings.SplitN(path[1:], "/", 2)
	storeName = paths[0]

	if len(paths) == 2 {
		subpath = "/" + paths[1]
	}

	return storeName, subpath, nil
}

//---------------------- Snapshotting ------------------

// Snapshot implements snapshottypes.Snapshotter. The snapshot output for a given format must be
// identical across nodes such that chunks from different sources fit together. If the output for a
// given format changes (at the byte level), the snapshot format must be bumped - see
// TestMultistoreSnapshot_Checksum test.
func (rs *Store) Snapshot(height uint64, protoWriter protoio.Writer) error {
	if height == 0 {
		return errorsmod.Wrap(types.ErrLogic, "cannot snapshot height 0")
	}
	if height > uint64(GetLatestVersion(rs.db)) {
<<<<<<< HEAD
		return sdkerrors.Wrapf(sdkerrors.ErrLogic, "cannot snapshot future height %v", height)
=======
		return errorsmod.Wrapf(types.ErrLogic, "cannot snapshot future height %v", height)
>>>>>>> 787ee698
	}

	// Collect stores to snapshot (only IAVL stores are supported)
	type namedStore struct {
		*iavl.Store
		name string
	}
	stores := []namedStore{}
	keys := keysFromStoreKeyMap(rs.stores)
	for _, key := range keys {
		switch store := rs.GetCommitKVStore(key).(type) {
		case *iavl.Store:
			stores = append(stores, namedStore{name: key.Name(), Store: store})
		case *transient.Store, *mem.Store:
			// Non-persisted stores shouldn't be snapshotted
			continue
		default:
			return errorsmod.Wrapf(types.ErrLogic,
				"don't know how to snapshot store %q of type %T", key.Name(), store)
		}
	}
	sort.Slice(stores, func(i, j int) bool {
		return strings.Compare(stores[i].name, stores[j].name) == -1
	})

	// Export each IAVL store. Stores are serialized as a stream of SnapshotItem Protobuf
	// messages. The first item contains a SnapshotStore with store metadata (i.e. name),
	// and the following messages contain a SnapshotNode (i.e. an ExportNode). Store changes
	// are demarcated by new SnapshotStore items.
	for _, store := range stores {
		rs.logger.Debug("starting snapshot", "store", store.name, "height", height)
		exporter, err := store.Export(int64(height))
		if err != nil {
			rs.logger.Error("snapshot failed; exporter error", "store", store.name, "err", err)
			return err
		}

		err = func() error {
			defer exporter.Close()

			err := protoWriter.WriteMsg(&snapshottypes.SnapshotItem{
				Item: &snapshottypes.SnapshotItem_Store{
					Store: &snapshottypes.SnapshotStoreItem{
						Name: store.name,
					},
				},
			})
			if err != nil {
				rs.logger.Error("snapshot failed; item store write failed", "store", store.name, "err", err)
				return err
			}

			nodeCount := 0
			for {
				node, err := exporter.Next()
				if errors.Is(err, iavltree.ErrorExportDone) {
					rs.logger.Debug("snapshot Done", "store", store.name, "nodeCount", nodeCount)
					break
				} else if err != nil {
					return err
				}
				err = protoWriter.WriteMsg(&snapshottypes.SnapshotItem{
					Item: &snapshottypes.SnapshotItem_IAVL{
						IAVL: &snapshottypes.SnapshotIAVLItem{
							Key:     node.Key,
							Value:   node.Value,
							Height:  int32(node.Height),
							Version: node.Version,
						},
					},
				})
				if err != nil {
					return err
				}
				nodeCount++
			}

			return nil
		}()
		if err != nil {
			return err
		}
	}

	return nil
}

// Restore implements snapshottypes.Snapshotter.
// returns next snapshot item and error.
func (rs *Store) Restore(
	height uint64, format uint32, protoReader protoio.Reader,
) (snapshottypes.SnapshotItem, error) {
	// Import nodes into stores. The first item is expected to be a SnapshotItem containing
	// a SnapshotStoreItem, telling us which store to import into. The following items will contain
	// SnapshotNodeItem (i.e. ExportNode) until we reach the next SnapshotStoreItem or EOF.
	var importer *iavltree.Importer
	var snapshotItem snapshottypes.SnapshotItem
loop:
	for {
		snapshotItem = snapshottypes.SnapshotItem{}
		err := protoReader.ReadMsg(&snapshotItem)
		if errors.Is(err, io.EOF) {
			break
		} else if err != nil {
			return snapshottypes.SnapshotItem{}, errorsmod.Wrap(err, "invalid protobuf message")
		}

		switch item := snapshotItem.Item.(type) {
		case *snapshottypes.SnapshotItem_Store:
			if importer != nil {
				err = importer.Commit()
				if err != nil {
					return snapshottypes.SnapshotItem{}, errorsmod.Wrap(err, "IAVL commit failed")
				}
				importer.Close()
			}
			store, ok := rs.GetStoreByName(item.Store.Name).(*iavl.Store)
			if !ok || store == nil {
				return snapshottypes.SnapshotItem{}, errorsmod.Wrapf(types.ErrLogic, "cannot import into non-IAVL store %q", item.Store.Name)
			}
			importer, err = store.Import(int64(height))
			if err != nil {
				return snapshottypes.SnapshotItem{}, errorsmod.Wrap(err, "import failed")
			}
			defer importer.Close()
			// Importer height must reflect the node height (which usually matches the block height, but not always)
			rs.logger.Debug("restoring snapshot", "store", item.Store.Name)

		case *snapshottypes.SnapshotItem_IAVL:
			if importer == nil {
				rs.logger.Error("failed to restore; received IAVL node item before store item")
				return snapshottypes.SnapshotItem{}, errorsmod.Wrap(types.ErrLogic, "received IAVL node item before store item")
			}
			if item.IAVL.Height > math.MaxInt8 {
				return snapshottypes.SnapshotItem{}, errorsmod.Wrapf(types.ErrLogic, "node height %v cannot exceed %v",
					item.IAVL.Height, math.MaxInt8)
			}
			node := &iavltree.ExportNode{
				Key:     item.IAVL.Key,
				Value:   item.IAVL.Value,
				Height:  int8(item.IAVL.Height),
				Version: item.IAVL.Version,
			}
			// Protobuf does not differentiate between []byte{} as nil, but fortunately IAVL does
			// not allow nil keys nor nil values for leaf nodes, so we can always set them to empty.
			if node.Key == nil {
				node.Key = []byte{}
			}
			if node.Height == 0 && node.Value == nil {
				node.Value = []byte{}
			}
			err := importer.Add(node)
			if err != nil {
				return snapshottypes.SnapshotItem{}, errorsmod.Wrap(err, "IAVL node import failed")
			}

		default:
			break loop
		}
	}

	if importer != nil {
		err := importer.Commit()
		if err != nil {
			return snapshottypes.SnapshotItem{}, errorsmod.Wrap(err, "IAVL commit failed")
		}
		importer.Close()
	}

	rs.flushMetadata(rs.db, int64(height), rs.buildCommitInfo(int64(height)))
	return snapshotItem, rs.LoadLatestVersion()
}

func (rs *Store) loadCommitStoreFromParams(key types.StoreKey, id types.CommitID, params storeParams) (types.CommitKVStore, error) {
	var db corestore.KVStoreWithBatch

	if params.db != nil {
		db = dbm.NewPrefixDB(params.db, []byte("s/_/"))
	} else {
		prefix := "s/k:" + params.key.Name() + "/"
		db = dbm.NewPrefixDB(rs.db, []byte(prefix))
	}

	switch params.typ {
	case types.StoreTypeMulti:
		panic("recursive MultiStores not yet supported")

	case types.StoreTypeIAVL:
		var store types.CommitKVStore
		var err error

		if params.initialVersion == 0 {
<<<<<<< HEAD
			store, err = iavl.LoadStore(db, rs.logger, key, id, rs.lazyLoading, rs.iavlCacheSize, rs.iavlDisableFastNode)
		} else {
			store, err = iavl.LoadStoreWithInitialVersion(db, rs.logger, key, id, rs.lazyLoading, params.initialVersion, rs.iavlCacheSize, rs.iavlDisableFastNode)
=======
			store, err = iavl.LoadStore(db, rs.logger, key, id, rs.iavlCacheSize, rs.iavlDisableFastNode, rs.metrics)
		} else {
			store, err = iavl.LoadStoreWithInitialVersion(db, rs.logger, key, id, params.initialVersion, rs.iavlCacheSize, rs.iavlDisableFastNode, rs.metrics)
>>>>>>> 787ee698
		}

		if err != nil {
			return nil, err
		}

		if rs.interBlockCache != nil {
			// Wrap and get a CommitKVStore with inter-block caching. Note, this should
			// only wrap the primary CommitKVStore, not any store that is already
			// branched as that will create unexpected behavior.
			store = rs.interBlockCache.GetStoreCache(key, store)
		}

		return store, err

	case types.StoreTypeDB:
		return commitDBStoreAdapter{Store: dbadapter.Store{DB: db}}, nil

	case types.StoreTypeTransient:
		_, ok := key.(*types.TransientStoreKey)
		if !ok {
			return nil, fmt.Errorf("invalid StoreKey for StoreTypeTransient: %s", key.String())
		}

		return transient.NewStore(), nil

	case types.StoreTypeMemory:
		if _, ok := key.(*types.MemoryStoreKey); !ok {
			return nil, fmt.Errorf("unexpected key type for a MemoryStoreKey; got: %s", key.String())
		}

		return mem.NewStore(), nil

	default:
		panic(fmt.Sprintf("unrecognized store type %v", params.typ))
	}
}

func (rs *Store) buildCommitInfo(version int64) *types.CommitInfo {
	keys := keysFromStoreKeyMap(rs.stores)
	storeInfos := []types.StoreInfo{}
	for _, key := range keys {
		store := rs.stores[key]
		storeType := store.GetStoreType()
		if storeType == types.StoreTypeTransient || storeType == types.StoreTypeMemory {
			continue
		}
		storeInfos = append(storeInfos, types.StoreInfo{
			Name:     key.Name(),
			CommitId: store.LastCommitID(),
		})
	}
	return &types.CommitInfo{
		Version:    version,
		StoreInfos: storeInfos,
	}
}

// RollbackToVersion delete the versions after `target` and update the latest version.
func (rs *Store) RollbackToVersion(target int64) error {
	if target <= 0 {
		return fmt.Errorf("invalid rollback height target: %d", target)
<<<<<<< HEAD
	}

	for key, store := range rs.stores {
		if store.GetStoreType() == types.StoreTypeIAVL {
			// If the store is wrapped with an inter-block cache, we must first unwrap
			// it to get the underlying IAVL store.
			store = rs.GetCommitKVStore(key)
			var err error
			if rs.lazyLoading {
				_, err = store.(*iavl.Store).LazyLoadVersionForOverwriting(target)
			} else {
				_, err = store.(*iavl.Store).LoadVersionForOverwriting(target)
			}
			if err != nil {
				return err
			}
		}
	}

	rs.flushMetadata(rs.db, target, rs.buildCommitInfo(target))

	return rs.LoadLatestVersion()
=======
	}

	for key, store := range rs.stores {
		if store.GetStoreType() == types.StoreTypeIAVL {
			// If the store is wrapped with an inter-block cache, we must first unwrap
			// it to get the underlying IAVL store.
			store = rs.GetCommitKVStore(key)
			err := store.(*iavl.Store).LoadVersionForOverwriting(target)
			if err != nil {
				return err
			}
		}
	}

	rs.flushMetadata(rs.db, target, rs.buildCommitInfo(target))

	return rs.LoadLatestVersion()
}

// SetCommitHeader sets the commit block header of the store.
func (rs *Store) SetCommitHeader(h cmtproto.Header) {
	rs.commitHeader = h
}

// GetCommitInfo attempts to retrieve CommitInfo for a given version/height. It
// will return an error if no CommitInfo exists, we fail to unmarshal the record
// or if we cannot retrieve the object from the DB.
func (rs *Store) GetCommitInfo(ver int64) (*types.CommitInfo, error) {
	cInfoKey := fmt.Sprintf(commitInfoKeyFmt, ver)

	bz, err := rs.db.Get([]byte(cInfoKey))
	if err != nil {
		return nil, errorsmod.Wrap(err, "failed to get commit info")
	} else if bz == nil {
		return nil, errors.New("no commit info found")
	}

	cInfo := &types.CommitInfo{}
	if err = cInfo.Unmarshal(bz); err != nil {
		return nil, errorsmod.Wrap(err, "failed unmarshal commit info")
	}

	return cInfo, nil
>>>>>>> 787ee698
}

func (rs *Store) flushMetadata(db corestore.KVStoreWithBatch, version int64, cInfo *types.CommitInfo) {
	rs.logger.Debug("flushing metadata", "height", version)
	batch := db.NewBatch()
	defer func() {
		if err := batch.Close(); err != nil {
			rs.logger.Error("call flushMetadata error on batch close", "err", err)
		}
	}()

	if cInfo != nil {
		flushCommitInfo(batch, version, cInfo)
	} else {
		rs.logger.Debug("commitInfo is nil, not flushed", "height", version)
	}

	flushLatestVersion(batch, version)

	if err := batch.WriteSync(); err != nil {
		panic(fmt.Errorf("error on batch write %w", err))
	}
	rs.logger.Debug("flushing metadata finished", "height", version)
}

type storeParams struct {
	key            types.StoreKey
	db             corestore.KVStoreWithBatch
	typ            types.StoreType
	initialVersion uint64
}

<<<<<<< HEAD
func newStoreParams(key types.StoreKey, db dbm.DB, typ types.StoreType, initialVersion uint64) storeParams {
=======
func newStoreParams(key types.StoreKey, db corestore.KVStoreWithBatch, typ types.StoreType, initialVersion uint64) storeParams {
>>>>>>> 787ee698
	return storeParams{
		key:            key,
		db:             db,
		typ:            typ,
		initialVersion: initialVersion,
	}
}

<<<<<<< HEAD
func GetLatestVersion(db dbm.DB) int64 {
=======
func GetLatestVersion(db corestore.KVStoreWithBatch) int64 {
>>>>>>> 787ee698
	bz, err := db.Get([]byte(latestVersionKey))
	if err != nil {
		panic(err)
	} else if bz == nil {
		return 0
	}

	var latestVersion int64

	if err := gogotypes.StdInt64Unmarshal(&latestVersion, bz); err != nil {
		panic(err)
	}

	return latestVersion
}

// Commits each store and returns a new commitInfo.
func commitStores(version int64, storeMap map[types.StoreKey]types.CommitKVStore, removalMap map[types.StoreKey]bool) *types.CommitInfo {
	storeInfos := make([]types.StoreInfo, 0, len(storeMap))
	storeKeys := keysFromStoreKeyMap(storeMap)

	for _, key := range storeKeys {
		store := storeMap[key]
		last := store.LastCommitID()

		// If a commit event execution is interrupted, a new iavl store's version
		// will be larger than the RMS's metadata, when the block is replayed, we
		// should avoid committing that iavl store again.
		var commitID types.CommitID
		if last.Version >= version {
			last.Version = version
			commitID = last
		} else {
			commitID = store.Commit()
		}

<<<<<<< HEAD
	for key, store := range storeMap {
		last := store.LastCommitID()

		// If a commit event execution is interrupted, a new iavl store's version will be larger than the rootmulti's metadata, when the block is replayed, we should avoid committing that iavl store again.
		var commitID types.CommitID
		if last.Version >= version {
			last.Version = version
			commitID = last
		} else {
			commitID = store.Commit()
		}
		if store.GetStoreType() == types.StoreTypeTransient {
=======
		storeType := store.GetStoreType()
		if storeType == types.StoreTypeTransient || storeType == types.StoreTypeMemory {
>>>>>>> 787ee698
			continue
		}

		if !removalMap[key] {
			si := types.StoreInfo{}
			si.Name = key.Name()
			si.CommitId = commitID
			storeInfos = append(storeInfos, si)
		}
	}

	sort.SliceStable(storeInfos, func(i, j int) bool {
		return strings.Compare(storeInfos[i].Name, storeInfos[j].Name) < 0
	})

	return &types.CommitInfo{
		Version:    version,
		StoreInfos: storeInfos,
	}
}

func flushCommitInfo(batch corestore.Batch, version int64, cInfo *types.CommitInfo) {
	bz, err := cInfo.Marshal()
	if err != nil {
		panic(err)
	}

	cInfoKey := fmt.Sprintf(commitInfoKeyFmt, version)
	err = batch.Set([]byte(cInfoKey), bz)
	if err != nil {
		panic(err)
	}
}

func flushLatestVersion(batch corestore.Batch, version int64) {
	bz, err := gogotypes.StdInt64Marshal(version)
	if err != nil {
		panic(err)
	}

	err = batch.Set([]byte(latestVersionKey), bz)
	if err != nil {
		panic(err)
	}
}<|MERGE_RESOLUTION|>--- conflicted
+++ resolved
@@ -40,8 +40,6 @@
 
 const iavlDisablefastNodeDefault = false
 
-<<<<<<< HEAD
-=======
 // keysFromStoreKeyMap returns a slice of keys for the provided map lexically sorted by StoreKey.Name()
 func keysFromStoreKeyMap[V any](m map[types.StoreKey]V) []types.StoreKey {
 	keys := make([]types.StoreKey, 0, len(m))
@@ -55,18 +53,12 @@
 	return keys
 }
 
->>>>>>> 787ee698
 // Store is composed of many CommitStores. Name contrasts with
 // cacheMultiStore which is used for branching other MultiStores. It implements
 // the CommitMultiStore interface.
 type Store struct {
-<<<<<<< HEAD
-	db                  dbm.DB
-	logger              log.Logger
-=======
 	db                  corestore.KVStoreWithBatch
 	logger              iavltree.Logger
->>>>>>> 787ee698
 	lastCommitInfo      *types.CommitInfo
 	pruningManager      *pruning.Manager
 	iavlCacheSize       int
@@ -74,19 +66,6 @@
 	storesParams        map[types.StoreKey]storeParams
 	stores              map[types.StoreKey]types.CommitKVStore
 	keysByName          map[string]types.StoreKey
-<<<<<<< HEAD
-	lazyLoading         bool
-	initialVersion      int64
-	removalMap          map[types.StoreKey]bool
-
-	traceWriter       io.Writer
-	traceContext      types.TraceContext
-	traceContextMutex sync.Mutex
-
-	interBlockCache types.MultiStorePersistentCache
-
-	listeners map[types.StoreKey][]types.WriteListener
-=======
 	initialVersion      int64
 	removalMap          map[types.StoreKey]bool
 	traceWriter         io.Writer
@@ -96,7 +75,6 @@
 	listeners           map[types.StoreKey]*types.MemoryListener
 	metrics             metrics.StoreMetrics
 	commitHeader        cmtproto.Header
->>>>>>> 787ee698
 }
 
 var (
@@ -117,16 +95,10 @@
 		storesParams:        make(map[types.StoreKey]storeParams),
 		stores:              make(map[types.StoreKey]types.CommitKVStore),
 		keysByName:          make(map[string]types.StoreKey),
-<<<<<<< HEAD
-		listeners:           make(map[types.StoreKey][]types.WriteListener),
-		removalMap:          make(map[types.StoreKey]bool),
-		pruningManager:      pruning.NewManager(db, logger),
-=======
 		listeners:           make(map[types.StoreKey]*types.MemoryListener),
 		removalMap:          make(map[types.StoreKey]bool),
 		pruningManager:      pruning.NewManager(db, logger),
 		metrics:             metricGatherer,
->>>>>>> 787ee698
 	}
 }
 
@@ -159,14 +131,6 @@
 
 func (rs *Store) SetIAVLDisableFastNode(disableFastNode bool) {
 	rs.iavlDisableFastNode = disableFastNode
-<<<<<<< HEAD
-}
-
-// SetLazyLoading sets if the iavl store should be loaded lazily or not
-func (rs *Store) SetLazyLoading(lazyLoading bool) {
-	rs.lazyLoading = lazyLoading
-=======
->>>>>>> 787ee698
 }
 
 // GetStoreType implements Store.
@@ -284,11 +248,7 @@
 		if upgrades.IsAdded(key.Name()) || upgrades.RenamedFrom(key.Name()) != "" {
 			storeParams.initialVersion = uint64(ver) + 1
 		} else if commitID.Version != ver && storeParams.typ == types.StoreTypeIAVL {
-<<<<<<< HEAD
-			return fmt.Errorf("version of store %s mismatch root store's version; expected %d got %d", key.Name(), ver, commitID.Version)
-=======
 			return fmt.Errorf("version of store %q mismatch root store's version; expected %d got %d; new stores should be added using StoreUpgrades", key.Name(), ver, commitID.Version)
->>>>>>> 787ee698
 		}
 
 		store, err := rs.loadCommitStoreFromParams(key, commitID, storeParams)
@@ -300,13 +260,8 @@
 
 		// If it was deleted, remove all data
 		if upgrades.IsDeleted(key.Name()) {
-<<<<<<< HEAD
-			if err := deleteKVStore(types.KVStore(store)); err != nil {
-				return errors.Wrapf(err, "failed to delete store %s", key.Name())
-=======
 			if err := deleteKVStore(store.(types.KVStore)); err != nil {
 				return errorsmod.Wrapf(err, "failed to delete store %s", key.Name())
->>>>>>> 787ee698
 			}
 			rs.removalMap[key] = true
 		} else if oldName := upgrades.RenamedFrom(key.Name()); oldName != "" {
@@ -322,13 +277,8 @@
 			}
 
 			// move all data
-<<<<<<< HEAD
-			if err := moveKVStoreData(types.KVStore(oldStore), types.KVStore(store)); err != nil {
-				return errors.Wrapf(err, "failed to move store %s -> %s", oldName, key.Name())
-=======
 			if err := moveKVStoreData(oldStore.(types.KVStore), store.(types.KVStore)); err != nil {
 				return errorsmod.Wrapf(err, "failed to move store %s -> %s", oldName, key.Name())
->>>>>>> 787ee698
 			}
 
 			// add the old key so its deletion is committed
@@ -464,8 +414,6 @@
 	return false
 }
 
-<<<<<<< HEAD
-=======
 // PopStateCache returns the accumulated state change messages from the CommitMultiStore
 // Calling PopStateCache destroys only the currently accumulated state in each listener
 // not the state in the store itself. This is a mutating and destructive operation.
@@ -484,7 +432,6 @@
 	return cache
 }
 
->>>>>>> 787ee698
 // LatestVersion returns the latest version in the store
 func (rs *Store) LatestVersion() int64 {
 	return rs.LastCommitID().Version
@@ -497,8 +444,6 @@
 		appHash := emptyHash[:]
 		return types.CommitID{
 			Version: GetLatestVersion(rs.db),
-<<<<<<< HEAD
-=======
 			Hash:    appHash, // set empty apphash to sha256([]byte{}) if info is nil
 		}
 	}
@@ -508,7 +453,6 @@
 		return types.CommitID{
 			Version: rs.lastCommitInfo.Version,
 			Hash:    appHash, // set empty apphash to sha256([]byte{}) if hash is nil
->>>>>>> 787ee698
 		}
 	}
 
@@ -665,8 +609,7 @@
 			if err != nil {
 				if commitInfo == nil {
 					var errCommitInfo error
-<<<<<<< HEAD
-					commitInfo, errCommitInfo = getCommitInfo(rs.db, version)
+					commitInfo, errCommitInfo = rs.GetCommitInfo(version)
 
 					if errCommitInfo != nil {
 						return nil, errCommitInfo
@@ -677,36 +620,19 @@
 					}
 				}
 
-=======
-					commitInfo, errCommitInfo = rs.GetCommitInfo(version)
-
-					if errCommitInfo != nil {
-						return nil, errCommitInfo
-					}
-
-					for _, storeInfo := range commitInfo.StoreInfos {
-						storeInfos[storeInfo.Name] = true
-					}
-				}
-
->>>>>>> 787ee698
 				// If the store existed at this version, it means there's actually an error
 				// getting the root store at this version.
 				if storeInfos[key.Name()] {
 					return nil, err
 				}
-<<<<<<< HEAD
-=======
 
 				// If the store donesn't exist at this version, create a dummy one to prevent
 				// nil pointer panic in newer query APIs.
 				cacheStore = dbadapter.Store{DB: coretesting.NewMemDB()}
->>>>>>> 787ee698
 			}
 
 		default:
 			cacheStore = store
-<<<<<<< HEAD
 		}
 
 		// Wire the listenkv.Store to allow listeners to observe the writes from the cache store,
@@ -715,16 +641,6 @@
 			cacheStore = listenkv.NewStore(cacheStore, key, rs.listeners[key])
 		}
 
-=======
-		}
-
-		// Wire the listenkv.Store to allow listeners to observe the writes from the cache store,
-		// set same listeners on cache store will observe duplicated writes.
-		if rs.ListeningEnabled(key) {
-			cacheStore = listenkv.NewStore(cacheStore, key, rs.listeners[key])
-		}
-
->>>>>>> 787ee698
 		cachedStores[key] = cacheStore
 	}
 
@@ -770,36 +686,6 @@
 }
 
 func (rs *Store) handlePruning(version int64) error {
-<<<<<<< HEAD
-	rs.pruningManager.HandleHeight(version - 1) // we should never prune the current version.
-	if !rs.pruningManager.ShouldPruneAtHeight(version) {
-		return nil
-	}
-	rs.logger.Info("prune start", "height", version)
-	defer rs.logger.Info("prune end", "height", version)
-	return rs.PruneStores(true, nil)
-}
-
-// PruneStores prunes the specific heights of the multi store.
-// If clearPruningManager is true, the pruning manager will return the pruning heights,
-// and they are appended to the pruningHeights to be pruned.
-func (rs *Store) PruneStores(clearPruningManager bool, pruningHeights []int64) (err error) {
-	if clearPruningManager {
-		heights, err := rs.pruningManager.GetFlushAndResetPruningHeights()
-		if err != nil {
-			return err
-		}
-
-		if len(heights) == 0 {
-			rs.logger.Debug("no heights to be pruned from pruning manager")
-		}
-
-		pruningHeights = append(pruningHeights, heights...)
-	}
-
-	if len(pruningHeights) == 0 {
-		rs.logger.Debug("no heights need to be pruned")
-=======
 	pruneHeight := rs.pruningManager.GetPruningHeight(version)
 	rs.logger.Debug("prune start", "height", version)
 	defer rs.logger.Debug("prune end", "height", version)
@@ -810,7 +696,6 @@
 func (rs *Store) PruneStores(pruningHeight int64) (err error) {
 	if pruningHeight <= 0 {
 		rs.logger.Debug("pruning skipped, height is less than or equal to 0")
->>>>>>> 787ee698
 		return nil
 	}
 
@@ -955,11 +840,7 @@
 		return errorsmod.Wrap(types.ErrLogic, "cannot snapshot height 0")
 	}
 	if height > uint64(GetLatestVersion(rs.db)) {
-<<<<<<< HEAD
-		return sdkerrors.Wrapf(sdkerrors.ErrLogic, "cannot snapshot future height %v", height)
-=======
 		return errorsmod.Wrapf(types.ErrLogic, "cannot snapshot future height %v", height)
->>>>>>> 787ee698
 	}
 
 	// Collect stores to snapshot (only IAVL stores are supported)
@@ -1152,15 +1033,9 @@
 		var err error
 
 		if params.initialVersion == 0 {
-<<<<<<< HEAD
-			store, err = iavl.LoadStore(db, rs.logger, key, id, rs.lazyLoading, rs.iavlCacheSize, rs.iavlDisableFastNode)
-		} else {
-			store, err = iavl.LoadStoreWithInitialVersion(db, rs.logger, key, id, rs.lazyLoading, params.initialVersion, rs.iavlCacheSize, rs.iavlDisableFastNode)
-=======
 			store, err = iavl.LoadStore(db, rs.logger, key, id, rs.iavlCacheSize, rs.iavlDisableFastNode, rs.metrics)
 		} else {
 			store, err = iavl.LoadStoreWithInitialVersion(db, rs.logger, key, id, params.initialVersion, rs.iavlCacheSize, rs.iavlDisableFastNode, rs.metrics)
->>>>>>> 787ee698
 		}
 
 		if err != nil {
@@ -1223,30 +1098,6 @@
 func (rs *Store) RollbackToVersion(target int64) error {
 	if target <= 0 {
 		return fmt.Errorf("invalid rollback height target: %d", target)
-<<<<<<< HEAD
-	}
-
-	for key, store := range rs.stores {
-		if store.GetStoreType() == types.StoreTypeIAVL {
-			// If the store is wrapped with an inter-block cache, we must first unwrap
-			// it to get the underlying IAVL store.
-			store = rs.GetCommitKVStore(key)
-			var err error
-			if rs.lazyLoading {
-				_, err = store.(*iavl.Store).LazyLoadVersionForOverwriting(target)
-			} else {
-				_, err = store.(*iavl.Store).LoadVersionForOverwriting(target)
-			}
-			if err != nil {
-				return err
-			}
-		}
-	}
-
-	rs.flushMetadata(rs.db, target, rs.buildCommitInfo(target))
-
-	return rs.LoadLatestVersion()
-=======
 	}
 
 	for key, store := range rs.stores {
@@ -1290,7 +1141,6 @@
 	}
 
 	return cInfo, nil
->>>>>>> 787ee698
 }
 
 func (rs *Store) flushMetadata(db corestore.KVStoreWithBatch, version int64, cInfo *types.CommitInfo) {
@@ -1323,11 +1173,7 @@
 	initialVersion uint64
 }
 
-<<<<<<< HEAD
-func newStoreParams(key types.StoreKey, db dbm.DB, typ types.StoreType, initialVersion uint64) storeParams {
-=======
 func newStoreParams(key types.StoreKey, db corestore.KVStoreWithBatch, typ types.StoreType, initialVersion uint64) storeParams {
->>>>>>> 787ee698
 	return storeParams{
 		key:            key,
 		db:             db,
@@ -1336,11 +1182,7 @@
 	}
 }
 
-<<<<<<< HEAD
-func GetLatestVersion(db dbm.DB) int64 {
-=======
 func GetLatestVersion(db corestore.KVStoreWithBatch) int64 {
->>>>>>> 787ee698
 	bz, err := db.Get([]byte(latestVersionKey))
 	if err != nil {
 		panic(err)
@@ -1377,23 +1219,8 @@
 			commitID = store.Commit()
 		}
 
-<<<<<<< HEAD
-	for key, store := range storeMap {
-		last := store.LastCommitID()
-
-		// If a commit event execution is interrupted, a new iavl store's version will be larger than the rootmulti's metadata, when the block is replayed, we should avoid committing that iavl store again.
-		var commitID types.CommitID
-		if last.Version >= version {
-			last.Version = version
-			commitID = last
-		} else {
-			commitID = store.Commit()
-		}
-		if store.GetStoreType() == types.StoreTypeTransient {
-=======
 		storeType := store.GetStoreType()
 		if storeType == types.StoreTypeTransient || storeType == types.StoreTypeMemory {
->>>>>>> 787ee698
 			continue
 		}
 
