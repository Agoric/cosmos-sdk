package rootmulti_test

import (
	"crypto/sha256"
	"encoding/binary"
	"encoding/hex"
	"errors"
	"fmt"
	"io"
	"math/rand"
	"testing"

<<<<<<< HEAD
	"github.com/stretchr/testify/assert"
	"github.com/stretchr/testify/require"

	corestore "cosmossdk.io/core/store"
	coretesting "cosmossdk.io/core/testing"
=======
	dbm "github.com/cosmos/cosmos-db"
	"github.com/stretchr/testify/assert"
	"github.com/stretchr/testify/require"

>>>>>>> 751e5ecb
	"cosmossdk.io/log"
	"cosmossdk.io/store/iavl"
	"cosmossdk.io/store/metrics"
	"cosmossdk.io/store/rootmulti"
	"cosmossdk.io/store/snapshots"
	snapshottypes "cosmossdk.io/store/snapshots/types"
	"cosmossdk.io/store/types"
)

func newMultiStoreWithGeneratedData(db corestore.KVStoreWithBatch, stores uint8, storeKeys uint64) *rootmulti.Store {
	multiStore := rootmulti.NewStore(db, log.NewNopLogger(), metrics.NewNoOpMetrics())
	r := rand.New(rand.NewSource(49872768940)) // Fixed seed for deterministic tests

	keys := []*types.KVStoreKey{}
	for i := uint8(0); i < stores; i++ {
		key := types.NewKVStoreKey(fmt.Sprintf("store%v", i))
		multiStore.MountStoreWithDB(key, types.StoreTypeIAVL, nil)
		keys = append(keys, key)
	}
	err := multiStore.LoadLatestVersion()
	if err != nil {
		panic(err)
	}

	for _, key := range keys {
		store := multiStore.GetCommitKVStore(key).(*iavl.Store)
		for i := uint64(0); i < storeKeys; i++ {
			k := make([]byte, 8)
			v := make([]byte, 1024)
			binary.BigEndian.PutUint64(k, i)
			_, err := r.Read(v)
			if err != nil {
				panic(err)
			}
			store.Set(k, v)
		}
	}

	multiStore.Commit()
	err = multiStore.LoadLatestVersion()
	if err != nil {
		panic(err)
	}

	return multiStore
}

func newMultiStoreWithMixedMounts(db corestore.KVStoreWithBatch) *rootmulti.Store {
	store := rootmulti.NewStore(db, log.NewNopLogger(), metrics.NewNoOpMetrics())
	store.MountStoreWithDB(types.NewKVStoreKey("iavl1"), types.StoreTypeIAVL, nil)
	store.MountStoreWithDB(types.NewKVStoreKey("iavl2"), types.StoreTypeIAVL, nil)
	store.MountStoreWithDB(types.NewKVStoreKey("iavl3"), types.StoreTypeIAVL, nil)
	store.MountStoreWithDB(types.NewTransientStoreKey("trans1"), types.StoreTypeTransient, nil)
	if err := store.LoadLatestVersion(); err != nil {
		panic(err)
	}
	return store
}

func newMultiStoreWithMixedMountsAndBasicData(db corestore.KVStoreWithBatch) *rootmulti.Store {
	store := newMultiStoreWithMixedMounts(db)
	store1 := store.GetStoreByName("iavl1").(types.CommitKVStore)
	store2 := store.GetStoreByName("iavl2").(types.CommitKVStore)
	trans1 := store.GetStoreByName("trans1").(types.KVStore)

	store1.Set([]byte("a"), []byte{1})
	store1.Set([]byte("b"), []byte{1})
	store2.Set([]byte("X"), []byte{255})
	store2.Set([]byte("A"), []byte{101})
	trans1.Set([]byte("x1"), []byte{91})
	store.Commit()

	store1.Set([]byte("b"), []byte{2})
	store1.Set([]byte("c"), []byte{3})
	store2.Set([]byte("B"), []byte{102})
	store.Commit()

	store2.Set([]byte("C"), []byte{103})
	store2.Delete([]byte("X"))
	trans1.Set([]byte("x2"), []byte{92})
	store.Commit()

	return store
}

func assertStoresEqual(t *testing.T, expect, actual types.CommitKVStore, msgAndArgs ...interface{}) {
	t.Helper()
	assert.Equal(t, expect.LastCommitID(), actual.LastCommitID())
	expectIter := expect.Iterator(nil, nil)
	expectMap := map[string][]byte{}
	for ; expectIter.Valid(); expectIter.Next() {
		expectMap[string(expectIter.Key())] = expectIter.Value()
	}
	require.NoError(t, expectIter.Error())

	actualIter := expect.Iterator(nil, nil)
	actualMap := map[string][]byte{}
	for ; actualIter.Valid(); actualIter.Next() {
		actualMap[string(actualIter.Key())] = actualIter.Value()
	}
	require.NoError(t, actualIter.Error())

	assert.Equal(t, expectMap, actualMap, msgAndArgs...)
}

func TestMultistoreSnapshot_Checksum(t *testing.T) {
	// Chunks from different nodes must fit together, so all nodes must produce identical chunks.
	// This checksum test makes sure that the byte stream remains identical. If the test fails
	// without having changed the data (e.g. because the Protobuf or zlib encoding changes),
	// snapshottypes.CurrentFormat must be bumped.
	store := newMultiStoreWithGeneratedData(coretesting.NewMemDB(), 5, 10000)
	version := uint64(store.LastCommitID().Version)

	testcases := []struct {
		format      uint32
		chunkHashes []string
	}{
		{1, []string{
			"503e5b51b657055b77e88169fadae543619368744ad15f1de0736c0a20482f24",
			"e1a0daaa738eeb43e778aefd2805e3dd720798288a410b06da4b8459c4d8f72e",
			"aa048b4ee0f484965d7b3b06822cf0772cdcaad02f3b1b9055e69f2cb365ef3c",
			"7921eaa3ed4921341e504d9308a9877986a879fe216a099c86e8db66fcba4c63",
			"a4a864e6c02c9fca5837ec80dc84f650b25276ed7e4820cf7516ced9f9901b86",
			"980925390cc50f14998ecb1e87de719ca9dd7e72f5fefbe445397bf670f36c31",
		}},
	}
	for _, tc := range testcases {
		t.Run(fmt.Sprintf("Format %v", tc.format), func(t *testing.T) {
			ch := make(chan io.ReadCloser)
			go func() {
				streamWriter := snapshots.NewStreamWriter(ch)
				defer streamWriter.Close()
				require.NotNil(t, streamWriter)
				err := store.Snapshot(version, streamWriter)
				require.NoError(t, err)
			}()
			hashes := []string{}
			hasher := sha256.New()
			for chunk := range ch {
				hasher.Reset()
				_, err := io.Copy(hasher, chunk)
				require.NoError(t, err)
				hashes = append(hashes, hex.EncodeToString(hasher.Sum(nil)))
			}
			assert.Equal(t, tc.chunkHashes, hashes,
				"Snapshot output for format %v has changed", tc.format)
		})
	}
}

func TestMultistoreSnapshot_Errors(t *testing.T) {
	store := newMultiStoreWithMixedMountsAndBasicData(coretesting.NewMemDB())

	testcases := map[string]struct {
		height     uint64
		expectType error
	}{
		"0 height":       {0, nil},
		"unknown height": {9, nil},
	}
	for name, tc := range testcases {
		t.Run(name, func(t *testing.T) {
			err := store.Snapshot(tc.height, nil)
			require.Error(t, err)
			if tc.expectType != nil {
				assert.True(t, errors.Is(err, tc.expectType))
			}
		})
	}
}

func TestMultistoreSnapshotRestore(t *testing.T) {
	source := newMultiStoreWithMixedMountsAndBasicData(coretesting.NewMemDB())
	target := newMultiStoreWithMixedMounts(coretesting.NewMemDB())
	version := uint64(source.LastCommitID().Version)
	require.EqualValues(t, 3, version)
	dummyExtensionItem := snapshottypes.SnapshotItem{
		Item: &snapshottypes.SnapshotItem_Extension{
			Extension: &snapshottypes.SnapshotExtensionMeta{
				Name:   "test",
				Format: 1,
			},
		},
	}

	chunks := make(chan io.ReadCloser, 100)
	go func() {
		streamWriter := snapshots.NewStreamWriter(chunks)
		require.NotNil(t, streamWriter)
		defer streamWriter.Close()
		err := source.Snapshot(version, streamWriter)
		require.NoError(t, err)
		// write an extension metadata
		err = streamWriter.WriteMsg(&dummyExtensionItem)
		require.NoError(t, err)
	}()

	streamReader, err := snapshots.NewStreamReader(chunks)
	require.NoError(t, err)
	nextItem, err := target.Restore(version, snapshottypes.CurrentFormat, streamReader)
	require.NoError(t, err)
	require.Equal(t, *dummyExtensionItem.GetExtension(), *nextItem.GetExtension())

	assert.Equal(t, source.LastCommitID(), target.LastCommitID())
	for _, key := range source.StoreKeysByName() {
		sourceStore := source.GetStoreByName(key.Name()).(types.CommitKVStore)
		targetStore := target.GetStoreByName(key.Name()).(types.CommitKVStore)
		switch sourceStore.GetStoreType() {
		case types.StoreTypeTransient:
			assert.False(t, targetStore.Iterator(nil, nil).Valid(),
				"transient store %v not empty", key.Name())
		default:
			assertStoresEqual(t, sourceStore, targetStore, "store %q not equal", key.Name())
		}
	}
}

func benchmarkMultistoreSnapshot(b *testing.B, stores uint8, storeKeys uint64) {
	b.Helper()
	b.Skip("Noisy with slow setup time, please see https://github.com/cosmos/cosmos-sdk/issues/8855.")

	b.ReportAllocs()
	b.StopTimer()
	source := newMultiStoreWithGeneratedData(coretesting.NewMemDB(), stores, storeKeys)
	version := source.LastCommitID().Version
	require.EqualValues(b, 1, version)
	b.StartTimer()

	for i := 0; i < b.N; i++ {
		target := rootmulti.NewStore(coretesting.NewMemDB(), log.NewNopLogger(), metrics.NewNoOpMetrics())
		for _, key := range source.StoreKeysByName() {
			target.MountStoreWithDB(key, types.StoreTypeIAVL, nil)
		}
		err := target.LoadLatestVersion()
		require.NoError(b, err)
		require.EqualValues(b, 0, target.LastCommitID().Version)

		chunks := make(chan io.ReadCloser)
		go func() {
			streamWriter := snapshots.NewStreamWriter(chunks)
			require.NotNil(b, streamWriter)
			err := source.Snapshot(uint64(version), streamWriter)
			require.NoError(b, err)
		}()
		for reader := range chunks {
			_, err := io.Copy(io.Discard, reader)
			require.NoError(b, err)
			err = reader.Close()
			require.NoError(b, err)
		}
	}
}

func benchmarkMultistoreSnapshotRestore(b *testing.B, stores uint8, storeKeys uint64) {
	b.Helper()
	b.Skip("Noisy with slow setup time, please see https://github.com/cosmos/cosmos-sdk/issues/8855.")

	b.ReportAllocs()
	b.StopTimer()
	source := newMultiStoreWithGeneratedData(coretesting.NewMemDB(), stores, storeKeys)
	version := uint64(source.LastCommitID().Version)
	require.EqualValues(b, 1, version)
	b.StartTimer()

	for i := 0; i < b.N; i++ {
		target := rootmulti.NewStore(coretesting.NewMemDB(), log.NewNopLogger(), metrics.NewNoOpMetrics())
		for _, key := range source.StoreKeysByName() {
			target.MountStoreWithDB(key, types.StoreTypeIAVL, nil)
		}
		err := target.LoadLatestVersion()
		require.NoError(b, err)
		require.EqualValues(b, 0, target.LastCommitID().Version)

		chunks := make(chan io.ReadCloser)
		go func() {
			writer := snapshots.NewStreamWriter(chunks)
			require.NotNil(b, writer)
			err := source.Snapshot(version, writer)
			require.NoError(b, err)
		}()
		reader, err := snapshots.NewStreamReader(chunks)
		require.NoError(b, err)
		_, err = target.Restore(version, snapshottypes.CurrentFormat, reader)
		require.NoError(b, err)
		require.Equal(b, source.LastCommitID(), target.LastCommitID())
	}
}

func BenchmarkMultistoreSnapshot100K(b *testing.B) {
	benchmarkMultistoreSnapshot(b, 10, 10000)
}

func BenchmarkMultistoreSnapshot1M(b *testing.B) {
	benchmarkMultistoreSnapshot(b, 10, 100000)
}

func BenchmarkMultistoreSnapshotRestore100K(b *testing.B) {
	benchmarkMultistoreSnapshotRestore(b, 10, 10000)
}

func BenchmarkMultistoreSnapshotRestore1M(b *testing.B) {
	benchmarkMultistoreSnapshotRestore(b, 10, 100000)
}<|MERGE_RESOLUTION|>--- conflicted
+++ resolved
@@ -10,18 +10,10 @@
 	"math/rand"
 	"testing"
 
-<<<<<<< HEAD
-	"github.com/stretchr/testify/assert"
-	"github.com/stretchr/testify/require"
-
-	corestore "cosmossdk.io/core/store"
-	coretesting "cosmossdk.io/core/testing"
-=======
 	dbm "github.com/cosmos/cosmos-db"
 	"github.com/stretchr/testify/assert"
 	"github.com/stretchr/testify/require"
 
->>>>>>> 751e5ecb
 	"cosmossdk.io/log"
 	"cosmossdk.io/store/iavl"
 	"cosmossdk.io/store/metrics"
@@ -31,7 +23,7 @@
 	"cosmossdk.io/store/types"
 )
 
-func newMultiStoreWithGeneratedData(db corestore.KVStoreWithBatch, stores uint8, storeKeys uint64) *rootmulti.Store {
+func newMultiStoreWithGeneratedData(db dbm.DB, stores uint8, storeKeys uint64) *rootmulti.Store {
 	multiStore := rootmulti.NewStore(db, log.NewNopLogger(), metrics.NewNoOpMetrics())
 	r := rand.New(rand.NewSource(49872768940)) // Fixed seed for deterministic tests
 
@@ -69,7 +61,7 @@
 	return multiStore
 }
 
-func newMultiStoreWithMixedMounts(db corestore.KVStoreWithBatch) *rootmulti.Store {
+func newMultiStoreWithMixedMounts(db dbm.DB) *rootmulti.Store {
 	store := rootmulti.NewStore(db, log.NewNopLogger(), metrics.NewNoOpMetrics())
 	store.MountStoreWithDB(types.NewKVStoreKey("iavl1"), types.StoreTypeIAVL, nil)
 	store.MountStoreWithDB(types.NewKVStoreKey("iavl2"), types.StoreTypeIAVL, nil)
@@ -81,7 +73,7 @@
 	return store
 }
 
-func newMultiStoreWithMixedMountsAndBasicData(db corestore.KVStoreWithBatch) *rootmulti.Store {
+func newMultiStoreWithMixedMountsAndBasicData(db dbm.DB) *rootmulti.Store {
 	store := newMultiStoreWithMixedMounts(db)
 	store1 := store.GetStoreByName("iavl1").(types.CommitKVStore)
 	store2 := store.GetStoreByName("iavl2").(types.CommitKVStore)
@@ -132,7 +124,7 @@
 	// This checksum test makes sure that the byte stream remains identical. If the test fails
 	// without having changed the data (e.g. because the Protobuf or zlib encoding changes),
 	// snapshottypes.CurrentFormat must be bumped.
-	store := newMultiStoreWithGeneratedData(coretesting.NewMemDB(), 5, 10000)
+	store := newMultiStoreWithGeneratedData(dbm.NewMemDB(), 5, 10000)
 	version := uint64(store.LastCommitID().Version)
 
 	testcases := []struct {
@@ -149,6 +141,7 @@
 		}},
 	}
 	for _, tc := range testcases {
+		tc := tc
 		t.Run(fmt.Sprintf("Format %v", tc.format), func(t *testing.T) {
 			ch := make(chan io.ReadCloser)
 			go func() {
@@ -173,7 +166,7 @@
 }
 
 func TestMultistoreSnapshot_Errors(t *testing.T) {
-	store := newMultiStoreWithMixedMountsAndBasicData(coretesting.NewMemDB())
+	store := newMultiStoreWithMixedMountsAndBasicData(dbm.NewMemDB())
 
 	testcases := map[string]struct {
 		height     uint64
@@ -183,6 +176,7 @@
 		"unknown height": {9, nil},
 	}
 	for name, tc := range testcases {
+		tc := tc
 		t.Run(name, func(t *testing.T) {
 			err := store.Snapshot(tc.height, nil)
 			require.Error(t, err)
@@ -194,8 +188,8 @@
 }
 
 func TestMultistoreSnapshotRestore(t *testing.T) {
-	source := newMultiStoreWithMixedMountsAndBasicData(coretesting.NewMemDB())
-	target := newMultiStoreWithMixedMounts(coretesting.NewMemDB())
+	source := newMultiStoreWithMixedMountsAndBasicData(dbm.NewMemDB())
+	target := newMultiStoreWithMixedMounts(dbm.NewMemDB())
 	version := uint64(source.LastCommitID().Version)
 	require.EqualValues(t, 3, version)
 	dummyExtensionItem := snapshottypes.SnapshotItem{
@@ -245,13 +239,13 @@
 
 	b.ReportAllocs()
 	b.StopTimer()
-	source := newMultiStoreWithGeneratedData(coretesting.NewMemDB(), stores, storeKeys)
+	source := newMultiStoreWithGeneratedData(dbm.NewMemDB(), stores, storeKeys)
 	version := source.LastCommitID().Version
 	require.EqualValues(b, 1, version)
 	b.StartTimer()
 
 	for i := 0; i < b.N; i++ {
-		target := rootmulti.NewStore(coretesting.NewMemDB(), log.NewNopLogger(), metrics.NewNoOpMetrics())
+		target := rootmulti.NewStore(dbm.NewMemDB(), log.NewNopLogger(), metrics.NewNoOpMetrics())
 		for _, key := range source.StoreKeysByName() {
 			target.MountStoreWithDB(key, types.StoreTypeIAVL, nil)
 		}
@@ -281,13 +275,13 @@
 
 	b.ReportAllocs()
 	b.StopTimer()
-	source := newMultiStoreWithGeneratedData(coretesting.NewMemDB(), stores, storeKeys)
+	source := newMultiStoreWithGeneratedData(dbm.NewMemDB(), stores, storeKeys)
 	version := uint64(source.LastCommitID().Version)
 	require.EqualValues(b, 1, version)
 	b.StartTimer()
 
 	for i := 0; i < b.N; i++ {
-		target := rootmulti.NewStore(coretesting.NewMemDB(), log.NewNopLogger(), metrics.NewNoOpMetrics())
+		target := rootmulti.NewStore(dbm.NewMemDB(), log.NewNopLogger(), metrics.NewNoOpMetrics())
 		for _, key := range source.StoreKeysByName() {
 			target.MountStoreWithDB(key, types.StoreTypeIAVL, nil)
 		}
