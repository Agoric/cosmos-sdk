--- conflicted
+++ resolved
@@ -3,18 +3,10 @@
 import (
 	"io"
 
-<<<<<<< HEAD
-	dbm "github.com/tendermint/tm-db"
-
-	"github.com/cosmos/cosmos-sdk/store/cachekv"
-	"github.com/cosmos/cosmos-sdk/store/tracekv"
-	"github.com/cosmos/cosmos-sdk/store/types"
-=======
 	corestore "cosmossdk.io/core/store"
 	"cosmossdk.io/store/cachekv"
 	"cosmossdk.io/store/tracekv"
 	"cosmossdk.io/store/types"
->>>>>>> 787ee698
 )
 
 // Store is wrapper type for corestore.KVStoreWithBatch with implementation of KVStore
@@ -93,9 +85,5 @@
 	return cachekv.NewStore(tracekv.NewStore(dsa, w, tc))
 }
 
-<<<<<<< HEAD
-// dbm.DB implements KVStore so we can CacheKVStore it.
-=======
 // corestore.KVStoreWithBatch implements KVStore so we can CacheKVStore it.
->>>>>>> 787ee698
 var _ types.KVStore = Store{}