package dbadapter_test

import (
	"bytes"
	"errors"
	"testing"

<<<<<<< HEAD
	"github.com/stretchr/testify/require"
	"go.uber.org/mock/gomock"
=======
	"github.com/golang/mock/gomock"
	"github.com/stretchr/testify/require"
>>>>>>> 751e5ecb

	"cosmossdk.io/store/cachekv"
	"cosmossdk.io/store/dbadapter"
	"cosmossdk.io/store/mock"
	"cosmossdk.io/store/types"
)

var errFoo = errors.New("dummy")

func TestAccessors(t *testing.T) {
	mockCtrl := gomock.NewController(t)
	defer mockCtrl.Finish()

	mockDB := mock.NewMockKVStoreWithBatch(mockCtrl)
	store := dbadapter.Store{mockDB}
	key := []byte("test")
	value := []byte("testvalue")

	require.Panics(t, func() { store.Set(nil, []byte("value")) }, "setting a nil key should panic")
	require.Panics(t, func() { store.Set([]byte(""), []byte("value")) }, "setting an empty key should panic")

	require.Equal(t, types.StoreTypeDB, store.GetStoreType())
	store.GetStoreType()

	retFoo := []byte("xxx")
	mockDB.EXPECT().Get(gomock.Eq(key)).Times(1).Return(retFoo, nil)
	require.True(t, bytes.Equal(retFoo, store.Get(key)))

	mockDB.EXPECT().Get(gomock.Eq(key)).Times(1).Return(nil, errFoo)
	require.Panics(t, func() { store.Get(key) })

	mockDB.EXPECT().Has(gomock.Eq(key)).Times(1).Return(true, nil)
	require.True(t, store.Has(key))

	mockDB.EXPECT().Has(gomock.Eq(key)).Times(1).Return(false, nil)
	require.False(t, store.Has(key))

	mockDB.EXPECT().Has(gomock.Eq(key)).Times(1).Return(false, errFoo)
	require.Panics(t, func() { store.Has(key) })

	mockDB.EXPECT().Set(gomock.Eq(key), gomock.Eq(value)).Times(1).Return(nil)
	require.NotPanics(t, func() { store.Set(key, value) })

	mockDB.EXPECT().Set(gomock.Eq(key), gomock.Eq(value)).Times(1).Return(errFoo)
	require.Panics(t, func() { store.Set(key, value) })

	mockDB.EXPECT().Delete(gomock.Eq(key)).Times(1).Return(nil)
	require.NotPanics(t, func() { store.Delete(key) })

	mockDB.EXPECT().Delete(gomock.Eq(key)).Times(1).Return(errFoo)
	require.Panics(t, func() { store.Delete(key) })

	start, end := []byte("start"), []byte("end")
	mockDB.EXPECT().Iterator(gomock.Eq(start), gomock.Eq(end)).Times(1).Return(nil, nil)
	require.NotPanics(t, func() { store.Iterator(start, end) })

	mockDB.EXPECT().Iterator(gomock.Eq(start), gomock.Eq(end)).Times(1).Return(nil, errFoo)
	require.Panics(t, func() { store.Iterator(start, end) })

	mockDB.EXPECT().ReverseIterator(gomock.Eq(start), gomock.Eq(end)).Times(1).Return(nil, nil)
	require.NotPanics(t, func() { store.ReverseIterator(start, end) })

	mockDB.EXPECT().ReverseIterator(gomock.Eq(start), gomock.Eq(end)).Times(1).Return(nil, errFoo)
	require.Panics(t, func() { store.ReverseIterator(start, end) })
}

func TestCacheWraps(t *testing.T) {
	mockCtrl := gomock.NewController(t)
	mockDB := mock.NewMockKVStoreWithBatch(mockCtrl)
	store := dbadapter.Store{mockDB}

	cacheWrapper := store.CacheWrap()
	require.IsType(t, &cachekv.Store{}, cacheWrapper)

	cacheWrappedWithTrace := store.CacheWrapWithTrace(nil, nil)
	require.IsType(t, &cachekv.Store{}, cacheWrappedWithTrace)
}<|MERGE_RESOLUTION|>--- conflicted
+++ resolved
@@ -5,13 +5,8 @@
 	"errors"
 	"testing"
 
-<<<<<<< HEAD
-	"github.com/stretchr/testify/require"
-	"go.uber.org/mock/gomock"
-=======
 	"github.com/golang/mock/gomock"
 	"github.com/stretchr/testify/require"
->>>>>>> 751e5ecb
 
 	"cosmossdk.io/store/cachekv"
 	"cosmossdk.io/store/dbadapter"
@@ -25,7 +20,7 @@
 	mockCtrl := gomock.NewController(t)
 	defer mockCtrl.Finish()
 
-	mockDB := mock.NewMockKVStoreWithBatch(mockCtrl)
+	mockDB := mock.NewMockDB(mockCtrl)
 	store := dbadapter.Store{mockDB}
 	key := []byte("test")
 	value := []byte("testvalue")
@@ -80,7 +75,7 @@
 
 func TestCacheWraps(t *testing.T) {
 	mockCtrl := gomock.NewController(t)
-	mockDB := mock.NewMockKVStoreWithBatch(mockCtrl)
+	mockDB := mock.NewMockDB(mockCtrl)
 	store := dbadapter.Store{mockDB}
 
 	cacheWrapper := store.CacheWrap()
