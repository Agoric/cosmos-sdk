--- conflicted
+++ resolved
@@ -3,20 +3,50 @@
 import (
 	"context"
 
-<<<<<<< HEAD
-	"cosmossdk.io/core/store"
-	"cosmossdk.io/core/testing"
-=======
 	db "github.com/cosmos/cosmos-db"
 
 	"cosmossdk.io/core/store"
->>>>>>> 751e5ecb
 )
 
+// TODO remove this when we add testStore to core/store.
+
+type testStore struct {
+	db db.DB
+}
+
+func (t testStore) OpenKVStore(ctx context.Context) store.KVStore {
+	return t
+}
+
+func (t testStore) Get(key []byte) ([]byte, error) {
+	return t.db.Get(key)
+}
+
+func (t testStore) Has(key []byte) (bool, error) {
+	return t.db.Has(key)
+}
+
+func (t testStore) Set(key, value []byte) error {
+	return t.db.Set(key, value)
+}
+
+func (t testStore) Delete(key []byte) error {
+	return t.db.Delete(key)
+}
+
+func (t testStore) Iterator(start, end []byte) (store.Iterator, error) {
+	return t.db.Iterator(start, end)
+}
+
+func (t testStore) ReverseIterator(start, end []byte) (store.Iterator, error) {
+	return t.db.ReverseIterator(start, end)
+}
+
+var _ store.KVStore = testStore{}
+
 func deps() (store.KVStoreService, context.Context) {
-	ctx := coretesting.Context()
-	kv := coretesting.KVStoreService(ctx, "test")
-	return kv, ctx
+	kv := db.NewMemDB()
+	return &testStore{kv}, context.Background()
 }
 
 type company struct {
