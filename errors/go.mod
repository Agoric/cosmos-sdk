module cosmossdk.io/errors/v2

<<<<<<< HEAD
go 1.20
=======
go 1.20

require (
	github.com/pkg/errors v0.9.1
	github.com/stretchr/testify v1.8.4
	google.golang.org/grpc v1.55.0
)

require (
	github.com/davecgh/go-spew v1.1.1 // indirect
	github.com/golang/protobuf v1.5.4 // indirect
	github.com/kr/pretty v0.3.0 // indirect
	github.com/pmezard/go-difflib v1.0.0 // indirect
	github.com/rogpeppe/go-internal v1.8.1 // indirect
	golang.org/x/net v0.9.0 // indirect
	golang.org/x/sys v0.8.0 // indirect
	google.golang.org/genproto v0.0.0-20230410155749-daa745c078e1 // indirect
	google.golang.org/protobuf v1.33.0 // indirect
	gopkg.in/check.v1 v1.0.0-20201130134442-10cb98267c6c // indirect
	gopkg.in/yaml.v3 v3.0.1 // indirect
)
>>>>>>> 751e5ecb
<|MERGE_RESOLUTION|>--- conflicted
+++ resolved
@@ -1,8 +1,5 @@
-module cosmossdk.io/errors/v2
+module cosmossdk.io/errors
 
-<<<<<<< HEAD
-go 1.20
-=======
 go 1.20
 
 require (
@@ -23,5 +20,4 @@
 	google.golang.org/protobuf v1.33.0 // indirect
 	gopkg.in/check.v1 v1.0.0-20201130134442-10cb98267c6c // indirect
 	gopkg.in/yaml.v3 v3.0.1 // indirect
-)
->>>>>>> 751e5ecb
+)