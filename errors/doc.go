--- conflicted
+++ resolved
@@ -1,37 +1,3 @@
-<<<<<<< HEAD
-/*
-Package errors implements custom error interfaces for cosmos-sdk.
-
-Error declarations should be generic and cover broad range of cases. Each
-returned error instance can wrap a generic error declaration to provide more
-details.
-
-This package provides a broad range of errors declared that fits all common
-cases. If an error is very specific for an extension it can be registered outside
-of the errors package. If it will be needed my many extensions, please consider
-registering it in the errors package. To create a new error instance use Register
-function. You must provide a unique, non zero error code and a short description, for example:
-
-	var ErrZeroDivision = errors.Register(9241, "zero division")
-
-When returning an error, you can attach to it an additional context
-information by using Wrap function, for example:
-
-	   func safeDiv(val, div int) (int, err) {
-		   if div == 0 {
-			   return 0, errors.Wrapf(ErrZeroDivision, "cannot divide %d", val)
-		   }
-		   return val / div, nil
-	   }
-
-The first time an error instance is wrapped a stacktrace is attached as well.
-Stacktrace information can be printed using %+v and %v formats.
-
-	%s  is just the error message
-	%+v is the full stack trace
-	%v  appends a compressed [filename:line] where the error was created
-*/
-=======
 // Package errors implements custom error interfaces for cosmos-sdk.
 //
 // Error declarations should be generic and cover broad range of cases. Each
@@ -62,5 +28,4 @@
 //	%s  is just the error message
 //	%+v is the full stack trace
 //	%v  appends a compressed [filename:line] where the error was created
->>>>>>> 787ee698
 package errors