--- conflicted
+++ resolved
@@ -1,28 +1,3 @@
-<<<<<<< HEAD
-/*
-unknownproto implements functionality to "type check" protobuf serialized byte sequences
-against an expected proto.Message to report:
-
-a) Unknown fields in the stream -- this is indicative of mismatched services, perhaps a malicious actor
-
-b) Mismatched wire types for a field -- this is indicative of mismatched services
-
-Its API signature is similar to proto.Unmarshal([]byte, proto.Message) in the strict case
-
-	if err := RejectUnknownFieldsStrict(protoBlob, protoMessage, false); err != nil {
-	        // Handle the error.
-	}
-
-and ideally should be added before invoking proto.Unmarshal, if you'd like to enforce the features mentioned above.
-
-By default, for security we report every single field that's unknown, whether a non-critical field or not. To customize
-this behavior, please set the boolean parameter allowUnknownNonCriticals to true to RejectUnknownFields:
-
-	if err := RejectUnknownFields(protoBlob, protoMessage, true); err != nil {
-	        // Handle the error.
-	}
-*/
-=======
 // Package unknownproto implements functionality to "type check" protobuf serialized byte sequences
 // against an expected proto.Message to report:
 //
@@ -44,5 +19,4 @@
 //	if err := RejectUnknownFields(protoBlob, protoMessage, true); err != nil {
 //	        // Handle the error.
 //	}
->>>>>>> 787ee698
 package unknownproto