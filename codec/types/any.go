--- conflicted
+++ resolved
@@ -4,77 +4,10 @@
 	gogoproto "github.com/cosmos/gogoproto/types/any"
 )
 
-<<<<<<< HEAD
-type Any struct {
-	// A URL/resource name that uniquely identifies the type of the serialized
-	// protocol buffer message. This string must contain at least
-	// one "/" character. The last segment of the URL's path must represent
-	// the fully qualified name of the type (as in
-	// `path/google.protobuf.Duration`). The name should be in a canonical form
-	// (e.g., leading "." is not accepted).
-	//
-	// In practice, teams usually precompile into the binary all types that they
-	// expect it to use in the context of Any. However, for URLs which use the
-	// scheme `http`, `https`, or no scheme, one can optionally set up a type
-	// server that maps type URLs to message definitions as follows:
-	//
-	// * If no scheme is provided, `https` is assumed.
-	// * An HTTP GET on the URL must yield a [google.protobuf.Type][]
-	//   value in binary format, or produce an error.
-	// * Applications are allowed to cache lookup results based on the
-	//   URL, or have them precompiled into a binary to avoid any
-	//   lookup. Therefore, binary compatibility needs to be preserved
-	//   on changes to types. (Use versioned type names to manage
-	//   breaking changes.)
-	//
-	// Note: this functionality is not currently available in the official
-	// protobuf release, and it is not used for type URLs beginning with
-	// type.googleapis.com.
-	//
-	// Schemes other than `http`, `https` (or the empty scheme) might be
-	// used with implementation specific semantics.
-
-	TypeUrl string `protobuf:"bytes,1,opt,name=type_url,json=typeUrl,proto3" json:"type_url,omitempty"`
-	// Must be a valid serialized protocol buffer of the above specified type.
-	Value []byte `protobuf:"bytes,2,opt,name=value,proto3" json:"value,omitempty"`
-
-	XXX_NoUnkeyedLiteral struct{} `json:"-"`
-
-	XXX_unrecognized []byte `json:"-"`
-
-	XXX_sizecache int32 `json:"-"`
-
-	cachedValue interface{}
-
-	compat *anyCompat
-}
-
-// NewAnyWithValue constructs a new Any packed with the value provided or
-// returns an error if that value couldn't be packed. This also caches
-// the packed value so that it can be retrieved from GetCachedValue without
-// unmarshaling
-func NewAnyWithValue(v proto.Message) (*Any, error) {
-	if v == nil {
-		return nil, sdkerrors.Wrap(sdkerrors.ErrPackAny, "Expecting non nil value to create a new Any")
-	}
-
-	bz, err := proto.Marshal(v)
-	if err != nil {
-		return nil, err
-	}
-
-	return &Any{
-		TypeUrl:     "/" + proto.MessageName(v),
-		Value:       bz,
-		cachedValue: v,
-	}, nil
-}
-=======
 // Any is an alias for gogoproto.Any. It represents a protocol buffer message
 // that can contain any arbitrary data. This is used for encoding and decoding
 // unknown or dynamic content in a type-safe manner.
 type Any = gogoproto.Any
->>>>>>> 787ee698
 
 // AminoPacker is an alias for gogoproto.AminoPacker. It provides functionality
 // for packing and unpacking data using the Amino encoding.
