--- conflicted
+++ resolved
@@ -7,31 +7,11 @@
 	protov2 "google.golang.org/protobuf/proto"
 	"google.golang.org/protobuf/types/dynamicpb"
 
-<<<<<<< HEAD
-	counterv1 "cosmossdk.io/api/cosmos/counter/v1"
-	"cosmossdk.io/core/address"
-=======
 	bankv1beta1 "cosmossdk.io/api/cosmos/bank/v1beta1"
->>>>>>> 751e5ecb
 
 	codectestutil "github.com/cosmos/cosmos-sdk/codec/testutil"
 	codectypes "github.com/cosmos/cosmos-sdk/codec/types"
 	"github.com/cosmos/cosmos-sdk/testutil/testdata"
-<<<<<<< HEAD
-	countertypes "github.com/cosmos/cosmos-sdk/testutil/x/counter/types"
-	sdk "github.com/cosmos/cosmos-sdk/types"
-)
-
-var ac = codectestutil.CodecOptions{}.GetAddressCodec()
-
-type msgCounterWrapper struct {
-	*countertypes.MsgIncreaseCounter
-	ac address.Codec
-}
-
-func (msg msgCounterWrapper) GetSigners() []sdk.AccAddress {
-	fromAddress, _ := msg.ac.StringToBytes(msg.Signer)
-=======
 	sdk "github.com/cosmos/cosmos-sdk/types"
 	banktypes "github.com/cosmos/cosmos-sdk/x/bank/types"
 )
@@ -42,26 +22,16 @@
 
 func (msg bankSendWrapper) GetSigners() []sdk.AccAddress {
 	fromAddress, _ := sdk.AccAddressFromBech32(msg.FromAddress)
->>>>>>> 751e5ecb
 	return []sdk.AccAddress{fromAddress}
 }
 
 func BenchmarkLegacyGetSigners(b *testing.B) {
 	_, _, addr := testdata.KeyTestPubAddr()
-<<<<<<< HEAD
-	addrStr, err := ac.BytesToString(addr)
-	require.NoError(b, err)
-	msg := msgCounterWrapper{&countertypes.MsgIncreaseCounter{
-		Signer: addrStr,
-		Count:  2,
-	}, ac}
-=======
 	msg := bankSendWrapper{&banktypes.MsgSend{
 		FromAddress: addr.String(),
 		ToAddress:   "",
 		Amount:      nil,
 	}}
->>>>>>> 751e5ecb
 
 	b.ResetTimer()
 	for i := 0; i < b.N; i++ {
@@ -73,12 +43,11 @@
 	cdc := codectestutil.CodecOptions{}.NewCodec()
 	signingCtx := cdc.InterfaceRegistry().SigningContext()
 	_, _, addr := testdata.KeyTestPubAddr()
-	addrStr, err := ac.BytesToString(addr)
-	require.NoError(b, err)
 	// use a pulsar message
-	msg := &counterv1.MsgIncreaseCounter{
-		Signer: addrStr,
-		Count:  1,
+	msg := &bankv1beta1.MsgSend{
+		FromAddress: addr.String(),
+		ToAddress:   "",
+		Amount:      nil,
 	}
 
 	b.ResetTimer()
@@ -93,12 +62,11 @@
 func BenchmarkProtoreflectGetSignersWithUnmarshal(b *testing.B) {
 	cdc := codectestutil.CodecOptions{}.NewCodec()
 	_, _, addr := testdata.KeyTestPubAddr()
-	addrStr, err := ac.BytesToString(addr)
-	require.NoError(b, err)
 	// start with a protoreflect message
-	msg := &countertypes.MsgIncreaseCounter{
-		Signer: addrStr,
-		Count:  1,
+	msg := &banktypes.MsgSend{
+		FromAddress: addr.String(),
+		ToAddress:   "",
+		Amount:      nil,
 	}
 	// marshal to an any first because this is what we get from the wire
 	a, err := codectypes.NewAnyWithValue(msg)
@@ -117,11 +85,10 @@
 	cdc := codectestutil.CodecOptions{}.NewCodec()
 	signingCtx := cdc.InterfaceRegistry().SigningContext()
 	_, _, addr := testdata.KeyTestPubAddr()
-	addrStr, err := ac.BytesToString(addr)
-	require.NoError(b, err)
-	msg := &counterv1.MsgIncreaseCounter{
-		Signer: addrStr,
-		Count:  1,
+	msg := &bankv1beta1.MsgSend{
+		FromAddress: addr.String(),
+		ToAddress:   "",
+		Amount:      nil,
 	}
 	bz, err := protov2.Marshal(msg)
 	require.NoError(b, err)
