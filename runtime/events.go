--- conflicted
+++ resolved
@@ -3,13 +3,7 @@
 import (
 	"context"
 
-<<<<<<< HEAD
-	gogoproto "github.com/cosmos/gogoproto/proto"
-
-	"cosmossdk.io/core/event"
-=======
 	"google.golang.org/protobuf/runtime/protoiface"
->>>>>>> 751e5ecb
 
 	"cosmossdk.io/core/event"
 
@@ -40,20 +34,12 @@
 
 // Emit emits an typed event that is defined in the protobuf file.
 // In the future these events will be added to consensus.
-<<<<<<< HEAD
-func (e Events) Emit(event gogoproto.Message) error {
-=======
 func (e Events) Emit(ctx context.Context, event protoiface.MessageV1) error {
->>>>>>> 751e5ecb
 	return e.EventManagerI.EmitTypedEvent(event)
 }
 
 // EmitKV emits a key value pair event.
-<<<<<<< HEAD
-func (e Events) EmitKV(eventType string, attrs ...event.Attribute) error {
-=======
 func (e Events) EmitKV(ctx context.Context, eventType string, attrs ...event.Attribute) error {
->>>>>>> 751e5ecb
 	attributes := make([]sdk.Attribute, 0, len(attrs))
 
 	for _, attr := range attrs {
@@ -62,13 +48,10 @@
 
 	e.EventManagerI.EmitEvents(sdk.Events{sdk.NewEvent(eventType, attributes...)})
 	return nil
-<<<<<<< HEAD
-=======
 }
 
 // Emit emits an typed event that is defined in the protobuf file.
 // In the future these events will be added to consensus.
 func (e Events) EmitNonConsensus(ctx context.Context, event protoiface.MessageV1) error {
 	return e.EventManagerI.EmitTypedEvent(event)
->>>>>>> 751e5ecb
 }